--- conflicted
+++ resolved
@@ -156,11 +156,7 @@
       - name: Test
         run: yarn workspace @balancer-labs/v3-pool-stable test:forge
 
-<<<<<<< HEAD
-  test-forge-pool-hooks:
-=======
   test-hardhat-pool-utils:
->>>>>>> 57bb14e5
     runs-on: ubuntu-latest
     needs: lint-and-build
     steps:
@@ -172,9 +168,6 @@
           name: built-contracts
           path: pkg/
       - name: Test
-<<<<<<< HEAD
-        run: yarn workspace @balancer-labs/v3-pool-hooks test:forge
-=======
         run: yarn workspace @balancer-labs/v3-pool-utils test:hardhat
 
   test-forge-pool-utils:
@@ -190,4 +183,17 @@
           path: pkg/
       - name: Test
         run: yarn workspace @balancer-labs/v3-pool-utils test:forge
->>>>>>> 57bb14e5
+
+  test-forge-pool-hooks:
+    runs-on: ubuntu-latest
+    needs: lint-and-build
+    steps:
+      - uses: actions/checkout@v3
+      - name: Set up environment
+        uses: ./.github/actions/setup
+      - uses: actions/download-artifact@v4
+        with:
+          name: built-contracts
+          path: pkg/
+      - name: Test
+        run: yarn workspace @balancer-labs/v3-pool-hooks test:forge