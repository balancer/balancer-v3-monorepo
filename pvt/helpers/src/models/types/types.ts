--- conflicted
+++ resolved
@@ -20,8 +20,7 @@
   token: string;
   tokenType: TokenType;
   rateProvider: string;
-<<<<<<< HEAD
-  yieldFeeExempt: boolean;
+  paysYieldFees: boolean;
 };
 
 export function defaultPoolHooks(): PoolHooksStruct {
@@ -39,8 +38,4 @@
 
 export function defaultLiquidityManagement(): LiquidityManagementStruct {
   return { supportsAddLiquidityCustom: false, supportsRemoveLiquidityCustom: false };
-}
-=======
-  paysYieldFees: boolean;
-};
->>>>>>> 15063294
+}