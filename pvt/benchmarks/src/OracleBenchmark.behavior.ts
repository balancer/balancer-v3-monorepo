/* eslint-disable @typescript-eslint/no-non-null-assertion */
import { ethers } from 'hardhat';

import { BaseContract, ContractTransactionReceipt } from 'ethers';
import { sharedBeforeEach } from '@balancer-labs/v3-common/sharedBeforeEach';
import { deploy, deployedAt } from '@balancer-labs/v3-helpers/src/contract';
import * as VaultDeployer from '@balancer-labs/v3-helpers/src/models/vault/VaultDeployer';
import TypesConverter from '@balancer-labs/v3-helpers/src/models/types/TypesConverter';
import { SignerWithAddress } from '@nomicfoundation/hardhat-ethers/dist/src/signer-with-address';
import { FP_ZERO, fp } from '@balancer-labs/v3-helpers/src/numbers';
import { MAX_UINT256, MAX_UINT160, MAX_UINT48 } from '@balancer-labs/v3-helpers/src/constants';
import { saveMinMaxAvgSnap } from '@balancer-labs/v3-helpers/src/gas';
import { sortAddresses } from '@balancer-labs/v3-helpers/src/models/tokens/sortingHelper';

import { Router, IVault } from '@balancer-labs/v3-vault/typechain-types';
import { ERC20WithRateTestToken, WETHTestToken } from '@balancer-labs/v3-solidity-utils/typechain-types';
import { deployPermit2 } from '@balancer-labs/v3-vault/test/Permit2Deployer';
import { IPermit2 } from '@balancer-labs/v3-vault/typechain-types/permit2/src/interfaces/IPermit2';
import { AggregatorV3Interface, IERC20Metadata } from '@balancer-labs/v3-interfaces/typechain-types';
import { FeedMock } from '@balancer-labs/v3-standalone-utils/typechain-types/contracts/test';

export type PoolInfo = {
  pool: BaseContract;
  poolTokens: string[];
};

export type OracleInfo = {
  oracle: AggregatorV3Interface;
};

export class LPOracleBenchmark {
  _testDirname: string;
  _oracleType: string;
  _minTokens: number;
  _maxTokens: number;

  vault!: IVault;
  tokens!: ERC20WithRateTestToken[];
  WETH!: WETHTestToken;

  permit2!: IPermit2;
  router!: Router;
  alice!: SignerWithAddress;

  constructor(dirname: string, poolType: string, minTokens: number, maxTokens: number) {
    this._testDirname = dirname;
    this._oracleType = poolType;
    this._minTokens = minTokens;
    this._maxTokens = maxTokens;
  }

  // eslint-disable-next-line @typescript-eslint/no-unused-vars
  async deployPool(poolTokens: string[]): Promise<PoolInfo | null> {
    return null;
  }

  // eslint-disable-next-line @typescript-eslint/no-unused-vars
  async deployOracle(poolAddress: string, feeds: AggregatorV3Interface[]): Promise<OracleInfo | null> {
    return null;
  }

  itBenchmarks = () => {
    const ROUTER_VERSION = 'Router v9';
    const TOKEN_AMOUNT = fp(100);

    let tokenAddresses: string[];
    let feedMocks: FeedMock[];

    let benchmark: LPOracleBenchmark;

    before('setup benchmark', () => {
      // eslint-disable-next-line @typescript-eslint/no-this-alias
      benchmark = this;
    });

    before('setup signers', async () => {
      [, this.alice] = await ethers.getSigners();
    });

    sharedBeforeEach('deploy vault, router, tokens', async () => {
      this.vault = await TypesConverter.toIVault(await VaultDeployer.deploy());
      this.WETH = await deploy('v3-solidity-utils/WETHTestToken');
      this.permit2 = await deployPermit2();
<<<<<<< HEAD
      this.router = await deploy('v3-vault/Router', { args: [this.vault, this.WETH, this.permit2, ROUTER_VERSION] });
=======
      this.router = await deploy('v3-vault/Router', {
        args: [this.vault, this.WETH, this.permit2, false, ROUTER_VERSION],
      });
      this.tokenA = await deploy('v3-solidity-utils/ERC20WithRateTestToken', { args: ['Token A', 'TKNA', 18] });
      this.tokenB = await deploy('v3-solidity-utils/ERC20WithRateTestToken', { args: ['Token B', 'TKNB', 18] });
      this.tokenC = await deploy('v3-solidity-utils/ERC20WithRateTestToken', { args: ['Token C', 'TKNC', 18] });
      this.tokenD = await deploy('v3-solidity-utils/ERC20WithRateTestToken', { args: ['Token D', 'TKND', 18] });
>>>>>>> e6e69cfd

      this.tokens = [];
      tokenAddresses = [];
      for (let i = 0; i < this._maxTokens; i++) {
        this.tokens.push(
          await deploy('v3-solidity-utils/ERC20WithRateTestToken', { args: [`Token ${i}`, `TKNI`, 18] })
        );
        tokenAddresses.push(await this.tokens[i].getAddress());
      }
    });

    sharedBeforeEach('token setup', async () => {
      for (const token of this.tokens) {
        await token.mint(this.alice, TOKEN_AMOUNT * 20n);
      }
      await this.WETH.connect(this.alice).deposit({ value: TOKEN_AMOUNT });

      for (const token of [...this.tokens, this.WETH]) {
        await token.connect(this.alice).approve(this.permit2, MAX_UINT256);
        await this.permit2.connect(this.alice).approve(token, this.router, MAX_UINT160, MAX_UINT48);
      }
    });

    const deployOracle = async (poolTokens: string[]): Promise<OracleInfo | null> => {
      // Deploy pool
      const poolInfo = await this.deployPool(poolTokens);
      if (!poolInfo) {
        throw new Error('Pool was not deployed');
      }

      // Initialize pool
      const initialBalances = Array(poolInfo.poolTokens.length).fill(TOKEN_AMOUNT);
      await this.router
        .connect(this.alice)
        .initialize(poolInfo.pool, poolInfo.poolTokens, initialBalances, FP_ZERO, false, '0x');

      const poolAddress = await poolInfo.pool.getAddress();

      const feeds = [];
      feedMocks = [];
      for (let i = 0; i < poolInfo.poolTokens.length; i++) {
        const token = poolInfo.poolTokens[i];
        const tokenMetadata = (await deployedAt('v3-interfaces/IERC20Metadata', token)) as unknown as IERC20Metadata;
        const feedMock = (await deploy('v3-standalone-utils/FeedMock', {
          args: [tokenMetadata.decimals()],
        })) as unknown as FeedMock;
        const feed = (await deployedAt(
          'v3-interfaces/AggregatorV3Interface',
          await feedMock.getAddress()
        )) as unknown as AggregatorV3Interface;
        feeds.push(feed);
        feedMocks.push(feedMock);
      }

      return this.deployOracle(poolAddress, feeds);
    };

    function itMeasuresGas(numberOfTokens: number) {
      describe(`measure gas ${numberOfTokens} tokens`, () => {
        let oracleContract: AggregatorV3Interface;

        sharedBeforeEach(`deploy oracle`, async () => {
          const poolTokens = [];
          for (let i = 0; i < numberOfTokens; i++) {
            poolTokens.push(tokenAddresses[i]);
          }

          const oracleInfo = await deployOracle(sortAddresses(poolTokens));
          if (!oracleInfo) {
            throw new Error('Oracle was not deployed');
          }
          oracleContract = oracleInfo.oracle;
        });

        it('measures gas', async () => {
          const aggregatorV3InterfaceAbi = new ethers.Interface([
            'function latestRoundData() public view returns (uint80, int256, uint256, uint256, uint80)',
          ]);
          const latestRoundData = aggregatorV3InterfaceAbi.encodeFunctionData('latestRoundData');

          const priceArray = [fp(0.1), fp(1), fp(10)];
          const cases = [];
          for (let i = 0; i < Math.pow(priceArray.length, numberOfTokens); i++) {
            const casePrices = [];
            for (let j = 0; j < numberOfTokens; j++) {
              casePrices.push(priceArray[Math.floor(i / Math.pow(priceArray.length, j)) % priceArray.length]);
            }

            cases.push(casePrices);
          }

          const receipts: ContractTransactionReceipt[] = [];
          for (const casePrices of cases) {
            for (let i = 0; i < casePrices.length; i++) {
              await feedMocks[i].setLastRoundData(casePrices[i], Math.floor(Date.now() / 1000));
            }

            const tx = await benchmark.alice.sendTransaction({
              to: await oracleContract.getAddress(),
              data: latestRoundData,
            });
            receipts.push((await tx.wait()) as unknown as ContractTransactionReceipt);
          }

          await saveMinMaxAvgSnap(
            benchmark._testDirname,
            `${benchmark._oracleType} - ${numberOfTokens} tokens`,
            receipts
          );
        });
      });
    }

    context('measure gas', () => {
      for (let i = this._minTokens; i <= this._maxTokens; i++) {
        itMeasuresGas(i);
      }
    });
  };
}<|MERGE_RESOLUTION|>--- conflicted
+++ resolved
@@ -81,17 +81,9 @@
       this.vault = await TypesConverter.toIVault(await VaultDeployer.deploy());
       this.WETH = await deploy('v3-solidity-utils/WETHTestToken');
       this.permit2 = await deployPermit2();
-<<<<<<< HEAD
-      this.router = await deploy('v3-vault/Router', { args: [this.vault, this.WETH, this.permit2, ROUTER_VERSION] });
-=======
       this.router = await deploy('v3-vault/Router', {
         args: [this.vault, this.WETH, this.permit2, false, ROUTER_VERSION],
       });
-      this.tokenA = await deploy('v3-solidity-utils/ERC20WithRateTestToken', { args: ['Token A', 'TKNA', 18] });
-      this.tokenB = await deploy('v3-solidity-utils/ERC20WithRateTestToken', { args: ['Token B', 'TKNB', 18] });
-      this.tokenC = await deploy('v3-solidity-utils/ERC20WithRateTestToken', { args: ['Token C', 'TKNC', 18] });
-      this.tokenD = await deploy('v3-solidity-utils/ERC20WithRateTestToken', { args: ['Token D', 'TKND', 18] });
->>>>>>> e6e69cfd
 
       this.tokens = [];
       tokenAddresses = [];
