// SPDX-License-Identifier: GPL-3.0-or-later

pragma solidity ^0.8.4;

import { FixedPoint } from "./FixedPoint.sol";

library BasePoolMath {
    using FixedPoint for uint256;

    /**
     * @notice Computes the proportional amounts of tokens to be deposited into the pool.
     * @dev This function computes the amount of each token that needs to be deposited in order to mint a specific
     * amount of pool tokens (BPT). It ensures that the amounts of tokens deposited are proportional to the current
     * pool balances.
     *
     * Calculation: For each token, amountIn = balance * (bptAmountOut / bptTotalSupply)
     * Rounding up is used to ensure that the pool is not underfunded
     *
     * @param balances Array of current token balances in the pool
     * @param bptTotalSupply Total supply of the pool tokens (BPT)
     * @param bptAmountOut The amount of pool tokens that need to be minted
     * @return amountsIn Array of amounts for each token to be deposited
     */
    function computeProportionalAmountsIn(
        uint256[] memory balances,
        uint256 bptTotalSupply,
        uint256 bptAmountOut
    ) internal pure returns (uint256[] memory amountsIn) {
        /************************************************************************************
        // computeProportionalAmountsIn                                                    //
        // (per token)                                                                     //
        // aI = amountIn                   /      bptOut      \                            //
        // b = balance           aI = b * | ----------------- |                            //
        // bptOut = bptAmountOut           \  bptTotalSupply  /                            //
        // bpt = bptTotalSupply                                                            //
        ************************************************************************************/

        // Since we're computing amounts in, we round up overall. This means rounding up on both the
        // multiplication and division.

        uint256 bptRatio = bptAmountOut.divUp(bptTotalSupply);

        amountsIn = new uint256[](balances.length);
        for (uint256 i = 0; i < balances.length; i++) {
            amountsIn[i] = balances[i].mulUp(bptRatio);
        }
    }

    /**
     * @notice Computes the proportional amounts of tokens to be withdrawn from the pool.
     * @dev This function computes the amount of each token that will be withdrawn in exchange for burning
     * a specific amount of pool tokens (BPT). It ensures that the amounts of tokens withdrawn are proportional
     * to the current pool balances.
     *
     * Calculation: For each token, amountOut = balance * (bptAmountIn / bptTotalSupply).
     * Rounding down is used to prevent withdrawing more than the pool can afford.
     *
     * @param balances Array of current token balances in the pool.
     * @param bptTotalSupply Total supply of the pool tokens (BPT).
     * @param bptAmountIn The amount of pool tokens that will be burned.
     * @return amountsOut Array of amounts for each token to be withdrawn.
     */
    function computeProportionalAmountsOut(
        uint256[] memory balances,
        uint256 bptTotalSupply,
        uint256 bptAmountIn
    ) internal pure returns (uint256[] memory amountsOut) {
        /**********************************************************************************************
        // computeProportionalAmountsOut                                                             //
        // (per token)                                                                               //
        // aO = tokenAmountOut             /        bptIn         \                                  //
        // b = tokenBalance      a0 = b * | ---------------------  |                                 //
        // bptIn = bptAmountIn             \     bptTotalSupply    /                                 //
        // bpt = bptTotalSupply                                                                      //
        **********************************************************************************************/

        // Since we're computing an amount out, we round down overall. This means rounding down on both the
        // multiplication and division.

        uint256 bptRatio = bptAmountIn.divDown(bptTotalSupply);

        amountsOut = new uint256[](balances.length);
        for (uint256 i = 0; i < balances.length; i++) {
            amountsOut[i] = balances[i].mulDown(bptRatio);
        }
    }

    /**
     * @notice Computes the amount of pool tokens (BPT) to be minted for an unbalanced liquidity addition.
     * @dev This function handles liquidity addition where the proportion of tokens deposited does not match
     * the current pool composition. It considers the current balances, exact amounts of tokens to be added,
     * total supply, and swap fee percentage. The function calculates a new invariant with the added tokens,
     * applying swap fees if necessary, and then calculates the amount of BPT to mint based on the change
     * in the invariant.
     *
     * @param currentBalances Current pool balances, in token registration order
     * @param exactAmounts Array of exact amounts for each token to be added to the pool
     * @param totalSupply Current total supply of the pool tokens (BPT)
     * @param swapFeePercentage The swap fee percentage applied to the transaction
     * @param computeInvariant A function pointer to the invariant calculation function
     * @return bptAmountOut The amount of pool tokens (BPT) that will be minted as a result of the liquidity addition
     * @return swapFeeAmounts The amount of swap fees charged for each token
     */
    function computeAddLiquidityUnbalanced(
        uint256[] memory currentBalances,
        uint256[] memory exactAmounts,
        uint256 totalSupply,
        uint256 swapFeePercentage,
        function(uint256[] memory) external view returns (uint256) computeInvariant
<<<<<<< HEAD
    ) internal view returns (uint256) {
        /***********************************************************************
        //                                                                    //
        // s = totalSupply                                 (iFees - iCur)     //
        // b = tokenBalance                  bptOut = s *  --------------     //
        // bptOut = bptAmountOut                                iCur          //
        // iFees = invariantWithFeesApplied                                   //
        // iCur = currentInvariant                                            //
        // iNew = newInvariant                                                //
        ***********************************************************************/

=======
    ) internal view returns (uint256 bptAmountOut, uint256[] memory swapFeeAmounts) {
>>>>>>> 10dc0f40
        // Determine the number of tokens in the pool.
        uint256 numTokens = currentBalances.length;

        // Create a new array to hold the updated balances after the addition.
        uint256[] memory newBalances = new uint256[](numTokens);
        // Create a new array to hold the swap fee amount for each token.
        swapFeeAmounts = new uint256[](numTokens);

        // Loop through each token, updating the balance with the added amount.
        for (uint256 index = 0; index < currentBalances.length; index++) {
            newBalances[index] = currentBalances[index] + exactAmounts[index];
        }

        // Calculate the invariant using the current balances (before the addition).
        uint256 currentInvariant = computeInvariant(currentBalances);

        // Calculate the new invariant using the new balances (after the addition).
        uint256 newInvariant = computeInvariant(newBalances);

        // Calculate the new invariant ratio by dividing the new invariant by the old invariant.
        uint256 invariantRatio = newInvariant.divDown(currentInvariant);

        // Loop through each token to apply fees if necessary.
        for (uint256 index = 0; index < currentBalances.length; index++) {
            // Check if the new balance is greater than the proportional balance.
            // If so, calculate the taxable amount.
            if (newBalances[index] > invariantRatio.mulUp(currentBalances[index])) {
                uint256 taxableAmount = newBalances[index] - invariantRatio.mulUp(currentBalances[index]);
                // Calculate fee amount
                swapFeeAmounts[index] = taxableAmount.mulUp(swapFeePercentage);
                // Subtract the fee from the new balance.
                // We are essentially imposing swap fees on non-proportional incoming amounts.
                newBalances[index] = newBalances[index] - swapFeeAmounts[index];
            }
        }

        // Calculate the new invariant with fees applied.
        uint256 invariantWithFeesApplied = computeInvariant(newBalances);

        // Calculate the amount of BPT to mint. This is done by multiplying the
        // total supply with the ratio of the change in invariant.
<<<<<<< HEAD
        // mulDown/divDown minimize amount of pool tokens to mint.
        return totalSupply.mulDown((invariantWithFeesApplied - currentInvariant).divDown(currentInvariant));
=======
        //  mulDown/divDown minize amount of pool tokens to mint.
        bptAmountOut = totalSupply.mulDown((invariantWithFeesApplied - currentInvariant).divDown(currentInvariant));
>>>>>>> 10dc0f40
    }

    /**
     * @notice Computes the amount of input token needed to receive an exact amount of pool tokens (BPT) in a
     * single-token liquidity addition.
     * @dev This function is used when a user wants to add liquidity to the pool by specifying the exact amount
     * of pool tokens they want to receive, and the function calculates the corresponding amount of the input token.
     * It considers the current pool balances, total supply, swap fee percentage, and the desired BPT amount.
     *
     * @param currentBalances Array of current token balances in the pool, in token registration order
     * @param tokenInIndex Index of the input token for which the amount needs to be calculated
     * @param exactBptAmountOut Exact amount of pool tokens (BPT) the user wants to receive
     * @param totalSupply Current total supply of the pool tokens (BPT)
     * @param swapFeePercentage The swap fee percentage applied to the taxable amount
     * @param computeBalance A function pointer to the balance calculation function
     * @return amountInWithFee The amount of input token needed, including the swap fee, to receive the exact BPT amount
     * @return swapFeeAmounts The amount of swap fees charged for each token
     */
    function computeAddLiquiditySingleTokenExactOut(
        uint256[] memory currentBalances,
        uint256 tokenInIndex,
        uint256 exactBptAmountOut,
        uint256 totalSupply,
        uint256 swapFeePercentage,
        function(uint256[] memory, uint256, uint256) external view returns (uint256) computeBalance
    ) internal view returns (uint256 amountInWithFee, uint256[] memory swapFeeAmounts) {
        // Calculate new supply after minting exactBptAmountOut
        uint256 newSupply = exactBptAmountOut + totalSupply;
        // Calculate the initial amount of the input token needed for the desired amount of BPT out
        // "divUp" leads to a higher "newBalance," which in turn results in a larger "amountIn."
        // This leads to receiving more tokens for the same amount of BTP minted.
        uint256 newBalance = computeBalance(currentBalances, tokenInIndex, newSupply.divUp(totalSupply));
        uint256 amountIn = newBalance - currentBalances[tokenInIndex];

        // Calculate the taxable amount, which is the difference
        // between the actual amount in and the non-taxable balance
        uint256 nonTaxableBalance = newSupply.mulUp(currentBalances[tokenInIndex]).divDown(totalSupply);

        uint256 taxableAmount = (amountIn + currentBalances[tokenInIndex]) - nonTaxableBalance;

        // Calculate the swap fee based on the taxable amount and the swap fee percentage
        uint256 fee = taxableAmount.divUp(swapFeePercentage.complement()) - taxableAmount;

        // Create swap fees amount array and set the single fee we charge
        swapFeeAmounts = new uint256[](currentBalances.length);
        swapFeeAmounts[tokenInIndex] = fee;

        // Return the total amount of input token needed, including the swap fee
        amountInWithFee = amountIn + fee;
    }

    /**
     * @notice Computes the amount of pool tokens to burn to receive exact amount out.
     * @param currentBalances Current pool balances, in token registration order
     * @param tokenOutIndex Index of the token to receive in exchange for pool tokens burned
     * @param exactAmountOut Exact amount of tokens to receive
     * @param totalSupply Current total supply of the pool tokens (BPT)
     * @param swapFeePercentage The swap fee percentage applied to the taxable amount
     * @return bptAmountIn Amount of pool tokens to burn
     * @return swapFeeAmounts The amount of swap fees charged for each token
     */
    function computeRemoveLiquiditySingleTokenExactOut(
        uint256[] memory currentBalances,
        uint256 tokenOutIndex,
        uint256 exactAmountOut,
        uint256 totalSupply,
        uint256 swapFeePercentage,
        function(uint256[] memory) external view returns (uint256) computeInvariant
    ) internal view returns (uint256 bptAmountIn, uint256[] memory swapFeeAmounts) {
        // Determine the number of tokens in the pool.
        uint256 numTokens = currentBalances.length;

        // Create a new array to hold the updated balances.
        uint256[] memory newBalances = new uint256[](numTokens);

        // Copy currentBalances to newBalances
        // TODO: Optimize with assembly
        for (uint256 index = 0; index < currentBalances.length; index++) {
            newBalances[index] = currentBalances[index];
        }
        // Update the balance of tokenOutIndex with exactAmountOut.
        newBalances[tokenOutIndex] = newBalances[tokenOutIndex] - exactAmountOut;

        // Calculate the invariant using the current balances.
        uint256 currentInvariant = computeInvariant(currentBalances);

        // Calculate the new invariant ratio by dividing the new invariant by the current invariant.
        // Calculate the taxable amount by subtracting the new balance from the equivalent proportional balance.
        uint256 taxableAmount = computeInvariant(newBalances).divUp(currentInvariant).mulUp(
            currentBalances[tokenOutIndex]
        ) - newBalances[tokenOutIndex];

        uint256 fee = taxableAmount.divUp(swapFeePercentage.complement()) - taxableAmount;

        // Update new balances array with a fee
        newBalances[tokenOutIndex] = newBalances[tokenOutIndex] - fee;

        // Calculate the new invariant with fees applied.
        uint256 invariantWithFeesApplied = computeInvariant(newBalances);

        // Create swap fees amount array and set the single fee we charge
        swapFeeAmounts = new uint256[](numTokens);
        swapFeeAmounts[tokenOutIndex] = fee;

        // mulUp/divDown maximize the amount of tokens burned for the security reasons
        bptAmountIn = totalSupply.mulUp(currentInvariant - invariantWithFeesApplied).divDown(currentInvariant);
    }

    /**
     * @notice Computes the amount of a single token to withdraw for a given amount of BPT to burn.
     * @dev It computes the output token amount for an exact input of BPT, considering current balances,
     * total supply, and swap fees.
     *
     * @param currentBalances The current token balances in the pool.
     * @param tokenOutIndex The index of the token to be withdrawn.
     * @param exactBptAmountIn The exact amount of BPT the user wants to burn.
     * @param totalSupply The total supply of BPT in the pool.
     * @param swapFeePercentage The swap fee percentage applied to the taxable amount.
     * @param computeBalance A function pointer to the balance calculation function.
     * @return amountOutWithFee The amount of the output token the user receives, accounting for swap fees.
     */
    function computeRemoveLiquiditySingleTokenExactIn(
        uint256[] memory currentBalances,
        uint256 tokenOutIndex,
        uint256 exactBptAmountIn,
        uint256 totalSupply,
        uint256 swapFeePercentage,
        function(uint256[] memory, uint256, uint256) external view returns (uint256) computeBalance
    ) internal view returns (uint256 amountOutWithFee, uint256[] memory swapFeeAmounts) {
        // Calculate new supply accounting for burning exactBptAmountIn
        uint256 newSupply = totalSupply - exactBptAmountIn;
        // Calculate the new balance of the output token after the BPT burn.
        // "divUp" leads to a higher "newBalance," which in turn results in a lower "amountOut."
        // This leads to giving less tokens for the same amount of BTP burned.
        uint256 newBalance = computeBalance(currentBalances, tokenOutIndex, newSupply.divUp(totalSupply));

        // Compute the amount to be withdrawn from the pool.
        uint256 amountOut = currentBalances[tokenOutIndex] - newBalance;

        // Calculate the non-taxable balance proportionate to the BPT burnt.
        uint256 nonTaxableBalance = newSupply.mulUp(currentBalances[tokenOutIndex]).divDown(totalSupply);

        // Compute the taxable amount: the difference between the non-taxable balance and actual withdrawal.
        uint256 taxableAmount = nonTaxableBalance - newBalance;

        // Calculate the swap fee on the taxable amount.
        uint256 fee = taxableAmount.mulUp(swapFeePercentage);

        // Create swap fees amount array and set the single fee we charge
        swapFeeAmounts = new uint256[](currentBalances.length);
        swapFeeAmounts[tokenOutIndex] = fee;

        // Return the net amount after subtracting the fee.
        amountOutWithFee = amountOut - fee;
    }
}<|MERGE_RESOLUTION|>--- conflicted
+++ resolved
@@ -107,8 +107,7 @@
         uint256 totalSupply,
         uint256 swapFeePercentage,
         function(uint256[] memory) external view returns (uint256) computeInvariant
-<<<<<<< HEAD
-    ) internal view returns (uint256) {
+    ) internal view returns (uint256 bptAmountOut, uint256[] memory swapFeeAmounts) {
         /***********************************************************************
         //                                                                    //
         // s = totalSupply                                 (iFees - iCur)     //
@@ -119,9 +118,6 @@
         // iNew = newInvariant                                                //
         ***********************************************************************/
 
-=======
-    ) internal view returns (uint256 bptAmountOut, uint256[] memory swapFeeAmounts) {
->>>>>>> 10dc0f40
         // Determine the number of tokens in the pool.
         uint256 numTokens = currentBalances.length;
 
@@ -163,13 +159,8 @@
 
         // Calculate the amount of BPT to mint. This is done by multiplying the
         // total supply with the ratio of the change in invariant.
-<<<<<<< HEAD
-        // mulDown/divDown minimize amount of pool tokens to mint.
-        return totalSupply.mulDown((invariantWithFeesApplied - currentInvariant).divDown(currentInvariant));
-=======
-        //  mulDown/divDown minize amount of pool tokens to mint.
+        // mulDown/divDown minize amount of pool tokens to mint.
         bptAmountOut = totalSupply.mulDown((invariantWithFeesApplied - currentInvariant).divDown(currentInvariant));
->>>>>>> 10dc0f40
     }
 
     /**
