--- conflicted
+++ resolved
@@ -23,8 +23,6 @@
 
     bool private _maliciousWrapper;
 
-    uint256 private _mockRate;
-
     constructor(
         IERC20 underlyingToken,
         string memory tokenName,
@@ -33,7 +31,6 @@
     ) ERC4626(underlyingToken) ERC20(tokenName, tokenSymbol) {
         _wrappedTokenDecimals = tokenDecimals;
         _overrideAsset = underlyingToken;
-        _mockRate = FixedPoint.ONE;
     }
 
     function decimals() public view override returns (uint8) {
@@ -45,10 +42,6 @@
         return _convertToAssets(FixedPoint.ONE, Math.Rounding.Floor);
     }
 
-<<<<<<< HEAD
-    function mockRate(uint256 newRate) external {
-        _mockRate = newRate;
-=======
     /**
      * @notice Mints underlying and/or wrapped amount to the ERC4626 token.
      * @dev If we set a rate to the ERC4626 token directly, we do not reproduce rounding issues when dividing assets
@@ -93,7 +86,6 @@
         }
 
         ERC4626TestToken(address(this)).inflateUnderlyingOrWrapped(underlyingDelta, wrappedDelta);
->>>>>>> 699fb313
     }
 
     /*****************************************************************
@@ -120,7 +112,7 @@
         if (_maliciousWrapper) {
             return _overrideAsset.balanceOf(msg.sender);
         }
-        return super.convertToAssets(shares).mulDown(_mockRate);
+        return super.convertToAssets(shares);
     }
 
     function deposit(uint256 assets, address receiver) public override returns (uint256) {
