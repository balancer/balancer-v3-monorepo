// SPDX-License-Identifier: GPL-3.0-or-later

pragma solidity ^0.8.24;

import { IERC20 } from "@openzeppelin/contracts/interfaces/IERC20.sol";
import { SafeERC20 } from "@openzeppelin/contracts/token/ERC20/utils/SafeERC20.sol";
import { ERC4626 } from "@openzeppelin/contracts/token/ERC20/extensions/ERC4626.sol";
import { ERC20 } from "@openzeppelin/contracts/token/ERC20/ERC20.sol";
import { Math } from "@openzeppelin/contracts/utils/math/Math.sol";

import { IRateProvider } from "@balancer-labs/v3-interfaces/contracts/vault/IRateProvider.sol";

import { ERC20TestToken } from "./ERC20TestToken.sol";
import { FixedPoint } from "../math/FixedPoint.sol";

contract ERC4626TestToken is ERC4626, IRateProvider {
    using SafeERC20 for IERC20;
    using FixedPoint for uint256;

    uint8 private immutable _wrappedTokenDecimals;
    IERC20 private _overrideAsset;

    bool private maliciousWrapper;

    constructor(
        IERC20 underlyingToken,
        string memory tokenName,
        string memory tokenSymbol,
        uint8 tokenDecimals
    ) ERC4626(underlyingToken) ERC20(tokenName, tokenSymbol) {
        _wrappedTokenDecimals = tokenDecimals;
        _overrideAsset = underlyingToken;
    }

    function decimals() public view override returns (uint8) {
        return _wrappedTokenDecimals;
    }

    function getRate() external view returns (uint256) {
        // The rate is calculated using the most pessimistic scenario, which is rounding down.
        return _convertToAssets(FixedPoint.ONE, Math.Rounding.Floor);
    }

    /**
     * @notice Mints underlying and/or wrapped amount to the ERC4626 token.
     * @dev If we set a rate to the ERC4626 token directly, we do not reproduce rounding issues when dividing assets
     * by total supply. The best way to mock a rate is to inflate underlying and wrapped amounts.
<<<<<<< HEAD
     */
    function inflateUnderlyingOrWrapped(uint256 underlyingToInflate, uint256 wrappedToInflate) external {
        if (underlyingToInflate > 0) {
            // Mint underlying to the address of the wrapper, increasing the token rate.
            ERC20TestToken(address(_overrideAsset)).mint(address(this), underlyingToInflate);
        }
        if (wrappedToInflate > 0) {
            // Mint wrapped to address 0, decreasing the token rate.
            _mint(address(0), wrappedToInflate);
        }
    }

=======
     * For example, let's say we have an ERC4626 token with 100 underlying and 100 total supply (or wrapped amount).
     * If we want to set the rate to 2, we need to call `inflateUnderlyingOrWrapped(100, 0)`, so that the final
     * asset balance is 200 and the final total supply is still 100 (200/100 = 2).
     * However, if we want the rate to be 0.5, we need to call `inflateUnderlyingOrWrapped(0, 100)`, so that underlying
     * balance does not change but final total supply is 200 (100/200 = 0.5).
     */
    function inflateUnderlyingOrWrapped(uint256 underlyingDelta, uint256 wrappedDelta) external {
        if (underlyingDelta > 0) {
            // Mint underlying to the address of the wrapper, increasing the token rate.
            ERC20TestToken(address(_overrideAsset)).mint(address(this), underlyingDelta);
        }
        if (wrappedDelta > 0) {
            // Mint wrapped to address 0, decreasing the token rate.
            _mint(address(this), wrappedDelta);
        }
    }

    /**
     * @notice Set the token rate by inflating either the underlying or total supply amount.
     * @dev Although this function is a shortcut to inflateUnderlyingOrWrapped, it has limited power: it cannot
     * reproduce a rate that is not an exact ratio between assets and shares. Use `inflateUnderlyingOrWrapped`
     * directly to test with rate values of arbitrary precision.
     */
    function mockRate(uint256 newRate) external {
        uint256 totalWrappedAmount = ERC4626TestToken(address(this)).totalSupply();
        uint256 totalUnderlyingAmount = ERC4626TestToken(address(this)).totalAssets();

        uint256 underlyingDelta;
        uint256 wrappedDelta;

        // If rate is lower than current rate, inflates the total supply. Else, inflates the underlying amount.
        if (newRate < ERC4626TestToken(address(this)).getRate()) {
            uint256 newTotalWrappedAmount = totalUnderlyingAmount.divDown(newRate);
            wrappedDelta = newTotalWrappedAmount - totalWrappedAmount;
        } else {
            uint256 newTotalUnderlyingAmount = totalWrappedAmount.mulDown(newRate);
            underlyingDelta = newTotalUnderlyingAmount - totalUnderlyingAmount;
        }

        ERC4626TestToken(address(this)).inflateUnderlyingOrWrapped(underlyingDelta, wrappedDelta);
    }

>>>>>>> 699fb313
    /*****************************************************************
                         Test malicious ERC4626
    *****************************************************************/

    function asset() public view override returns (address) {
        return address(_overrideAsset);
    }

    function totalAssets() public view override returns (uint256) {
        return _overrideAsset.balanceOf(address(this));
    }

    function setAsset(IERC20 newBaseToken) external {
        _overrideAsset = newBaseToken;
    }

    function setMaliciousWrapper(bool value) external {
        maliciousWrapper = value;
    }

    function convertToAssets(uint256 shares) public view override returns (uint256) {
        if (maliciousWrapper) {
            return _overrideAsset.balanceOf(msg.sender);
        }
        return super.convertToAssets(shares);
    }

    function deposit(uint256 assets, address receiver) public override returns (uint256) {
        if (maliciousWrapper) {
            // A malicious wrapper does nothing so it can use the approval to drain the vault.
            return 0;
        }

        return super.deposit(assets, receiver);
    }

    function _deposit(address caller, address receiver, uint256 assets, uint256 shares) internal override {
        _overrideAsset.safeTransferFrom(caller, address(this), assets);
        _mint(receiver, shares);
    }

    function _withdraw(
        address caller,
        address receiver,
        address owner,
        uint256 assets,
        uint256 shares
    ) internal override {
        if (caller != owner) {
            _spendAllowance(owner, caller, shares);
        }

        _burn(owner, shares);
        SafeERC20.safeTransfer(_overrideAsset, receiver, assets);
    }
}<|MERGE_RESOLUTION|>--- conflicted
+++ resolved
@@ -45,20 +45,6 @@
      * @notice Mints underlying and/or wrapped amount to the ERC4626 token.
      * @dev If we set a rate to the ERC4626 token directly, we do not reproduce rounding issues when dividing assets
      * by total supply. The best way to mock a rate is to inflate underlying and wrapped amounts.
-<<<<<<< HEAD
-     */
-    function inflateUnderlyingOrWrapped(uint256 underlyingToInflate, uint256 wrappedToInflate) external {
-        if (underlyingToInflate > 0) {
-            // Mint underlying to the address of the wrapper, increasing the token rate.
-            ERC20TestToken(address(_overrideAsset)).mint(address(this), underlyingToInflate);
-        }
-        if (wrappedToInflate > 0) {
-            // Mint wrapped to address 0, decreasing the token rate.
-            _mint(address(0), wrappedToInflate);
-        }
-    }
-
-=======
      * For example, let's say we have an ERC4626 token with 100 underlying and 100 total supply (or wrapped amount).
      * If we want to set the rate to 2, we need to call `inflateUnderlyingOrWrapped(100, 0)`, so that the final
      * asset balance is 200 and the final total supply is still 100 (200/100 = 2).
@@ -101,7 +87,6 @@
         ERC4626TestToken(address(this)).inflateUnderlyingOrWrapped(underlyingDelta, wrappedDelta);
     }
 
->>>>>>> 699fb313
     /*****************************************************************
                          Test malicious ERC4626
     *****************************************************************/
