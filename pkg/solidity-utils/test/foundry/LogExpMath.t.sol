// SPDX-License-Identifier: GPL-3.0-or-later

pragma solidity ^0.8.24;

import "forge-std/Test.sol";

import "@openzeppelin/contracts/utils/Strings.sol";

<<<<<<< HEAD
import "../../contracts/test/LogExpMathMock.sol";
=======
import { LogExpMath } from "../../contracts/math/LogExpMath.sol";
import { LogExpMathMock } from "../../contracts/test/LogExpMathMock.sol";
>>>>>>> d737e051

contract LogExpMathTest is Test {
    uint256 internal constant EXPECTED_RELATIVE_ERROR = 1e4;
    uint256 constant ONE_18 = 1e18;
    uint256 constant ONE_20 = 1e20;
    uint256 constant MILD_EXPONENT_BOUND = 2 ** 254 / uint256(ONE_20);
    uint256 constant UPPER_BASE_BOUND = 1e7 * ONE_18;
    uint256 constant LOWER_BASE_BOUND = 1e15;
    uint256 constant UPPER_EXPONENT_BOUND = 5 * ONE_18;
    uint256 constant LOWER_EXPONENT_BOUND = 1e14;
    LogExpMathMock mock;

    function setUp() public {
        mock = new LogExpMathMock();
    }

    function testPow() external pure {
        assertApproxEqAbs(LogExpMath.pow(2e18, 2e18), 4e18, 100);
    }

    /**
     * forge-config: default.fuzz.runs = 256
     * forge-config: intense.fuzz.runs = 10000
     */
    function testPowMatchesJS__FuzzFFI(uint256 base, uint256 exponent) external {
        base = bound(base, LOWER_BASE_BOUND, UPPER_BASE_BOUND);
        exponent = bound(exponent, LOWER_EXPONENT_BOUND, UPPER_EXPONENT_BOUND);

        uint256 pow = mock.pow(base, exponent);

        string[] memory bashInput = new string[](4);

        // Build ffi command string
        bashInput[0] = "node";
        bashInput[1] = "./scripts/pow.mjs";
        bashInput[2] = Strings.toString(base);
        bashInput[3] = Strings.toString(exponent);

        // Run command and capture output
        bytes memory result = vm.ffi(bashInput);
        uint256 expectedResult = abi.decode(result, (uint256));

        uint256 delta = expectedResult / EXPECTED_RELATIVE_ERROR;
        // for delta of 0 allow precision loss of 1
        assertApproxEqAbs(pow, expectedResult, delta == 0 ? 1 : delta);
    }
}<|MERGE_RESOLUTION|>--- conflicted
+++ resolved
@@ -6,12 +6,8 @@
 
 import "@openzeppelin/contracts/utils/Strings.sol";
 
-<<<<<<< HEAD
-import "../../contracts/test/LogExpMathMock.sol";
-=======
 import { LogExpMath } from "../../contracts/math/LogExpMath.sol";
 import { LogExpMathMock } from "../../contracts/test/LogExpMathMock.sol";
->>>>>>> d737e051
 
 contract LogExpMathTest is Test {
     uint256 internal constant EXPECTED_RELATIVE_ERROR = 1e4;
