// SPDX-License-Identifier: GPL-2.0-or-later

pragma solidity ^0.8.24;

import { IERC20 } from "@openzeppelin/contracts/token/ERC20/IERC20.sol";
import { Address } from "@openzeppelin/contracts/utils/Address.sol";

import { IProtocolFeeSweeper } from "@balancer-labs/v3-interfaces/contracts/standalone-utils/IProtocolFeeSweeper.sol";
import { IProtocolFeeBurner } from "@balancer-labs/v3-interfaces/contracts/standalone-utils/IProtocolFeeBurner.sol";
import { IAuthentication } from "@balancer-labs/v3-interfaces/contracts/solidity-utils/helpers/IAuthentication.sol";
import { IProtocolFeeController } from "@balancer-labs/v3-interfaces/contracts/vault/IProtocolFeeController.sol";

import { CastingHelpers } from "@balancer-labs/v3-solidity-utils/contracts/helpers/CastingHelpers.sol";
import { ArrayHelpers } from "@balancer-labs/v3-solidity-utils/contracts/test/ArrayHelpers.sol";
import { BaseVaultTest } from "@balancer-labs/v3-vault/test/foundry/utils/BaseVaultTest.sol";
import { FixedPoint } from "@balancer-labs/v3-solidity-utils/contracts/math/FixedPoint.sol";

import { ProtocolFeeBurnerMock } from "../../contracts/test/ProtocolFeeBurnerMock.sol";
import { ProtocolFeeSweeper } from "../../contracts/ProtocolFeeSweeper.sol";

contract ProtocolFeeSweeperTest is BaseVaultTest {
    using CastingHelpers for address[];
    using Address for address payable;
    using FixedPoint for uint256;
    using ArrayHelpers for *;

    IProtocolFeeSweeper internal feeSweeper;

    IProtocolFeeBurner internal feeBurner;
    IProtocolFeeBurner internal feeBurner2;
    IProtocolFeeBurner internal feeBurner3;

    address internal feeRecipient;

    function setUp() public override {
        BaseVaultTest.setUp();

        (feeRecipient, ) = makeAddrAndKey("feeRecipient");

        feeSweeper = new ProtocolFeeSweeper(vault, feeRecipient);
        feeBurner = new ProtocolFeeBurnerMock();
        feeBurner2 = new ProtocolFeeBurnerMock();
        feeBurner3 = new ProtocolFeeBurnerMock();

        authorizer.grantRole(
            IAuthentication(address(feeSweeper)).getActionId(IProtocolFeeSweeper.setFeeRecipient.selector),
            admin
        );
        authorizer.grantRole(
            IAuthentication(address(feeSweeper)).getActionId(IProtocolFeeSweeper.setTargetToken.selector),
            admin
        );
        authorizer.grantRole(
            IAuthentication(address(feeSweeper)).getActionId(IProtocolFeeSweeper.addProtocolFeeBurner.selector),
            admin
        );
        authorizer.grantRole(
            IAuthentication(address(feeSweeper)).getActionId(IProtocolFeeSweeper.removeProtocolFeeBurner.selector),
            admin
        );
        authorizer.grantRole(
            IAuthentication(address(feeSweeper)).getActionId(IProtocolFeeSweeper.addProtocolFeeBurner.selector),
            admin
        );
        authorizer.grantRole(
            IAuthentication(address(feeSweeper)).getActionId(IProtocolFeeSweeper.removeProtocolFeeBurner.selector),
            admin
        );
        authorizer.grantRole(
            IAuthentication(address(feeSweeper)).getActionId(IProtocolFeeSweeper.sweepProtocolFeesForToken.selector),
            admin
        );
        authorizer.grantRole(
            IAuthentication(address(feeController)).getActionId(IProtocolFeeController.withdrawProtocolFees.selector),
            admin
        );

        vm.prank(admin);
        feeSweeper.addProtocolFeeBurner(feeBurner);
    }

    function testGetProtocolFeeController() public view {
        assertEq(address(feeSweeper.getProtocolFeeController()), address(feeController), "Fee controller mismatch");
    }

    function testGetTargetToken() public view {
        assertEq(address(feeSweeper.getTargetToken()), ZERO_ADDRESS, "Initial target token non-zero");
    }

    function testGetFeeRecipient() public view {
        assertEq(feeSweeper.getFeeRecipient(), feeRecipient, "Wrong fee recipient");
    }

    function testSetFeeRecipientNoPermission() public {
        vm.expectRevert(IAuthentication.SenderNotAllowed.selector);
        feeSweeper.setFeeRecipient(admin);
    }

    function testSetInvalidFeeRecipient() public {
        vm.expectRevert(IProtocolFeeSweeper.InvalidFeeRecipient.selector);

        vm.prank(admin);
        feeSweeper.setFeeRecipient(ZERO_ADDRESS);
    }

    function testSetFeeRecipient() public {
        vm.prank(admin);
        feeSweeper.setFeeRecipient(alice);

        assertEq(feeSweeper.getFeeRecipient(), alice, "Wrong fee recipient");

        vm.prank(alice);
        feeSweeper.setFeeRecipient(bob);
        assertEq(feeSweeper.getFeeRecipient(), bob, "Wrong new fee recipient");

        // Admin can still set fee recipient
        vm.prank(admin);
        feeSweeper.setFeeRecipient(lp);
        assertEq(feeSweeper.getFeeRecipient(), lp, "Wrong final fee recipient");
    }

    function testSetFeeRecipientEmitsEvent() public {
        vm.expectEmit();
        emit IProtocolFeeSweeper.FeeRecipientSet(alice);

        vm.prank(admin);
        feeSweeper.setFeeRecipient(alice);
    }

    function testSetTargetTokenNoPermission() public {
        vm.expectRevert(IAuthentication.SenderNotAllowed.selector);
        feeSweeper.setTargetToken(usdc);
    }

    function testSetTargetToken() public {
        vm.prank(admin);
        feeSweeper.setTargetToken(usdc);

        assertEq(address(feeSweeper.getTargetToken()), address(usdc), "Wrong target token (usdc)");

        // Fee recipient can also set target token.
        vm.prank(feeRecipient);
        feeSweeper.setTargetToken(dai);
        assertEq(address(feeSweeper.getTargetToken()), address(dai), "Wrong target token (dai)");
    }

    function testSetTargetTokenEmitsEvent() public {
        vm.expectEmit();
        emit IProtocolFeeSweeper.TargetTokenSet(usdc);

        vm.prank(admin);
        feeSweeper.setTargetToken(usdc);
    }

    function testNoEth() public {
        vm.expectRevert(ProtocolFeeSweeper.CannotReceiveEth.selector);
        vm.prank(alice);
        payable(address(feeSweeper)).sendValue(1 ether);
    }

    function testFallbackNoEth() public {
        vm.expectRevert(ProtocolFeeSweeper.CannotReceiveEth.selector);
        (bool success, ) = address(feeSweeper).call{ value: 1 ether }(abi.encodeWithSignature("fish()"));
        assertTrue(success);
    }

    function testNoFallback() public {
        vm.expectRevert("Not implemented");
        (bool success, ) = address(feeSweeper).call(abi.encodeWithSignature("fish()"));
        assertTrue(success);
    }

    function testRecoverNoPermission() public {
        vm.expectRevert(IAuthentication.SenderNotAllowed.selector);
        feeSweeper.recoverProtocolFees(new IERC20[](0));
    }

    function testSweepForTokenNoPermission() public {
        vm.expectRevert(IAuthentication.SenderNotAllowed.selector);
        _defaultSweep(usdc);
    }

    function testRecoverProtocolFees() public {
        IERC20[] memory feeTokens = [address(dai), address(usdc)].toMemoryArray().asIERC20();

        address feeSweeperAddress = address(feeSweeper);

        // Send some to the fee Sweeper
        vm.startPrank(alice);
        dai.transfer(feeSweeperAddress, DEFAULT_AMOUNT);
        usdc.transfer(feeSweeperAddress, DEFAULT_AMOUNT);
        vm.stopPrank();

        assertEq(dai.balanceOf(feeSweeperAddress), DEFAULT_AMOUNT, "DAI not transferred to sweeper");
        assertEq(usdc.balanceOf(feeSweeperAddress), DEFAULT_AMOUNT, "USDC not transferred to sweeper");

        vm.prank(feeRecipient);
        feeSweeper.recoverProtocolFees(feeTokens);

        assertEq(dai.balanceOf(feeRecipient), DEFAULT_AMOUNT, "DAI not recovered");
        assertEq(usdc.balanceOf(feeRecipient), DEFAULT_AMOUNT, "USDC not recovered");

        assertEq(dai.balanceOf(feeSweeperAddress), 0, "DAI not transferred from sweeper");
        assertEq(usdc.balanceOf(feeSweeperAddress), 0, "USDC not transferred from sweeper");
    }

    function testSweepProtocolFeesFallbackForToken() public {
        // Put some fees in the Vault.
        vault.manualSetAggregateSwapFeeAmount(pool, dai, DEFAULT_AMOUNT);
        vault.manualSetAggregateYieldFeeAmount(pool, usdc, DEFAULT_AMOUNT);

        // Collect them (i.e., send from the Vault to the controller).
        feeController.collectAggregateFees(pool);

        // Initial state has balances in the fee controller and none in the sweeper.
        assertEq(dai.balanceOf(address(feeController)), DEFAULT_AMOUNT, "DAI not collected");
        assertEq(usdc.balanceOf(address(feeController)), DEFAULT_AMOUNT, "USDC not collected");
        assertEq(dai.balanceOf(address(feeSweeper)), 0, "Initial sweeper DAI balance non-zero");
        assertEq(usdc.balanceOf(address(feeSweeper)), 0, "Initial sweeper USDC balance non-zero");

        // Also need to withdraw them to the sweeper.
        vm.prank(admin);
        feeController.withdrawProtocolFees(pool, address(feeSweeper));

        assertEq(dai.balanceOf(address(feeRecipient)), 0, "Initial recipient DAI balance non-zero");
        assertEq(usdc.balanceOf(address(feeRecipient)), 0, "Initial recipient USDC balance non-zero");

        vm.prank(admin);
        vm.expectEmit();
        emit IProtocolFeeSweeper.ProtocolFeeSwept(dai, DEFAULT_AMOUNT, feeRecipient);

        feeSweeper.sweepProtocolFeesForToken(dai, 0, 0, MAX_UINT256, IProtocolFeeBurner(address(0)));

        vm.expectEmit();
        emit IProtocolFeeSweeper.ProtocolFeeSwept(usdc, DEFAULT_AMOUNT, feeRecipient);

<<<<<<< HEAD
        feeSweeper.sweepProtocolFeesForToken(usdc, 0, 0, MAX_UINT256, IProtocolFeeBurner(address(0)));
        vm.stopPrank();
=======
        // Fee recipient can also sweep fees.
        vm.prank(feeRecipient);
        feeSweeper.sweepProtocolFeesForToken(pool, usdc, 0, MAX_UINT256, IProtocolFeeBurner(address(0)));
>>>>>>> 79dcd5e0

        assertEq(dai.balanceOf(address(feeController)), 0, "DAI not withdrawn");
        assertEq(usdc.balanceOf(address(feeController)), 0, "USDC not withdrawn");
        assertEq(dai.balanceOf(address(feeSweeper)), 0, "Final sweeper DAI balance non-zero");
        assertEq(usdc.balanceOf(address(feeSweeper)), 0, "Final sweeper USDC balance non-zero");
        assertEq(dai.balanceOf(address(feeRecipient)), DEFAULT_AMOUNT, "DAI not forwarded");
        assertEq(usdc.balanceOf(address(feeRecipient)), DEFAULT_AMOUNT, "USDC not forwarded");
    }

    function testSweepProtocolFeesForTokenBurner() public {
        // Set up the sweeper to be able to burn.
        vm.prank(admin);
        feeSweeper.setTargetToken(usdc);

        // Put some fees in the Vault.
        vault.manualSetAggregateSwapFeeAmount(pool, dai, DEFAULT_AMOUNT);
        vault.manualSetAggregateYieldFeeAmount(pool, usdc, DEFAULT_AMOUNT);

        // Collect them (i.e., send from the Vault to the controller).
        feeController.collectAggregateFees(pool);
        vm.prank(admin);
        // Also need to withdraw them to the sweeper.
        feeController.withdrawProtocolFees(pool, address(feeSweeper));

        // DAI is NOT the target token, so it should call burn.
        vm.expectEmit();
        emit IProtocolFeeBurner.ProtocolFeeBurned(dai, DEFAULT_AMOUNT, usdc, DEFAULT_AMOUNT, feeRecipient);

        vm.startPrank(admin);
        _defaultSweep(dai);

        // USDC is the target token, so it should be transferred directly.
        vm.expectEmit();
        emit IProtocolFeeSweeper.ProtocolFeeSwept(usdc, DEFAULT_AMOUNT, feeRecipient);

        _defaultSweep(usdc);
        vm.stopPrank();

        assertEq(dai.balanceOf(address(feeController)), 0, "DAI not withdrawn");
        assertEq(usdc.balanceOf(address(feeController)), 0, "USDC not withdrawn");
        assertEq(dai.balanceOf(address(feeSweeper)), 0, "Final sweeper DAI balance non-zero");
        assertEq(usdc.balanceOf(address(feeSweeper)), 0, "Final sweeper USDC balance non-zero");
        // DAI should have been converted to USDC, so we should have twice the DEFAULT_AMOUNT of it.
        assertEq(dai.balanceOf(address(feeRecipient)), 0, "DAI not burned");
        assertEq(usdc.balanceOf(address(feeRecipient)), DEFAULT_AMOUNT * 2, "USDC not forwarded");
    }

    function testSweepProtocolFeesIfBurnerDoesNotPullTokens() public {
        // Set up the sweeper to be able to burn.
        vm.prank(admin);
        feeSweeper.setTargetToken(usdc);

        // Put some fees in the Vault.
        vault.manualSetAggregateSwapFeeAmount(pool, dai, DEFAULT_AMOUNT);
        vault.manualSetAggregateYieldFeeAmount(pool, usdc, DEFAULT_AMOUNT);
        feeController.collectAggregateFees(pool);

        // Also need to withdraw them to the sweeper.
        vm.prank(admin);
        feeController.withdrawProtocolFees(pool, address(feeSweeper));

        ProtocolFeeBurnerMock(address(feeBurner)).setTransferFromEnabled(false);

        vm.startPrank(admin);
        vm.expectRevert(IProtocolFeeSweeper.BurnerDidNotConsumeAllowance.selector);
        _defaultSweep(dai);
    }

    function testInvalidBurnerConfiguration() public {
        vm.expectRevert(IProtocolFeeSweeper.InvalidTargetToken.selector);
        vm.prank(admin);
        _defaultSweep(dai);
    }

    function testDeadline() public {
        // Set up the sweeper to be able to burn.
        vm.prank(admin);
        feeSweeper.setTargetToken(usdc);

        // Put some fees in the Vault.
        vault.manualSetAggregateSwapFeeAmount(pool, dai, DEFAULT_AMOUNT);

        // Collect them (i.e., send from the Vault to the controller).
        feeController.collectAggregateFees(pool);
        vm.prank(admin);
        // Also need to withdraw them to the sweeper.
        feeController.withdrawProtocolFees(pool, address(feeSweeper));

        vm.expectRevert(IProtocolFeeBurner.SwapDeadline.selector);
        vm.prank(admin);
        feeSweeper.sweepProtocolFeesForToken(dai, 0, 0, 0, feeBurner);
    }

    function testSwapLimits() public {
        // Set up the sweeper to be able to burn.
        vm.prank(admin);
        feeSweeper.setTargetToken(usdc);

        // Put some fees in the Vault.
        vault.manualSetAggregateSwapFeeAmount(pool, dai, DEFAULT_AMOUNT);

        // Collect them (i.e., send from the Vault to the controller).
        feeController.collectAggregateFees(pool);
        vm.prank(admin);
        // Also need to withdraw them to the sweeper.
        feeController.withdrawProtocolFees(pool, address(feeSweeper));

        uint256 tokenRatio = 0.9e18;
        ProtocolFeeBurnerMock(address(feeBurner)).setTokenRatio(tokenRatio);

        uint256 expectedAmountOut = DEFAULT_AMOUNT.mulDown(tokenRatio);

        vm.expectRevert(
            abi.encodeWithSelector(
                IProtocolFeeBurner.AmountOutBelowMin.selector,
                usdc,
                expectedAmountOut,
                DEFAULT_AMOUNT
            )
        );
        vm.prank(admin);
        feeSweeper.sweepProtocolFeesForToken(dai, DEFAULT_AMOUNT, DEFAULT_AMOUNT, MAX_UINT256, feeBurner);
    }

    function testApprovedBurnerGetter() public view {
        assertTrue(feeSweeper.isApprovedProtocolFeeBurner(address(feeBurner)), "Standard fee burner is not approved");
        assertFalse(feeSweeper.isApprovedProtocolFeeBurner(address(0)), "Invalid fee burner is approved");
    }

    function testAddApprovedBurnerNoPermission() public {
        vm.expectRevert(IAuthentication.SenderNotAllowed.selector);
        feeSweeper.addProtocolFeeBurner(feeBurner2);
    }

    function testAddInvalidFeeBurner() public {
        vm.expectRevert(IProtocolFeeSweeper.InvalidProtocolFeeBurner.selector);
        vm.prank(admin);
        feeSweeper.addProtocolFeeBurner(IProtocolFeeBurner(address(0)));
    }

    function testMultipleFeeBurners() public {
        vm.prank(admin);
        feeSweeper.addProtocolFeeBurner(feeBurner2);

        assertTrue(feeSweeper.isApprovedProtocolFeeBurner(address(feeBurner)), "Standard fee burner is not approved");
        assertTrue(feeSweeper.isApprovedProtocolFeeBurner(address(feeBurner2)), "Second fee burner is not approved");

        // Fee recipient can also add burners.
        vm.prank(feeRecipient);
        feeSweeper.addProtocolFeeBurner(feeBurner3);
        assertTrue(feeSweeper.isApprovedProtocolFeeBurner(address(feeBurner3)), "Third fee burner is not approved");
    }

    function testAddDuplicateFeeBurner() public {
        vm.expectRevert(
            abi.encodeWithSelector(IProtocolFeeSweeper.ProtocolFeeBurnerAlreadyAdded.selector, address(feeBurner))
        );
        vm.prank(admin);
        feeSweeper.addProtocolFeeBurner(feeBurner);
    }

    function testAddFeeBurnerEmitsEvent() public {
        vm.expectEmit();
        emit IProtocolFeeSweeper.ProtocolFeeBurnerAdded(address(feeBurner2));

        vm.prank(admin);
        feeSweeper.addProtocolFeeBurner(feeBurner2);
    }

    function testRemoveFeeBurnerNoPermission() public {
        vm.expectRevert(IAuthentication.SenderNotAllowed.selector);
        feeSweeper.removeProtocolFeeBurner(feeBurner);
    }

    function testRemoveFeeBurner() public {
        vm.prank(admin);
        feeSweeper.removeProtocolFeeBurner(feeBurner);

        assertFalse(
            feeSweeper.isApprovedProtocolFeeBurner(address(feeBurner)),
            "Standard fee burner is still approved"
        );

        // Fee recipient can also remove.
        vm.prank(admin);
        feeSweeper.addProtocolFeeBurner(feeBurner2);
        vm.prank(feeRecipient);
        feeSweeper.removeProtocolFeeBurner(feeBurner2);
        assertFalse(
            feeSweeper.isApprovedProtocolFeeBurner(address(feeBurner2)),
            "Standard fee burner2 is still approved"
        );
    }

    function testRemoveFeeBurnerNotAdded() public {
        vm.expectRevert(
            abi.encodeWithSelector(IProtocolFeeSweeper.ProtocolFeeBurnerNotAdded.selector, address(feeBurner2))
        );

        vm.prank(admin);
        feeSweeper.removeProtocolFeeBurner(feeBurner2);
    }

    function testRemoveFeeBurnerEmitsEvent() public {
        vm.expectEmit();
        emit IProtocolFeeSweeper.ProtocolFeeBurnerRemoved(address(feeBurner));

        vm.prank(admin);
        feeSweeper.removeProtocolFeeBurner(feeBurner);
    }

    function testUnsupportedFeeBurner() public {
        vm.expectRevert(
            abi.encodeWithSelector(IProtocolFeeSweeper.UnsupportedProtocolFeeBurner.selector, address(feeBurner2))
        );

        vm.prank(admin);
        feeSweeper.sweepProtocolFeesForToken(dai, 0, 0, MAX_UINT256, feeBurner2);
    }

    function testInsufficientBalance() public {
        vm.startPrank(admin);
        feeSweeper.setTargetToken(usdc);

        vm.expectRevert(
            abi.encodeWithSelector(IProtocolFeeSweeper.InsufficientBalance.selector, dai, DEFAULT_AMOUNT, 0)
        );
        feeSweeper.sweepProtocolFeesForToken(dai, DEFAULT_AMOUNT, 0, MAX_UINT256, feeBurner);
        vm.stopPrank();
    }

    function testPartialBalanceBurn() public {
        // Set up the sweeper to be able to burn.
        vm.prank(admin);
        feeSweeper.setTargetToken(usdc);

        // Put some fees in the Vault.
        vault.manualSetAggregateSwapFeeAmount(pool, dai, DEFAULT_AMOUNT);

        // Collect them (i.e., send from the Vault to the controller).
        feeController.collectAggregateFees(pool);
        vm.startPrank(admin);
        // Also need to withdraw them to the sweeper.
        feeController.withdrawProtocolFees(pool, address(feeSweeper));

        // DAI is NOT the target token, so it should call burn.
        vm.expectEmit();
        emit IProtocolFeeBurner.ProtocolFeeBurned(dai, DEFAULT_AMOUNT / 2, usdc, DEFAULT_AMOUNT / 2, feeRecipient);

        feeSweeper.sweepProtocolFeesForToken(dai, DEFAULT_AMOUNT / 2, 0, MAX_UINT256, feeBurner);
        vm.stopPrank();

        assertEq(dai.balanceOf(address(feeController)), 0, "DAI not withdrawn");
        assertEq(dai.balanceOf(address(feeSweeper)), DEFAULT_AMOUNT / 2, "Wrong final sweeper DAI balance");
        // DAI should have been converted to USDC, so we should have twice the DEFAULT_AMOUNT of it.
        assertEq(dai.balanceOf(address(feeRecipient)), 0, "DAI not burned");
        assertEq(usdc.balanceOf(address(feeRecipient)), DEFAULT_AMOUNT / 2, "USDC not forwarded");
    }

    function _defaultSweep(IERC20 token) private {
        // No limit and max deadline
        feeSweeper.sweepProtocolFeesForToken(token, DEFAULT_AMOUNT, 0, MAX_UINT256, feeBurner);
    }
}<|MERGE_RESOLUTION|>--- conflicted
+++ resolved
@@ -234,14 +234,9 @@
         vm.expectEmit();
         emit IProtocolFeeSweeper.ProtocolFeeSwept(usdc, DEFAULT_AMOUNT, feeRecipient);
 
-<<<<<<< HEAD
-        feeSweeper.sweepProtocolFeesForToken(usdc, 0, 0, MAX_UINT256, IProtocolFeeBurner(address(0)));
-        vm.stopPrank();
-=======
         // Fee recipient can also sweep fees.
         vm.prank(feeRecipient);
-        feeSweeper.sweepProtocolFeesForToken(pool, usdc, 0, MAX_UINT256, IProtocolFeeBurner(address(0)));
->>>>>>> 79dcd5e0
+        feeSweeper.sweepProtocolFeesForToken(usdc, 0, 0, MAX_UINT256, IProtocolFeeBurner(address(0)));
 
         assertEq(dai.balanceOf(address(feeController)), 0, "DAI not withdrawn");
         assertEq(usdc.balanceOf(address(feeController)), 0, "USDC not withdrawn");
