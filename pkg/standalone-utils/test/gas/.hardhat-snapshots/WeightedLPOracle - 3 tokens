--- conflicted
+++ resolved
@@ -1,9 +1,3 @@
-<<<<<<< HEAD
-Min: 129.1k
-Max: 129.4k
-Avg: 129.2k
-=======
-Min: 115.9k
-Max: 116.4k
-Avg: 116.1k
->>>>>>> 83b18898
+Min: 128.9k
+Max: 129.5k
+Avg: 129.2k