--- conflicted
+++ resolved
@@ -75,14 +75,9 @@
                 if (feeToken == targetToken) {
                     _transferFeeToken(feeToken, workingBalance);
                 } else {
-<<<<<<< HEAD
-                    // Transfer the tokens directly to avoid "hanging approvals," in case the burn is unsuccessful.
-                    feeToken.safeTransfer(address(feeBurner), workingBalance);
-=======
                     // We must revert if this allowance is not entirely consumed by the burner, to avoid exploitable
                     // "hanging approvals." The order may be asynchronous, but it must pull the tokens immediately.
-                    feeToken.forceApprove(address(feeBurner), withdrawnBalance);
->>>>>>> d5c07a0e
+                    feeToken.forceApprove(address(feeBurner), workingBalance);
                     // This is asynchronous; the burner will complete the action and emit an event.
                     feeBurner.burn(
                         feeToken,
