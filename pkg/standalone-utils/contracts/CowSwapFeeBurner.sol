// SPDX-License-Identifier: GPL-3.0-or-later

pragma solidity ^0.8.24;

import { SafeERC20 } from "@openzeppelin/contracts/token/ERC20/utils/SafeERC20.sol";
import { IERC165 } from "@openzeppelin/contracts/utils/introspection/IERC165.sol";
import { IERC1271 } from "@openzeppelin/contracts/interfaces/IERC1271.sol";
import { IERC20 } from "@openzeppelin/contracts/token/ERC20/IERC20.sol";

import { IProtocolFeeBurner } from "@balancer-labs/v3-interfaces/contracts/standalone-utils/IProtocolFeeBurner.sol";
import { ICowSwapFeeBurner } from "@balancer-labs/v3-interfaces/contracts/standalone-utils/ICowSwapFeeBurner.sol";
import { IProtocolFeeSweeper } from "@balancer-labs/v3-interfaces/contracts/standalone-utils/IProtocolFeeSweeper.sol";
import { IComposableCow } from "@balancer-labs/v3-interfaces/contracts/standalone-utils/IComposableCow.sol";
import {
    ICowConditionalOrderGenerator
} from "@balancer-labs/v3-interfaces/contracts/standalone-utils/ICowConditionalOrderGenerator.sol";
import {
    ICowConditionalOrder,
    GPv2Order
} from "@balancer-labs/v3-interfaces/contracts/standalone-utils/ICowConditionalOrder.sol";
import { IVault } from "@balancer-labs/v3-interfaces/contracts/vault/IVault.sol";

import { Version } from "@balancer-labs/v3-solidity-utils/contracts/helpers/Version.sol";
import {
    ReentrancyGuardTransient
} from "@balancer-labs/v3-solidity-utils/contracts/openzeppelin/ReentrancyGuardTransient.sol";
import { SingletonAuthentication } from "@balancer-labs/v3-vault/contracts/SingletonAuthentication.sol";

// solhint-disable not-rely-on-time

/**
 * @title CowSwapFeeBurner
 * @notice A contract that burns protocol fees using CowSwap.
 * @dev The Cow Watchtower (https://github.com/cowprotocol/watch-tower) must be running for the burner to function.
 * Only one order per token is allowed at a time.
 */
contract CowSwapFeeBurner is ICowSwapFeeBurner, ReentrancyGuardTransient, Version {
    using SafeERC20 for IERC20;

    struct ShortOrder {
        IERC20 tokenOut;
        address receiver;
        uint256 minAmountOut;
        uint32 deadline;
    }

    bytes4 internal constant _SIGNATURE_VERIFIER_MUXER_INTERFACE = 0x62af8dc2;
    bytes32 internal immutable _sellKind = keccak256("sell");
    bytes32 internal immutable _tokenBalance = keccak256("erc20");

    IComposableCow public immutable composableCow;
    IProtocolFeeSweeper public immutable protocolFeeSweeper;
    address public immutable vaultRelayer;
    bytes32 public immutable appData;

    // Orders are identified by the tokenIn (often called the tokenIn).
    mapping(IERC20 token => ShortOrder order) internal _orders;

    modifier onlyFeeRecipient() {
        if (msg.sender != protocolFeeSweeper.getFeeRecipient()) {
            revert SenderNotAllowed();
        }
        _;
    }

    modifier onlyProtocolFeeSweeper() {
        if (msg.sender != address(protocolFeeSweeper)) {
            revert SenderNotAllowed();
        }
        _;
    }

    constructor(
        IProtocolFeeSweeper _protocolFeeSweeper,
        IComposableCow _composableCow,
        address _vaultRelayer,
        bytes32 _appData,
        string memory _version
    ) Version(_version) {
        if (address(_protocolFeeSweeper) == address(0)) {
            revert InvalidProtocolFeeSweeper();
        }

        composableCow = _composableCow;
        protocolFeeSweeper = _protocolFeeSweeper;
        vaultRelayer = _vaultRelayer;
        appData = _appData;
    }

    /***************************************************************************
                                ICowSwapFeeBurner
    ***************************************************************************/

    /// @inheritdoc ICowSwapFeeBurner
    function getOrder(IERC20 tokenIn) external view returns (GPv2Order memory) {
        return _getOrder(tokenIn);
    }

    /// @inheritdoc ICowSwapFeeBurner
    function getOrderStatus(IERC20 tokenIn) external view returns (OrderStatus status) {
        (status, ) = _getOrderStatusAndBalance(tokenIn);
    }

    /// @inheritdoc ICowSwapFeeBurner
    function retryOrder(IERC20 tokenIn, uint256 minAmountOut, uint256 deadline) external onlyFeeRecipient {
        (OrderStatus status, uint256 amount) = _getOrderStatusAndBalance(tokenIn);

        if (status != OrderStatus.Failed) {
            revert OrderHasUnexpectedStatus(status);
        }

        _checkMinAmountOut(minAmountOut);
        _checkDeadline(deadline);

        _orders[tokenIn].minAmountOut = minAmountOut;
        _orders[tokenIn].deadline = uint32(deadline);

        // Refresh approval with current balance just in case.
        if (tokenIn.allowance(address(this), vaultRelayer) < amount) {
            tokenIn.forceApprove(vaultRelayer, amount);
        }

        _createCowOrder(tokenIn);

        emit OrderRetried(tokenIn, amount, minAmountOut, deadline);
    }

    /// @inheritdoc ICowSwapFeeBurner
    function cancelOrder(IERC20 tokenIn, address receiver) external onlyFeeRecipient {
        (OrderStatus status, uint256 amount) = _getOrderStatusAndBalance(tokenIn);

        if (status != OrderStatus.Failed) {
            revert OrderHasUnexpectedStatus(status);
        }

        _cancelOrder(tokenIn, receiver, amount);
    }

    /// @inheritdoc ICowSwapFeeBurner
    function emergencyCancelOrder(IERC20 tokenIn, address receiver) external onlyFeeRecipient {
        _cancelOrder(tokenIn, receiver, tokenIn.balanceOf(address(this)));
    }

    function _cancelOrder(IERC20 tokenIn, address receiver, uint256 amount) internal {
        tokenIn.forceApprove(vaultRelayer, 0);
        delete _orders[tokenIn];

        SafeERC20.safeTransfer(tokenIn, receiver, amount);

        emit OrderCanceled(tokenIn, amount, receiver);
    }

    /***************************************************************************
                                IProtocolFeeBurner
    ***************************************************************************/

    /// @inheritdoc IProtocolFeeBurner
    function burn(
        IERC20 feeToken,
        uint256 exactFeeTokenAmountIn,
        IERC20 targetToken,
        uint256 minTargetTokenAmountOut,
        address recipient,
        uint256 deadline
    ) external virtual onlyProtocolFeeSweeper nonReentrant {
        _burn(
            pool,
            feeToken,
            exactFeeTokenAmountIn,
            targetToken,
            minTargetTokenAmountOut,
            recipient,
            deadline,
            true // pullFeeToken
        );
    }

    function _burn(
        address pool,
        IERC20 feeToken,
        uint256 feeTokenAmount,
        IERC20 targetToken,
        uint256 minTargetTokenAmountOut,
        address recipient,
        uint256 deadline,
        bool pullFeeToken
    ) internal {
        if (targetToken == feeToken) {
            revert InvalidOrderParameters("Fee token and target token are the same");
        } else if (feeTokenAmount == 0) {
            revert InvalidOrderParameters("Fee token amount is zero");
        }

        _checkMinAmountOut(minTargetTokenAmountOut);
        _checkDeadline(deadline);

        (OrderStatus status, ) = _getOrderStatusAndBalance(feeToken);
        if (status != OrderStatus.Nonexistent && status != OrderStatus.Filled) {
            revert OrderHasUnexpectedStatus(status);
        }

        if (pullFeeToken) {
            feeToken.safeTransferFrom(msg.sender, address(this), feeTokenAmount);
        }

        _createCowOrder(feeToken);

        feeToken.forceApprove(vaultRelayer, feeTokenAmount);

        _orders[feeToken] = ShortOrder({
            tokenOut: targetToken,
            receiver: recipient,
            minAmountOut: minTargetTokenAmountOut,
            deadline: uint32(deadline)
        });

<<<<<<< HEAD
        emit ProtocolFeeBurned(feeToken, feeTokenAmount, targetToken, minAmountOut, recipient);
=======
        emit ProtocolFeeBurned(pool, feeToken, feeTokenAmount, targetToken, minTargetTokenAmountOut, recipient);
>>>>>>> f2c6974b
    }

    /***************************************************************************
                                ICowConditionalOrder
    ***************************************************************************/

    /// @inheritdoc ICowConditionalOrderGenerator
    function getTradeableOrder(
        address,
        address,
        bytes32,
        bytes calldata staticInput,
        bytes calldata
    ) public view returns (GPv2Order memory) {
        IERC20 tokenIn = IERC20(abi.decode(staticInput, (address)));

        return _getOrder(tokenIn);
    }

    /// @inheritdoc ICowConditionalOrder
    function verify(
        address owner,
        address sender,
        bytes32,
        bytes32,
        bytes32 ctx,
        bytes calldata staticInput,
        bytes calldata offchainInput,
        GPv2Order calldata _order
    ) external view {
        GPv2Order memory savedOrder = getTradeableOrder(owner, sender, ctx, staticInput, offchainInput);

        if (_order.buyAmount > savedOrder.buyAmount) {
            savedOrder.buyAmount = _order.buyAmount;
        }

        if (keccak256(abi.encode(savedOrder)) != keccak256(abi.encode(_order))) {
            revert InvalidOrderParameters("Verify order does not match with existing order");
        }
    }

    /***************************************************************************
                                    Miscellaneous
    ***************************************************************************/

    /// @inheritdoc IERC1271
    function isValidSignature(bytes32 _hash, bytes memory signature) external view returns (bytes4) {
        (GPv2Order memory order, IComposableCow.Payload memory payload) = abi.decode(
            signature,
            (GPv2Order, IComposableCow.Payload)
        );

        // Forward the query to ComposableCow
        return
            composableCow.isValidSafeSignature(
                address(this),
                msg.sender,
                _hash,
                composableCow.domainSeparator(),
                bytes32(0),
                abi.encode(order),
                abi.encode(payload)
            );
    }

    /// @inheritdoc IERC165
    function supportsInterface(bytes4 interfaceId) public pure returns (bool) {
        // Fails on SignatureVerifierMuxer due to compatibility issues with ComposableCow.
        if (interfaceId == _SIGNATURE_VERIFIER_MUXER_INTERFACE) {
            revert InterfaceIsSignatureVerifierMuxer();
        }

        return
            interfaceId == type(ICowConditionalOrder).interfaceId ||
            interfaceId == type(ICowConditionalOrderGenerator).interfaceId ||
            interfaceId == type(IERC1271).interfaceId ||
            interfaceId == type(IERC165).interfaceId;
    }

    /***************************************************************************
                                Private Functions
    ***************************************************************************/

    function _getOrder(IERC20 tokenIn) private view returns (GPv2Order memory) {
        ShortOrder memory shortOrder = _orders[tokenIn];

        if (shortOrder.deadline == 0) {
            revert OrderNotValid("Order does not exist");
        }

        return
            GPv2Order({
                sellToken: tokenIn,
                buyToken: shortOrder.tokenOut,
                receiver: shortOrder.receiver,
                sellAmount: tokenIn.balanceOf(address(this)),
                buyAmount: shortOrder.minAmountOut,
                validTo: shortOrder.deadline,
                appData: appData,
                feeAmount: 0,
                kind: _sellKind,
                partiallyFillable: true,
                sellTokenBalance: _tokenBalance,
                buyTokenBalance: _tokenBalance
            });
    }

    function _getOrderStatusAndBalance(IERC20 tokenIn) private view returns (OrderStatus, uint256) {
        ShortOrder storage shortOrder = _orders[tokenIn];

        uint256 deadline = shortOrder.deadline;

        if (deadline == 0) {
            return (OrderStatus.Nonexistent, 0);
        }

        uint256 balance = tokenIn.balanceOf(address(this));
        if (balance == 0) {
            return (OrderStatus.Filled, balance);
        } else if (block.timestamp > deadline) {
            return (OrderStatus.Failed, balance);
        }

        return (OrderStatus.Active, balance);
    }

    function _checkDeadline(uint256 deadline) private view {
        if (block.timestamp > deadline) {
            revert InvalidOrderParameters("Deadline is in the past");
        }
    }

    function _checkMinAmountOut(uint256 minAmountOut) private pure {
        if (minAmountOut == 0) {
            revert InvalidOrderParameters("Min amount out is zero");
        }
    }

    function _createCowOrder(IERC20 tokenIn) private {
        composableCow.create(
            ICowConditionalOrder.ConditionalOrderParams({
                handler: ICowConditionalOrder(address(this)),
                salt: bytes32(0),
                staticData: abi.encode(tokenIn)
            }),
            true
        );
    }
}<|MERGE_RESOLUTION|>--- conflicted
+++ resolved
@@ -164,7 +164,6 @@
         uint256 deadline
     ) external virtual onlyProtocolFeeSweeper nonReentrant {
         _burn(
-            pool,
             feeToken,
             exactFeeTokenAmountIn,
             targetToken,
@@ -176,7 +175,6 @@
     }
 
     function _burn(
-        address pool,
         IERC20 feeToken,
         uint256 feeTokenAmount,
         IERC20 targetToken,
@@ -214,11 +212,7 @@
             deadline: uint32(deadline)
         });
 
-<<<<<<< HEAD
-        emit ProtocolFeeBurned(feeToken, feeTokenAmount, targetToken, minAmountOut, recipient);
-=======
-        emit ProtocolFeeBurned(pool, feeToken, feeTokenAmount, targetToken, minTargetTokenAmountOut, recipient);
->>>>>>> f2c6974b
+        emit ProtocolFeeBurned(feeToken, feeTokenAmount, targetToken, minTargetTokenAmountOut, recipient);
     }
 
     /***************************************************************************
