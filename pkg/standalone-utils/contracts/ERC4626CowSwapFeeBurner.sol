// SPDX-License-Identifier: GPL-3.0-or-later

pragma solidity ^0.8.24;

import { IERC4626 } from "@openzeppelin/contracts/interfaces/IERC4626.sol";
import { SafeERC20 } from "@openzeppelin/contracts/token/ERC20/utils/SafeERC20.sol";
import { IERC20 } from "@openzeppelin/contracts/token/ERC20/IERC20.sol";

import { IComposableCow } from "@balancer-labs/v3-interfaces/contracts/standalone-utils/IComposableCow.sol";
import { IProtocolFeeSweeper } from "@balancer-labs/v3-interfaces/contracts/standalone-utils/IProtocolFeeSweeper.sol";
import { IVault } from "@balancer-labs/v3-interfaces/contracts/vault/IVault.sol";

import {
    ReentrancyGuardTransient
} from "@balancer-labs/v3-solidity-utils/contracts/openzeppelin/ReentrancyGuardTransient.sol";
import { PackedTokenBalance } from "@balancer-labs/v3-solidity-utils/contracts/helpers/PackedTokenBalance.sol";

import { CowSwapFeeBurner } from "./CowSwapFeeBurner.sol";

/**
 * @title ERC4626CowSwapFeeBurner
 * @notice A contract that burns ERC4626 protocol fee tokens using CowSwap, previously redeeming underlying assets.
 * @dev The Cow Watchtower (https://github.com/cowprotocol/watch-tower) must be running for the burner to function.
 * Only one order per token is allowed at a time.
 */
contract ERC4626CowSwapFeeBurner is CowSwapFeeBurner {
    using SafeERC20 for IERC20;

    /// @notice The amount out is zero.
    error AmountOutIsZero(IERC20 token);

    constructor(
        IVault _vault,
        IProtocolFeeSweeper _protocolFeeSweeper,
        IComposableCow _composableCow,
        address _cowVaultRelayer,
        bytes32 _appData,
        address _initialOwner,
        string memory _version
<<<<<<< HEAD
    ) CowSwapFeeBurner(_vault, _protocolFeeSweeper, _composableCow, _cowVaultRelayer, _appData, _version) {
=======
    ) CowSwapFeeBurner(_protocolFeeSweeper, _composableCow, _vaultRelayer, _appData, _initialOwner, _version) {
>>>>>>> 0a6fae1c
        // solhint-disable-previous-line no-empty-blocks
    }

    /**
     * @notice Treats `feeToken` as an ERC4626, redeems `exactFeeTokenAmountIn`, swaps the underlying asset for
     * `targetToken`, and sends the proceeds to the `recipient`.
     * @dev Assumes the sweeper has granted allowance for the fee tokens to the burner prior to the call.
     * @param pool The pool the fees came from (only used for documentation in the event)
     * @param feeToken The token collected from the pool
     * @param exactFeeTokenAmountIn The number of fee tokens collected
     * @param targetToken The desired target token (`tokenOut` of the swap)
     * @param encodedMinAmountsOut The minimum amounts out for the swap, encoded as a 256-bit integer:
     * - Upper 128 bits: the minimum amount of the target token to receive
     * - Lower 128 bits: the minimum amount of the ERC4626 token to receive
     * @param recipient The recipient of the swap proceeds
     * @param deadline Deadline for the burn operation (i.e., swap), after which it will revert
     */
    function burn(
        address pool,
        IERC20 feeToken,
        uint256 exactFeeTokenAmountIn,
        IERC20 targetToken,
        uint256 encodedMinAmountsOut,
        address recipient,
        uint256 deadline
    ) external override onlyProtocolFeeSweeper nonReentrant {
        IERC4626 erc4626Token = IERC4626(address(feeToken));
        IERC20 underlyingToken = IERC20(erc4626Token.asset());

        // In this case we first pull the wrapped token, unwrap, and then proceed to burn by creating an order for
        // the underlying token.
        IERC20(address(erc4626Token)).safeTransferFrom(msg.sender, address(this), exactFeeTokenAmountIn);

        (uint256 minTargetTokenAmountOut, uint256 minERC4626AmountOut) = PackedTokenBalance.fromPackedBalance(
            bytes32(encodedMinAmountsOut)
        );

        uint256 feeTokenBalanceBefore = underlyingToken.balanceOf(address(this));

        erc4626Token.redeem(exactFeeTokenAmountIn, address(this), address(this));

        uint256 feeTokenBalanceAfter = underlyingToken.balanceOf(address(this));
        exactFeeTokenAmountIn = feeTokenBalanceAfter - feeTokenBalanceBefore;

        if (exactFeeTokenAmountIn < minERC4626AmountOut) {
            revert AmountOutBelowMin(underlyingToken, exactFeeTokenAmountIn, minERC4626AmountOut);
        } else if (exactFeeTokenAmountIn == 0) {
            revert AmountOutIsZero(underlyingToken);
        }

        // This case is not handled by the internal `_burn` function, but it's valid: we can consider that the token
        // has already been converted to the correct token, so we just forward the result and finish.
        if (underlyingToken == targetToken) {
            // We apply the slippage check, but not deadline as the order settlement is instant in this case.
            if (exactFeeTokenAmountIn < minTargetTokenAmountOut) {
                revert AmountOutBelowMin(targetToken, exactFeeTokenAmountIn, minTargetTokenAmountOut);
            }

            underlyingToken.safeTransfer(recipient, exactFeeTokenAmountIn);
        } else {
            _burn(
                pool,
                underlyingToken,
                exactFeeTokenAmountIn,
                targetToken,
                minTargetTokenAmountOut,
                recipient,
                deadline,
                false // pullToken
            );
        }
    }
}<|MERGE_RESOLUTION|>--- conflicted
+++ resolved
@@ -30,18 +30,13 @@
     error AmountOutIsZero(IERC20 token);
 
     constructor(
-        IVault _vault,
         IProtocolFeeSweeper _protocolFeeSweeper,
         IComposableCow _composableCow,
         address _cowVaultRelayer,
         bytes32 _appData,
         address _initialOwner,
         string memory _version
-<<<<<<< HEAD
-    ) CowSwapFeeBurner(_vault, _protocolFeeSweeper, _composableCow, _cowVaultRelayer, _appData, _version) {
-=======
-    ) CowSwapFeeBurner(_protocolFeeSweeper, _composableCow, _vaultRelayer, _appData, _initialOwner, _version) {
->>>>>>> 0a6fae1c
+    ) CowSwapFeeBurner(_protocolFeeSweeper, _composableCow, _cowVaultRelayer, _appData, _initialOwner, _version) {
         // solhint-disable-previous-line no-empty-blocks
     }
 
