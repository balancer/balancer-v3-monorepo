--- conflicted
+++ resolved
@@ -12,26 +12,17 @@
 contract ProtocolFeeBurnerMock is IProtocolFeeBurner {
     using FixedPoint for uint256;
 
-<<<<<<< HEAD
-=======
     uint256 private _tokenRatio = FixedPoint.ONE;
 
->>>>>>> 89cf0cdd
     /// @inheritdoc IProtocolFeeBurner
     function burn(
         address pool,
         IERC20 feeToken,
         uint256 feeTokenAmount,
         IERC20 targetToken,
-<<<<<<< HEAD
-        uint256 price,
-        uint256 deadline,
-        address recipient
-=======
         uint256 minTargetTokenAmount,
         address recipient,
         uint256 deadline
->>>>>>> 89cf0cdd
     ) external {
         if (block.timestamp > deadline) {
             revert SwapDeadline();
@@ -46,22 +37,10 @@
         }
 
         // Just emit the event, simulating the tokens being exchanged at 1-to-1.
-<<<<<<< HEAD
-        emit ProtocolFeeBurned(
-            pool,
-            feeToken,
-            feeTokenAmount,
-            targetToken,
-            feeTokenAmount.mulDown(price),
-            deadline,
-            recipient
-        );
-=======
         emit ProtocolFeeBurned(pool, feeToken, feeTokenAmount, targetToken, targetTokenAmount, recipient);
     }
 
     function setTokenRatio(uint256 ratio) external {
         _tokenRatio = ratio;
->>>>>>> 89cf0cdd
     }
 }