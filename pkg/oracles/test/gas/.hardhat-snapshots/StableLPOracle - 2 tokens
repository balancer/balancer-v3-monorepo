<<<<<<< HEAD
Min: 160.8k
Max: 277.7k
Avg: 229.0k
=======
Min: 163.3k
Max: 280.0k
Avg: 231.4k
>>>>>>> 64ed31eb
<|MERGE_RESOLUTION|>--- conflicted
+++ resolved
@@ -1,9 +1,3 @@
-<<<<<<< HEAD
-Min: 160.8k
-Max: 277.7k
-Avg: 229.0k
-=======
-Min: 163.3k
-Max: 280.0k
-Avg: 231.4k
->>>>>>> 64ed31eb
+Min: 165.2k
+Max: 282.2k
+Avg: 233.4k