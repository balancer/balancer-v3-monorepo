--- conflicted
+++ resolved
@@ -23,13 +23,8 @@
     "lint": "yarn lint:solidity && yarn lint:typescript",
     "lint:solidity": "npx prettier --check --plugin=prettier-plugin-solidity 'contracts/**/*.sol' 'test/**/*.sol' && npx solhint 'contracts/**/*.sol'",
     "lint:typescript": "NODE_NO_WARNINGS=1 eslint . --ext .ts --ignore-path ../../.eslintignore  --max-warnings 0",
-<<<<<<< HEAD
-    "prettier": "npx prettier --write --plugin=prettier-plugin-solidity 'contracts/**/*.sol'",
+    "prettier": "npx prettier --write --plugin=prettier-plugin-solidity 'contracts/**/*.sol' 'test/**/*.sol'",
     "test": "yarn test:hardhat && yarn test:forge && yarn test:fork",
-=======
-    "prettier": "npx prettier --write --plugin=prettier-plugin-solidity 'contracts/**/*.sol' 'test/**/*.sol'",
-    "test": "yarn test:hardhat && yarn test:forge",
->>>>>>> 72260d44
     "test:hardhat": "hardhat test",
     "test:forge": "forge test -vvv --no-match-test Fork",
     "test:fork": "forge test -vvv --match-test Fork",
