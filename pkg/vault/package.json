--- conflicted
+++ resolved
@@ -29,11 +29,7 @@
     "test:forge": "yarn build && REUSING_HARDHAT_ARTIFACTS=true ./forge-test.sh",
     "test:forgeonly": "forge test -vvv --no-match-test Fork",
     "test:stress": "FOUNDRY_PROFILE=intense forge test -vvv",
-<<<<<<< HEAD
-    "fuzz:medusa": "medusa fuzz --config medusa.json",
-=======
     "test:medusa": "medusa fuzz --config medusa.json",
->>>>>>> 6178efd8
     "coverage": "./coverage.sh forge",
     "coverage:hardhat": "./coverage.sh hardhat",
     "coverage:all": "./coverage.sh all",
