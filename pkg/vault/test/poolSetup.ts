import { deploy, deployedAt } from '@balancer-labs/v3-helpers/src/contract';
import { MONTH } from '@balancer-labs/v3-helpers/src/time';
import { VaultMock } from '../typechain-types/contracts/test/VaultMock';
import { ERC20TestToken } from '@balancer-labs/v3-solidity-utils/typechain-types/contracts/test/ERC20TestToken';
import { PoolMock } from '@balancer-labs/v3-vault/typechain-types/contracts/test/PoolMock';
import { ZERO_ADDRESS } from '@balancer-labs/v3-helpers/src/constants';
import { sortAddresses } from '@balancer-labs/v3-helpers/src/models/tokens/sortingHelper';
import * as VaultDeployer from '@balancer-labs/v3-helpers/src/models/vault/VaultDeployer';
import { IVaultMock } from '@balancer-labs/v3-interfaces/typechain-types';
import TypesConverter from '@balancer-labs/v3-helpers/src/models/types/TypesConverter';
import { TokenConfigStruct } from '../typechain-types/contracts/Vault';
import { TokenType } from '@balancer-labs/v3-helpers/src/models/types/types';

// This deploys a Vault, then creates 3 tokens and 2 pools. The first pool (A) is registered; the second (B) )s not,
// which, along with a registration flag in the Pool mock, permits separate testing of registration functions.
export async function setupEnvironment(pauseWindowDuration: number): Promise<{
  vault: IVaultMock;
  tokens: ERC20TestToken[];
  pools: PoolMock[];
}> {
  const BUFFER_PERIOD_DURATION = MONTH;

  const vault: VaultMock = await VaultDeployer.deployMock({
    pauseWindowDuration,
    bufferPeriodDuration: BUFFER_PERIOD_DURATION,
  });
  const vaultAddress = await vault.getAddress();
  const factoryAddress = await vault.getPoolFactoryMock();
  const factory = await deployedAt('PoolFactoryMock', factoryAddress);

  const tokenA: ERC20TestToken = await deploy('v3-solidity-utils/ERC20TestToken', { args: ['Token A', 'TKNA', 18] });
  const tokenB: ERC20TestToken = await deploy('v3-solidity-utils/ERC20TestToken', { args: ['Token B', 'TKNB', 6] });
  const tokenC: ERC20TestToken = await deploy('v3-solidity-utils/ERC20TestToken', { args: ['Token C', 'TKNC', 8] });

  const tokenAAddress = await tokenA.getAddress();
  const tokenBAddress = await tokenB.getAddress();
  const tokenCAddress = await tokenC.getAddress();

  const poolATokens = sortAddresses([tokenAAddress, tokenBAddress, tokenCAddress]);

  const poolA: PoolMock = await deploy('v3-vault/PoolMock', {
<<<<<<< HEAD
    args: [
      vaultAddress,
      'Pool A',
      'POOLA',
      buildTokenConfig(poolATokens),
      true,
      365 * 24 * 3600,
      ZERO_ADDRESS,
      ZERO_ADDRESS,
    ],
=======
    args: [vaultAddress, 'Pool A', 'POOLA'],
>>>>>>> b76eea8c
  });

  await factory.registerTestPool(poolA, buildTokenConfig(poolATokens));

  // Don't register PoolB.
  const poolB: PoolMock = await deploy('v3-vault/PoolMock', {
<<<<<<< HEAD
    args: [
      vaultAddress,
      'Pool B',
      'POOLB',
      buildTokenConfig(poolBTokens),
      false,
      365 * 24 * 3600,
      ZERO_ADDRESS,
      ZERO_ADDRESS,
    ],
=======
    args: [vaultAddress, 'Pool B', 'POOLB'],
>>>>>>> b76eea8c
  });

  return { vault: await TypesConverter.toIVaultMock(vault), tokens: [tokenA, tokenB, tokenC], pools: [poolA, poolB] };
}

export function buildTokenConfig(
  tokens: string[],
  rateProviders: string[] = [],
  paysYieldFees: boolean[] = []
): TokenConfigStruct[] {
  const result: TokenConfigStruct[] = [];
  if (rateProviders.length == 0) {
    rateProviders = Array(tokens.length).fill(ZERO_ADDRESS);
  }

  tokens.map((token, i) => {
    result[i] = {
      token: token,
      tokenType: rateProviders[i] == ZERO_ADDRESS ? TokenType.STANDARD : TokenType.WITH_RATE,
      rateProvider: rateProviders[i],
      paysYieldFees: paysYieldFees.length == 0 ? rateProviders[i] != ZERO_ADDRESS : paysYieldFees[i],
    };
  });

  return result;
}<|MERGE_RESOLUTION|>--- conflicted
+++ resolved
@@ -39,40 +39,14 @@
   const poolATokens = sortAddresses([tokenAAddress, tokenBAddress, tokenCAddress]);
 
   const poolA: PoolMock = await deploy('v3-vault/PoolMock', {
-<<<<<<< HEAD
-    args: [
-      vaultAddress,
-      'Pool A',
-      'POOLA',
-      buildTokenConfig(poolATokens),
-      true,
-      365 * 24 * 3600,
-      ZERO_ADDRESS,
-      ZERO_ADDRESS,
-    ],
-=======
     args: [vaultAddress, 'Pool A', 'POOLA'],
->>>>>>> b76eea8c
   });
 
   await factory.registerTestPool(poolA, buildTokenConfig(poolATokens));
 
   // Don't register PoolB.
   const poolB: PoolMock = await deploy('v3-vault/PoolMock', {
-<<<<<<< HEAD
-    args: [
-      vaultAddress,
-      'Pool B',
-      'POOLB',
-      buildTokenConfig(poolBTokens),
-      false,
-      365 * 24 * 3600,
-      ZERO_ADDRESS,
-      ZERO_ADDRESS,
-    ],
-=======
     args: [vaultAddress, 'Pool B', 'POOLB'],
->>>>>>> b76eea8c
   });
 
   return { vault: await TypesConverter.toIVaultMock(vault), tokens: [tokenA, tokenB, tokenC], pools: [poolA, poolB] };
