--- conflicted
+++ resolved
@@ -76,48 +76,6 @@
         );
     }
 
-<<<<<<< HEAD
-=======
-    function testCollectPoolCreatorFee__Fuzz(
-        uint256 amountToSwap,
-        uint64 swapFeePercentage,
-        uint64 protocolFeePercentage,
-        uint64 poolCreatorFeePercentage
-    ) public {
-        amountToSwap = bound(amountToSwap, _defaultAmountToSwap, defaultAmount / 2);
-        // 0 to 10%
-        swapFeePercentage = (bound(swapFeePercentage, 0, 1e17 / FEE_SCALING_FACTOR) * FEE_SCALING_FACTOR).toUint64();
-        // 0 to 50%
-        protocolFeePercentage = (bound(protocolFeePercentage, 0, 5e17 / FEE_SCALING_FACTOR) * FEE_SCALING_FACTOR)
-            .toUint64();
-        // 0 to 100%
-        poolCreatorFeePercentage = (bound(poolCreatorFeePercentage, 0, 1e18 / FEE_SCALING_FACTOR) * FEE_SCALING_FACTOR)
-            .toUint64();
-
-        uint256 lpBalanceDaiBefore = dai.balanceOf(address(lp));
-
-        uint256 chargedCreatorFees = _swapExactInWithFees(
-            usdc,
-            dai,
-            amountToSwap,
-            swapFeePercentage,
-            protocolFeePercentage,
-            poolCreatorFeePercentage,
-            false
-        );
-
-        vault.collectPoolCreatorFees(pool);
-        assertEq(vault.getPoolCreatorFees(pool, dai), 0, "creatorFees in the vault should be 0 after fee collected");
-
-        uint256 lpBalanceDaiAfter = dai.balanceOf(address(lp));
-        assertEq(
-            lpBalanceDaiAfter - lpBalanceDaiBefore,
-            chargedCreatorFees,
-            "LP (poolCreator) tokenOut balance should increase by chargedCreatorFees after fee collected"
-        );
-    }
-
->>>>>>> 69becaee
     /// @dev Avoid "stack too deep"
     struct SwapTestLocals {
         uint256 totalFees;
@@ -164,7 +122,6 @@
         vars.aliceTokenOutBalanceBefore = tokenOut.balanceOf(address(alice));
 
         // Get protocol fees before transfer
-<<<<<<< HEAD
         IERC20[] memory feeTokens = new IERC20[](2);
         feeTokens[0] = tokenIn;
         feeTokens[1] = tokenOut;
@@ -176,14 +133,6 @@
         // Get creator fees before transfer
         //vars.creatorTokenInFeesBefore = vault.getPoolCreatorFees(address(pool), tokenIn);
         //vars.creatorTokenOutFeesBefore = vault.getPoolCreatorFees(address(pool), tokenOut);
-=======
-        vars.protocolTokenInFeesBefore = vault.getProtocolFees(pool, tokenIn);
-        vars.protocolTokenOutFeesBefore = vault.getProtocolFees(pool, tokenOut);
-
-        // Get creator fees before transfer
-        vars.creatorTokenInFeesBefore = vault.getPoolCreatorFees(pool, tokenIn);
-        vars.creatorTokenOutFeesBefore = vault.getPoolCreatorFees(pool, tokenOut);
->>>>>>> 69becaee
 
         uint256[] memory liveBalancesBefore = vault.getLastLiveBalances(pool);
 
@@ -214,28 +163,14 @@
 
         assertEq(feeAmounts[0], vars.protocolTokenInFeesBefore, "tokenIn protocol fees should not change");
         assertEq(
-<<<<<<< HEAD
             feeAmounts[1],
-=======
-            vault.getProtocolFees(pool, tokenIn),
-            vars.protocolTokenInFeesBefore,
-            "tokenIn protocol fees should not change"
-        );
-        assertEq(
-            vault.getProtocolFees(pool, tokenOut),
->>>>>>> 69becaee
             vars.protocolTokenOutFeesBefore + vars.protocolFees,
             "tokenOut protocol fees should increase by vars.protocolFees after swap"
         );
 
         // Check creator fees after transfer
-<<<<<<< HEAD
         /*assertEq(
             vault.getPoolCreatorFees(address(pool), tokenIn),
-=======
-        assertEq(
-            vault.getPoolCreatorFees(pool, tokenIn),
->>>>>>> 69becaee
             vars.creatorTokenInFeesBefore,
             "tokenIn creator fees should not change"
         );
