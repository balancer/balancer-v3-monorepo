--- conflicted
+++ resolved
@@ -21,11 +21,7 @@
     using ArrayHelpers for *;
 
     uint256 constant MIN_AMOUNT = 1e12;
-<<<<<<< HEAD
-    uint256 internal constant MAX_ERROR = 10;
-=======
     uint256 internal constant MAX_ERROR = 2;
->>>>>>> 68da780f
 
     ERC4626TestToken internal waInvalid;
 
@@ -164,7 +160,6 @@
                 beforeWaDAIBufferBalanceUnderlying,
                 afterWaDAIBufferBalanceUnderlying - exactUnderlyingAmountsIn[waDaiIdx],
                 "Vault: wrong waDAI underlying buffer balance"
-<<<<<<< HEAD
             );
         }
         {
@@ -174,8 +169,6 @@
                 erc4626PoolInitialAmount + exactUnderlyingAmountsIn[waDaiIdx],
                 MAX_ERROR,
                 "ERC4626 Pool: wrong waDAI balance"
-=======
->>>>>>> 68da780f
             );
             assertApproxEqAbs(
                 lastBalancesLiveScaled18[waUsdcIdx],
@@ -223,7 +216,6 @@
             assertEq(afterUSDCBalance, beforeUSDCBalance - operationAmount, "Alice: wrong USDC balance");
         }
         {
-<<<<<<< HEAD
             uint256 afterDAIBalance = dai.balanceOf(alice);
             assertEq(afterDAIBalance, beforeDAIBalance - operationAmount, "Alice: wrong DAI balance");
         }
@@ -259,25 +251,6 @@
 
         assertEq(bptOut, expectBPTOut, "Wrong BPT out");
         assertEq(IERC20(address(partialErc4626Pool)).balanceOf(alice), bptOut, "Alice: wrong BPT balance");
-=======
-            (, , , uint256[] memory lastBalancesLiveScaled18) = vault.getPoolTokenInfo(address(erc4626Pool));
-            assertApproxEqAbs(
-                lastBalancesLiveScaled18[waDaiIdx],
-                erc4626PoolInitialAmount + exactUnderlyingAmountsIn[waDaiIdx],
-                MAX_ERROR,
-                "ERC4626 Pool: wrong waDAI balance"
-            );
-            assertApproxEqAbs(
-                lastBalancesLiveScaled18[waUsdcIdx],
-                erc4626PoolInitialAmount + exactUnderlyingAmountsIn[waUsdcIdx],
-                MAX_ERROR,
-                "ERC4626 Pool: wrong waUSDC balance"
-            );
-        }
-
-        assertEq(bptOut, expectBPTOut, "BPT operationAmount should match expected");
-        assertEq(IERC20(address(erc4626Pool)).balanceOf(alice), bptOut, "Alice: wrong BPT balance");
->>>>>>> 68da780f
     }
 
     function testAddLiquidityUnbalancedToERC4626PoolWhenStaticCall() public checkBuffersWhenStaticCall(alice) {
@@ -286,7 +259,6 @@
 
         vm.prank(alice, address(0));
         batchRouter.queryAddLiquidityUnbalancedToERC4626Pool(erc4626Pool, exactUnderlyingAmountsIn, bytes(""));
-<<<<<<< HEAD
     }
 
     function testQueryAddLiquidityUnbalancedToERC4626Pool() public {
@@ -337,8 +309,6 @@
         );
 
         assertEq(queryBptAmountOut, actualBptAmountOut, "Query and actual bpt amount out do not match");
-=======
->>>>>>> 68da780f
     }
 
     function testAddLiquidityProportionalToERC4626Pool_Fuzz(uint256 rawOperationAmount) public {
@@ -548,7 +518,6 @@
 
         vm.prank(alice, address(0));
         batchRouter.queryAddLiquidityProportionalToERC4626Pool(erc4626Pool, operationAmount, bytes(""));
-<<<<<<< HEAD
     }
 
     function testQueryAddLiquidityProportionalToERC4626Pool() public {
@@ -617,8 +586,6 @@
                 "Query and actual underlying amounts in do not match"
             );
         }
-=======
->>>>>>> 68da780f
     }
 
     function testRemoveLiquidityProportionalFromERC4626Pool_Fuzz(uint256 rawOperationAmount) public {
@@ -714,7 +681,6 @@
                 erc4626PoolInitialAmount - underlyingAmountsOut[waDaiIdx],
                 MAX_ERROR,
                 "ERC4626 Pool: wrong waDAI balance"
-<<<<<<< HEAD
             );
             assertApproxEqAbs(
                 lastBalancesLiveScaled18[waUsdcIdx],
@@ -822,18 +788,6 @@
         }
 
         uint256 afterBPTBalance = IERC20(address(partialErc4626Pool)).balanceOf(bob);
-=======
-            );
-            assertApproxEqAbs(
-                lastBalancesLiveScaled18[waUsdcIdx],
-                erc4626PoolInitialAmount - underlyingAmountsOut[waUsdcIdx],
-                MAX_ERROR,
-                "ERC4626 Pool: wrong waUSDC balance"
-            );
-        }
-
-        uint256 afterBPTBalance = IERC20(address(erc4626Pool)).balanceOf(bob);
->>>>>>> 68da780f
         assertEq(afterBPTBalance, beforeBPTBalance - exactBptAmountIn, "Bob: wrong BPT balance");
     }
 
@@ -842,7 +796,6 @@
 
         vm.prank(bob, address(0));
         batchRouter.queryRemoveLiquidityProportionalFromERC4626Pool(erc4626Pool, exactBptAmountIn, bytes(""));
-<<<<<<< HEAD
     }
 
     function testQueryRemoveLiquidityProportionalFromERC4626Pool() public {
@@ -933,8 +886,6 @@
                 "Query and actual underlying amounts out do not match"
             );
         }
-=======
->>>>>>> 68da780f
     }
 
     function testInvalidUnderlyingToken() public {
