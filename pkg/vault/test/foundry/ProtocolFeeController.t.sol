--- conflicted
+++ resolved
@@ -184,21 +184,8 @@
 
         // Aggregate percentage with no creator fee should just be the global fee percentages
         PoolConfig memory poolConfig = vault.getPoolConfig(pool);
-        assertEq(poolConfig.getAggregateSwapFeePercentage(), MAX_PROTOCOL_SWAP_FEE, "Pool aggregate swap fee != MAX");
-        assertEq(
-<<<<<<< HEAD
-            poolConfig.aggregateProtocolSwapFeePercentage,
-            MAX_PROTOCOL_SWAP_FEE,
-            "Pool aggregate swap fee != MAX"
-        );
-        assertEq(
-            poolConfig.aggregateProtocolYieldFeePercentage,
-=======
-            poolConfig.getAggregateYieldFeePercentage(),
->>>>>>> 9fb70209
-            MAX_PROTOCOL_YIELD_FEE,
-            "Pool aggregate yield fee != MAX"
-        );
+        assertEq(poolConfig.aggregateSwapFeePercentage, MAX_PROTOCOL_SWAP_FEE, "Pool aggregate swap fee != MAX");
+        assertEq(poolConfig.aggregateYieldFeePercentage, MAX_PROTOCOL_YIELD_FEE, "Pool aggregate yield fee != MAX");
 
         // Setting the creator fee is a permissioned call.
         vm.expectRevert(abi.encodeWithSelector(IProtocolFeeController.CallerIsNotPoolCreator.selector, alice));
@@ -253,17 +240,8 @@
         );
 
         poolConfig = vault.getPoolConfig(pool);
-<<<<<<< HEAD
-        assertEq(poolConfig.aggregateProtocolSwapFeePercentage, expectedAggregateSwapFee, "Wrong aggregate swap fee");
-        assertEq(
-            poolConfig.aggregateProtocolYieldFeePercentage,
-            expectedAggregateYieldFee,
-            "Wrong aggregate yield fee"
-        );
-=======
-        assertEq(poolConfig.getAggregateSwapFeePercentage(), expectedAggregateSwapFee, "Wrong aggregate swap fee");
-        assertEq(poolConfig.getAggregateYieldFeePercentage(), expectedAggregateYieldFee, "Wrong aggregate yield fee");
->>>>>>> 9fb70209
+        assertEq(poolConfig.aggregateSwapFeePercentage, expectedAggregateSwapFee, "Wrong aggregate swap fee");
+        assertEq(poolConfig.aggregateYieldFeePercentage, expectedAggregateYieldFee, "Wrong aggregate yield fee");
     }
 
     function testSettingPoolProtocolSwapFee() public {
@@ -292,11 +270,7 @@
 
         // Check that pool config has the right value
         PoolConfig memory poolConfig = vault.getPoolConfig(pool);
-<<<<<<< HEAD
-        assertEq(poolConfig.aggregateProtocolSwapFeePercentage, CUSTOM_PROTOCOL_SWAP_FEE);
-=======
-        assertEq(poolConfig.getAggregateSwapFeePercentage(), CUSTOM_PROTOCOL_SWAP_FEE);
->>>>>>> 9fb70209
+        assertEq(poolConfig.aggregateSwapFeePercentage, CUSTOM_PROTOCOL_SWAP_FEE);
     }
 
     function testSettingPoolProtocolSwapFeeTooHigh() public {
@@ -351,11 +325,7 @@
 
         // Check that pool config has the right value
         PoolConfig memory poolConfig = vault.getPoolConfig(pool);
-<<<<<<< HEAD
-        assertEq(poolConfig.aggregateProtocolYieldFeePercentage, CUSTOM_PROTOCOL_YIELD_FEE);
-=======
-        assertEq(poolConfig.getAggregateYieldFeePercentage(), CUSTOM_PROTOCOL_YIELD_FEE);
->>>>>>> 9fb70209
+        assertEq(poolConfig.aggregateYieldFeePercentage, CUSTOM_PROTOCOL_YIELD_FEE);
     }
 
     function testSettingPoolProtocolYieldFeeTooHigh() public {
@@ -549,13 +519,8 @@
             MAX_PROTOCOL_YIELD_FEE.complement().mulDown(POOL_CREATOR_YIELD_FEE);
 
         PoolConfig memory poolConfig = vault.getPoolConfig(pool);
-<<<<<<< HEAD
-        assertEq(poolConfig.aggregateProtocolSwapFeePercentage, expectedSwapFeePercentage);
-        assertEq(poolConfig.aggregateProtocolYieldFeePercentage, expectedYieldFeePercentage);
-=======
-        assertEq(poolConfig.getAggregateSwapFeePercentage(), expectedSwapFeePercentage);
-        assertEq(poolConfig.getAggregateYieldFeePercentage(), expectedYieldFeePercentage);
->>>>>>> 9fb70209
+        assertEq(poolConfig.aggregateSwapFeePercentage, expectedSwapFeePercentage);
+        assertEq(poolConfig.aggregateYieldFeePercentage, expectedYieldFeePercentage);
 
         vault.manualSetAggregateSwapFeeAmount(pool, dai, PROTOCOL_SWAP_FEE_AMOUNT);
         vault.manualSetAggregateYieldFeeAmount(pool, usdc, PROTOCOL_YIELD_FEE_AMOUNT);
