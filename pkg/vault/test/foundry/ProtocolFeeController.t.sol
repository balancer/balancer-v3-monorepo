// SPDX-License-Identifier: GPL-3.0-or-later

pragma solidity ^0.8.24;

import "forge-std/Test.sol";

import { IERC20 } from "@openzeppelin/contracts/token/ERC20/IERC20.sol";

import { IAuthentication } from "@balancer-labs/v3-interfaces/contracts/solidity-utils/helpers/IAuthentication.sol";
import { IProtocolFeeController } from "@balancer-labs/v3-interfaces/contracts/vault/IProtocolFeeController.sol";
import { IVaultErrors } from "@balancer-labs/v3-interfaces/contracts/vault/IVaultErrors.sol";
import { IVaultEvents } from "@balancer-labs/v3-interfaces/contracts/vault/IVaultEvents.sol";
import { IVaultAdmin } from "@balancer-labs/v3-interfaces/contracts/vault/IVaultAdmin.sol";
import { IPoolInfo } from "@balancer-labs/v3-interfaces/contracts/pool-utils/IPoolInfo.sol";
import { IVault } from "@balancer-labs/v3-interfaces/contracts/vault/IVault.sol";
import "@balancer-labs/v3-interfaces/contracts/vault/VaultTypes.sol";

import { FixedPoint } from "@balancer-labs/v3-solidity-utils/contracts/math/FixedPoint.sol";

import { ProtocolFeeControllerMock } from "../../contracts/test/ProtocolFeeControllerMock.sol";
import { ProtocolFeeController } from "../../contracts/ProtocolFeeController.sol";
import { PoolMock } from "../../contracts/test/PoolMock.sol";

import { PoolFactoryMock, BaseVaultTest } from "./utils/BaseVaultTest.sol";

contract ProtocolFeeControllerTest is BaseVaultTest {
    using FixedPoint for uint256;

    uint256 internal constant LOW_PROTOCOL_SWAP_FEE_PCT = 20e16; // 20%
    uint256 internal constant CUSTOM_PROTOCOL_SWAP_FEE_PCT = 30e16; // 30%
    uint256 internal constant MAX_PROTOCOL_SWAP_FEE_PCT = 50e16; // 50%

    uint256 internal constant LOW_PROTOCOL_YIELD_FEE_PCT = 10e16; // 10%
    uint256 internal constant CUSTOM_PROTOCOL_YIELD_FEE_PCT = 40e16; // 40%
    uint256 internal constant MAX_PROTOCOL_YIELD_FEE_PCT = 50e16; // 50%

    uint256 internal constant POOL_CREATOR_SWAP_FEE_PCT = 40e16; // 40%
    uint256 internal constant POOL_CREATOR_YIELD_FEE_PCT = 10e16; // 10%

    uint256 internal constant PROTOCOL_SWAP_FEE_AMOUNT = 100e18;
    uint256 internal constant PROTOCOL_YIELD_FEE_AMOUNT = 50e18;

    IAuthentication feeControllerAuth;

    uint256 internal daiIdx;
    uint256 internal usdcIdx;

    function setUp() public override {
        BaseVaultTest.setUp();

        feeControllerAuth = IAuthentication(address(feeController));

        (daiIdx, usdcIdx) = getSortedIndexes(address(dai), address(usdc));
    }

    function testInitialization() public view {
        assertEq(address(feeController.vault()), address(vault));

        // Fees should initialize to 0
        assertEq(feeController.getGlobalProtocolSwapFeePercentage(), 0, "Global swap fee percentage is non-zero");
        assertEq(feeController.getGlobalProtocolYieldFeePercentage(), 0, "Global yield fee percentage is non-zero");

        (uint256 feePercentage, bool isOverride) = feeController.getPoolProtocolSwapFeeInfo(pool);
        assertEq(feePercentage, 0, "Pool protocol swap fee percentage is non-zero");
        assertFalse(isOverride, "Pool protocol swap fee is an override");

        (feePercentage, isOverride) = feeController.getPoolProtocolYieldFeeInfo(pool);
        assertEq(feePercentage, 0, "Pool protocol yield fee percentage is non-zero");
        assertFalse(isOverride, "Pool protocol yield fee is an override");

        uint256[] memory feeAmounts = feeController.getProtocolFeeAmounts(pool);
        assertEq(feeAmounts[0], 0, "Collected protocol fee amount [0] is non-zero");
        assertEq(feeAmounts[1], 0, "Collected protocol fee amount [1] is non-zero");

        feeAmounts = feeController.getPoolCreatorFeeAmounts(pool);
        assertEq(feeAmounts[0], 0, "Collected creator fee amount [0] is non-zero");
        assertEq(feeAmounts[1], 0, "Collected creator fee amount [1] is non-zero");
    }

    function testSetGlobalProtocolSwapFeePercentageRange() public {
        authorizer.grantRole(
            feeControllerAuth.getActionId(IProtocolFeeController.setGlobalProtocolSwapFeePercentage.selector),
            admin
        );
        vm.prank(admin);
        feeController.setGlobalProtocolSwapFeePercentage(LOW_PROTOCOL_SWAP_FEE_PCT);

        assertEq(
            feeController.getGlobalProtocolSwapFeePercentage(),
            LOW_PROTOCOL_SWAP_FEE_PCT,
            "Global swap fee != LOW"
        );

        vm.prank(admin);
        feeController.setGlobalProtocolSwapFeePercentage(MAX_PROTOCOL_SWAP_FEE_PCT);

        assertEq(
            feeController.getGlobalProtocolSwapFeePercentage(),
            MAX_PROTOCOL_SWAP_FEE_PCT,
            "Global swap fee != MAX"
        );
    }

    function testSetGlobalProtocolYieldFeePercentageRange() public {
        authorizer.grantRole(
            feeControllerAuth.getActionId(IProtocolFeeController.setGlobalProtocolYieldFeePercentage.selector),
            admin
        );
        vm.prank(admin);
        feeController.setGlobalProtocolYieldFeePercentage(LOW_PROTOCOL_YIELD_FEE_PCT);

        assertEq(
            feeController.getGlobalProtocolYieldFeePercentage(),
            LOW_PROTOCOL_YIELD_FEE_PCT,
            "Global yield fee != LOW"
        );

        vm.prank(admin);
        feeController.setGlobalProtocolYieldFeePercentage(MAX_PROTOCOL_YIELD_FEE_PCT);

        assertEq(
            feeController.getGlobalProtocolYieldFeePercentage(),
            MAX_PROTOCOL_YIELD_FEE_PCT,
            "Global yield fee != MAX"
        );
    }

    function testSetGlobalProtocolSwapFeePercentagePermissioned() public {
        vm.expectRevert(IAuthentication.SenderNotAllowed.selector);
        feeController.setGlobalProtocolSwapFeePercentage(0);
    }

    function testSetGlobalProtocolYieldFeePercentagePermissioned() public {
        vm.expectRevert(IAuthentication.SenderNotAllowed.selector);
        feeController.setGlobalProtocolYieldFeePercentage(0);
    }

    function testSetPoolCreatorSwapFeePercentageAboveMAx() public {
        uint256 maxCreatorFeePct = ProtocolFeeController(address(feeController)).MAX_CREATOR_FEE_PERCENTAGE();

        vm.expectRevert(IProtocolFeeController.PoolCreatorFeePercentageTooHigh.selector);
        vm.prank(lp);
        feeController.setPoolCreatorSwapFeePercentage(pool, maxCreatorFeePct + 1);
    }

    function testSetPoolCreatorYieldFeePercentageAboveMAx() public {
        uint256 maxCreatorFeePct = ProtocolFeeController(address(feeController)).MAX_CREATOR_FEE_PERCENTAGE();

        vm.expectRevert(IProtocolFeeController.PoolCreatorFeePercentageTooHigh.selector);
        vm.prank(lp);
        feeController.setPoolCreatorYieldFeePercentage(pool, maxCreatorFeePct + 1);
    }

    function testSetGlobalProtocolSwapFeePercentageTooHigh() public {
        authorizer.grantRole(
            feeControllerAuth.getActionId(IProtocolFeeController.setGlobalProtocolSwapFeePercentage.selector),
            admin
        );

        vm.prank(admin);
        vm.expectRevert(IProtocolFeeController.ProtocolSwapFeePercentageTooHigh.selector);
        feeController.setGlobalProtocolSwapFeePercentage(MAX_PROTOCOL_SWAP_FEE_PCT + 1);
    }

    function testSetGlobalProtocolYieldFeePercentageTooHigh() public {
        authorizer.grantRole(
            feeControllerAuth.getActionId(IProtocolFeeController.setGlobalProtocolYieldFeePercentage.selector),
            admin
        );

        vm.prank(admin);
        vm.expectRevert(IProtocolFeeController.ProtocolYieldFeePercentageTooHigh.selector);
        feeController.setGlobalProtocolYieldFeePercentage(MAX_PROTOCOL_YIELD_FEE_PCT + 1);
    }

    function testSetGlobalProtocolSwapFeePercentageEvent() public {
        authorizer.grantRole(
            feeControllerAuth.getActionId(IProtocolFeeController.setGlobalProtocolSwapFeePercentage.selector),
            admin
        );

        vm.expectEmit();
        emit IProtocolFeeController.GlobalProtocolSwapFeePercentageChanged(MAX_PROTOCOL_SWAP_FEE_PCT);

        vm.prank(admin);
        feeController.setGlobalProtocolSwapFeePercentage(MAX_PROTOCOL_SWAP_FEE_PCT);
    }

    function testSetGlobalProtocolYieldFeePercentageEvent() public {
        authorizer.grantRole(
            feeControllerAuth.getActionId(IProtocolFeeController.setGlobalProtocolYieldFeePercentage.selector),
            admin
        );

        vm.expectEmit();
        emit IProtocolFeeController.GlobalProtocolYieldFeePercentageChanged(MAX_PROTOCOL_YIELD_FEE_PCT);

        vm.prank(admin);
        feeController.setGlobalProtocolYieldFeePercentage(MAX_PROTOCOL_YIELD_FEE_PCT);
    }

    function testPoolRegistration() public {
        // When we deploy a pool, it should call registerPool on the controller, and get the default percentages
        // (and correct aggregates).
        _registerPoolWithMaxProtocolFees();

        _verifyPoolProtocolFeePercentages(pool);
    }

    function testPoolRegistrationWithCreatorFee() public {
        _registerPoolWithMaxProtocolFees();

        // Aggregate percentages with no creator fee should just be the global fee percentages.
        PoolConfig memory poolConfigBits = vault.getPoolConfig(pool);
        assertEq(
            poolConfigBits.aggregateSwapFeePercentage,
            MAX_PROTOCOL_SWAP_FEE_PCT,
            "Pool aggregate swap fee != MAX"
        );
        assertEq(
            poolConfigBits.aggregateYieldFeePercentage,
            MAX_PROTOCOL_YIELD_FEE_PCT,
            "Pool aggregate yield fee != MAX"
        );

        // Setting the creator fee is a permissioned call.
        vm.expectRevert(abi.encodeWithSelector(IProtocolFeeController.CallerIsNotPoolCreator.selector, alice, pool));
        vm.prank(alice);
        feeController.setPoolCreatorSwapFeePercentage(pool, POOL_CREATOR_SWAP_FEE_PCT);

        vm.expectRevert(abi.encodeWithSelector(IProtocolFeeController.CallerIsNotPoolCreator.selector, alice, pool));
        vm.prank(alice);
        feeController.setPoolCreatorYieldFeePercentage(pool, POOL_CREATOR_YIELD_FEE_PCT);

        // Governance cannot override it.
        authorizer.grantRole(
            feeControllerAuth.getActionId(IProtocolFeeController.setPoolCreatorSwapFeePercentage.selector),
            bob
        );
        vm.expectRevert(abi.encodeWithSelector(IProtocolFeeController.CallerIsNotPoolCreator.selector, bob, pool));
        vm.prank(bob);
        feeController.setPoolCreatorSwapFeePercentage(pool, 0);

        authorizer.grantRole(
            feeControllerAuth.getActionId(IProtocolFeeController.setPoolCreatorYieldFeePercentage.selector),
            bob
        );
        vm.expectRevert(abi.encodeWithSelector(IProtocolFeeController.CallerIsNotPoolCreator.selector, bob, pool));
        vm.prank(bob);
        feeController.setPoolCreatorYieldFeePercentage(pool, 0);

        // Now set the pool creator fees (only creator).
        vm.startPrank(lp);
        feeController.setPoolCreatorSwapFeePercentage(pool, POOL_CREATOR_SWAP_FEE_PCT);
        feeController.setPoolCreatorYieldFeePercentage(pool, POOL_CREATOR_YIELD_FEE_PCT);
        vm.stopPrank();

        (address poolCreator, uint256 poolCreatorSwapFee, uint256 poolCreatorYieldFee) = ProtocolFeeControllerMock(
            address(feeController)
        ).getPoolCreatorInfo(pool);
        assertEq(poolCreator, lp, "Pool creator != lp");
        assertEq(poolCreatorSwapFee, POOL_CREATOR_SWAP_FEE_PCT, "Wrong Pool Creator swap fee");
        assertEq(poolCreatorYieldFee, POOL_CREATOR_YIELD_FEE_PCT, "Wrong Pool Creator yield fee");

        // Pool percentages should be the same.
        _verifyPoolProtocolFeePercentages(pool);

        // But aggregates should be different.
        uint256 expectedAggregateSwapFee = feeController.computeAggregateFeePercentage(
            MAX_PROTOCOL_SWAP_FEE_PCT,
            POOL_CREATOR_SWAP_FEE_PCT
        );
        uint256 expectedAggregateYieldFee = feeController.computeAggregateFeePercentage(
            MAX_PROTOCOL_YIELD_FEE_PCT,
            POOL_CREATOR_YIELD_FEE_PCT
        );

        poolConfigBits = vault.getPoolConfig(pool);
        assertEq(poolConfigBits.aggregateSwapFeePercentage, expectedAggregateSwapFee, "Wrong aggregate swap fee");
        assertEq(poolConfigBits.aggregateYieldFeePercentage, expectedAggregateYieldFee, "Wrong aggregate yield fee");

        // Test direct pool creator fee getters.
        assertEq(
            feeController.getPoolCreatorSwapFeePercentage(pool),
            POOL_CREATOR_SWAP_FEE_PCT,
            "Wrong pool creator swap fee percentage"
        );
        assertEq(
            feeController.getPoolCreatorYieldFeePercentage(pool),
            POOL_CREATOR_YIELD_FEE_PCT,
            "Wrong pool creator yield fee percentage"
        );
    }

    function testSettingPoolProtocolSwapFee() public {
        authorizer.grantRole(
            feeControllerAuth.getActionId(IProtocolFeeController.setProtocolSwapFeePercentage.selector),
            admin
        );

        // Pool creator can't do it.
        vm.expectRevert(IAuthentication.SenderNotAllowed.selector);
        vm.prank(lp);
        feeController.setProtocolSwapFeePercentage(pool, CUSTOM_PROTOCOL_SWAP_FEE_PCT);

        // Have governance override a swap fee.
        vm.prank(admin);
        feeController.setProtocolSwapFeePercentage(pool, CUSTOM_PROTOCOL_SWAP_FEE_PCT);

        (uint256 feePercentage, bool isOverride) = feeController.getPoolProtocolSwapFeeInfo(pool);
        assertEq(feePercentage, CUSTOM_PROTOCOL_SWAP_FEE_PCT, "Pool protocol swap fee != CUSTOM");
        assertTrue(isOverride, "Pool protocol swap fee is not an override");

        // Other one unaffected
        (feePercentage, isOverride) = feeController.getPoolProtocolYieldFeeInfo(pool);
        assertEq(feePercentage, 0, "Pool protocol yield fee != 0");
        assertFalse(isOverride, "Pool protocol yield fee is an override");

        // Check that pool config has the right value.
        PoolConfig memory poolConfigBits = vault.getPoolConfig(pool);
        assertEq(poolConfigBits.aggregateSwapFeePercentage, CUSTOM_PROTOCOL_SWAP_FEE_PCT);
    }

    function testProtocolSwapFeeLowResolution__Fuzz(uint256 extraFee) public {
        authorizer.grantRole(
            feeControllerAuth.getActionId(IProtocolFeeController.setProtocolSwapFeePercentage.selector),
            admin
        );

        vm.prank(lp);
        feeController.setPoolCreatorSwapFeePercentage(pool, 0);

        // Add bits to the fee, but keep them >= 24 bits.
        extraFee = bound(
            uint256(extraFee),
            FEE_SCALING_FACTOR,
            MAX_PROTOCOL_SWAP_FEE_PCT - CUSTOM_PROTOCOL_SWAP_FEE_PCT
        );

        uint256 lowPrecisionFee = ((CUSTOM_PROTOCOL_SWAP_FEE_PCT + extraFee) / FEE_SCALING_FACTOR) * FEE_SCALING_FACTOR;

        vm.prank(admin);
        feeController.setProtocolSwapFeePercentage(pool, lowPrecisionFee);

        // Retrieve it from the Vault - should be the same as we set.
        PoolConfig memory config = vault.getPoolConfig(pool);
        assertEq(config.aggregateSwapFeePercentage, lowPrecisionFee);
    }

    function testProtocolSwapFeeHighResolution__Fuzz(uint16 precisionFee) public {
        // Add some bits that make it higher than 24-bit resolution.
        uint256 highPrecisionBits = bound(uint256(precisionFee), 1, FEE_SCALING_FACTOR - 1);

        authorizer.grantRole(
            feeControllerAuth.getActionId(IProtocolFeeController.setProtocolSwapFeePercentage.selector),
            admin
        );

        vm.prank(lp);
        feeController.setPoolCreatorSwapFeePercentage(pool, 0);

        uint256 highPrecisionFee = CUSTOM_PROTOCOL_SWAP_FEE_PCT + highPrecisionBits;

        vm.prank(admin);
        vm.expectRevert(IVaultErrors.FeePrecisionTooHigh.selector);
        feeController.setProtocolSwapFeePercentage(pool, highPrecisionFee);
    }

    function testProtocolYieldFeeLowResolution__Fuzz(uint256 extraFee) public {
        authorizer.grantRole(
            feeControllerAuth.getActionId(IProtocolFeeController.setProtocolYieldFeePercentage.selector),
            admin
        );

        vm.prank(lp);
        feeController.setPoolCreatorSwapFeePercentage(pool, 0);

        // Add bits to the fee, but keep them >= 24 bits.
        extraFee = bound(
            uint256(extraFee),
            FEE_SCALING_FACTOR,
            MAX_PROTOCOL_YIELD_FEE_PCT - CUSTOM_PROTOCOL_YIELD_FEE_PCT
        );

        uint256 lowPrecisionFee = ((CUSTOM_PROTOCOL_YIELD_FEE_PCT + extraFee) / FEE_SCALING_FACTOR) *
            FEE_SCALING_FACTOR;

        vm.prank(admin);
        feeController.setProtocolYieldFeePercentage(pool, lowPrecisionFee);

        // Retrieve it from the Vault - should be the same as we set.
        PoolConfig memory config = vault.getPoolConfig(pool);
        assertEq(config.aggregateYieldFeePercentage, lowPrecisionFee);
    }

    function testProtocolYieldFeeHighResolution__Fuzz(uint16 precisionFee) public {
        // Add some bits that make it higher than 24-bit resolution.
        uint256 highPrecisionBits = bound(uint256(precisionFee), 1, FEE_SCALING_FACTOR - 1);

        authorizer.grantRole(
            feeControllerAuth.getActionId(IProtocolFeeController.setProtocolYieldFeePercentage.selector),
            admin
        );

        vm.prank(lp);
        feeController.setPoolCreatorSwapFeePercentage(pool, 0);

        uint256 highPrecisionFee = CUSTOM_PROTOCOL_YIELD_FEE_PCT + highPrecisionBits;

        vm.prank(admin);
        vm.expectRevert(IVaultErrors.FeePrecisionTooHigh.selector);
        feeController.setProtocolYieldFeePercentage(pool, highPrecisionFee);
    }

    function testSettingPoolProtocolSwapFeeTooHigh() public {
        authorizer.grantRole(
            feeControllerAuth.getActionId(IProtocolFeeController.setProtocolSwapFeePercentage.selector),
            admin
        );

        // Have governance override a swap fee.
        vm.prank(admin);
        vm.expectRevert(IProtocolFeeController.ProtocolSwapFeePercentageTooHigh.selector);
        feeController.setProtocolSwapFeePercentage(pool, MAX_PROTOCOL_SWAP_FEE_PCT + 1);
    }

    function testSettingPoolProtocolSwapFeeEvent() public {
        authorizer.grantRole(
            feeControllerAuth.getActionId(IProtocolFeeController.setProtocolSwapFeePercentage.selector),
            admin
        );

        vm.expectEmit();
        emit IVaultEvents.AggregateSwapFeePercentageChanged(pool, CUSTOM_PROTOCOL_SWAP_FEE_PCT);
        vm.expectEmit();
        emit IProtocolFeeController.ProtocolSwapFeePercentageChanged(pool, CUSTOM_PROTOCOL_SWAP_FEE_PCT);

        // Have governance override a swap fee.
        vm.prank(admin);
        feeController.setProtocolSwapFeePercentage(pool, CUSTOM_PROTOCOL_SWAP_FEE_PCT);
    }

    function testSettingPoolProtocolYieldFee() public {
        authorizer.grantRole(
            feeControllerAuth.getActionId(IProtocolFeeController.setProtocolYieldFeePercentage.selector),
            admin
        );

        // Pool creator can't do it.
        vm.expectRevert(IAuthentication.SenderNotAllowed.selector);
        vm.prank(lp);
        feeController.setProtocolYieldFeePercentage(pool, CUSTOM_PROTOCOL_YIELD_FEE_PCT);

        // Have governance override a yield fee.
        vm.prank(admin);
        feeController.setProtocolYieldFeePercentage(pool, CUSTOM_PROTOCOL_YIELD_FEE_PCT);

        (uint256 feePercentage, bool isOverride) = feeController.getPoolProtocolYieldFeeInfo(pool);
        assertEq(feePercentage, CUSTOM_PROTOCOL_YIELD_FEE_PCT, "Pool protocol yield fee != CUSTOM");
        assertTrue(isOverride, "Pool protocol yield fee is not an override");

        // Other one unaffected
        (feePercentage, isOverride) = feeController.getPoolProtocolSwapFeeInfo(pool);
        assertEq(feePercentage, 0, "Pool protocol swap fee != 0");
        assertFalse(isOverride, "Pool protocol swap fee is an override");

        // Check that pool config has the right value.
        PoolConfig memory poolConfigBits = vault.getPoolConfig(pool);
        assertEq(poolConfigBits.aggregateYieldFeePercentage, CUSTOM_PROTOCOL_YIELD_FEE_PCT);
    }

    function testSettingPoolProtocolYieldFeeTooHigh() public {
        authorizer.grantRole(
            feeControllerAuth.getActionId(IProtocolFeeController.setProtocolYieldFeePercentage.selector),
            admin
        );

        // Have governance override a swap fee.
        vm.prank(admin);
        vm.expectRevert(IProtocolFeeController.ProtocolYieldFeePercentageTooHigh.selector);
        feeController.setProtocolYieldFeePercentage(pool, MAX_PROTOCOL_YIELD_FEE_PCT + 1);
    }

    function testSettingPoolProtocolYieldFeeEvent() public {
        authorizer.grantRole(
            feeControllerAuth.getActionId(IProtocolFeeController.setProtocolYieldFeePercentage.selector),
            admin
        );

        vm.expectEmit();
        emit IVaultEvents.AggregateYieldFeePercentageChanged(pool, CUSTOM_PROTOCOL_YIELD_FEE_PCT);
        vm.expectEmit();
        emit IProtocolFeeController.ProtocolYieldFeePercentageChanged(pool, CUSTOM_PROTOCOL_YIELD_FEE_PCT);

        // Have governance override a swap fee.
        vm.prank(admin);
        feeController.setProtocolYieldFeePercentage(pool, CUSTOM_PROTOCOL_YIELD_FEE_PCT);
    }

    function testUpdateProtocolSwapFeePercentage() public {
        // Permissionless call to update a pool swap fee percentage to the global value:
        // IF it is different, and IF it hasn't been overridden by governance.
        _registerPoolWithMaxProtocolFees();
        _verifyPoolProtocolFeePercentages(pool);

        // This checks that events weren't emitted.
        Vm.Log[] memory entries = vm.getRecordedLogs();

        // Calling update now will do nothing, as it hasn't changed.
        feeController.updateProtocolSwapFeePercentage(pool);
        assertEq(entries.length, 0, "swap fee update emitted an event");

        // And nothing changed.
        _verifyPoolProtocolFeePercentages(pool);

        // Now change the global one.
        authorizer.grantRole(
            feeControllerAuth.getActionId(IProtocolFeeController.setGlobalProtocolSwapFeePercentage.selector),
            admin
        );
        vm.prank(admin);
        feeController.setGlobalProtocolSwapFeePercentage(CUSTOM_PROTOCOL_SWAP_FEE_PCT);

        // Should be able to call, and it will update.
        vm.expectEmit();
        emit IProtocolFeeController.ProtocolSwapFeePercentageChanged(pool, CUSTOM_PROTOCOL_SWAP_FEE_PCT);

        // Permissionless; use default caller.
        feeController.updateProtocolSwapFeePercentage(pool);

        // Should be changed, and still no override.
        (uint256 feePercentage, bool isOverride) = feeController.getPoolProtocolSwapFeeInfo(pool);
        assertEq(feePercentage, CUSTOM_PROTOCOL_SWAP_FEE_PCT, "Pool protocol swap fee != CUSTOM");
        assertFalse(isOverride, "Pool protocol swap fee is an override");

        // Now let governance set it high.
        authorizer.grantRole(
            feeControllerAuth.getActionId(IProtocolFeeController.setProtocolSwapFeePercentage.selector),
            admin
        );
        vm.prank(admin);
        feeController.setProtocolSwapFeePercentage(pool, MAX_PROTOCOL_SWAP_FEE_PCT);

        // Should be changed again, and now an override.
        (feePercentage, isOverride) = feeController.getPoolProtocolSwapFeeInfo(pool);
        assertEq(feePercentage, MAX_PROTOCOL_SWAP_FEE_PCT, "Pool protocol swap fee != MAX");
        assertTrue(isOverride, "Pool protocol swap fee is not an override");

        // Global fee is still the custom one.
        assertEq(feeController.getGlobalProtocolSwapFeePercentage(), CUSTOM_PROTOCOL_SWAP_FEE_PCT);

        // Change the global one.
        vm.prank(admin);
        feeController.setGlobalProtocolSwapFeePercentage(LOW_PROTOCOL_SWAP_FEE_PCT);

        // Now trying to change it permissionlessly will do nothing.
        feeController.updateProtocolSwapFeePercentage(pool);
        (feePercentage, isOverride) = feeController.getPoolProtocolSwapFeeInfo(pool);
        assertEq(feePercentage, MAX_PROTOCOL_SWAP_FEE_PCT, "Pool protocol swap fee != MAX");
        assertTrue(isOverride, "Pool protocol swap fee is not an override");
    }

    function testUpdateProtocolYieldFeePercentage() public {
        // Permissionless call to update a pool swap fee percentage to the global value:
        // IF it is different, and IF it hasn't been overridden by governance.
        _registerPoolWithMaxProtocolFees();
        _verifyPoolProtocolFeePercentages(pool);

        // This checks that events weren't emitted.
        Vm.Log[] memory entries = vm.getRecordedLogs();

        // Calling update now will do nothing, as it hasn't changed.
        feeController.updateProtocolYieldFeePercentage(pool);
        assertEq(entries.length, 0, "yield fee update emitted an event");

        // And nothing changed.
        _verifyPoolProtocolFeePercentages(pool);

        // Now change the global one.
        authorizer.grantRole(
            feeControllerAuth.getActionId(IProtocolFeeController.setGlobalProtocolYieldFeePercentage.selector),
            admin
        );
        vm.prank(admin);
        feeController.setGlobalProtocolYieldFeePercentage(CUSTOM_PROTOCOL_YIELD_FEE_PCT);

        // Should be able to call, and it will update.
        vm.expectEmit();
        emit IProtocolFeeController.ProtocolYieldFeePercentageChanged(pool, CUSTOM_PROTOCOL_YIELD_FEE_PCT);

        // Permissionless; use default caller.
        feeController.updateProtocolYieldFeePercentage(pool);

        // Should be changed, and still no override.
        (uint256 feePercentage, bool isOverride) = feeController.getPoolProtocolYieldFeeInfo(pool);
        assertEq(feePercentage, CUSTOM_PROTOCOL_YIELD_FEE_PCT, "Pool protocol yield fee != CUSTOM");
        assertFalse(isOverride, "Pool protocol yield fee is an override");

        // Now let governance set it high.
        authorizer.grantRole(
            feeControllerAuth.getActionId(IProtocolFeeController.setProtocolYieldFeePercentage.selector),
            admin
        );
        vm.prank(admin);
        feeController.setProtocolYieldFeePercentage(pool, MAX_PROTOCOL_YIELD_FEE_PCT);

        // Should be changed again, and now an override.
        (feePercentage, isOverride) = feeController.getPoolProtocolYieldFeeInfo(pool);
        assertEq(feePercentage, MAX_PROTOCOL_YIELD_FEE_PCT, "Pool protocol yield fee != MAX");
        assertTrue(isOverride, "Pool protocol yield fee is not an override");

        // Global fee is still the custom one.
        assertEq(feeController.getGlobalProtocolYieldFeePercentage(), CUSTOM_PROTOCOL_YIELD_FEE_PCT);

        // Change the global one.
        vm.prank(admin);
        feeController.setGlobalProtocolYieldFeePercentage(LOW_PROTOCOL_YIELD_FEE_PCT);

        // Now trying to change it permissionlessly will do nothing.
        feeController.updateProtocolYieldFeePercentage(pool);
        (feePercentage, isOverride) = feeController.getPoolProtocolYieldFeeInfo(pool);
        assertEq(feePercentage, MAX_PROTOCOL_YIELD_FEE_PCT, "Pool protocol yield fee != MAX");
        assertTrue(isOverride, "Pool protocol yield fee is not an override");
    }

    function testWithdrawalByNonPoolCreator() public {
        vm.expectRevert(abi.encodeWithSelector(IProtocolFeeController.CallerIsNotPoolCreator.selector, alice, pool));
        vm.prank(alice);
        feeController.withdrawPoolCreatorFees(pool, alice);
    }

    function testMaxPoolCreatorAndProtocolSwapFees() public {
        // Protocol fees will be zero.
        (pool, ) = createPool();

        authorizer.grantRole(
            feeControllerAuth.getActionId(IProtocolFeeController.setProtocolSwapFeePercentage.selector),
            admin
        );

        // Set valid value at the limit of precision.
        vm.startPrank(admin);
        feeController.setProtocolSwapFeePercentage(
            pool,
            ProtocolFeeController(address(feeController)).MAX_PROTOCOL_SWAP_FEE_PERCENTAGE()
        );
        vm.stopPrank();

        // Set max pool creator fees
        vm.startPrank(lp);
        feeController.setPoolCreatorSwapFeePercentage(
            pool,
            ProtocolFeeController(address(feeController)).MAX_CREATOR_FEE_PERCENTAGE()
        );

        // Aggregate swap fee percentage should be smaller than the max allowed.
        (uint256 aggregateSwapFeePercentage, uint256 aggregateYieldFeePercentage) = IPoolInfo(pool)
            .getAggregateFeePercentages();
        assertLe(aggregateSwapFeePercentage, MAX_FEE_PERCENTAGE, "Aggregate swap fee exceeds max (~100%)");
        assertEq(aggregateYieldFeePercentage, 0, "Aggregate yield fee is not zero");
    }

    function testMaxPoolCreatorAndProtocolYieldFees() public {
        // Protocol fees will be zero.
        (pool, ) = createPool();

        authorizer.grantRole(
            feeControllerAuth.getActionId(IProtocolFeeController.setProtocolYieldFeePercentage.selector),
            admin
        );

        // Set valid value at the limit of precision.
        vm.startPrank(admin);
        feeController.setProtocolYieldFeePercentage(
            pool,
            ProtocolFeeController(address(feeController)).MAX_PROTOCOL_YIELD_FEE_PERCENTAGE()
        );
        vm.stopPrank();

        // Set max pool creator fees
        vm.startPrank(lp);
        feeController.setPoolCreatorYieldFeePercentage(
            pool,
            ProtocolFeeController(address(feeController)).MAX_CREATOR_FEE_PERCENTAGE()
        );

        // Aggregate yield fee percentage should be smaller than the max allowed.
        (uint256 aggregateSwapFeePercentage, uint256 aggregateYieldFeePercentage) = IPoolInfo(pool)
            .getAggregateFeePercentages();
        assertLe(aggregateYieldFeePercentage, MAX_FEE_PERCENTAGE, "Aggregate yield fee exceeds max (~100%)");
        assertEq(aggregateSwapFeePercentage, 0, "Aggregate swap fee is not zero");
    }

    function testPermissionlessWithdrawalByNonPoolCreator() public {
        _registerPoolWithMaxProtocolFees();

        vm.startPrank(lp);
        feeController.setPoolCreatorSwapFeePercentage(pool, POOL_CREATOR_SWAP_FEE_PCT);
        feeController.setPoolCreatorYieldFeePercentage(pool, POOL_CREATOR_YIELD_FEE_PCT);
        vm.stopPrank();

        vault.manualSetAggregateSwapFeeAmount(pool, dai, PROTOCOL_SWAP_FEE_AMOUNT);
        vault.manualSetAggregateYieldFeeAmount(pool, usdc, PROTOCOL_YIELD_FEE_AMOUNT);

        uint256 aggregateSwapFeePercentage = feeController.computeAggregateFeePercentage(
            MAX_PROTOCOL_SWAP_FEE_PCT,
            POOL_CREATOR_SWAP_FEE_PCT
        );
        uint256 aggregateYieldFeePercentage = feeController.computeAggregateFeePercentage(
            MAX_PROTOCOL_YIELD_FEE_PCT,
            POOL_CREATOR_YIELD_FEE_PCT
        );

        uint256 expectedProtocolFeeDAI = PROTOCOL_SWAP_FEE_AMOUNT.divUp(aggregateSwapFeePercentage).mulUp(
            MAX_PROTOCOL_SWAP_FEE_PCT
        );
        uint256 expectedCreatorFeeDAI = PROTOCOL_SWAP_FEE_AMOUNT - expectedProtocolFeeDAI;

        uint256 expectedProtocolFeeUSDC = PROTOCOL_YIELD_FEE_AMOUNT.divUp(aggregateYieldFeePercentage).mulUp(
            MAX_PROTOCOL_YIELD_FEE_PCT
        );
        uint256 expectedCreatorFeeUSDC = PROTOCOL_YIELD_FEE_AMOUNT - expectedProtocolFeeUSDC;

        uint256 creatorBalanceDAIBefore = dai.balanceOf(lp);
        uint256 creatorBalanceUSDCBefore = usdc.balanceOf(lp);

        feeController.collectAggregateFees(pool);
        feeController.withdrawPoolCreatorFees(pool);

        assertEq(
            dai.balanceOf(lp) - creatorBalanceDAIBefore,
            expectedCreatorFeeDAI,
            "Wrong ending balance of DAI (creator)"
        );
        assertEq(
            usdc.balanceOf(lp) - creatorBalanceUSDCBefore,
            expectedCreatorFeeUSDC,
            "Wrong ending balance of USDC (creator)"
        );
    }

    function testWithdrawalWithNoCreator() public {
        PoolMock newPool = deployPoolMock(IVault(address(vault)), "ERC20 Pool", "ERC20POOL");

        PoolFactoryMock(poolFactory).registerTestPool(address(newPool), vault.buildTokenConfig(tokens));

        vm.expectRevert(abi.encodeWithSelector(IProtocolFeeController.PoolCreatorNotRegistered.selector, newPool));
        vm.prank(alice);
        feeController.withdrawPoolCreatorFees(address(newPool), alice);
    }

    function testProtocolFeeCollection() public {
        _registerPoolWithMaxProtocolFees();
        _verifyPoolProtocolFeePercentages(pool);

        require(vault.getAggregateSwapFeeAmount(pool, dai) == 0, "Non-zero initial DAI protocol swap fees");
        require(vault.getAggregateSwapFeeAmount(pool, usdc) == 0, "Non-zero initial USDC protocol swap fees");

        require(vault.getAggregateYieldFeeAmount(pool, dai) == 0, "Non-zero initial DAI protocol yield fees");
        require(vault.getAggregateYieldFeeAmount(pool, usdc) == 0, "Non-zero initial USDC protocol yield fees");

        // Set a creator fee percentage (before there are any fees), so they will be disaggregated upon collection.
        vm.startPrank(lp);
        feeController.setPoolCreatorSwapFeePercentage(pool, POOL_CREATOR_SWAP_FEE_PCT);
        feeController.setPoolCreatorYieldFeePercentage(pool, POOL_CREATOR_YIELD_FEE_PCT);
        vm.stopPrank();

        // Check that the aggregate percentages are set in the pool config.
        uint256 expectedSwapFeePercentage = MAX_PROTOCOL_SWAP_FEE_PCT +
            MAX_PROTOCOL_SWAP_FEE_PCT.complement().mulDown(POOL_CREATOR_SWAP_FEE_PCT);
        uint256 expectedYieldFeePercentage = MAX_PROTOCOL_YIELD_FEE_PCT +
            MAX_PROTOCOL_YIELD_FEE_PCT.complement().mulDown(POOL_CREATOR_YIELD_FEE_PCT);

        PoolConfig memory poolConfigBits = vault.getPoolConfig(pool);
        assertEq(poolConfigBits.aggregateSwapFeePercentage, expectedSwapFeePercentage);
        assertEq(poolConfigBits.aggregateYieldFeePercentage, expectedYieldFeePercentage);

        vault.manualSetAggregateSwapFeeAmount(pool, dai, PROTOCOL_SWAP_FEE_AMOUNT);
        vault.manualSetAggregateYieldFeeAmount(pool, usdc, PROTOCOL_YIELD_FEE_AMOUNT);

        // Pool should have the protocol swap and yield fees.
        assertEq(vault.getAggregateSwapFeeAmount(pool, dai), PROTOCOL_SWAP_FEE_AMOUNT, "Wrong DAI protocol swap fees");
        assertEq(vault.getAggregateSwapFeeAmount(pool, usdc), 0, "Non-zero USDC protocol swap fees");

        assertEq(vault.getAggregateYieldFeeAmount(pool, dai), 0, "Non-zero DAI protocol yield fees");
        assertEq(
            vault.getAggregateYieldFeeAmount(pool, usdc),
            PROTOCOL_YIELD_FEE_AMOUNT,
            "Wrong USDC protocol yield fees"
        );

        uint256 reservesOfDaiBeforeCollect = vault.getReservesOf(dai);
        uint256 reservesOfUsdcBeforeCollect = vault.getReservesOf(usdc);

        // Collecting fees will emit events, and call `receiveAggregateFees`.
        vm.expectEmit();
        emit IProtocolFeeController.ProtocolSwapFeeCollected(pool, dai, PROTOCOL_SWAP_FEE_AMOUNT);

        vm.expectEmit();
        emit IProtocolFeeController.ProtocolYieldFeeCollected(pool, usdc, PROTOCOL_YIELD_FEE_AMOUNT);

        uint256[] memory swapAmounts = new uint256[](2);
        uint256[] memory yieldAmounts = new uint256[](2);
        swapAmounts[daiIdx] = PROTOCOL_SWAP_FEE_AMOUNT;
        yieldAmounts[usdcIdx] = PROTOCOL_YIELD_FEE_AMOUNT;

        vm.expectCall(address(feeController), abi.encodeCall(ProtocolFeeController.collectAggregateFeesHook, pool));
        // Move them to the fee controller.
        feeController.collectAggregateFees(pool);

        // Now the fee controller should have them - and the Vault should be zero.
        assertEq(vault.getAggregateSwapFeeAmount(pool, dai), 0, "Non-zero post-collection DAI protocol swap fees");
        assertEq(vault.getAggregateSwapFeeAmount(pool, usdc), 0, "Non-zero post-collection USDC protocol swap fees");
        assertEq(vault.getAggregateYieldFeeAmount(pool, dai), 0, "Non-zero post-collection DAI protocol yield fees");
        assertEq(vault.getAggregateYieldFeeAmount(pool, usdc), 0, "Non-zero post-collection USDC protocol yield fees");

        assertEq(dai.balanceOf(address(feeController)), PROTOCOL_SWAP_FEE_AMOUNT);
        assertEq(usdc.balanceOf(address(feeController)), PROTOCOL_YIELD_FEE_AMOUNT);

        uint256[] memory protocolFeeAmounts = feeController.getProtocolFeeAmounts(pool);
        uint256[] memory poolCreatorFeeAmounts = feeController.getPoolCreatorFeeAmounts(pool);

        // Check reserves.
        assertEq(
            vault.getReservesOf(dai),
            reservesOfDaiBeforeCollect - protocolFeeAmounts[daiIdx] - poolCreatorFeeAmounts[daiIdx],
            "DAI: Incorrect Vault reserves"
        );
        assertEq(
            vault.getReservesOf(usdc),
            reservesOfUsdcBeforeCollect - protocolFeeAmounts[usdcIdx] - poolCreatorFeeAmounts[usdcIdx],
            "USDC: Incorrect Vault reserves"
        );

        uint256 aggregateSwapFeePercentage = feeController.computeAggregateFeePercentage(
            MAX_PROTOCOL_SWAP_FEE_PCT,
            POOL_CREATOR_SWAP_FEE_PCT
        );
        uint256 aggregateYieldFeePercentage = feeController.computeAggregateFeePercentage(
            MAX_PROTOCOL_YIELD_FEE_PCT,
            POOL_CREATOR_YIELD_FEE_PCT
        );

        uint256 expectedProtocolFeeDAI = PROTOCOL_SWAP_FEE_AMOUNT.divUp(aggregateSwapFeePercentage).mulUp(
            MAX_PROTOCOL_SWAP_FEE_PCT
        );
        uint256 expectedCreatorFeeDAI = PROTOCOL_SWAP_FEE_AMOUNT - expectedProtocolFeeDAI;

        assertEq(expectedProtocolFeeDAI, protocolFeeAmounts[daiIdx], "Wrong disaggregated DAI protocol fee amount");
        assertEq(
            expectedCreatorFeeDAI,
            poolCreatorFeeAmounts[daiIdx],
            "Wrong disaggregated DAI pool creator fee amount"
        );

        uint256 expectedProtocolFeeUSDC = PROTOCOL_YIELD_FEE_AMOUNT.divUp(aggregateYieldFeePercentage).mulUp(
            MAX_PROTOCOL_YIELD_FEE_PCT
        );
        uint256 expectedCreatorFeeUSDC = PROTOCOL_YIELD_FEE_AMOUNT - expectedProtocolFeeUSDC;

        assertEq(expectedProtocolFeeUSDC, protocolFeeAmounts[usdcIdx], "Wrong disaggregated USDC protocol fee amount");
        assertEq(
            expectedCreatorFeeUSDC,
            poolCreatorFeeAmounts[usdcIdx],
            "Wrong disaggregated USDC pool creator fee amount"
        );

        // `withdrawPoolCreatorFees` is overloaded.
        bytes4 permissionedSelector = bytes4(keccak256("withdrawPoolCreatorFees(address,address)"));

        // Now all that's left is to withdraw them.
        // Governance cannot withdraw creator fees.
        authorizer.grantRole(feeControllerAuth.getActionId(permissionedSelector), admin);
        vm.expectRevert(abi.encodeWithSelector(IProtocolFeeController.CallerIsNotPoolCreator.selector, admin, pool));
        vm.prank(admin);
        feeController.withdrawPoolCreatorFees(pool, admin);

        // Creator cannot withdraw protocol fees.
        vm.expectRevert(IAuthentication.SenderNotAllowed.selector);
        vm.prank(lp);
        feeController.withdrawProtocolFees(pool, lp);

        uint256 adminBalanceDAIBefore = dai.balanceOf(admin);
        uint256 adminBalanceUSDCBefore = usdc.balanceOf(admin);

        uint256 creatorBalanceDAIBefore = dai.balanceOf(lp);
        uint256 creatorBalanceUSDCBefore = usdc.balanceOf(lp);

        // Governance can withdraw.
        authorizer.grantRole(
            feeControllerAuth.getActionId(IProtocolFeeController.withdrawProtocolFees.selector),
            admin
        );

        vm.prank(admin);
        feeController.withdrawProtocolFees(pool, admin);

        // Should be zeroed out in the controller.
        protocolFeeAmounts = feeController.getProtocolFeeAmounts(pool);
        assertEq(protocolFeeAmounts[0], 0, "Non-zero protocol fee amounts after withdrawal [0]");
        assertEq(protocolFeeAmounts[1], 0, "Non-zero protocol fee amounts after withdrawal [1]");

        assertEq(
            dai.balanceOf(admin) - adminBalanceDAIBefore,
            expectedProtocolFeeDAI,
            "Wrong ending balance of DAI (protocol)"
        );
        assertEq(
            usdc.balanceOf(admin) - adminBalanceUSDCBefore,
            expectedProtocolFeeUSDC,
            "Wrong ending balance of USDC (protocol)"
        );

        vm.prank(lp);
        feeController.withdrawPoolCreatorFees(pool, lp);

        // Should be zeroed out in the controller.
        poolCreatorFeeAmounts = feeController.getPoolCreatorFeeAmounts(pool);
        assertEq(poolCreatorFeeAmounts[0], 0, "Non-zero creator fee amounts after withdrawal [0]");
        assertEq(poolCreatorFeeAmounts[1], 0, "Non-zero creator fee amounts after withdrawal [1]");

        assertEq(
            dai.balanceOf(lp) - creatorBalanceDAIBefore,
            expectedCreatorFeeDAI,
            "Wrong ending balance of DAI (creator)"
        );
        assertEq(
            usdc.balanceOf(lp) - creatorBalanceUSDCBefore,
            expectedCreatorFeeUSDC,
            "Wrong ending balance of USDC (creator)"
        );
    }

    function testProtocolFeeCollectionEvents() public {
        _registerPoolWithMaxProtocolFees();
        _verifyPoolProtocolFeePercentages(pool);

        // Set a creator fee percentage (before there are any fees), so they will be disaggregated upon collection.
        vm.startPrank(lp);
        feeController.setPoolCreatorSwapFeePercentage(pool, POOL_CREATOR_SWAP_FEE_PCT);
        feeController.setPoolCreatorYieldFeePercentage(pool, POOL_CREATOR_YIELD_FEE_PCT);
        vm.stopPrank();

        vault.manualSetAggregateSwapFeeAmount(pool, dai, PROTOCOL_SWAP_FEE_AMOUNT);
        vault.manualSetAggregateYieldFeeAmount(pool, usdc, PROTOCOL_YIELD_FEE_AMOUNT);

        // Move them to the fee controller.
        feeController.collectAggregateFees(pool);

        uint256[] memory protocolFeeAmounts = feeController.getProtocolFeeAmounts(pool);
        uint256[] memory poolCreatorFeeAmounts = feeController.getPoolCreatorFeeAmounts(pool);

        // Governance can withdraw.
        authorizer.grantRole(
            feeControllerAuth.getActionId(IProtocolFeeController.withdrawProtocolFees.selector),
            admin
        );

        vm.expectEmit();
        emit IProtocolFeeController.ProtocolFeesWithdrawn(pool, IERC20(dai), admin, protocolFeeAmounts[daiIdx]);

        vm.expectEmit();
        emit IProtocolFeeController.ProtocolFeesWithdrawn(pool, IERC20(usdc), admin, protocolFeeAmounts[usdcIdx]);

        vm.prank(admin);
        feeController.withdrawProtocolFees(pool, admin);

        vm.expectEmit();
        emit IProtocolFeeController.PoolCreatorFeesWithdrawn(pool, IERC20(dai), bob, poolCreatorFeeAmounts[daiIdx]);

        vm.expectEmit();
        emit IProtocolFeeController.PoolCreatorFeesWithdrawn(pool, IERC20(usdc), bob, poolCreatorFeeAmounts[usdcIdx]);

        // Test permissioned collection of pool creator fees.
        vm.prank(lp);
        feeController.withdrawPoolCreatorFees(pool, bob);

        // Reset fees for permissionless test.
        vault.manualSetAggregateSwapFeeAmount(pool, dai, PROTOCOL_SWAP_FEE_AMOUNT);
        vault.manualSetAggregateYieldFeeAmount(pool, usdc, PROTOCOL_YIELD_FEE_AMOUNT);
        feeController.collectAggregateFees(pool);

        vm.expectEmit();
        emit IProtocolFeeController.PoolCreatorFeesWithdrawn(pool, IERC20(dai), lp, poolCreatorFeeAmounts[daiIdx]);

        vm.expectEmit();
        emit IProtocolFeeController.PoolCreatorFeesWithdrawn(pool, IERC20(usdc), lp, poolCreatorFeeAmounts[usdcIdx]);

        // Test permissionless collection of pool creator fees.
        feeController.withdrawPoolCreatorFees(pool);
    }

    function testProtocolFeeCollectionForToken() public {
        _registerPoolWithMaxProtocolFees();
        _verifyPoolProtocolFeePercentages(pool);

        uint256 expectedProtocolFeeDAI = PROTOCOL_SWAP_FEE_AMOUNT;
        uint256 expectedProtocolFeeUSDC = PROTOCOL_YIELD_FEE_AMOUNT;

        vault.manualSetAggregateSwapFeeAmount(pool, dai, PROTOCOL_SWAP_FEE_AMOUNT);
        vault.manualSetAggregateYieldFeeAmount(pool, usdc, PROTOCOL_YIELD_FEE_AMOUNT);

        // Move them to the fee controller.
        feeController.collectAggregateFees(pool);

        uint256[] memory protocolFeeAmounts = feeController.getProtocolFeeAmounts(pool);

        // Governance can withdraw.
        authorizer.grantRole(
            feeControllerAuth.getActionId(IProtocolFeeController.withdrawProtocolFeesForToken.selector),
            admin
        );

        uint256 adminBalanceDAIBefore = IERC20(dai).balanceOf(admin);
        uint256 adminBalanceUSDCBefore = IERC20(usdc).balanceOf(admin);

        vm.expectEmit();
        emit IProtocolFeeController.ProtocolFeesWithdrawn(pool, IERC20(dai), admin, protocolFeeAmounts[daiIdx]);

        vm.prank(admin);
        feeController.withdrawProtocolFeesForToken(pool, admin, IERC20(dai));

        // Dai should be collected, USDC should not.
        protocolFeeAmounts = feeController.getProtocolFeeAmounts(pool);
        assertEq(protocolFeeAmounts[daiIdx], 0, "Non-zero protocol fee amounts after withdrawal [dai]");
        assertEq(
            protocolFeeAmounts[usdcIdx],
            expectedProtocolFeeUSDC,
            "Non-zero protocol fee amounts after withdrawal [usdc]"
        );

        assertEq(
            dai.balanceOf(admin) - adminBalanceDAIBefore,
            expectedProtocolFeeDAI,
            "Wrong ending balance of DAI (protocol)"
        );
        assertEq(usdc.balanceOf(admin), adminBalanceUSDCBefore, "Wrong ending balance of USDC (protocol)");
    }

    function testWithdrawProtocolFeesPermissioned() public {
        vm.expectRevert(IAuthentication.SenderNotAllowed.selector);
        feeController.withdrawProtocolFees(pool, alice);
    }

    function testWithdrawProtocolFeesPoolNotRegistered() public {
        authorizer.grantRole(
            feeControllerAuth.getActionId(IProtocolFeeController.withdrawProtocolFees.selector),
            admin
        );

        vm.expectRevert(abi.encodeWithSelector(IVaultErrors.PoolNotRegistered.selector, address(0xbeef)));
        vm.prank(admin);
        feeController.withdrawProtocolFees(address(0xbeef), alice);
    }

    function testWithdrawProtocolFeesForTokenPermissioned() public {
        vm.expectRevert(IAuthentication.SenderNotAllowed.selector);
        feeController.withdrawProtocolFeesForToken(pool, alice, IERC20(dai));
    }

    function testWithdrawProtocolFeesForTokenPoolNotRegistered() public {
        authorizer.grantRole(
            feeControllerAuth.getActionId(IProtocolFeeController.withdrawProtocolFeesForToken.selector),
            admin
        );

        vm.expectRevert(abi.encodeWithSelector(IVaultErrors.PoolNotRegistered.selector, address(0xbeef)));
        vm.prank(admin);
        feeController.withdrawProtocolFeesForToken(address(0xbeef), alice, IERC20(dai));
    }

    function testWithdrawProtocolFeesForTokenInvalidToken() public {
        authorizer.grantRole(
            feeControllerAuth.getActionId(IProtocolFeeController.withdrawProtocolFeesForToken.selector),
            admin
        );

        vm.expectRevert(abi.encodeWithSelector(IVaultErrors.TokenNotRegistered.selector, IERC20(weth)));
        vm.prank(admin);
        feeController.withdrawProtocolFeesForToken(pool, alice, IERC20(weth));
    }

    function testSetMaliciousGlobalFeePercentages() public {
        authorizer.grantRole(
            feeControllerAuth.getActionId(IProtocolFeeController.setGlobalProtocolSwapFeePercentage.selector),
            admin
        );
        authorizer.grantRole(
            feeControllerAuth.getActionId(IProtocolFeeController.setGlobalProtocolYieldFeePercentage.selector),
            admin
        );

        vm.startPrank(admin);
        vm.expectRevert(IVaultErrors.FeePrecisionTooHigh.selector);
        feeController.setGlobalProtocolSwapFeePercentage(CUSTOM_PROTOCOL_SWAP_FEE_PCT + 1234567890123);

        vm.expectRevert(IVaultErrors.FeePrecisionTooHigh.selector);
        feeController.setGlobalProtocolYieldFeePercentage(CUSTOM_PROTOCOL_SWAP_FEE_PCT + 123456890123);
        vm.stopPrank();
    }

    function testAdjustedSwapFeePrecision() public {
        authorizer.grantRole(
            feeControllerAuth.getActionId(IProtocolFeeController.setProtocolSwapFeePercentage.selector),
            admin
        );

        // Set valid value at the limit of precision.
        vm.prank(lp);
        feeController.setPoolCreatorSwapFeePercentage(pool, FEE_SCALING_FACTOR);

        vm.prank(admin);
        feeController.setProtocolSwapFeePercentage(pool, CUSTOM_PROTOCOL_SWAP_FEE_PCT);

        uint256 fullPrecisionAggregateFeePercentage = CUSTOM_PROTOCOL_SWAP_FEE_PCT +
            CUSTOM_PROTOCOL_SWAP_FEE_PCT.complement().mulDown(FEE_SCALING_FACTOR);

        // Full precision should not equal the nominal value
        assertNotEq(fullPrecisionAggregateFeePercentage, CUSTOM_PROTOCOL_SWAP_FEE_PCT, "Fee precision lost");

        uint256 correctedFeePercentage = (fullPrecisionAggregateFeePercentage / FEE_SCALING_FACTOR) *
            FEE_SCALING_FACTOR;
        assertEq(correctedFeePercentage, CUSTOM_PROTOCOL_SWAP_FEE_PCT, "Fee precision not adjusted");

        // Retrieve it from the Vault - should be the same as we set.
        PoolConfig memory config = vault.getPoolConfig(pool);
        assertEq(
            config.aggregateSwapFeePercentage,
            CUSTOM_PROTOCOL_SWAP_FEE_PCT,
            "Wrong aggregate swap fee percentage"
        );
    }

    function testAdjustedSwapFeePrecision__Fuzz(
        uint256 protocolSwapFeePercentage,
        uint256 poolCreatorFeePercentage
    ) public {
        protocolSwapFeePercentage = bound(protocolSwapFeePercentage, FEE_SCALING_FACTOR, MAX_PROTOCOL_SWAP_FEE_PCT);
        poolCreatorFeePercentage = bound(
            poolCreatorFeePercentage,
            FEE_SCALING_FACTOR,
            ProtocolFeeController(address(feeController)).MAX_CREATOR_FEE_PERCENTAGE()
        );

        // Ensure valid precision of each component.
        protocolSwapFeePercentage = (protocolSwapFeePercentage / FEE_SCALING_FACTOR) * FEE_SCALING_FACTOR;
        poolCreatorFeePercentage = (poolCreatorFeePercentage / FEE_SCALING_FACTOR) * FEE_SCALING_FACTOR;

        authorizer.grantRole(
            feeControllerAuth.getActionId(IProtocolFeeController.setProtocolSwapFeePercentage.selector),
            admin
        );

        // Set valid value at the limit of precision.
        vm.prank(lp);
        feeController.setPoolCreatorSwapFeePercentage(pool, poolCreatorFeePercentage);

        // Mainly checking that this doesn't revert.
        vm.prank(admin);
        feeController.setProtocolSwapFeePercentage(pool, protocolSwapFeePercentage);

        uint256 expectedAggregatePercentage = feeController.computeAggregateFeePercentage(
            protocolSwapFeePercentage,
            poolCreatorFeePercentage
        );

        // Retrieve it from the Vault - should be the same as we set.
        PoolConfig memory config = vault.getPoolConfig(pool);
        assertEq(config.aggregateSwapFeePercentage, expectedAggregatePercentage, "Wrong aggregate swap fee percentage");
    }

    function testAdjustedYieldFeePrecision() public {
        authorizer.grantRole(
            feeControllerAuth.getActionId(IProtocolFeeController.setProtocolYieldFeePercentage.selector),
            admin
        );

        // Set valid value at the limit of precision.
        vm.prank(lp);
        feeController.setPoolCreatorYieldFeePercentage(pool, FEE_SCALING_FACTOR);

        vm.prank(admin);
        feeController.setProtocolYieldFeePercentage(pool, CUSTOM_PROTOCOL_YIELD_FEE_PCT);

        uint256 fullPrecisionAggregateFeePercentage = CUSTOM_PROTOCOL_YIELD_FEE_PCT +
            CUSTOM_PROTOCOL_YIELD_FEE_PCT.complement().mulDown(FEE_SCALING_FACTOR);

        // Full precision should not equal the nominal value
        assertNotEq(fullPrecisionAggregateFeePercentage, CUSTOM_PROTOCOL_YIELD_FEE_PCT, "Fee precision lost");

        uint256 correctedFeePercentage = (fullPrecisionAggregateFeePercentage / FEE_SCALING_FACTOR) *
            FEE_SCALING_FACTOR;
        assertEq(correctedFeePercentage, CUSTOM_PROTOCOL_YIELD_FEE_PCT, "Fee precision not adjusted");

        // Retrieve it from the Vault - should be the same as we set.
        PoolConfig memory config = vault.getPoolConfig(pool);
        assertEq(
            config.aggregateYieldFeePercentage,
            CUSTOM_PROTOCOL_YIELD_FEE_PCT,
            "Wrong aggregate yield fee percentage"
        );
    }

    function testAdjustedYieldFeePrecision__Fuzz(
        uint256 protocolYieldFeePercentage,
        uint256 poolCreatorFeePercentage
    ) public {
        protocolYieldFeePercentage = bound(protocolYieldFeePercentage, FEE_SCALING_FACTOR, MAX_PROTOCOL_YIELD_FEE_PCT);
        poolCreatorFeePercentage = bound(
            poolCreatorFeePercentage,
            FEE_SCALING_FACTOR,
            ProtocolFeeController(address(feeController)).MAX_CREATOR_FEE_PERCENTAGE()
        );

        // Ensure valid precision of each component.
        protocolYieldFeePercentage = (protocolYieldFeePercentage / FEE_SCALING_FACTOR) * FEE_SCALING_FACTOR;
        poolCreatorFeePercentage = (poolCreatorFeePercentage / FEE_SCALING_FACTOR) * FEE_SCALING_FACTOR;

        authorizer.grantRole(
            feeControllerAuth.getActionId(IProtocolFeeController.setProtocolYieldFeePercentage.selector),
            admin
        );

        // Set valid value at the limit of precision.
        vm.prank(lp);
        feeController.setPoolCreatorYieldFeePercentage(pool, poolCreatorFeePercentage);

        // Mainly checking that this doesn't revert.
        vm.prank(admin);
        feeController.setProtocolYieldFeePercentage(pool, protocolYieldFeePercentage);

        uint256 expectedAggregatePercentage = feeController.computeAggregateFeePercentage(
            protocolYieldFeePercentage,
            poolCreatorFeePercentage
        );

        // Retrieve it from the Vault - should be the same as we set.
        PoolConfig memory config = vault.getPoolConfig(pool);
        assertEq(
            config.aggregateYieldFeePercentage,
            expectedAggregatePercentage,
            "Wrong aggregate swap fee percentage"
        );
    }

    function testConstants() public view {
        uint256 maxCreatorFeePercentage = ProtocolFeeController(address(feeController)).MAX_CREATOR_FEE_PERCENTAGE();

        // Creator fee percentage is pretty close to max fee percentage.
        assertGe(maxCreatorFeePercentage, 99.99e16, "Max creator fee percentage abs value");
        assertApproxEqAbs(maxCreatorFeePercentage, MAX_FEE_PERCENTAGE, 0.001e16, "Max fee percentage too far off");

        uint256 maxProtocolSwapFeePercentage = ProtocolFeeController(address(feeController))
            .MAX_PROTOCOL_SWAP_FEE_PERCENTAGE();
        uint256 maxProtocolYieldFeePercentage = ProtocolFeeController(address(feeController))
            .MAX_PROTOCOL_YIELD_FEE_PERCENTAGE();

        uint256 expectedSwapAggregatePercentage = feeController.computeAggregateFeePercentage(
            maxProtocolSwapFeePercentage,
            maxCreatorFeePercentage
        );

        uint256 expectedYieldAggregatePercentage = feeController.computeAggregateFeePercentage(
            maxProtocolYieldFeePercentage,
            maxCreatorFeePercentage
        );

        assertLe(
            expectedSwapAggregatePercentage,
            MAX_FEE_PERCENTAGE,
            "Maximum possible aggregate fee percentage is above max allowed"
        );
        assertLe(
            expectedYieldAggregatePercentage,
            MAX_FEE_PERCENTAGE,
            "Maximum possible aggregate fee percentage is above max allowed"
        );
    }

    function testPoolRegistrationEventsExempt() public {
        TokenConfig[] memory tokenConfig = new TokenConfig[](2);
        tokenConfig[daiIdx].token = IERC20(dai);
        tokenConfig[usdcIdx].token = IERC20(usdc);

        pool = address(deployPoolMock(IVault(address(vault)), "Exempt Pool", "EXEMPT"));

        vm.expectEmit();
        emit IProtocolFeeController.InitialPoolAggregateSwapFeePercentage(pool, 0, true);

        vm.expectEmit();
        emit IProtocolFeeController.InitialPoolAggregateYieldFeePercentage(pool, 0, true);

        vm.expectEmit();
<<<<<<< HEAD
        emit IProtocolFeeController.PoolWithCreatorRegistered(pool, lp, true);
=======
        emit IProtocolFeeController.PoolRegisteredWithFeeController(pool, lp, true);
>>>>>>> 37c26dc4

        PoolRoleAccounts memory roleAccounts;
        roleAccounts.poolCreator = lp;

        PoolFactoryMock(poolFactory).registerGeneralTestPool(
            pool,
            tokenConfig,
            0,
            365 days,
            true, // exempt from protocol fees
            roleAccounts,
            address(0)
        );

        assertTrue(feeController.isPoolRegistered(pool), "Pool not registered");
    }

    function testPoolRegistrationEventsNonExempt() public {
        authorizer.grantRole(
            feeControllerAuth.getActionId(IProtocolFeeController.setGlobalProtocolSwapFeePercentage.selector),
            admin
        );
        authorizer.grantRole(
            feeControllerAuth.getActionId(IProtocolFeeController.setGlobalProtocolYieldFeePercentage.selector),
            admin
        );

        vm.startPrank(admin);
        feeController.setGlobalProtocolSwapFeePercentage(MAX_PROTOCOL_SWAP_FEE_PCT);
        feeController.setGlobalProtocolYieldFeePercentage(MAX_PROTOCOL_YIELD_FEE_PCT);
        vm.stopPrank();

        TokenConfig[] memory tokenConfig = new TokenConfig[](2);
        tokenConfig[daiIdx].token = IERC20(dai);
        tokenConfig[usdcIdx].token = IERC20(usdc);

        pool = address(deployPoolMock(IVault(address(vault)), "Exempt Pool", "EXEMPT"));

        vm.expectEmit();
        emit IProtocolFeeController.InitialPoolAggregateSwapFeePercentage(pool, MAX_PROTOCOL_SWAP_FEE_PCT, false);

        vm.expectEmit();
        emit IProtocolFeeController.InitialPoolAggregateYieldFeePercentage(pool, MAX_PROTOCOL_YIELD_FEE_PCT, false);

        vm.expectEmit();
<<<<<<< HEAD
        emit IProtocolFeeController.PoolWithCreatorRegistered(pool, lp, false);
=======
        emit IProtocolFeeController.PoolRegisteredWithFeeController(pool, lp, false);
>>>>>>> 37c26dc4

        PoolRoleAccounts memory roleAccounts;
        roleAccounts.poolCreator = lp;

        PoolFactoryMock(poolFactory).registerGeneralTestPool(
            pool,
            tokenConfig,
            0,
            365 days,
            false, // not exempt from protocol fees
            roleAccounts,
            address(0)
        );

        assertTrue(feeController.isPoolRegistered(pool), "Pool not registered");
    }

    function testPoolRegistrationInvalid() public view {
        assertFalse(feeController.isPoolRegistered(ZERO_ADDRESS), "Invalid pool registered");
    }

<<<<<<< HEAD
    function testRegisterPoolInMigrationPermissioned() public {
        vm.expectRevert(IAuthentication.SenderNotAllowed.selector);

        // This function is not in the public interface.
        ProtocolFeeController(address(feeController)).migratePool(pool);
    }

    function testRegisterExistingPoolInMigration() public {
        _registerPoolWithMaxProtocolFees();

        ProtocolFeeController newFeeController = new ProtocolFeeController(vault);

        // Grant permission - should not happen in real life.
        authorizer.grantRole(
            IAuthentication(address(newFeeController)).getActionId(ProtocolFeeController.migratePool.selector),
            admin
        );

        vm.startPrank(admin);
        ProtocolFeeController(address(newFeeController)).migratePool(pool);

=======
    function testRegisterExistingPoolInMigration() public {
        _registerPoolWithMaxProtocolFees();

        vm.startPrank(lp);
        feeController.setPoolCreatorSwapFeePercentage(pool, POOL_CREATOR_SWAP_FEE_PCT);
        feeController.setPoolCreatorYieldFeePercentage(pool, POOL_CREATOR_YIELD_FEE_PCT);
        vm.stopPrank();

        authorizer.grantRole(
            feeControllerAuth.getActionId(IProtocolFeeController.setProtocolYieldFeePercentage.selector),
            admin
        );

        // Change through governance to set the override flag.
        vm.prank(admin);
        feeController.setProtocolYieldFeePercentage(pool, MAX_PROTOCOL_YIELD_FEE_PCT / 2);

        ProtocolFeeController newFeeController = new ProtocolFeeController(vault);
        vm.label(address(newFeeController), "New fee controller");

        // Migrate the pool to a new controller.
        ProtocolFeeController(address(newFeeController)).migratePool(pool);

        assertTrue(newFeeController.isPoolRegistered(pool), "Pool not registered in migration");

        assertEq(
            newFeeController.getPoolCreatorSwapFeePercentage(pool),
            POOL_CREATOR_SWAP_FEE_PCT,
            "Wrong pool creator swap fee percentage"
        );
        assertEq(
            newFeeController.getPoolCreatorYieldFeePercentage(pool),
            POOL_CREATOR_YIELD_FEE_PCT,
            "Wrong pool creator yield fee percentage"
        );

        (uint256 swapFee, bool swapOverride) = newFeeController.getPoolProtocolSwapFeeInfo(pool);
        (uint256 yieldFee, bool yieldOverride) = newFeeController.getPoolProtocolYieldFeeInfo(pool);

        assertEq(swapFee, MAX_PROTOCOL_SWAP_FEE_PCT, "Wrong swap fee percentage");
        assertEq(yieldFee, MAX_PROTOCOL_YIELD_FEE_PCT / 2, "Wrong yield fee percentage");
        assertFalse(swapOverride, "Swap fee is overridden");
        assertTrue(yieldOverride, "Yield fee is overridden");

>>>>>>> 37c26dc4
        vm.expectRevert(abi.encodeWithSelector(ProtocolFeeController.PoolAlreadyRegistered.selector, pool));
        ProtocolFeeController(address(newFeeController)).migratePool(pool);
        vm.stopPrank();
    }

    function testSelfMigration() public {
<<<<<<< HEAD
        // Grant permission - should not happen in real life.
        authorizer.grantRole(feeControllerAuth.getActionId(ProtocolFeeController.migratePool.selector), admin);

        vm.expectRevert(ProtocolFeeController.InvalidMigrationSource.selector);

        vm.prank(admin);
=======
        vm.expectRevert(ProtocolFeeController.InvalidMigrationSource.selector);
>>>>>>> 37c26dc4
        ProtocolFeeController(address(feeController)).migratePool(pool);
    }

    function _registerPoolWithMaxProtocolFees() internal {
        authorizer.grantRole(
            feeControllerAuth.getActionId(IProtocolFeeController.setGlobalProtocolSwapFeePercentage.selector),
            admin
        );
        authorizer.grantRole(
            feeControllerAuth.getActionId(IProtocolFeeController.setGlobalProtocolYieldFeePercentage.selector),
            admin
        );

        vm.startPrank(admin);
        feeController.setGlobalProtocolSwapFeePercentage(MAX_PROTOCOL_SWAP_FEE_PCT);
        feeController.setGlobalProtocolYieldFeePercentage(MAX_PROTOCOL_YIELD_FEE_PCT);
        vm.stopPrank();

        (pool, ) = createPool();
    }

    function _verifyPoolProtocolFeePercentages(address pool) internal view {
        (uint256 feePercentage, bool isOverride) = feeController.getPoolProtocolSwapFeeInfo(pool);

        assertEq(feePercentage, MAX_PROTOCOL_SWAP_FEE_PCT, "Wrong protocol swap fee percentage");
        assertFalse(isOverride, "swap fee percentage override is true");

        (feePercentage, isOverride) = feeController.getPoolProtocolYieldFeeInfo(pool);

        assertEq(feePercentage, MAX_PROTOCOL_YIELD_FEE_PCT, "Wrong protocol yield fee percentage");
        assertFalse(isOverride, "yield fee percentage override is true");
    }
}<|MERGE_RESOLUTION|>--- conflicted
+++ resolved
@@ -1291,11 +1291,7 @@
         emit IProtocolFeeController.InitialPoolAggregateYieldFeePercentage(pool, 0, true);
 
         vm.expectEmit();
-<<<<<<< HEAD
-        emit IProtocolFeeController.PoolWithCreatorRegistered(pool, lp, true);
-=======
         emit IProtocolFeeController.PoolRegisteredWithFeeController(pool, lp, true);
->>>>>>> 37c26dc4
 
         PoolRoleAccounts memory roleAccounts;
         roleAccounts.poolCreator = lp;
@@ -1341,11 +1337,7 @@
         emit IProtocolFeeController.InitialPoolAggregateYieldFeePercentage(pool, MAX_PROTOCOL_YIELD_FEE_PCT, false);
 
         vm.expectEmit();
-<<<<<<< HEAD
-        emit IProtocolFeeController.PoolWithCreatorRegistered(pool, lp, false);
-=======
         emit IProtocolFeeController.PoolRegisteredWithFeeController(pool, lp, false);
->>>>>>> 37c26dc4
 
         PoolRoleAccounts memory roleAccounts;
         roleAccounts.poolCreator = lp;
@@ -1367,29 +1359,6 @@
         assertFalse(feeController.isPoolRegistered(ZERO_ADDRESS), "Invalid pool registered");
     }
 
-<<<<<<< HEAD
-    function testRegisterPoolInMigrationPermissioned() public {
-        vm.expectRevert(IAuthentication.SenderNotAllowed.selector);
-
-        // This function is not in the public interface.
-        ProtocolFeeController(address(feeController)).migratePool(pool);
-    }
-
-    function testRegisterExistingPoolInMigration() public {
-        _registerPoolWithMaxProtocolFees();
-
-        ProtocolFeeController newFeeController = new ProtocolFeeController(vault);
-
-        // Grant permission - should not happen in real life.
-        authorizer.grantRole(
-            IAuthentication(address(newFeeController)).getActionId(ProtocolFeeController.migratePool.selector),
-            admin
-        );
-
-        vm.startPrank(admin);
-        ProtocolFeeController(address(newFeeController)).migratePool(pool);
-
-=======
     function testRegisterExistingPoolInMigration() public {
         _registerPoolWithMaxProtocolFees();
 
@@ -1434,23 +1403,13 @@
         assertFalse(swapOverride, "Swap fee is overridden");
         assertTrue(yieldOverride, "Yield fee is overridden");
 
->>>>>>> 37c26dc4
         vm.expectRevert(abi.encodeWithSelector(ProtocolFeeController.PoolAlreadyRegistered.selector, pool));
         ProtocolFeeController(address(newFeeController)).migratePool(pool);
         vm.stopPrank();
     }
 
     function testSelfMigration() public {
-<<<<<<< HEAD
-        // Grant permission - should not happen in real life.
-        authorizer.grantRole(feeControllerAuth.getActionId(ProtocolFeeController.migratePool.selector), admin);
-
         vm.expectRevert(ProtocolFeeController.InvalidMigrationSource.selector);
-
-        vm.prank(admin);
-=======
-        vm.expectRevert(ProtocolFeeController.InvalidMigrationSource.selector);
->>>>>>> 37c26dc4
         ProtocolFeeController(address(feeController)).migratePool(pool);
     }
 
