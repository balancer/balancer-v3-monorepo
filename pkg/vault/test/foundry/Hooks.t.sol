// SPDX-License-Identifier: GPL-3.0-or-later

pragma solidity ^0.8.24;

import "forge-std/Test.sol";

import { IBasePool } from "@balancer-labs/v3-interfaces/contracts/vault/IBasePool.sol";
import { IHooks } from "@balancer-labs/v3-interfaces/contracts/vault/IHooks.sol";
import { IVault } from "@balancer-labs/v3-interfaces/contracts/vault/IVault.sol";
import { IVaultErrors } from "@balancer-labs/v3-interfaces/contracts/vault/IVaultErrors.sol";
import "@balancer-labs/v3-interfaces/contracts/vault/VaultTypes.sol";

import { ArrayHelpers } from "@balancer-labs/v3-solidity-utils/contracts/helpers/ArrayHelpers.sol";
import { FixedPoint } from "@balancer-labs/v3-solidity-utils/contracts/math/FixedPoint.sol";

import { PoolMock } from "../../contracts/test/PoolMock.sol";
import { PoolFactoryMock } from "../../contracts/test/PoolFactoryMock.sol";
import { PoolHooksMock } from "../../contracts/test/PoolHooksMock.sol";
import { PoolConfigBits } from "../../contracts/lib/PoolConfigLib.sol";

import { BaseVaultTest } from "./utils/BaseVaultTest.sol";

contract HooksTest is BaseVaultTest {
    using ArrayHelpers for *;
    using FixedPoint for uint256;

    uint256 internal daiIdx;
    uint256 internal usdcIdx;

    // Another factory and pool to test hook onRegister
    PoolFactoryMock internal anotherFactory;
    address internal anotherPool;

    function setUp() public virtual override {
        BaseVaultTest.setUp();

        // Sets the pool address in the hook, so we can check balances of the pool inside the hook
        PoolHooksMock(poolHooksContract).setPool(address(pool));

        (daiIdx, usdcIdx) = getSortedIndexes(address(dai), address(usdc));

        // Create another pool and pool factory to test onRegister
        uint256 pauseWindowEndTime = vault.getPauseWindowEndTime();
        uint256 bufferPeriodDuration = vault.getBufferPeriodDuration();
        anotherFactory = new PoolFactoryMock(IVault(vault), pauseWindowEndTime - bufferPeriodDuration);
        vm.label(address(anotherFactory), "another factory");
        anotherPool = address(new PoolMock(IVault(address(vault)), "Another Pool", "ANOTHER"));
        vm.label(address(anotherPool), "another pool");
    }

    function createHook() internal override returns (address) {
        HooksConfig memory hooksConfig;
        return _createHook(hooksConfig);
    }

    // onRegister

    function testOnRegisterNotAllowedFactory() public {
        PoolRoleAccounts memory roleAccounts;

        TokenConfig[] memory tokenConfig = vault.buildTokenConfig(
            [address(dai), address(usdc)].toMemoryArray().asIERC20()
        );

        vm.expectRevert(
            abi.encodeWithSelector(
                IVaultErrors.HookRegistrationFailed.selector,
                poolHooksContract,
                address(anotherPool),
                address(anotherFactory)
            )
        );
        anotherFactory.registerPool(
            address(anotherPool),
            tokenConfig,
            roleAccounts,
            poolHooksContract,
            LiquidityManagement({
                disableUnbalancedLiquidity: false,
                enableAddLiquidityCustom: true,
                enableRemoveLiquidityCustom: true
            })
        );
    }

    function testOnRegisterAllowedFactory() public {
        PoolRoleAccounts memory roleAccounts;

        // Should succeed, since factory is allowed in the poolHooksContract
        PoolHooksMock(poolHooksContract).allowFactory(address(anotherFactory));

        TokenConfig[] memory tokenConfig = vault.buildTokenConfig(
            [address(dai), address(usdc)].toMemoryArray().asIERC20()
        );

        vm.expectCall(
            address(poolHooksContract),
            abi.encodeWithSelector(
                IHooks.onRegister.selector,
                address(anotherFactory),
                address(anotherPool),
                tokenConfig
            )
        );

        anotherFactory.registerPool(
            address(anotherPool),
            tokenConfig,
            roleAccounts,
            poolHooksContract,
            LiquidityManagement({
                disableUnbalancedLiquidity: false,
                enableAddLiquidityCustom: true,
                enableRemoveLiquidityCustom: true
            })
        );
    }

    // dynamic fee

    function testOnComputeDynamicSwapFeeHook() public {
<<<<<<< HEAD
        PoolFlags memory poolHookFlags = vault.getPoolConfig(address(pool)).poolFlags;
        poolHookFlags.shouldCallComputeDynamicSwapFee = true;
        _setPoolHooksConfig(poolHookFlags);
=======
        HooksConfig memory hooksConfig = vault.getHooksConfig(address(pool));
        hooksConfig.shouldCallComputeDynamicSwapFee = true;
        vault.setHooksConfig(address(pool), hooksConfig);
>>>>>>> c770698e

        vm.prank(bob);
        vm.expectCall(
            address(poolHooksContract),
            abi.encodeWithSelector(
                IHooks.onComputeDynamicSwapFee.selector,
                IBasePool.PoolSwapParams({
                    kind: SwapKind.EXACT_IN,
                    amountGivenScaled18: defaultAmount,
                    balancesScaled18: [defaultAmount, defaultAmount].toMemoryArray(),
                    indexIn: usdcIdx,
                    indexOut: daiIdx,
                    router: address(router),
                    userData: bytes("")
                })
            )
        );
        snapStart("swapWithOnComputeDynamicSwapFeeHook");
        router.swapSingleTokenExactIn(address(pool), usdc, dai, defaultAmount, 0, MAX_UINT256, false, bytes(""));
        snapEnd();
    }

    function testOnComputeDynamicSwapFeeHookRevert() public {
<<<<<<< HEAD
        PoolFlags memory poolHookFlags = vault.getPoolConfig(address(pool)).poolFlags;
        poolHookFlags.shouldCallComputeDynamicSwapFee = true;
        _setPoolHooksConfig(poolHookFlags);
=======
        HooksConfig memory hooksConfig = vault.getHooksConfig(address(pool));
        hooksConfig.shouldCallComputeDynamicSwapFee = true;
        vault.setHooksConfig(address(pool), hooksConfig);
>>>>>>> c770698e

        // should fail
        PoolHooksMock(poolHooksContract).setFailOnComputeDynamicSwapFeeHook(true);
        vm.prank(bob);
        vm.expectRevert(abi.encodeWithSelector(IVaultErrors.DynamicSwapFeeHookFailed.selector));
        router.swapSingleTokenExactIn(
            address(pool),
            usdc,
            dai,
            defaultAmount,
            defaultAmount,
            MAX_UINT256,
            false,
            bytes("")
        );
    }

    // before swap

    function testOnBeforeSwapHook() public {
<<<<<<< HEAD
        PoolFlags memory poolHookFlags = vault.getPoolConfig(address(pool)).poolFlags;
        poolHookFlags.shouldCallBeforeSwap = true;
        _setPoolHooksConfig(poolHookFlags);
=======
        HooksConfig memory hooksConfig = vault.getHooksConfig(address(pool));
        hooksConfig.shouldCallBeforeSwap = true;
        vault.setHooksConfig(address(pool), hooksConfig);
>>>>>>> c770698e

        vm.prank(bob);
        vm.expectCall(
            address(poolHooksContract),
            abi.encodeWithSelector(
                IHooks.onBeforeSwap.selector,
                IBasePool.PoolSwapParams({
                    kind: SwapKind.EXACT_IN,
                    amountGivenScaled18: defaultAmount,
                    balancesScaled18: [defaultAmount, defaultAmount].toMemoryArray(),
                    indexIn: usdcIdx,
                    indexOut: daiIdx,
                    router: address(router),
                    userData: bytes("")
                })
            )
        );
        snapStart("swapWithOnBeforeSwapHook");
        router.swapSingleTokenExactIn(address(pool), usdc, dai, defaultAmount, 0, MAX_UINT256, false, bytes(""));
        snapEnd();
    }

    function testOnBeforeSwapHookRevert() public {
<<<<<<< HEAD
        PoolFlags memory poolHookFlags = vault.getPoolConfig(address(pool)).poolFlags;
        poolHookFlags.shouldCallBeforeSwap = true;
        _setPoolHooksConfig(poolHookFlags);
=======
        HooksConfig memory hooksConfig = vault.getHooksConfig(address(pool));
        hooksConfig.shouldCallBeforeSwap = true;
        vault.setHooksConfig(address(pool), hooksConfig);
>>>>>>> c770698e

        // should fail
        PoolHooksMock(poolHooksContract).setFailOnBeforeSwapHook(true);
        vm.prank(bob);
        vm.expectRevert(abi.encodeWithSelector(IVaultErrors.BeforeSwapHookFailed.selector));
        router.swapSingleTokenExactIn(
            address(pool),
            usdc,
            dai,
            defaultAmount,
            defaultAmount,
            MAX_UINT256,
            false,
            bytes("")
        );
    }

    // after swap

    function testOnAfterSwapHook() public {
<<<<<<< HEAD
        PoolFlags memory poolHookFlags = vault.getPoolConfig(address(pool)).poolFlags;
        poolHookFlags.shouldCallAfterSwap = true;
        _setPoolHooksConfig(poolHookFlags);
=======
        HooksConfig memory hooksConfig = vault.getHooksConfig(address(pool));
        hooksConfig.shouldCallAfterSwap = true;
        vault.setHooksConfig(address(pool), hooksConfig);
>>>>>>> c770698e

        setSwapFeePercentage(swapFeePercentage);
        vault.manualSetAggregateProtocolSwapFeePercentage(
            pool,
            _getAggregateFeePercentage(protocolSwapFeePercentage, 0)
        );
        PoolHooksMock(poolHooksContract).setDynamicSwapFeePercentage(swapFeePercentage);

        uint256 expectedAmountOut = defaultAmount.mulDown(swapFeePercentage.complement());
        uint256 swapFee = defaultAmount.mulDown(swapFeePercentage);
        uint256 protocolFee = swapFee.mulDown(protocolSwapFeePercentage);

        vm.prank(bob);
        vm.expectCall(
            address(poolHooksContract),
            abi.encodeWithSelector(
                IHooks.onAfterSwap.selector,
                IHooks.AfterSwapParams({
                    kind: SwapKind.EXACT_IN,
                    tokenIn: usdc,
                    tokenOut: dai,
                    amountInScaled18: defaultAmount,
                    amountOutScaled18: expectedAmountOut,
                    tokenInBalanceScaled18: defaultAmount * 2,
                    tokenOutBalanceScaled18: defaultAmount - expectedAmountOut - protocolFee,
                    router: address(router),
                    userData: ""
                }),
                expectedAmountOut
            )
        );

        snapStart("swapWithOnAfterSwapHook");
        router.swapSingleTokenExactIn(address(pool), usdc, dai, defaultAmount, 0, MAX_UINT256, false, bytes(""));
        snapEnd();
    }

    function testOnAfterSwapHookRevert() public {
<<<<<<< HEAD
        PoolFlags memory poolHookFlags = vault.getPoolConfig(address(pool)).poolFlags;
        poolHookFlags.shouldCallAfterSwap = true;
        _setPoolHooksConfig(poolHookFlags);
=======
        HooksConfig memory hooksConfig = vault.getHooksConfig(address(pool));
        hooksConfig.shouldCallAfterSwap = true;
        vault.setHooksConfig(address(pool), hooksConfig);
>>>>>>> c770698e

        // should fail
        PoolHooksMock(poolHooksContract).setFailOnAfterSwapHook(true);
        vm.prank(bob);
        vm.expectRevert(abi.encodeWithSelector(IVaultErrors.AfterSwapHookFailed.selector));
        router.swapSingleTokenExactIn(
            address(pool),
            usdc,
            dai,
            defaultAmount,
            defaultAmount,
            MAX_UINT256,
            false,
            bytes("")
        );
    }

    // Before add

    function testOnBeforeAddLiquidityFlag() public {
        PoolHooksMock(poolHooksContract).setFailOnBeforeAddLiquidityHook(true);

        vm.prank(bob);
        // Doesn't fail, does not call hooks
        router.addLiquidityUnbalanced(
            address(pool),
            [defaultAmount, defaultAmount].toMemoryArray(),
            bptAmount,
            false,
            bytes("")
        );
    }

    function testOnBeforeAddLiquidityHook() public {
<<<<<<< HEAD
        PoolFlags memory poolHookFlags = vault.getPoolConfig(address(pool)).poolFlags;
        poolHookFlags.shouldCallBeforeAddLiquidity = true;
        _setPoolHooksConfig(poolHookFlags);
=======
        HooksConfig memory hooksConfig = vault.getHooksConfig(address(pool));
        hooksConfig.shouldCallBeforeAddLiquidity = true;
        vault.setHooksConfig(address(pool), hooksConfig);
>>>>>>> c770698e

        vm.prank(bob);
        vm.expectCall(
            address(poolHooksContract),
            abi.encodeWithSelector(
                IHooks.onBeforeAddLiquidity.selector,
                router,
                AddLiquidityKind.UNBALANCED,
                [defaultAmount, defaultAmount].toMemoryArray(),
                bptAmountRoundDown,
                [defaultAmount, defaultAmount].toMemoryArray(),
                bytes("")
            )
        );
        snapStart("addLiquidityWithOnBeforeHook");
        router.addLiquidityUnbalanced(
            address(pool),
            [defaultAmount, defaultAmount].toMemoryArray(),
            bptAmountRoundDown,
            false,
            bytes("")
        );
        snapEnd();
    }

    // Before remove

    function testOnBeforeRemoveLiquidityFlag() public {
        PoolHooksMock(poolHooksContract).setFailOnBeforeRemoveLiquidityHook(true);

        vm.prank(alice);
        router.addLiquidityUnbalanced(
            address(pool),
            [defaultAmount, defaultAmount].toMemoryArray(),
            bptAmount,
            false,
            bytes("")
        );

        vm.prank(alice);
        router.removeLiquidityProportional(
            address(pool),
            bptAmount,
            [defaultAmountRoundDown, defaultAmountRoundDown].toMemoryArray(),
            false,
            bytes("")
        );
    }

    function testOnBeforeRemoveLiquidityHook() public {
<<<<<<< HEAD
        PoolFlags memory poolHookFlags = vault.getPoolConfig(address(pool)).poolFlags;
        poolHookFlags.shouldCallBeforeRemoveLiquidity = true;
        _setPoolHooksConfig(poolHookFlags);
=======
        HooksConfig memory hooksConfig = vault.getHooksConfig(address(pool));
        hooksConfig.shouldCallBeforeRemoveLiquidity = true;
        vault.setHooksConfig(address(pool), hooksConfig);
>>>>>>> c770698e

        vm.prank(alice);
        router.addLiquidityUnbalanced(
            address(pool),
            [defaultAmount, defaultAmount].toMemoryArray(),
            bptAmount,
            false,
            bytes("")
        );

        vm.expectCall(
            address(poolHooksContract),
            abi.encodeWithSelector(
                IHooks.onBeforeRemoveLiquidity.selector,
                router,
                RemoveLiquidityKind.PROPORTIONAL,
                bptAmount,
                [defaultAmountRoundDown, defaultAmountRoundDown].toMemoryArray(),
                [2 * defaultAmount, 2 * defaultAmount].toMemoryArray(),
                bytes("")
            )
        );
        vm.prank(alice);
        snapStart("removeLiquidityWithOnBeforeHook");
        router.removeLiquidityProportional(
            address(pool),
            bptAmount,
            [defaultAmountRoundDown, defaultAmountRoundDown].toMemoryArray(),
            false,
            bytes("")
        );
        snapEnd();
    }

    // After add

    function testOnAfterAddLiquidityFlag() public {
        PoolHooksMock(poolHooksContract).setFailOnAfterAddLiquidityHook(true);

        vm.prank(bob);
        // Doesn't fail, does not call hooks
        router.addLiquidityUnbalanced(
            address(pool),
            [defaultAmount, defaultAmount].toMemoryArray(),
            bptAmount,
            false,
            bytes("")
        );
    }

    function testOnAfterAddLiquidityHook() public {
<<<<<<< HEAD
        PoolFlags memory poolHookFlags = vault.getPoolConfig(address(pool)).poolFlags;
        poolHookFlags.shouldCallAfterAddLiquidity = true;
        _setPoolHooksConfig(poolHookFlags);
=======
        HooksConfig memory hooksConfig = vault.getHooksConfig(address(pool));
        hooksConfig.shouldCallAfterAddLiquidity = true;
        vault.setHooksConfig(address(pool), hooksConfig);
>>>>>>> c770698e

        vm.prank(bob);
        vm.expectCall(
            address(poolHooksContract),
            abi.encodeWithSelector(
                IHooks.onAfterAddLiquidity.selector,
                router,
                [defaultAmount, defaultAmount].toMemoryArray(),
                bptAmount,
                [2 * defaultAmount, 2 * defaultAmount].toMemoryArray(),
                bytes("")
            )
        );
        snapStart("addLiquidityWithOnAfterHook");
        router.addLiquidityUnbalanced(
            address(pool),
            [defaultAmount, defaultAmount].toMemoryArray(),
            bptAmountRoundDown,
            false,
            bytes("")
        );
        snapEnd();
    }

    // After remove

    function testOnAfterRemoveLiquidityFlag() public {
        PoolHooksMock(poolHooksContract).setFailOnAfterRemoveLiquidityHook(true);

        vm.prank(alice);
        router.addLiquidityUnbalanced(
            address(pool),
            [defaultAmount, defaultAmount].toMemoryArray(),
            bptAmount,
            false,
            bytes("")
        );

        vm.prank(alice);
        router.removeLiquidityProportional(
            address(pool),
            bptAmount,
            [defaultAmountRoundDown, defaultAmountRoundDown].toMemoryArray(),
            false,
            bytes("")
        );
    }

    function testOnAfterRemoveLiquidityHook() public {
<<<<<<< HEAD
        PoolFlags memory poolHookFlags = vault.getPoolConfig(address(pool)).poolFlags;
        poolHookFlags.shouldCallAfterRemoveLiquidity = true;
        _setPoolHooksConfig(poolHookFlags);
=======
        HooksConfig memory hooksConfig = vault.getHooksConfig(address(pool));
        hooksConfig.shouldCallAfterRemoveLiquidity = true;
        vault.setHooksConfig(address(pool), hooksConfig);
>>>>>>> c770698e

        vm.prank(alice);
        router.addLiquidityUnbalanced(
            address(pool),
            [defaultAmount, defaultAmount].toMemoryArray(),
            bptAmount,
            false,
            bytes("")
        );

        vm.expectCall(
            address(poolHooksContract),
            abi.encodeWithSelector(
                IHooks.onAfterRemoveLiquidity.selector,
                router,
                bptAmount,
                [defaultAmount, defaultAmount].toMemoryArray(),
                [defaultAmount, defaultAmount].toMemoryArray(),
                bytes("")
            )
        );

        vm.prank(alice);
        snapStart("removeLiquidityWithOnAfterHook");
        router.removeLiquidityProportional(
            address(pool),
            bptAmount,
            [defaultAmountRoundDown, defaultAmountRoundDown].toMemoryArray(),
            false,
            bytes("")
        );
        snapEnd();
    }
<<<<<<< HEAD

    function _setPoolHooksConfig(PoolFlags memory poolHookFlags) private {
        PoolConfig memory config = vault.getPoolConfig(address(pool));
        config.poolFlags = poolHookFlags;
        vault.setConfig(address(pool), config);
    }
=======
>>>>>>> c770698e
}<|MERGE_RESOLUTION|>--- conflicted
+++ resolved
@@ -119,15 +119,9 @@
     // dynamic fee
 
     function testOnComputeDynamicSwapFeeHook() public {
-<<<<<<< HEAD
-        PoolFlags memory poolHookFlags = vault.getPoolConfig(address(pool)).poolFlags;
-        poolHookFlags.shouldCallComputeDynamicSwapFee = true;
-        _setPoolHooksConfig(poolHookFlags);
-=======
         HooksConfig memory hooksConfig = vault.getHooksConfig(address(pool));
         hooksConfig.shouldCallComputeDynamicSwapFee = true;
         vault.setHooksConfig(address(pool), hooksConfig);
->>>>>>> c770698e
 
         vm.prank(bob);
         vm.expectCall(
@@ -151,15 +145,9 @@
     }
 
     function testOnComputeDynamicSwapFeeHookRevert() public {
-<<<<<<< HEAD
-        PoolFlags memory poolHookFlags = vault.getPoolConfig(address(pool)).poolFlags;
-        poolHookFlags.shouldCallComputeDynamicSwapFee = true;
-        _setPoolHooksConfig(poolHookFlags);
-=======
         HooksConfig memory hooksConfig = vault.getHooksConfig(address(pool));
         hooksConfig.shouldCallComputeDynamicSwapFee = true;
         vault.setHooksConfig(address(pool), hooksConfig);
->>>>>>> c770698e
 
         // should fail
         PoolHooksMock(poolHooksContract).setFailOnComputeDynamicSwapFeeHook(true);
@@ -180,15 +168,9 @@
     // before swap
 
     function testOnBeforeSwapHook() public {
-<<<<<<< HEAD
-        PoolFlags memory poolHookFlags = vault.getPoolConfig(address(pool)).poolFlags;
-        poolHookFlags.shouldCallBeforeSwap = true;
-        _setPoolHooksConfig(poolHookFlags);
-=======
         HooksConfig memory hooksConfig = vault.getHooksConfig(address(pool));
         hooksConfig.shouldCallBeforeSwap = true;
         vault.setHooksConfig(address(pool), hooksConfig);
->>>>>>> c770698e
 
         vm.prank(bob);
         vm.expectCall(
@@ -212,15 +194,9 @@
     }
 
     function testOnBeforeSwapHookRevert() public {
-<<<<<<< HEAD
-        PoolFlags memory poolHookFlags = vault.getPoolConfig(address(pool)).poolFlags;
-        poolHookFlags.shouldCallBeforeSwap = true;
-        _setPoolHooksConfig(poolHookFlags);
-=======
         HooksConfig memory hooksConfig = vault.getHooksConfig(address(pool));
         hooksConfig.shouldCallBeforeSwap = true;
         vault.setHooksConfig(address(pool), hooksConfig);
->>>>>>> c770698e
 
         // should fail
         PoolHooksMock(poolHooksContract).setFailOnBeforeSwapHook(true);
@@ -241,15 +217,9 @@
     // after swap
 
     function testOnAfterSwapHook() public {
-<<<<<<< HEAD
-        PoolFlags memory poolHookFlags = vault.getPoolConfig(address(pool)).poolFlags;
-        poolHookFlags.shouldCallAfterSwap = true;
-        _setPoolHooksConfig(poolHookFlags);
-=======
         HooksConfig memory hooksConfig = vault.getHooksConfig(address(pool));
         hooksConfig.shouldCallAfterSwap = true;
         vault.setHooksConfig(address(pool), hooksConfig);
->>>>>>> c770698e
 
         setSwapFeePercentage(swapFeePercentage);
         vault.manualSetAggregateProtocolSwapFeePercentage(
@@ -288,15 +258,9 @@
     }
 
     function testOnAfterSwapHookRevert() public {
-<<<<<<< HEAD
-        PoolFlags memory poolHookFlags = vault.getPoolConfig(address(pool)).poolFlags;
-        poolHookFlags.shouldCallAfterSwap = true;
-        _setPoolHooksConfig(poolHookFlags);
-=======
         HooksConfig memory hooksConfig = vault.getHooksConfig(address(pool));
         hooksConfig.shouldCallAfterSwap = true;
         vault.setHooksConfig(address(pool), hooksConfig);
->>>>>>> c770698e
 
         // should fail
         PoolHooksMock(poolHooksContract).setFailOnAfterSwapHook(true);
@@ -331,15 +295,9 @@
     }
 
     function testOnBeforeAddLiquidityHook() public {
-<<<<<<< HEAD
-        PoolFlags memory poolHookFlags = vault.getPoolConfig(address(pool)).poolFlags;
-        poolHookFlags.shouldCallBeforeAddLiquidity = true;
-        _setPoolHooksConfig(poolHookFlags);
-=======
         HooksConfig memory hooksConfig = vault.getHooksConfig(address(pool));
         hooksConfig.shouldCallBeforeAddLiquidity = true;
         vault.setHooksConfig(address(pool), hooksConfig);
->>>>>>> c770698e
 
         vm.prank(bob);
         vm.expectCall(
@@ -390,15 +348,9 @@
     }
 
     function testOnBeforeRemoveLiquidityHook() public {
-<<<<<<< HEAD
-        PoolFlags memory poolHookFlags = vault.getPoolConfig(address(pool)).poolFlags;
-        poolHookFlags.shouldCallBeforeRemoveLiquidity = true;
-        _setPoolHooksConfig(poolHookFlags);
-=======
         HooksConfig memory hooksConfig = vault.getHooksConfig(address(pool));
         hooksConfig.shouldCallBeforeRemoveLiquidity = true;
         vault.setHooksConfig(address(pool), hooksConfig);
->>>>>>> c770698e
 
         vm.prank(alice);
         router.addLiquidityUnbalanced(
@@ -450,15 +402,9 @@
     }
 
     function testOnAfterAddLiquidityHook() public {
-<<<<<<< HEAD
-        PoolFlags memory poolHookFlags = vault.getPoolConfig(address(pool)).poolFlags;
-        poolHookFlags.shouldCallAfterAddLiquidity = true;
-        _setPoolHooksConfig(poolHookFlags);
-=======
         HooksConfig memory hooksConfig = vault.getHooksConfig(address(pool));
         hooksConfig.shouldCallAfterAddLiquidity = true;
         vault.setHooksConfig(address(pool), hooksConfig);
->>>>>>> c770698e
 
         vm.prank(bob);
         vm.expectCall(
@@ -508,15 +454,9 @@
     }
 
     function testOnAfterRemoveLiquidityHook() public {
-<<<<<<< HEAD
-        PoolFlags memory poolHookFlags = vault.getPoolConfig(address(pool)).poolFlags;
-        poolHookFlags.shouldCallAfterRemoveLiquidity = true;
-        _setPoolHooksConfig(poolHookFlags);
-=======
         HooksConfig memory hooksConfig = vault.getHooksConfig(address(pool));
         hooksConfig.shouldCallAfterRemoveLiquidity = true;
         vault.setHooksConfig(address(pool), hooksConfig);
->>>>>>> c770698e
 
         vm.prank(alice);
         router.addLiquidityUnbalanced(
@@ -550,13 +490,4 @@
         );
         snapEnd();
     }
-<<<<<<< HEAD
-
-    function _setPoolHooksConfig(PoolFlags memory poolHookFlags) private {
-        PoolConfig memory config = vault.getPoolConfig(address(pool));
-        config.poolFlags = poolHookFlags;
-        vault.setConfig(address(pool), config);
-    }
-=======
->>>>>>> c770698e
 }