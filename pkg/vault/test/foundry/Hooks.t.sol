--- conflicted
+++ resolved
@@ -142,13 +142,7 @@
                 0
             )
         );
-<<<<<<< HEAD
-        router.swapSingleTokenExactIn(address(pool), usdc, dai, defaultAmount, 0, MAX_UINT256, false, bytes(""));
-=======
-        snapStart("swapWithOnComputeDynamicSwapFeeHook");
         router.swapSingleTokenExactIn(pool, usdc, dai, defaultAmount, 0, MAX_UINT256, false, bytes(""));
-        snapEnd();
->>>>>>> 49553c05
     }
 
     function testOnComputeDynamicSwapFeeHookReturningStaticFee() public {
@@ -218,13 +212,7 @@
                 pool
             )
         );
-<<<<<<< HEAD
-        router.swapSingleTokenExactIn(address(pool), usdc, dai, defaultAmount, 0, MAX_UINT256, false, bytes(""));
-=======
-        snapStart("swapWithOnBeforeSwapHook");
         router.swapSingleTokenExactIn(pool, usdc, dai, defaultAmount, 0, MAX_UINT256, false, bytes(""));
-        snapEnd();
->>>>>>> 49553c05
     }
 
     function testOnBeforeSwapHookRevert() public {
@@ -279,13 +267,7 @@
             )
         );
 
-<<<<<<< HEAD
-        router.swapSingleTokenExactIn(address(pool), usdc, dai, defaultAmount, 0, MAX_UINT256, false, bytes(""));
-=======
-        snapStart("swapWithOnAfterSwapHook");
         router.swapSingleTokenExactIn(pool, usdc, dai, defaultAmount, 0, MAX_UINT256, false, bytes(""));
-        snapEnd();
->>>>>>> 49553c05
     }
 
     function testOnAfterSwapHookRevert() public {
