// SPDX-License-Identifier: GPL-3.0-or-later

pragma solidity ^0.8.24;

import "forge-std/Test.sol";

import { IBasePool } from "@balancer-labs/v3-interfaces/contracts/vault/IBasePool.sol";
import { IHooks } from "@balancer-labs/v3-interfaces/contracts/vault/IHooks.sol";
import { IVault } from "@balancer-labs/v3-interfaces/contracts/vault/IVault.sol";
import { IVaultErrors } from "@balancer-labs/v3-interfaces/contracts/vault/IVaultErrors.sol";
import "@balancer-labs/v3-interfaces/contracts/vault/VaultTypes.sol";

import { ArrayHelpers } from "@balancer-labs/v3-solidity-utils/contracts/helpers/ArrayHelpers.sol";
import { FixedPoint } from "@balancer-labs/v3-solidity-utils/contracts/math/FixedPoint.sol";

import { PoolMock } from "../../contracts/test/PoolMock.sol";
import { PoolFactoryMock } from "../../contracts/test/PoolFactoryMock.sol";
import { PoolHooksMock } from "../../contracts/test/PoolHooksMock.sol";
import { PoolConfigBits } from "../../contracts/lib/PoolConfigLib.sol";

import { BaseVaultTest } from "./utils/BaseVaultTest.sol";

contract HooksTest is BaseVaultTest {
    using ArrayHelpers for *;
    using FixedPoint for uint256;

    uint256 internal daiIdx;
    uint256 internal usdcIdx;

    // Another factory and pool to test hook onRegister
    PoolFactoryMock internal anotherFactory;
    address internal anotherPool;
    address internal poolWith3Tokens;

    function setUp() public virtual override {
        BaseVaultTest.setUp();

<<<<<<< HEAD
        // Sets the pool address in the hook, so we can check balances of the pool inside the hook
        PoolHooksMock(poolHooksContract).setPool(address(pool));

=======
>>>>>>> d318fe3f
        (daiIdx, usdcIdx) = getSortedIndexes(address(dai), address(usdc));

        // Create another pool and pool factory to test onRegister
        uint256 pauseWindowEndTime = vault.getPauseWindowEndTime();
        uint256 bufferPeriodDuration = vault.getBufferPeriodDuration();
        anotherFactory = new PoolFactoryMock(IVault(vault), pauseWindowEndTime - bufferPeriodDuration);
        vm.label(address(anotherFactory), "another factory");
        anotherPool = address(new PoolMock(IVault(address(vault)), "Another Pool", "ANOTHER"));
        vm.label(address(anotherPool), "another pool");
        poolWith3Tokens = address(new PoolMock(IVault(address(vault)), "Pool 3 Tokens", "POOL3T"));
        vm.label(address(anotherPool), "pool 3 tokens");
    }

    function createHook() internal override returns (address) {
        PoolHookFlags memory poolHookFlags;
        poolHookFlags.shouldCallComputeDynamicSwapFee = true;
        poolHookFlags.shouldCallBeforeSwap = true;
        poolHookFlags.shouldCallAfterSwap = true;

        return _createHook(poolHookFlags);
    }

    function testOnRegisterNotAllowedFactory() public {
        TokenConfig[] memory tokenConfig = vault.buildTokenConfig(
            [address(dai), address(usdc)].toMemoryArray().asIERC20()
        );

        vm.expectRevert(
            abi.encodeWithSelector(IVaultErrors.HookRegisterFailed.selector, poolHooksContract, address(anotherFactory))
        );
        anotherFactory.registerPool(
            address(anotherPool),
            tokenConfig,
            PoolRoleAccounts({ pauseManager: address(0), swapFeeManager: address(0), poolCreator: address(0) }),
            poolHooksContract,
            LiquidityManagement({
                disableUnbalancedLiquidity: false,
                enableAddLiquidityCustom: true,
                enableRemoveLiquidityCustom: true
            })
        );
    }

    function testOnRegisterAllowedFactory() public {
        // Should succeed, since factory is allowed in the poolHooksContract
        PoolHooksMock(poolHooksContract).allowFactory(address(anotherFactory));
        anotherFactory.registerPool(
            address(anotherPool),
            vault.buildTokenConfig([address(dai), address(usdc)].toMemoryArray().asIERC20()),
            PoolRoleAccounts({ pauseManager: address(0), swapFeeManager: address(0), poolCreator: address(0) }),
            poolHooksContract,
            LiquidityManagement({
                disableUnbalancedLiquidity: false,
                enableAddLiquidityCustom: true,
                enableRemoveLiquidityCustom: true
            })
        );
    }

<<<<<<< HEAD
    function testOnRegisterWrongTokenConfig() public {
        TokenConfig[] memory tokenConfig = vault.buildTokenConfig(
            [address(dai), address(usdc), address(weth)].toMemoryArray().asIERC20()
        );

        vm.expectRevert(
            abi.encodeWithSelector(IVaultErrors.HookRegisterFailed.selector, poolHooksContract, address(anotherFactory))
        );
        anotherFactory.registerPool(
            address(anotherPool),
            tokenConfig,
            PoolRoleAccounts({ pauseManager: address(0), swapFeeManager: address(0), poolCreator: address(0) }),
            poolHooksContract,
            LiquidityManagement({
                disableUnbalancedLiquidity: false,
                enableAddLiquidityCustom: true,
                enableRemoveLiquidityCustom: true
            })
        );
    }

=======
>>>>>>> d318fe3f
    // dynamic fee

    function testOnComputeDynamicSwapFeeHook() public {
        PoolHooks memory poolHookFlags = vault.getPoolConfig(address(pool)).hooks;
        poolHookFlags.shouldCallComputeDynamicSwapFee = true;
        _setPoolHooksConfig(poolHookFlags);

        vm.prank(bob);
        vm.expectCall(
            address(poolHooksContract),
            abi.encodeWithSelector(
                IHooks.onComputeDynamicSwapFee.selector,
                IBasePool.PoolSwapParams({
                    kind: SwapKind.EXACT_IN,
                    amountGivenScaled18: defaultAmount,
                    balancesScaled18: [defaultAmount, defaultAmount].toMemoryArray(),
                    indexIn: usdcIdx,
                    indexOut: daiIdx,
                    router: address(router),
                    userData: bytes("")
                })
            )
        );
        snapStart("swapWithOnComputeDynamicSwapFeeHook");
        router.swapSingleTokenExactIn(address(pool), usdc, dai, defaultAmount, 0, MAX_UINT256, false, bytes(""));
        snapEnd();
    }

    function testOnComputeDynamicSwapFeeHookRevert() public {
        PoolHooks memory poolHookFlags = vault.getPoolConfig(address(pool)).hooks;
        poolHookFlags.shouldCallComputeDynamicSwapFee = true;
        _setPoolHooksConfig(poolHookFlags);

        // should fail
        PoolHooksMock(poolHooksContract).setFailOnComputeDynamicSwapFeeHook(true);
        vm.prank(bob);
        vm.expectRevert(abi.encodeWithSelector(IVaultErrors.DynamicSwapFeeHookFailed.selector));
        router.swapSingleTokenExactIn(
            address(pool),
            usdc,
            dai,
            defaultAmount,
            defaultAmount,
            MAX_UINT256,
            false,
            bytes("")
        );
    }

    // before swap

    function testOnBeforeSwapHook() public {
        PoolHooks memory poolHookFlags = vault.getPoolConfig(address(pool)).hooks;
        poolHookFlags.shouldCallBeforeSwap = true;
        _setPoolHooksConfig(poolHookFlags);

        vm.prank(bob);
        vm.expectCall(
            address(poolHooksContract),
            abi.encodeWithSelector(
                IHooks.onBeforeSwap.selector,
                IBasePool.PoolSwapParams({
                    kind: SwapKind.EXACT_IN,
                    amountGivenScaled18: defaultAmount,
                    balancesScaled18: [defaultAmount, defaultAmount].toMemoryArray(),
                    indexIn: usdcIdx,
                    indexOut: daiIdx,
                    router: address(router),
                    userData: bytes("")
                })
            )
        );
        snapStart("swapWithOnBeforeSwapHook");
        router.swapSingleTokenExactIn(address(pool), usdc, dai, defaultAmount, 0, MAX_UINT256, false, bytes(""));
        snapEnd();
    }

    function testOnBeforeSwapHookRevert() public {
        PoolHooks memory poolHookFlags = vault.getPoolConfig(address(pool)).hooks;
        poolHookFlags.shouldCallBeforeSwap = true;
        _setPoolHooksConfig(poolHookFlags);

        // should fail
        PoolHooksMock(poolHooksContract).setFailOnBeforeSwapHook(true);
        vm.prank(bob);
        vm.expectRevert(abi.encodeWithSelector(IVaultErrors.BeforeSwapHookFailed.selector));
        router.swapSingleTokenExactIn(
            address(pool),
            usdc,
            dai,
            defaultAmount,
            defaultAmount,
            MAX_UINT256,
            false,
            bytes("")
        );
    }

    // after swap

    function testOnAfterSwapHook() public {
        PoolHooks memory poolHookFlags = vault.getPoolConfig(address(pool)).hooks;
        poolHookFlags.shouldCallAfterSwap = true;
        _setPoolHooksConfig(poolHookFlags);

        setSwapFeePercentage(swapFeePercentage);
        setProtocolSwapFeePercentage(protocolSwapFeePercentage);
        PoolHooksMock(poolHooksContract).setDynamicSwapFeePercentage(swapFeePercentage);

        uint256 expectedAmountOut = defaultAmount.mulDown(swapFeePercentage.complement());
        uint256 swapFee = defaultAmount.mulDown(swapFeePercentage);
        uint256 protocolFee = swapFee.mulDown(protocolSwapFeePercentage);

        vm.prank(bob);
        vm.expectCall(
            address(poolHooksContract),
            abi.encodeWithSelector(
                IHooks.onAfterSwap.selector,
                IHooks.AfterSwapParams({
                    kind: SwapKind.EXACT_IN,
                    tokenIn: usdc,
                    tokenOut: dai,
                    amountInScaled18: defaultAmount,
                    amountOutScaled18: expectedAmountOut,
                    tokenInBalanceScaled18: defaultAmount * 2,
                    tokenOutBalanceScaled18: defaultAmount - expectedAmountOut - protocolFee,
                    router: address(router),
                    userData: ""
                }),
                expectedAmountOut
            )
        );

        snapStart("swapWithOnAfterSwapHook");
        router.swapSingleTokenExactIn(address(pool), usdc, dai, defaultAmount, 0, MAX_UINT256, false, bytes(""));
        snapEnd();
    }

    function testOnAfterSwapHookRevert() public {
        PoolHooks memory poolHookFlags = vault.getPoolConfig(address(pool)).hooks;
        poolHookFlags.shouldCallAfterSwap = true;
        _setPoolHooksConfig(poolHookFlags);

        // should fail
        PoolHooksMock(poolHooksContract).setFailOnAfterSwapHook(true);
        vm.prank(bob);
        vm.expectRevert(abi.encodeWithSelector(IVaultErrors.AfterSwapHookFailed.selector));
        router.swapSingleTokenExactIn(
            address(pool),
            usdc,
            dai,
            defaultAmount,
            defaultAmount,
            MAX_UINT256,
            false,
            bytes("")
        );
    }

    // Before add

    function testOnBeforeAddLiquidityFlag() public {
        PoolHooksMock(poolHooksContract).setFailOnBeforeAddLiquidityHook(true);

        vm.prank(bob);
        // Doesn't fail, does not call hooks
        router.addLiquidityUnbalanced(
            address(pool),
            [defaultAmount, defaultAmount].toMemoryArray(),
            bptAmount,
            false,
            bytes("")
        );
    }

    function testOnBeforeAddLiquidityHook() public {
        PoolHooks memory poolHookFlags = vault.getPoolConfig(address(pool)).hooks;
        poolHookFlags.shouldCallBeforeAddLiquidity = true;
        _setPoolHooksConfig(poolHookFlags);

        vm.prank(bob);
        vm.expectCall(
            address(poolHooksContract),
            abi.encodeWithSelector(
                IHooks.onBeforeAddLiquidity.selector,
                router,
                AddLiquidityKind.UNBALANCED,
                [defaultAmount, defaultAmount].toMemoryArray(),
                bptAmountRoundDown,
                [defaultAmount, defaultAmount].toMemoryArray(),
                bytes("")
            )
        );
        snapStart("addLiquidityWithOnBeforeHook");
        router.addLiquidityUnbalanced(
            address(pool),
            [defaultAmount, defaultAmount].toMemoryArray(),
            bptAmountRoundDown,
            false,
            bytes("")
        );
        snapEnd();
    }

    // Before remove

    function testOnBeforeRemoveLiquidityFlag() public {
        PoolHooksMock(poolHooksContract).setFailOnBeforeRemoveLiquidityHook(true);

        vm.prank(alice);
        router.addLiquidityUnbalanced(
            address(pool),
            [defaultAmount, defaultAmount].toMemoryArray(),
            bptAmount,
            false,
            bytes("")
        );

        vm.prank(alice);
        router.removeLiquidityProportional(
            address(pool),
            bptAmount,
            [defaultAmountRoundDown, defaultAmountRoundDown].toMemoryArray(),
            false,
            bytes("")
        );
    }

    function testOnBeforeRemoveLiquidityHook() public {
        PoolHooks memory poolHookFlags = vault.getPoolConfig(address(pool)).hooks;
        poolHookFlags.shouldCallBeforeRemoveLiquidity = true;
        _setPoolHooksConfig(poolHookFlags);

        vm.prank(alice);
        router.addLiquidityUnbalanced(
            address(pool),
            [defaultAmount, defaultAmount].toMemoryArray(),
            bptAmount,
            false,
            bytes("")
        );

        vm.expectCall(
            address(poolHooksContract),
            abi.encodeWithSelector(
                IHooks.onBeforeRemoveLiquidity.selector,
                router,
                RemoveLiquidityKind.PROPORTIONAL,
                bptAmount,
                [defaultAmountRoundDown, defaultAmountRoundDown].toMemoryArray(),
                [2 * defaultAmount, 2 * defaultAmount].toMemoryArray(),
                bytes("")
            )
        );
        vm.prank(alice);
        snapStart("removeLiquidityWithOnBeforeHook");
        router.removeLiquidityProportional(
            address(pool),
            bptAmount,
            [defaultAmountRoundDown, defaultAmountRoundDown].toMemoryArray(),
            false,
            bytes("")
        );
        snapEnd();
    }

    // After add

    function testOnAfterAddLiquidityFlag() public {
        PoolHooksMock(poolHooksContract).setFailOnAfterAddLiquidityHook(true);

        vm.prank(bob);
        // Doesn't fail, does not call hooks
        router.addLiquidityUnbalanced(
            address(pool),
            [defaultAmount, defaultAmount].toMemoryArray(),
            bptAmount,
            false,
            bytes("")
        );
    }

    function testOnAfterAddLiquidityHook() public {
        PoolHooks memory poolHookFlags = vault.getPoolConfig(address(pool)).hooks;
        poolHookFlags.shouldCallAfterAddLiquidity = true;
        _setPoolHooksConfig(poolHookFlags);

        vm.prank(bob);
        vm.expectCall(
            address(poolHooksContract),
            abi.encodeWithSelector(
                IHooks.onAfterAddLiquidity.selector,
                router,
                [defaultAmount, defaultAmount].toMemoryArray(),
                bptAmount,
                [2 * defaultAmount, 2 * defaultAmount].toMemoryArray(),
                bytes("")
            )
        );
        snapStart("addLiquidityWithOnAfterHook");
        router.addLiquidityUnbalanced(
            address(pool),
            [defaultAmount, defaultAmount].toMemoryArray(),
            bptAmountRoundDown,
            false,
            bytes("")
        );
        snapEnd();
    }

    // After remove

    function testOnAfterRemoveLiquidityFlag() public {
        PoolHooksMock(poolHooksContract).setFailOnAfterRemoveLiquidityHook(true);

        vm.prank(alice);
        router.addLiquidityUnbalanced(
            address(pool),
            [defaultAmount, defaultAmount].toMemoryArray(),
            bptAmount,
            false,
            bytes("")
        );

        vm.prank(alice);
        router.removeLiquidityProportional(
            address(pool),
            bptAmount,
            [defaultAmountRoundDown, defaultAmountRoundDown].toMemoryArray(),
            false,
            bytes("")
        );
    }

    function testOnAfterRemoveLiquidityHook() public {
        PoolHooks memory poolHookFlags = vault.getPoolConfig(address(pool)).hooks;
        poolHookFlags.shouldCallAfterRemoveLiquidity = true;
        _setPoolHooksConfig(poolHookFlags);

        vm.prank(alice);
        router.addLiquidityUnbalanced(
            address(pool),
            [defaultAmount, defaultAmount].toMemoryArray(),
            bptAmount,
            false,
            bytes("")
        );

        vm.expectCall(
            address(poolHooksContract),
            abi.encodeWithSelector(
                IHooks.onAfterRemoveLiquidity.selector,
                router,
                bptAmount,
                [defaultAmount, defaultAmount].toMemoryArray(),
                [defaultAmount, defaultAmount].toMemoryArray(),
                bytes("")
            )
        );

        vm.prank(alice);
        snapStart("removeLiquidityWithOnAfterHook");
        router.removeLiquidityProportional(
            address(pool),
            bptAmount,
            [defaultAmountRoundDown, defaultAmountRoundDown].toMemoryArray(),
            false,
            bytes("")
        );
        snapEnd();
    }

    function _setPoolHooksConfig(PoolHooks memory poolHookFlags) private {
        PoolConfig memory config = vault.getPoolConfig(address(pool));
        config.hooks = poolHookFlags;
        vault.setConfig(address(pool), config);
    }
}<|MERGE_RESOLUTION|>--- conflicted
+++ resolved
@@ -35,12 +35,9 @@
     function setUp() public virtual override {
         BaseVaultTest.setUp();
 
-<<<<<<< HEAD
         // Sets the pool address in the hook, so we can check balances of the pool inside the hook
         PoolHooksMock(poolHooksContract).setPool(address(pool));
 
-=======
->>>>>>> d318fe3f
         (daiIdx, usdcIdx) = getSortedIndexes(address(dai), address(usdc));
 
         // Create another pool and pool factory to test onRegister
@@ -53,6 +50,8 @@
         poolWith3Tokens = address(new PoolMock(IVault(address(vault)), "Pool 3 Tokens", "POOL3T"));
         vm.label(address(anotherPool), "pool 3 tokens");
     }
+
+    // dynamic fee
 
     function createHook() internal override returns (address) {
         PoolHookFlags memory poolHookFlags;
@@ -100,7 +99,6 @@
         );
     }
 
-<<<<<<< HEAD
     function testOnRegisterWrongTokenConfig() public {
         TokenConfig[] memory tokenConfig = vault.buildTokenConfig(
             [address(dai), address(usdc), address(weth)].toMemoryArray().asIERC20()
@@ -122,8 +120,6 @@
         );
     }
 
-=======
->>>>>>> d318fe3f
     // dynamic fee
 
     function testOnComputeDynamicSwapFeeHook() public {
