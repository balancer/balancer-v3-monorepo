// SPDX-License-Identifier: GPL-3.0-or-later

pragma solidity ^0.8.24;

import "forge-std/Test.sol";

import { IBasePool } from "@balancer-labs/v3-interfaces/contracts/vault/IBasePool.sol";
import { IHooks } from "@balancer-labs/v3-interfaces/contracts/vault/IHooks.sol";
import { IVault } from "@balancer-labs/v3-interfaces/contracts/vault/IVault.sol";
import { IVaultErrors } from "@balancer-labs/v3-interfaces/contracts/vault/IVaultErrors.sol";
import "@balancer-labs/v3-interfaces/contracts/vault/VaultTypes.sol";

import { ArrayHelpers } from "@balancer-labs/v3-solidity-utils/contracts/helpers/ArrayHelpers.sol";
import { FixedPoint } from "@balancer-labs/v3-solidity-utils/contracts/math/FixedPoint.sol";

import { PoolMock } from "../../contracts/test/PoolMock.sol";
import { PoolFactoryMock } from "../../contracts/test/PoolFactoryMock.sol";
import { PoolHooksMock } from "../../contracts/test/PoolHooksMock.sol";
import { PoolConfigBits } from "../../contracts/lib/PoolConfigLib.sol";

import { BaseVaultTest } from "./utils/BaseVaultTest.sol";

contract HooksTest is BaseVaultTest {
    using ArrayHelpers for *;
    using FixedPoint for uint256;

    uint256 internal daiIdx;
    uint256 internal usdcIdx;

    // Another factory and pool to test hook onRegister
    PoolFactoryMock internal anotherFactory;
    address internal anotherPool;
<<<<<<< HEAD
    address internal poolWith3Tokens;
=======
>>>>>>> 0edc8144

    function setUp() public virtual override {
        BaseVaultTest.setUp();

        // Sets the pool address in the hook, so we can check balances of the pool inside the hook
        PoolHooksMock(poolHooksContract).setPool(address(pool));

        (daiIdx, usdcIdx) = getSortedIndexes(address(dai), address(usdc));

        // Create another pool and pool factory to test onRegister
        uint256 pauseWindowEndTime = vault.getPauseWindowEndTime();
        uint256 bufferPeriodDuration = vault.getBufferPeriodDuration();
        anotherFactory = new PoolFactoryMock(IVault(vault), pauseWindowEndTime - bufferPeriodDuration);
        vm.label(address(anotherFactory), "another factory");
        anotherPool = address(new PoolMock(IVault(address(vault)), "Another Pool", "ANOTHER"));
        vm.label(address(anotherPool), "another pool");
<<<<<<< HEAD
        poolWith3Tokens = address(new PoolMock(IVault(address(vault)), "Pool 3 Tokens", "POOL3T"));
        vm.label(address(anotherPool), "pool 3 tokens");
=======
>>>>>>> 0edc8144
    }

    function createHook() internal override returns (address) {
        HooksConfig memory hooksConfig;
        return _createHook(hooksConfig);
    }

    // onRegister

    function testOnRegisterNotAllowedFactory() public {
        TokenConfig[] memory tokenConfig = vault.buildTokenConfig(
            [address(dai), address(usdc)].toMemoryArray().asIERC20()
        );

        vm.expectRevert(
            abi.encodeWithSelector(
                IVaultErrors.HookRegistrationFailed.selector,
                poolHooksContract,
<<<<<<< HEAD
=======
                address(anotherPool),
>>>>>>> 0edc8144
                address(anotherFactory)
            )
        );
        anotherFactory.registerPool(
            address(anotherPool),
            tokenConfig,
            PoolRoleAccounts({ pauseManager: address(0), swapFeeManager: address(0), poolCreator: address(0) }),
            poolHooksContract,
            LiquidityManagement({
                disableUnbalancedLiquidity: false,
                enableAddLiquidityCustom: true,
                enableRemoveLiquidityCustom: true
            })
        );
    }

    function testOnRegisterAllowedFactory() public {
        // Should succeed, since factory is allowed in the poolHooksContract
        PoolHooksMock(poolHooksContract).allowFactory(address(anotherFactory));
<<<<<<< HEAD
        anotherFactory.registerPool(
            address(anotherPool),
            vault.buildTokenConfig([address(dai), address(usdc)].toMemoryArray().asIERC20()),
            PoolRoleAccounts({ pauseManager: address(0), swapFeeManager: address(0), poolCreator: address(0) }),
            poolHooksContract,
            LiquidityManagement({
                disableUnbalancedLiquidity: false,
                enableAddLiquidityCustom: true,
                enableRemoveLiquidityCustom: true
            })
        );
    }

    function testOnRegisterWrongTokenConfig() public {
        TokenConfig[] memory tokenConfig = vault.buildTokenConfig(
            [address(dai), address(usdc), address(weth)].toMemoryArray().asIERC20()
        );

        vm.expectRevert(
            abi.encodeWithSelector(
                IVaultErrors.HookRegistrationFailed.selector,
                poolHooksContract,
                address(anotherFactory)
            )
        );
=======

        TokenConfig[] memory tokenConfig = vault.buildTokenConfig(
            [address(dai), address(usdc)].toMemoryArray().asIERC20()
        );

        vm.expectCall(
            address(poolHooksContract),
            abi.encodeWithSelector(
                IHooks.onRegister.selector,
                address(anotherFactory),
                address(anotherPool),
                tokenConfig
            )
        );

>>>>>>> 0edc8144
        anotherFactory.registerPool(
            address(anotherPool),
            tokenConfig,
            PoolRoleAccounts({ pauseManager: address(0), swapFeeManager: address(0), poolCreator: address(0) }),
            poolHooksContract,
            LiquidityManagement({
                disableUnbalancedLiquidity: false,
                enableAddLiquidityCustom: true,
                enableRemoveLiquidityCustom: true
            })
        );
    }

    // dynamic fee

    function testOnComputeDynamicSwapFeeHook() public {
        HooksConfig memory hooksConfig = vault.getHooksConfig(address(pool));
        hooksConfig.shouldCallComputeDynamicSwapFee = true;
        vault.setHooksConfig(address(pool), hooksConfig);

        vm.prank(bob);
        vm.expectCall(
            address(poolHooksContract),
            abi.encodeWithSelector(
                IHooks.onComputeDynamicSwapFee.selector,
                IBasePool.PoolSwapParams({
                    kind: SwapKind.EXACT_IN,
                    amountGivenScaled18: defaultAmount,
                    balancesScaled18: [defaultAmount, defaultAmount].toMemoryArray(),
                    indexIn: usdcIdx,
                    indexOut: daiIdx,
                    router: address(router),
                    userData: bytes("")
                })
            )
        );
        snapStart("swapWithOnComputeDynamicSwapFeeHook");
        router.swapSingleTokenExactIn(address(pool), usdc, dai, defaultAmount, 0, MAX_UINT256, false, bytes(""));
        snapEnd();
    }

    function testOnComputeDynamicSwapFeeHookRevert() public {
        HooksConfig memory hooksConfig = vault.getHooksConfig(address(pool));
        hooksConfig.shouldCallComputeDynamicSwapFee = true;
        vault.setHooksConfig(address(pool), hooksConfig);

        // should fail
        PoolHooksMock(poolHooksContract).setFailOnComputeDynamicSwapFeeHook(true);
        vm.prank(bob);
        vm.expectRevert(abi.encodeWithSelector(IVaultErrors.DynamicSwapFeeHookFailed.selector));
        router.swapSingleTokenExactIn(
            address(pool),
            usdc,
            dai,
            defaultAmount,
            defaultAmount,
            MAX_UINT256,
            false,
            bytes("")
        );
    }

    // before swap

    function testOnBeforeSwapHook() public {
        HooksConfig memory hooksConfig = vault.getHooksConfig(address(pool));
        hooksConfig.shouldCallBeforeSwap = true;
        vault.setHooksConfig(address(pool), hooksConfig);

        vm.prank(bob);
        vm.expectCall(
            address(poolHooksContract),
            abi.encodeWithSelector(
                IHooks.onBeforeSwap.selector,
                IBasePool.PoolSwapParams({
                    kind: SwapKind.EXACT_IN,
                    amountGivenScaled18: defaultAmount,
                    balancesScaled18: [defaultAmount, defaultAmount].toMemoryArray(),
                    indexIn: usdcIdx,
                    indexOut: daiIdx,
                    router: address(router),
                    userData: bytes("")
                })
            )
        );
        snapStart("swapWithOnBeforeSwapHook");
        router.swapSingleTokenExactIn(address(pool), usdc, dai, defaultAmount, 0, MAX_UINT256, false, bytes(""));
        snapEnd();
    }

    function testOnBeforeSwapHookRevert() public {
        HooksConfig memory hooksConfig = vault.getHooksConfig(address(pool));
        hooksConfig.shouldCallBeforeSwap = true;
        vault.setHooksConfig(address(pool), hooksConfig);

        // should fail
        PoolHooksMock(poolHooksContract).setFailOnBeforeSwapHook(true);
        vm.prank(bob);
        vm.expectRevert(abi.encodeWithSelector(IVaultErrors.BeforeSwapHookFailed.selector));
        router.swapSingleTokenExactIn(
            address(pool),
            usdc,
            dai,
            defaultAmount,
            defaultAmount,
            MAX_UINT256,
            false,
            bytes("")
        );
    }

    // after swap

    function testOnAfterSwapHook() public {
        HooksConfig memory hooksConfig = vault.getHooksConfig(address(pool));
        hooksConfig.shouldCallAfterSwap = true;
        vault.setHooksConfig(address(pool), hooksConfig);

        setSwapFeePercentage(swapFeePercentage);
        vault.manualSetAggregateProtocolSwapFeePercentage(
            pool,
            _getAggregateFeePercentage(protocolSwapFeePercentage, 0)
        );
        PoolHooksMock(poolHooksContract).setDynamicSwapFeePercentage(swapFeePercentage);

        uint256 expectedAmountOut = defaultAmount.mulDown(swapFeePercentage.complement());
        uint256 swapFee = defaultAmount.mulDown(swapFeePercentage);
        uint256 protocolFee = swapFee.mulDown(protocolSwapFeePercentage);

        vm.prank(bob);
        vm.expectCall(
            address(poolHooksContract),
            abi.encodeWithSelector(
                IHooks.onAfterSwap.selector,
                IHooks.AfterSwapParams({
                    kind: SwapKind.EXACT_IN,
                    tokenIn: usdc,
                    tokenOut: dai,
                    amountInScaled18: defaultAmount,
                    amountOutScaled18: expectedAmountOut,
                    tokenInBalanceScaled18: defaultAmount * 2,
                    tokenOutBalanceScaled18: defaultAmount - expectedAmountOut - protocolFee,
                    router: address(router),
                    userData: ""
                }),
                expectedAmountOut
            )
        );

        snapStart("swapWithOnAfterSwapHook");
        router.swapSingleTokenExactIn(address(pool), usdc, dai, defaultAmount, 0, MAX_UINT256, false, bytes(""));
        snapEnd();
    }

    function testOnAfterSwapHookRevert() public {
        HooksConfig memory hooksConfig = vault.getHooksConfig(address(pool));
        hooksConfig.shouldCallAfterSwap = true;
        vault.setHooksConfig(address(pool), hooksConfig);

        // should fail
        PoolHooksMock(poolHooksContract).setFailOnAfterSwapHook(true);
        vm.prank(bob);
        vm.expectRevert(abi.encodeWithSelector(IVaultErrors.AfterSwapHookFailed.selector));
        router.swapSingleTokenExactIn(
            address(pool),
            usdc,
            dai,
            defaultAmount,
            defaultAmount,
            MAX_UINT256,
            false,
            bytes("")
        );
    }

    // Before add

    function testOnBeforeAddLiquidityFlag() public {
        PoolHooksMock(poolHooksContract).setFailOnBeforeAddLiquidityHook(true);

        vm.prank(bob);
        // Doesn't fail, does not call hooks
        router.addLiquidityUnbalanced(
            address(pool),
            [defaultAmount, defaultAmount].toMemoryArray(),
            bptAmount,
            false,
            bytes("")
        );
    }

    function testOnBeforeAddLiquidityHook() public {
        HooksConfig memory hooksConfig = vault.getHooksConfig(address(pool));
        hooksConfig.shouldCallBeforeAddLiquidity = true;
        vault.setHooksConfig(address(pool), hooksConfig);

        vm.prank(bob);
        vm.expectCall(
            address(poolHooksContract),
            abi.encodeWithSelector(
                IHooks.onBeforeAddLiquidity.selector,
                router,
                AddLiquidityKind.UNBALANCED,
                [defaultAmount, defaultAmount].toMemoryArray(),
                bptAmountRoundDown,
                [defaultAmount, defaultAmount].toMemoryArray(),
                bytes("")
            )
        );
        snapStart("addLiquidityWithOnBeforeHook");
        router.addLiquidityUnbalanced(
            address(pool),
            [defaultAmount, defaultAmount].toMemoryArray(),
            bptAmountRoundDown,
            false,
            bytes("")
        );
        snapEnd();
    }

    // Before remove

    function testOnBeforeRemoveLiquidityFlag() public {
        PoolHooksMock(poolHooksContract).setFailOnBeforeRemoveLiquidityHook(true);

        vm.prank(alice);
        router.addLiquidityUnbalanced(
            address(pool),
            [defaultAmount, defaultAmount].toMemoryArray(),
            bptAmount,
            false,
            bytes("")
        );

        vm.prank(alice);
        router.removeLiquidityProportional(
            address(pool),
            bptAmount,
            [defaultAmountRoundDown, defaultAmountRoundDown].toMemoryArray(),
            false,
            bytes("")
        );
    }

    function testOnBeforeRemoveLiquidityHook() public {
        HooksConfig memory hooksConfig = vault.getHooksConfig(address(pool));
        hooksConfig.shouldCallBeforeRemoveLiquidity = true;
        vault.setHooksConfig(address(pool), hooksConfig);

        vm.prank(alice);
        router.addLiquidityUnbalanced(
            address(pool),
            [defaultAmount, defaultAmount].toMemoryArray(),
            bptAmount,
            false,
            bytes("")
        );

        vm.expectCall(
            address(poolHooksContract),
            abi.encodeWithSelector(
                IHooks.onBeforeRemoveLiquidity.selector,
                router,
                RemoveLiquidityKind.PROPORTIONAL,
                bptAmount,
                [defaultAmountRoundDown, defaultAmountRoundDown].toMemoryArray(),
                [2 * defaultAmount, 2 * defaultAmount].toMemoryArray(),
                bytes("")
            )
        );
        vm.prank(alice);
        snapStart("removeLiquidityWithOnBeforeHook");
        router.removeLiquidityProportional(
            address(pool),
            bptAmount,
            [defaultAmountRoundDown, defaultAmountRoundDown].toMemoryArray(),
            false,
            bytes("")
        );
        snapEnd();
    }

    // After add

    function testOnAfterAddLiquidityFlag() public {
        PoolHooksMock(poolHooksContract).setFailOnAfterAddLiquidityHook(true);

        vm.prank(bob);
        // Doesn't fail, does not call hooks
        router.addLiquidityUnbalanced(
            address(pool),
            [defaultAmount, defaultAmount].toMemoryArray(),
            bptAmount,
            false,
            bytes("")
        );
    }

    function testOnAfterAddLiquidityHook() public {
        HooksConfig memory hooksConfig = vault.getHooksConfig(address(pool));
        hooksConfig.shouldCallAfterAddLiquidity = true;
        vault.setHooksConfig(address(pool), hooksConfig);

        vm.prank(bob);
        vm.expectCall(
            address(poolHooksContract),
            abi.encodeWithSelector(
                IHooks.onAfterAddLiquidity.selector,
                router,
                [defaultAmount, defaultAmount].toMemoryArray(),
                bptAmount,
                [2 * defaultAmount, 2 * defaultAmount].toMemoryArray(),
                bytes("")
            )
        );
        snapStart("addLiquidityWithOnAfterHook");
        router.addLiquidityUnbalanced(
            address(pool),
            [defaultAmount, defaultAmount].toMemoryArray(),
            bptAmountRoundDown,
            false,
            bytes("")
        );
        snapEnd();
    }

    // After remove

    function testOnAfterRemoveLiquidityFlag() public {
        PoolHooksMock(poolHooksContract).setFailOnAfterRemoveLiquidityHook(true);

        vm.prank(alice);
        router.addLiquidityUnbalanced(
            address(pool),
            [defaultAmount, defaultAmount].toMemoryArray(),
            bptAmount,
            false,
            bytes("")
        );

        vm.prank(alice);
        router.removeLiquidityProportional(
            address(pool),
            bptAmount,
            [defaultAmountRoundDown, defaultAmountRoundDown].toMemoryArray(),
            false,
            bytes("")
        );
    }

    function testOnAfterRemoveLiquidityHook() public {
        HooksConfig memory hooksConfig = vault.getHooksConfig(address(pool));
        hooksConfig.shouldCallAfterRemoveLiquidity = true;
        vault.setHooksConfig(address(pool), hooksConfig);

        vm.prank(alice);
        router.addLiquidityUnbalanced(
            address(pool),
            [defaultAmount, defaultAmount].toMemoryArray(),
            bptAmount,
            false,
            bytes("")
        );

        vm.expectCall(
            address(poolHooksContract),
            abi.encodeWithSelector(
                IHooks.onAfterRemoveLiquidity.selector,
                router,
                bptAmount,
                [defaultAmount, defaultAmount].toMemoryArray(),
                [defaultAmount, defaultAmount].toMemoryArray(),
                bytes("")
            )
        );

        vm.prank(alice);
        snapStart("removeLiquidityWithOnAfterHook");
        router.removeLiquidityProportional(
            address(pool),
            bptAmount,
            [defaultAmountRoundDown, defaultAmountRoundDown].toMemoryArray(),
            false,
            bytes("")
        );
        snapEnd();
    }
}<|MERGE_RESOLUTION|>--- conflicted
+++ resolved
@@ -30,10 +30,6 @@
     // Another factory and pool to test hook onRegister
     PoolFactoryMock internal anotherFactory;
     address internal anotherPool;
-<<<<<<< HEAD
-    address internal poolWith3Tokens;
-=======
->>>>>>> 0edc8144
 
     function setUp() public virtual override {
         BaseVaultTest.setUp();
@@ -50,11 +46,6 @@
         vm.label(address(anotherFactory), "another factory");
         anotherPool = address(new PoolMock(IVault(address(vault)), "Another Pool", "ANOTHER"));
         vm.label(address(anotherPool), "another pool");
-<<<<<<< HEAD
-        poolWith3Tokens = address(new PoolMock(IVault(address(vault)), "Pool 3 Tokens", "POOL3T"));
-        vm.label(address(anotherPool), "pool 3 tokens");
-=======
->>>>>>> 0edc8144
     }
 
     function createHook() internal override returns (address) {
@@ -73,10 +64,7 @@
             abi.encodeWithSelector(
                 IVaultErrors.HookRegistrationFailed.selector,
                 poolHooksContract,
-<<<<<<< HEAD
-=======
                 address(anotherPool),
->>>>>>> 0edc8144
                 address(anotherFactory)
             )
         );
@@ -96,33 +84,6 @@
     function testOnRegisterAllowedFactory() public {
         // Should succeed, since factory is allowed in the poolHooksContract
         PoolHooksMock(poolHooksContract).allowFactory(address(anotherFactory));
-<<<<<<< HEAD
-        anotherFactory.registerPool(
-            address(anotherPool),
-            vault.buildTokenConfig([address(dai), address(usdc)].toMemoryArray().asIERC20()),
-            PoolRoleAccounts({ pauseManager: address(0), swapFeeManager: address(0), poolCreator: address(0) }),
-            poolHooksContract,
-            LiquidityManagement({
-                disableUnbalancedLiquidity: false,
-                enableAddLiquidityCustom: true,
-                enableRemoveLiquidityCustom: true
-            })
-        );
-    }
-
-    function testOnRegisterWrongTokenConfig() public {
-        TokenConfig[] memory tokenConfig = vault.buildTokenConfig(
-            [address(dai), address(usdc), address(weth)].toMemoryArray().asIERC20()
-        );
-
-        vm.expectRevert(
-            abi.encodeWithSelector(
-                IVaultErrors.HookRegistrationFailed.selector,
-                poolHooksContract,
-                address(anotherFactory)
-            )
-        );
-=======
 
         TokenConfig[] memory tokenConfig = vault.buildTokenConfig(
             [address(dai), address(usdc)].toMemoryArray().asIERC20()
@@ -138,7 +99,6 @@
             )
         );
 
->>>>>>> 0edc8144
         anotherFactory.registerPool(
             address(anotherPool),
             tokenConfig,
