--- conflicted
+++ resolved
@@ -16,10 +16,6 @@
 import { PoolMock } from "../../contracts/test/PoolMock.sol";
 import { PoolFactoryMock } from "../../contracts/test/PoolFactoryMock.sol";
 import { PoolHooksMock } from "../../contracts/test/PoolHooksMock.sol";
-<<<<<<< HEAD
-=======
-import { PoolConfigBits } from "../../contracts/lib/PoolConfigLib.sol";
->>>>>>> 8c509500
 
 import { BaseVaultTest } from "./utils/BaseVaultTest.sol";
 
@@ -33,10 +29,6 @@
     // Another factory and pool to test hook onRegister
     PoolFactoryMock internal anotherFactory;
     address internal anotherPool;
-<<<<<<< HEAD
-    address internal poolWith3Tokens;
-=======
->>>>>>> 8c509500
 
     function setUp() public virtual override {
         BaseVaultTest.setUp();
@@ -47,22 +39,12 @@
         (daiIdx, usdcIdx) = getSortedIndexes(address(dai), address(usdc));
 
         // Create another pool and pool factory to test onRegister
-<<<<<<< HEAD
         uint32 pauseWindowEndTime = vault.getPauseWindowEndTime();
         uint32 bufferPeriodDuration = vault.getBufferPeriodDuration();
-=======
-        uint256 pauseWindowEndTime = vault.getPauseWindowEndTime();
-        uint256 bufferPeriodDuration = vault.getBufferPeriodDuration();
->>>>>>> 8c509500
         anotherFactory = new PoolFactoryMock(IVault(vault), pauseWindowEndTime - bufferPeriodDuration);
         vm.label(address(anotherFactory), "another factory");
         anotherPool = address(new PoolMock(IVault(address(vault)), "Another Pool", "ANOTHER"));
         vm.label(address(anotherPool), "another pool");
-<<<<<<< HEAD
-        poolWith3Tokens = address(new PoolMock(IVault(address(vault)), "Pool 3 Tokens", "POOL3T"));
-        vm.label(address(anotherPool), "pool 3 tokens");
-=======
->>>>>>> 8c509500
     }
 
     function createHook() internal override returns (address) {
@@ -73,35 +55,24 @@
     // onRegister
 
     function testOnRegisterNotAllowedFactory() public {
-<<<<<<< HEAD
-=======
         PoolRoleAccounts memory roleAccounts;
 
->>>>>>> 8c509500
         TokenConfig[] memory tokenConfig = vault.buildTokenConfig(
             [address(dai), address(usdc)].toMemoryArray().asIERC20()
         );
 
         vm.expectRevert(
-<<<<<<< HEAD
-            abi.encodeWithSelector(IVaultErrors.HookRegisterFailed.selector, poolHooksContract, address(anotherFactory))
-=======
             abi.encodeWithSelector(
                 IVaultErrors.HookRegistrationFailed.selector,
                 poolHooksContract,
                 address(anotherPool),
                 address(anotherFactory)
             )
->>>>>>> 8c509500
         );
         anotherFactory.registerPool(
             address(anotherPool),
             tokenConfig,
-<<<<<<< HEAD
-            PoolRoleAccounts({ pauseManager: address(0), swapFeeManager: address(0), poolCreator: address(0) }),
-=======
             roleAccounts,
->>>>>>> 8c509500
             poolHooksContract,
             LiquidityManagement({
                 disableUnbalancedLiquidity: false,
@@ -112,35 +83,6 @@
     }
 
     function testOnRegisterAllowedFactory() public {
-<<<<<<< HEAD
-        // Should succeed, since factory is allowed in the poolHooksContract
-        PoolHooksMock(poolHooksContract).allowFactory(address(anotherFactory));
-        anotherFactory.registerPool(
-            address(anotherPool),
-            vault.buildTokenConfig([address(dai), address(usdc)].toMemoryArray().asIERC20()),
-            PoolRoleAccounts({ pauseManager: address(0), swapFeeManager: address(0), poolCreator: address(0) }),
-            poolHooksContract,
-            LiquidityManagement({
-                disableUnbalancedLiquidity: false,
-                enableAddLiquidityCustom: true,
-                enableRemoveLiquidityCustom: true
-            })
-        );
-    }
-
-    function testOnRegisterWrongTokenConfig() public {
-        TokenConfig[] memory tokenConfig = vault.buildTokenConfig(
-            [address(dai), address(usdc), address(weth)].toMemoryArray().asIERC20()
-        );
-
-        vm.expectRevert(
-            abi.encodeWithSelector(IVaultErrors.HookRegisterFailed.selector, poolHooksContract, address(anotherFactory))
-        );
-        anotherFactory.registerPool(
-            address(anotherPool),
-            tokenConfig,
-            PoolRoleAccounts({ pauseManager: address(0), swapFeeManager: address(0), poolCreator: address(0) }),
-=======
         PoolRoleAccounts memory roleAccounts;
 
         // Should succeed, since factory is allowed in the poolHooksContract
@@ -164,7 +106,6 @@
             address(anotherPool),
             tokenConfig,
             roleAccounts,
->>>>>>> 8c509500
             poolHooksContract,
             LiquidityManagement({
                 disableUnbalancedLiquidity: false,
@@ -280,14 +221,10 @@
         vault.setHooksConfig(address(pool), hooksConfig);
 
         setSwapFeePercentage(swapFeePercentage);
-<<<<<<< HEAD
-        setProtocolSwapFeePercentage(protocolSwapFeePercentage);
-=======
         vault.manualSetAggregateProtocolSwapFeePercentage(
             pool,
             _getAggregateFeePercentage(protocolSwapFeePercentage, 0)
         );
->>>>>>> 8c509500
         PoolHooksMock(poolHooksContract).setDynamicSwapFeePercentage(swapFeePercentage);
 
         uint256 expectedAmountOut = defaultAmount.mulDown(swapFeePercentage.complement());
