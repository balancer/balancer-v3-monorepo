// SPDX-License-Identifier: GPL-3.0-or-later

pragma solidity ^0.8.24;

import "forge-std/Test.sol";

import { IVault } from "@balancer-labs/v3-interfaces/contracts/vault/IVault.sol";
import { IHooks } from "@balancer-labs/v3-interfaces/contracts/vault/IHooks.sol";
import { IVaultAdmin } from "@balancer-labs/v3-interfaces/contracts/vault/IVaultAdmin.sol";
import { IVaultErrors } from "@balancer-labs/v3-interfaces/contracts/vault/IVaultErrors.sol";
import "@balancer-labs/v3-interfaces/contracts/vault/VaultTypes.sol";

import { FixedPoint } from "@balancer-labs/v3-solidity-utils/contracts/math/FixedPoint.sol";
import { CastingHelpers } from "@balancer-labs/v3-solidity-utils/contracts/helpers/CastingHelpers.sol";
import { ArrayHelpers } from "@balancer-labs/v3-solidity-utils/contracts/test/ArrayHelpers.sol";

import { PoolMock } from "../../contracts/test/PoolMock.sol";
import { PoolHooksMock } from "../../contracts/test/PoolHooksMock.sol";
import { PoolConfigBits, PoolConfigLib } from "../../contracts/lib/PoolConfigLib.sol";

import { BaseVaultTest } from "./utils/BaseVaultTest.sol";

contract DynamicFeePoolTest is BaseVaultTest {
    using CastingHelpers for address[];
    using FixedPoint for uint256;
    using ArrayHelpers for *;

    address internal noFeeReferencePool;
    uint256 internal daiIdx;
    uint256 internal usdcIdx;

    function setUp() public virtual override {
        defaultBalance = 1e10 * 1e18;
        // We will use min trade amount in this test.
        vaultMockMinTradeAmount = PRODUCTION_MIN_TRADE_AMOUNT;

        BaseVaultTest.setUp();

        (daiIdx, usdcIdx) = getSortedIndexes(address(dai), address(usdc));

        assertEq(dai.balanceOf(alice), dai.balanceOf(bob), "Bob and Alice DAI balances are not equal");
    }

    function createPool() internal virtual override returns (address) {
        address[] memory tokens = [address(dai), address(usdc)].toMemoryArray();

        noFeeReferencePool = _createPool(tokens, "noFeeReferencePool");

        return _createPool(tokens, "swapPool");
    }

    function _createPool(address[] memory tokens, string memory label) internal virtual override returns (address) {
        PoolMock newPool = new PoolMock(IVault(address(vault)), "ERC20 Pool", "ERC20POOL");
        vm.label(address(newPool), label);
        PoolRoleAccounts memory roleAccounts;

        HookFlags memory hookFlags;
        hookFlags.shouldCallComputeDynamicSwapFee = true;
        PoolHooksMock(poolHooksContract).setHookFlags(hookFlags);

        LiquidityManagement memory liquidityManagement;
        liquidityManagement.enableAddLiquidityCustom = true;
        liquidityManagement.enableRemoveLiquidityCustom = true;

        factoryMock.registerPool(
            address(newPool),
            vault.buildTokenConfig(tokens.asIERC20()),
            roleAccounts,
            poolHooksContract,
            liquidityManagement
        );

        return address(newPool);
    }

    function initPool() internal override {
        poolInitAmount = 1e9 * 1e18;

        vm.startPrank(lp);
        _initPool(pool, [poolInitAmount, poolInitAmount].toMemoryArray(), 0);
        _initPool(noFeeReferencePool, [poolInitAmount, poolInitAmount].toMemoryArray(), 0);
        vm.stopPrank();
    }

    function testSwapCallsComputeFeeExactIn() public {
        uint256 staticSwapFeePercentage = 2.5e16;
        _setSwapFeePercentage(pool, staticSwapFeePercentage);
        uint256 dynamicSwapFeePercentage = 3e16;
        PoolHooksMock(poolHooksContract).setDynamicSwapFeePercentage(dynamicSwapFeePercentage);

        PoolSwapParams memory poolSwapParamsDynamicFeeHook = PoolSwapParams({
            kind: SwapKind.EXACT_IN,
            amountGivenScaled18: defaultAmount,
            balancesScaled18: [poolInitAmount, poolInitAmount].toMemoryArray(),
            indexIn: daiIdx,
            indexOut: usdcIdx,
            router: address(router),
            userData: bytes("")
        });

        // Vault adjusts amount given to charge fees on exact in.
        PoolSwapParams memory poolSwapParamsOnSwap = PoolSwapParams({
            kind: SwapKind.EXACT_IN,
            amountGivenScaled18: defaultAmount - defaultAmount.mulUp(dynamicSwapFeePercentage),
            balancesScaled18: [poolInitAmount, poolInitAmount].toMemoryArray(),
            indexIn: daiIdx,
            indexOut: usdcIdx,
            router: address(router),
            userData: bytes("")
        });

        vm.expectCall(
            address(poolHooksContract),
            abi.encodeCall(
                PoolHooksMock.onComputeDynamicSwapFeePercentage,
                (poolSwapParamsDynamicFeeHook, pool, staticSwapFeePercentage)
            ),
            1 // callCount
        );

        vm.expectCall(
            pool,
            abi.encodeCall(PoolMock.onSwap, poolSwapParamsOnSwap),
            1 // callCount
        );

        vm.prank(alice);
        // Perform a swap in the pool.
        router.swapSingleTokenExactIn(pool, dai, usdc, defaultAmount, 0, MAX_UINT256, false, bytes(""));
    }

<<<<<<< HEAD
    function testSwapTooSmallAmountCalculated() public {
        // Near 100% swap fee will result in near 0 amount calculated.
        PoolHooksMock(poolHooksContract).setDynamicSwapFeePercentage(FixedPoint.ONE - 1);
        PoolHooksMock(poolHooksContract).setSpecialSender(bob);

        vm.prank(alice);
        vm.expectRevert(IVaultErrors.TradeAmountTooSmall.selector);
        router.swapSingleTokenExactIn(pool, dai, usdc, defaultAmount, 0, MAX_UINT256, false, bytes(""));
    }
=======
    function testSwapCallsComputeFeeExactOut() public {
        uint256 staticSwapFeePercentage = 2.5e16;
        _setSwapFeePercentage(pool, staticSwapFeePercentage);
        uint256 dynamicSwapFeePercentage = 3e16;
        PoolHooksMock(poolHooksContract).setDynamicSwapFeePercentage(dynamicSwapFeePercentage);
>>>>>>> a0434e07

        PoolSwapParams memory poolSwapParams = PoolSwapParams({
            kind: SwapKind.EXACT_OUT,
            amountGivenScaled18: defaultAmount,
            balancesScaled18: [poolInitAmount, poolInitAmount].toMemoryArray(),
            indexIn: daiIdx,
            indexOut: usdcIdx,
            router: address(router),
            userData: bytes("")
        });

        vm.expectCall(
            address(poolHooksContract),
            abi.encodeCall(
                PoolHooksMock.onComputeDynamicSwapFeePercentage,
                (poolSwapParams, pool, staticSwapFeePercentage)
            ),
            1 // callCount
        );

        vm.expectCall(
            pool,
            abi.encodeCall(PoolMock.onSwap, poolSwapParams),
            1 // callCount
        );

        vm.prank(alice);
        // Perform a swap in the pool
        router.swapSingleTokenExactOut(pool, dai, usdc, defaultAmount, MAX_UINT256, MAX_UINT256, false, bytes(""));
    }

    function testSwapTooSmallAmountCalculated() public {
        // Near 100% swap fee will result in near 0 amount calculated
        PoolHooksMock(poolHooksContract).setDynamicSwapFeePercentage(FixedPoint.ONE - 1);
        PoolHooksMock(poolHooksContract).setSpecialSender(bob);

        vm.prank(alice);
        vm.expectRevert(IVaultErrors.TradeAmountTooSmall.selector);
        router.swapSingleTokenExactIn(pool, dai, usdc, defaultAmount, 0, MAX_UINT256, false, bytes(""));
    }

    function testSwapCallsComputeFeeWithSender() public {
        // Set a 100% fee, and bob as 0 swap fee sender.
        PoolHooksMock(poolHooksContract).setDynamicSwapFeePercentage(FixedPoint.ONE);
        PoolHooksMock(poolHooksContract).setSpecialSender(bob);

        uint256 aliceBalanceBefore = usdc.balanceOf(alice);

        vm.prank(alice);
        router.swapSingleTokenExactIn(pool, dai, usdc, defaultAmount, 0, MAX_UINT256, false, bytes(""));

        uint256 aliceBalanceAfter = usdc.balanceOf(alice);
        // 100% fee; should get nothing.
        assertEq(aliceBalanceAfter - aliceBalanceBefore, 0, "Wrong alice balance (high fee)");

        // Now set Alice as the special 0-fee sender.
        PoolHooksMock(poolHooksContract).setSpecialSender(alice);
        aliceBalanceBefore = aliceBalanceAfter;

        vm.prank(alice);
        router.swapSingleTokenExactIn(pool, dai, usdc, defaultAmount, 0, MAX_UINT256, false, bytes(""));

        aliceBalanceAfter = usdc.balanceOf(alice);
        // No fee; should get full swap amount.
        assertEq(aliceBalanceAfter - aliceBalanceBefore, defaultAmount, "Wrong alice balance (zero fee)");
    }

    function testExternalComputeFee() public {
        authorizer.grantRole(vault.getActionId(IVaultAdmin.setStaticSwapFeePercentage.selector), alice);
        vm.prank(alice);
        vault.setStaticSwapFeePercentage(pool, 10e16);
        uint256[] memory balances;

        vm.expectCall(
            address(poolHooksContract),
            abi.encodeCall(
                IHooks.onComputeDynamicSwapFeePercentage,
                (
                    PoolSwapParams({
                        kind: SwapKind.EXACT_IN,
                        amountGivenScaled18: 0,
                        balancesScaled18: balances,
                        indexIn: 0,
                        indexOut: 0,
                        router: address(0),
                        userData: bytes("")
                    }),
                    pool,
                    10e16
                )
            ),
            1 // callCount
        );

        PoolSwapParams memory swapParams;
        uint256 dynamicSwapFeePercentage = 0.01e18;

        PoolHooksMock(poolHooksContract).setDynamicSwapFeePercentage(dynamicSwapFeePercentage);

        uint256 actualDynamicSwapFee = vault.computeDynamicSwapFeePercentage(pool, swapParams);

        assertEq(actualDynamicSwapFee, dynamicSwapFeePercentage, "Wrong dynamicSwapFeePercentage");
    }

    function testExternalComputeFeeInvalid() public {
        PoolSwapParams memory swapParams;
        uint256 invalidPercentage = 101e16; // 101%

        PoolHooksMock(poolHooksContract).setDynamicSwapFeePercentage(invalidPercentage);

        vm.expectRevert(IVaultErrors.PercentageAboveMax.selector);
        vault.computeDynamicSwapFeePercentage(pool, swapParams);
    }

    function testSwapChargesFees__Fuzz(uint256 dynamicSwapFeePercentage) public {
        dynamicSwapFeePercentage = bound(
            dynamicSwapFeePercentage,
            0,
            FixedPoint.ONE - PRODUCTION_MIN_TRADE_AMOUNT.divDown(defaultAmount)
        );
        PoolHooksMock(poolHooksContract).setDynamicSwapFeePercentage(dynamicSwapFeePercentage);

        vm.prank(alice);
        uint256 swapAmountOut = router.swapSingleTokenExactIn(
            pool,
            dai,
            usdc,
            defaultAmount,
            0,
            MAX_UINT256,
            false,
            bytes("")
        );

        PoolHooksMock(poolHooksContract).setDynamicSwapFeePercentage(0);

        vm.prank(bob);
        uint256 liquidityAmountOut = router.swapSingleTokenExactIn(
            address(noFeeReferencePool),
            dai,
            usdc,
            defaultAmount,
            0,
            MAX_UINT256,
            false,
            bytes("")
        );

        assertEq(
            swapAmountOut,
            liquidityAmountOut.mulDown(dynamicSwapFeePercentage.complement()),
            "Swap and liquidity amounts are not correct"
        );
    }
}<|MERGE_RESOLUTION|>--- conflicted
+++ resolved
@@ -125,27 +125,15 @@
         );
 
         vm.prank(alice);
-        // Perform a swap in the pool.
-        router.swapSingleTokenExactIn(pool, dai, usdc, defaultAmount, 0, MAX_UINT256, false, bytes(""));
-    }
-
-<<<<<<< HEAD
-    function testSwapTooSmallAmountCalculated() public {
-        // Near 100% swap fee will result in near 0 amount calculated.
-        PoolHooksMock(poolHooksContract).setDynamicSwapFeePercentage(FixedPoint.ONE - 1);
-        PoolHooksMock(poolHooksContract).setSpecialSender(bob);
-
-        vm.prank(alice);
-        vm.expectRevert(IVaultErrors.TradeAmountTooSmall.selector);
-        router.swapSingleTokenExactIn(pool, dai, usdc, defaultAmount, 0, MAX_UINT256, false, bytes(""));
-    }
-=======
+        // Perform a swap in the pool
+        router.swapSingleTokenExactIn(pool, dai, usdc, defaultAmount, 0, MAX_UINT256, false, bytes(""));
+    }
+
     function testSwapCallsComputeFeeExactOut() public {
         uint256 staticSwapFeePercentage = 2.5e16;
         _setSwapFeePercentage(pool, staticSwapFeePercentage);
         uint256 dynamicSwapFeePercentage = 3e16;
         PoolHooksMock(poolHooksContract).setDynamicSwapFeePercentage(dynamicSwapFeePercentage);
->>>>>>> a0434e07
 
         PoolSwapParams memory poolSwapParams = PoolSwapParams({
             kind: SwapKind.EXACT_OUT,
@@ -173,12 +161,12 @@
         );
 
         vm.prank(alice);
-        // Perform a swap in the pool
+        // Perform a swap in the pool.
         router.swapSingleTokenExactOut(pool, dai, usdc, defaultAmount, MAX_UINT256, MAX_UINT256, false, bytes(""));
     }
 
     function testSwapTooSmallAmountCalculated() public {
-        // Near 100% swap fee will result in near 0 amount calculated
+        // Near 100% swap fee will result in near 0 amount calculated.
         PoolHooksMock(poolHooksContract).setDynamicSwapFeePercentage(FixedPoint.ONE - 1);
         PoolHooksMock(poolHooksContract).setSpecialSender(bob);
 
