// SPDX-License-Identifier: GPL-3.0-or-later

pragma solidity ^0.8.24;

import "forge-std/Test.sol";

import { SafeCast } from "@openzeppelin/contracts/utils/math/SafeCast.sol";
import { IERC4626 } from "@openzeppelin/contracts/interfaces/IERC4626.sol";
import { IERC20 } from "@openzeppelin/contracts/token/ERC20/IERC20.sol";
import { Strings } from "@openzeppelin/contracts/utils/Strings.sol";

import { IAuthentication } from "@balancer-labs/v3-interfaces/contracts/solidity-utils/helpers/IAuthentication.sol";
import { IProtocolFeeController } from "@balancer-labs/v3-interfaces/contracts/vault/IProtocolFeeController.sol";
<<<<<<< HEAD
import { Rounding, SwapKind, SwapParams } from "@balancer-labs/v3-interfaces/contracts/vault/VaultTypes.sol";
=======
>>>>>>> 49fc1b89
import { IVaultAdmin } from "@balancer-labs/v3-interfaces/contracts/vault/IVaultAdmin.sol";
import { IVault } from "@balancer-labs/v3-interfaces/contracts/vault/IVault.sol";
import { IRateProvider } from "@balancer-labs/v3-interfaces/contracts/vault/IRateProvider.sol";
import { IBasePool } from "@balancer-labs/v3-interfaces/contracts/vault/IBasePool.sol";
import {
    TokenConfig,
    TokenInfo,
    TokenType,
    PoolRoleAccounts,
    LiquidityManagement,
    PoolConfig,
    HooksConfig,
    SwapKind,
    PoolData,
    PoolSwapParams
} from "@balancer-labs/v3-interfaces/contracts/vault/VaultTypes.sol";

import { CastingHelpers } from "@balancer-labs/v3-solidity-utils/contracts/helpers/CastingHelpers.sol";
import { ScalingHelpers } from "@balancer-labs/v3-solidity-utils/contracts/helpers/ScalingHelpers.sol";
import { ArrayHelpers } from "@balancer-labs/v3-solidity-utils/contracts/test/ArrayHelpers.sol";
import { InputHelpers } from "@balancer-labs/v3-solidity-utils/contracts/helpers/InputHelpers.sol";
import { FixedPoint } from "@balancer-labs/v3-solidity-utils/contracts/math/FixedPoint.sol";
import { PoolHooksMock } from "@balancer-labs/v3-vault/contracts/test/PoolHooksMock.sol";
import { ERC4626TestToken } from "@balancer-labs/v3-solidity-utils/contracts/test/ERC4626TestToken.sol";

import { PoolConfigLib, PoolConfigBits } from "../../contracts/lib/PoolConfigLib.sol";
import { VaultExplorer } from "../../contracts/VaultExplorer.sol";
import { PoolMock } from "../../contracts/test/PoolMock.sol";
import { RateProviderMock } from "../../contracts/test/RateProviderMock.sol";

import { BaseVaultTest } from "./utils/BaseVaultTest.sol";

contract VaultExplorerTest is BaseVaultTest {
    using PoolConfigLib for PoolConfigBits;
    using CastingHelpers for address[];
    using ScalingHelpers for uint256;
    using FixedPoint for uint256;
    using ArrayHelpers for *;
    using SafeCast for *;

    uint256 internal constant PROTOCOL_SWAP_FEE = 50e16;
    uint256 internal constant PROTOCOL_YIELD_FEE = 20e16;

    uint256 internal constant DAI_MOCK_RATE = 1.85e18;
    uint256 internal constant USDC_MOCK_RATE = 7.243e17;

    uint256 internal constant DAI_RAW_BALANCE = 1000;
    uint256 internal constant USDC_RAW_BALANCE = 2000;

    uint256 internal constant PROTOCOL_SWAP_FEE_AMOUNT = 100e18;
    uint256 internal constant PROTOCOL_YIELD_FEE_AMOUNT = 50e18;

    VaultExplorer internal explorer;
    IAuthentication feeControllerAuth;
    ERC4626TestToken internal waDAI;

    // Track the indices for the standard dai/usdc pool.
    uint256 internal daiIdx;
    uint256 internal usdcIdx;

    RateProviderMock internal rateProviderDai;
    RateProviderMock internal rateProviderUsdc;
    uint8[] internal tokenDecimalDiffs;

    IRateProvider[] internal rateProviders;

    function setUp() public virtual override {
        BaseVaultTest.setUp();

        (daiIdx, usdcIdx) = getSortedIndexes(address(dai), address(usdc));

        rateProviderDai = new RateProviderMock();
        rateProviderDai.mockRate(DAI_MOCK_RATE);

        rateProviderUsdc = new RateProviderMock();
        rateProviderUsdc.mockRate(USDC_MOCK_RATE);

        rateProviders = new IRateProvider[](2);
        rateProviders[daiIdx] = rateProviderDai;
        rateProviders[usdcIdx] = rateProviderUsdc;

        tokenDecimalDiffs = new uint8[](2);
        tokenDecimalDiffs[0] = 8;
        tokenDecimalDiffs[1] = 6;

        _setComplexPoolData();

        feeControllerAuth = IAuthentication(address(feeController));

        waDAI = new ERC4626TestToken(dai, "Wrapped aDAI", "waDAI", 18);

        explorer = new VaultExplorer(vault);
    }

    function testGetVaultContracts() public view {
        assertEq(explorer.getVault(), address(vault), "Vault address mismatch");
        assertEq(explorer.getVaultExtension(), vault.getVaultExtension(), "VaultExtension address mismatch");
        assertEq(explorer.getVaultAdmin(), vault.getVaultAdmin(), "VaultAdmin address mismatch");
        assertEq(explorer.getAuthorizer(), address(vault.getAuthorizer()), "Authorizer address mismatch");
        assertEq(
            explorer.getProtocolFeeController(),
            address(vault.getProtocolFeeController()),
            "Protocol Fee Controller address mismatch"
        );
    }

    function testPoolTokenCount() public view {
        (uint256 tokenCountVault, uint256 tokenIndexVault) = vault.getPoolTokenCountAndIndexOfToken(pool, dai);
        (uint256 tokenCountExplorer, uint256 tokenIndexExplorer) = explorer.getPoolTokenCountAndIndexOfToken(pool, dai);

        assertEq(tokenCountExplorer, tokenCountVault, "Token count mismatch");
        assertEq(tokenIndexExplorer, tokenIndexVault, "Token index mismatch");
    }

    function testUnlocked() public {
        assertFalse(explorer.isUnlocked(), "Should be locked");

        vault.forceUnlock();
        assertTrue(explorer.isUnlocked(), "Should be unlocked");
    }

    function testNonzeroDeltaCount() public {
        assertEq(explorer.getNonzeroDeltaCount(), 0, "Wrong initial non-zero delta count");

        vault.manualSetNonZeroDeltaCount(47);
        assertEq(explorer.getNonzeroDeltaCount(), 47, "Wrong non-zero delta count");
    }

    function testGetTokenDelta() public {
        assertEq(vault.getTokenDelta(dai), 0, "Initial token delta non-zero (Vault)");
        assertEq(explorer.getTokenDelta(dai), 0, "Initial token delta non-zero (Explorer)");

        dai.mint(address(vault), defaultAmount);

        vault.forceUnlock();
        uint256 settlementAmount = vault.settle(dai, defaultAmount);
        int256 vaultDelta = vault.getTokenDelta(dai);

        assertEq(settlementAmount, defaultAmount, "Wrong settlement amount");
        assertEq(vaultDelta, -settlementAmount.toInt256(), "Wrong Vault token delta");
        assertEq(explorer.getTokenDelta(dai), vaultDelta, "getTokenDelta mismatch");
    }

    function testGetReservesOf() public {
        dai.mint(address(vault), defaultAmount);

        vault.forceUnlock();
        uint256 settlementAmount = vault.settle(dai, defaultAmount);

        assertEq(settlementAmount, defaultAmount, "Wrong settlement amount");
        assertEq(vault.getReservesOf(dai), defaultAmount * 2, "Wrong Vault reserves");
        assertEq(explorer.getReservesOf(dai), defaultAmount * 2, "Wrong Explorer reserves");
    }

    function testPoolRegistration() public {
        assertTrue(vault.isPoolRegistered(pool), "Default pool not registered (Vault)");
        assertTrue(explorer.isPoolRegistered(pool), "Default pool not registered (Explorer)");

        address newPool = address(new PoolMock(IVault(address(vault)), "ERC20 Pool", "ERC20POOL"));

        assertFalse(vault.isPoolRegistered(newPool), "New pool magically registered (Vault)");
        assertFalse(explorer.isPoolRegistered(newPool), "New pool magically registered (Explorer)");

        _registerPool(newPool, false);

        assertTrue(vault.isPoolRegistered(newPool), "New pool not registered (Vault)");
        assertTrue(explorer.isPoolRegistered(newPool), "New pool not registered (Explorer)");
    }

    function testPoolInitialization() public {
        assertTrue(vault.isPoolInitialized(pool), "Default pool not initialized (Vault)");
        assertTrue(explorer.isPoolInitialized(pool), "Default pool not initialized (Explorer)");

        address newPool = address(new PoolMock(IVault(address(vault)), "ERC20 Pool", "ERC20POOL"));

        _registerPool(newPool, true);

        assertTrue(vault.isPoolInitialized(newPool), "Default pool not initialized (Vault)");
        assertTrue(explorer.isPoolInitialized(newPool), "Default pool not initialized (Explorer)");
    }

    function testGetPoolTokens() public view {
        IERC20[] memory tokens = vault.getPoolTokens(pool);

        assertEq(address(tokens[daiIdx]), address(dai), "DAI token mismatch (Vault)");
        assertEq(address(tokens[usdcIdx]), address(usdc), "USDC token mismatch (Vault)");

        tokens = explorer.getPoolTokens(pool);

        assertEq(address(tokens[daiIdx]), address(dai), "DAI token mismatch (Explorer)");
        assertEq(address(tokens[usdcIdx]), address(usdc), "USDC token mismatch (Explorer)");
    }

    function testGetPoolTokenCountAndIndexOfToken() public view {
        (uint256 tokenCount, uint256 daiTokenIndex) = vault.getPoolTokenCountAndIndexOfToken(pool, dai);
        (, uint256 usdcTokenIndex) = vault.getPoolTokenCountAndIndexOfToken(pool, usdc);

        assertEq(tokenCount, 2, "Wrong token count (Vault)");
        assertEq(daiTokenIndex, daiIdx, "Wrong DAI token index (Vault)");
        assertEq(usdcTokenIndex, usdcIdx, "Wrong USDC token index (Vault)");

        (tokenCount, daiTokenIndex) = explorer.getPoolTokenCountAndIndexOfToken(pool, dai);
        (, usdcTokenIndex) = explorer.getPoolTokenCountAndIndexOfToken(pool, usdc);

        assertEq(tokenCount, 2, "Wrong token count (Explorer)");
        assertEq(daiTokenIndex, daiIdx, "Wrong DAI token index (Explorer)");
        assertEq(usdcTokenIndex, usdcIdx, "Wrong USDC token index (Explorer)");
    }

    function testGetPoolTokenRates() public view {
        (uint256[] memory decimalScalingFactors, uint256[] memory tokenRates) = explorer.getPoolTokenRates(pool);

        assertEq(
            decimalScalingFactors.length,
            2,
            "length of decimalScalingFactors should be equal to amount of tokens"
        );

        assertEq(rateProviders[daiIdx].getRate(), DAI_MOCK_RATE, "DAI rate is wrong");
        assertEq(rateProviders[usdcIdx].getRate(), USDC_MOCK_RATE, "USDC rate is wrong");

        for (uint256 i = 0; i < decimalScalingFactors.length; ++i) {
            assertEq(
                decimalScalingFactors[i],
                10 ** (18 + tokenDecimalDiffs[i]),
                string.concat("decimalScalingFactors of token", Strings.toString(i), "should match tokenDecimalDiffs")
            );

            assertEq(
                tokenRates[i],
                rateProviders[i].getRate(),
                string.concat("tokenRate of token", Strings.toString(i), "does not match mock providers.")
            );
        }
    }

    function testGetPoolData() public view {
        PoolData memory poolData = explorer.getPoolData(pool);
        IERC20[] memory tokens = vault.getPoolTokens(pool);

        assertTrue(poolData.tokenInfo[daiIdx].paysYieldFees, "DAI doesn't pay yield fees");
        assertFalse(poolData.tokenInfo[usdcIdx].paysYieldFees, "USDC pays yield fees");

        assertTrue(poolData.poolConfigBits.isPoolRegistered(), "Pool not registered");
        assertTrue(poolData.poolConfigBits.isPoolInitialized(), "Pool not registered");

        assertEq(poolData.balancesRaw[daiIdx], DAI_RAW_BALANCE, "DAI raw balance wrong");
        assertEq(poolData.balancesRaw[usdcIdx], USDC_RAW_BALANCE, "USDC raw balance wrong");

        uint256 daiLiveBalance = poolData.balancesRaw[daiIdx].toScaled18ApplyRateRoundDown(
            poolData.decimalScalingFactors[daiIdx],
            poolData.tokenRates[daiIdx]
        );
        uint256 usdcLiveBalance = poolData.balancesRaw[usdcIdx].toScaled18ApplyRateRoundDown(
            poolData.decimalScalingFactors[usdcIdx],
            poolData.tokenRates[usdcIdx]
        );

        assertEq(poolData.balancesLiveScaled18[daiIdx], daiLiveBalance, "DAI live balance wrong");
        assertEq(poolData.balancesLiveScaled18[usdcIdx], usdcLiveBalance, "USDC live balance wrong");

        for (uint256 i = 0; i < tokens.length; ++i) {
            assertEq(
                poolData.decimalScalingFactors[i],
                10 ** (18 + tokenDecimalDiffs[i]),
                string.concat("decimalScalingFactors of token ", Strings.toString(i), " should match tokenDecimalDiffs")
            );

            assertEq(
                poolData.tokenRates[i],
                rateProviders[i].getRate(),
                string.concat("tokenRate of token ", Strings.toString(i), " does not match mock providers.")
            );

            assertEq(
                address(poolData.tokens[i]),
                address(tokens[i]),
                string.concat("Address of token ", Strings.toString(i), " does not match.")
            );

            assertEq(
                uint8(poolData.tokenInfo[i].tokenType),
                uint8(TokenType.WITH_RATE),
                string.concat("Token type of token ", Strings.toString(i), " does not match")
            );
        }
    }

    function testGetPoolTokenInfo() public view {
        (
            IERC20[] memory tokens,
            TokenInfo[] memory tokenInfo,
            uint256[] memory balancesRaw,
            uint256[] memory lastLiveBalances
        ) = explorer.getPoolTokenInfo(pool);

        assertTrue(tokenInfo[daiIdx].paysYieldFees, "DAI doesn't pay yield fees");
        assertFalse(tokenInfo[usdcIdx].paysYieldFees, "USDC pays yield fees");

        assertEq(address(tokenInfo[daiIdx].rateProvider), address(rateProviders[daiIdx]), "DAI rate provider mismatch");
        assertEq(
            address(tokenInfo[usdcIdx].rateProvider),
            address(rateProviders[usdcIdx]),
            "USDC rate provider mismatch"
        );

        assertEq(balancesRaw[daiIdx], DAI_RAW_BALANCE, "DAI raw balance wrong");
        assertEq(balancesRaw[usdcIdx], USDC_RAW_BALANCE, "USDC raw balance wrong");

        assertEq(lastLiveBalances[daiIdx], DAI_RAW_BALANCE, "DAI last live balance wrong");
        assertEq(lastLiveBalances[usdcIdx], USDC_RAW_BALANCE, "USDC last live balance wrong");

        IERC20[] memory vaultTokens = vault.getPoolTokens(pool);

        for (uint256 i = 0; i < tokens.length; ++i) {
            assertEq(
                address(tokens[i]),
                address(vaultTokens[i]),
                string.concat("Address of token ", Strings.toString(i), " does not match.")
            );

            assertEq(
                uint8(tokenInfo[i].tokenType),
                uint8(TokenType.WITH_RATE),
                string.concat("Token type of token ", Strings.toString(i), " does not match")
            );
        }
    }

    function testGetCurrentLiveBalances() public view {
        // Calculate live balances using the Vault (kind of overkill, as they're fetched directly below).
        PoolData memory poolData = vault.getPoolData(pool);

        uint256 daiLiveBalance = poolData.balancesRaw[daiIdx].toScaled18ApplyRateRoundDown(
            poolData.decimalScalingFactors[daiIdx],
            poolData.tokenRates[daiIdx]
        );
        uint256 usdcLiveBalance = poolData.balancesRaw[usdcIdx].toScaled18ApplyRateRoundDown(
            poolData.decimalScalingFactors[usdcIdx],
            poolData.tokenRates[usdcIdx]
        );

        uint256[] memory vaultBalancesLiveScaled18 = vault.getCurrentLiveBalances(pool);
        assertEq(vaultBalancesLiveScaled18.length, 2, "Invalid live balances array (Vault)");

        uint256[] memory balancesLiveScaled18 = explorer.getCurrentLiveBalances(pool);
        assertEq(balancesLiveScaled18.length, 2, "Invalid live balances array (Explorer)");

        assertEq(balancesLiveScaled18[daiIdx], daiLiveBalance, "DAI live balance wrong (calculated)");
        assertEq(balancesLiveScaled18[usdcIdx], usdcLiveBalance, "USDC live balance wrong (calculated)");

        assertEq(balancesLiveScaled18[daiIdx], vaultBalancesLiveScaled18[daiIdx], "DAI live balance wrong (Vault)");
        assertEq(balancesLiveScaled18[usdcIdx], vaultBalancesLiveScaled18[usdcIdx], "USDC live balance wrong (Vault)");
    }

    function testGetPoolConfig() public {
        PoolConfig memory poolConfig = explorer.getPoolConfig(pool);

        // Check the flags.
        assertTrue(poolConfig.isPoolRegistered, "Pool not registered");
        assertTrue(poolConfig.isPoolInitialized, "Pool not initialized");
        assertFalse(poolConfig.isPoolPaused, "Pool is paused");
        assertFalse(poolConfig.isPoolInRecoveryMode, "Pool is in recovery mode");

        // Change something.
        vault.manualSetPoolPauseWindowEndTime(pool, uint32(block.timestamp) + 365 days);
        vault.manualPausePool(pool);

        poolConfig = explorer.getPoolConfig(pool);
        assertTrue(poolConfig.isPoolPaused, "Pool is not paused");
    }

    function testGetHooksConfig() public {
        HooksConfig memory hooksConfig = explorer.getHooksConfig(pool);

        assertEq(hooksConfig.hooksContract, poolHooksContract, "Wrong hooks contract");
        assertFalse(hooksConfig.shouldCallComputeDynamicSwapFee, "Dynamic swap fee flag is true");

        // Change something.
        hooksConfig.shouldCallComputeDynamicSwapFee = true;
        vault.manualSetHooksConfig(pool, hooksConfig);

        hooksConfig = explorer.getHooksConfig(pool);
        assertTrue(hooksConfig.shouldCallComputeDynamicSwapFee, "Dynamic swap fee flag is false");
    }

    function testGetBptRate() public view {
        PoolData memory poolData = vault.getPoolData(pool);

        uint256 invariant = IBasePool(pool).computeInvariant(poolData.balancesLiveScaled18, Rounding.ROUND_DOWN);
        uint256 expectedRate = invariant.divDown(vault.totalSupply(pool));

        uint256 bptRate = explorer.getBptRate(pool);

        assertEq(bptRate, expectedRate, "Wrong BPT rate");
    }

    function testTotalSupply() public view {
        uint256 vaultTotalSupply = vault.totalSupply(address(pool));

        assertTrue(vaultTotalSupply > 0, "Vault total supply is zero");

        assertEq(explorer.totalSupply(address(pool)), vaultTotalSupply, "Total supply mismatch");
    }

    function testBalanceOf() public view {
        uint256 bptBalance = vault.balanceOf(address(pool), lp);

        assertTrue(bptBalance > 0, "LP's BPT balance is zero");

        assertEq(explorer.balanceOf(address(pool), lp), bptBalance, "BPT balance mismatch");
    }

    function testAllowance() public view {
        uint256 daiVaultAllowance = vault.allowance(address(dai), lp, address(vault));
        uint256 daiBobAllowance = vault.allowance(address(dai), alice, bob);

        assertEq(daiVaultAllowance, 0, "Wrong DAI Vault allowance");
        assertEq(daiBobAllowance, 0, "Wrong DAI Bob allowance");

        assertEq(
            explorer.allowance(address(dai), lp, address(vault)),
            daiVaultAllowance,
            "DAI Vault allowance mismatch"
        );
        assertEq(explorer.allowance(address(dai), alice, bob), daiBobAllowance, "DAI Bob allowance mismatch");
    }

    function testIsPoolPaused() public {
        assertFalse(explorer.isPoolPaused(pool), "Pool is initially paused");

        vault.manualSetPoolPauseWindowEndTime(pool, uint32(block.timestamp) + 365 days);
        vault.manualPausePool(pool);

        assertTrue(explorer.isPoolPaused(pool), "Pool is not paused");
    }

    function testGetPoolPausedState() public {
        (bool paused, uint256 poolPauseWindowEndTime, uint256 poolBufferPeriodEndTime, address pauseManager) = explorer
            .getPoolPausedState(pool);

        assertFalse(paused, "Pool is initially paused");
        assertEq(poolPauseWindowEndTime, 0, "Non-zero initial end time");
        assertEq(poolBufferPeriodEndTime, vault.getBufferPeriodDuration(), "Wrong initial buffer time");
        assertEq(pauseManager, address(0), "Pool has a pause manager");

        // Change the state.
        uint32 newEndTime = uint32(block.timestamp) + 365 days;

        vault.manualSetPoolPauseWindowEndTime(pool, newEndTime);
        vault.manualPausePool(pool);

        (paused, poolPauseWindowEndTime, poolBufferPeriodEndTime, ) = explorer.getPoolPausedState(pool);

        assertTrue(paused, "Pool is not paused");
        assertEq(poolPauseWindowEndTime, newEndTime, "Non-zero initial end time");
        assertEq(poolBufferPeriodEndTime, newEndTime + vault.getBufferPeriodDuration(), "Wrong initial buffer time");
    }

    function testGetAggregateSwapFeeAmount() public {
        uint256 swapFees = explorer.getAggregateSwapFeeAmount(pool, dai);

        assertEq(swapFees, 0, "Non-zero initial swap fees");

        vault.manualSetAggregateSwapFeeAmount(pool, dai, defaultAmount);

        swapFees = explorer.getAggregateSwapFeeAmount(pool, dai);
        assertEq(swapFees, defaultAmount, "Swap fees are zero");
    }

    function testGetAggregateYieldFeeAmount() public {
        uint256 yieldFees = explorer.getAggregateYieldFeeAmount(pool, dai);

        assertEq(yieldFees, 0, "Non-zero initial yield fees");

        vault.manualSetAggregateYieldFeeAmount(pool, dai, defaultAmount);

        yieldFees = explorer.getAggregateYieldFeeAmount(pool, dai);
        assertEq(yieldFees, defaultAmount, "Yield fees are zero");
    }

    function testGetStaticSwapFeePercentage() public {
        uint256 explorerSwapFeePercentage = explorer.getStaticSwapFeePercentage(pool);

        assertEq(explorerSwapFeePercentage, 0, "Non-zero initial swap fee");

        assertTrue(swapFeePercentage > 0, "Swap fee is zero");
        vault.manualSetStaticSwapFeePercentage(pool, swapFeePercentage);

        explorerSwapFeePercentage = explorer.getStaticSwapFeePercentage(pool);
        assertEq(explorerSwapFeePercentage, swapFeePercentage, "Wrong swap fee");
    }

    function testGetPoolRoleAccounts() public view {
        PoolRoleAccounts memory vaultRoleAccounts = vault.getPoolRoleAccounts(pool);
        PoolRoleAccounts memory explorerRoleAccounts = explorer.getPoolRoleAccounts(pool);

        assertEq(vaultRoleAccounts.poolCreator, lp, "Pool creator is not LP");

        assertEq(vaultRoleAccounts.pauseManager, explorerRoleAccounts.pauseManager, "Pause manager mmismatch");
        assertEq(vaultRoleAccounts.swapFeeManager, explorerRoleAccounts.swapFeeManager, "Swap fee manager mmismatch");
        assertEq(vaultRoleAccounts.poolCreator, explorerRoleAccounts.poolCreator, "Pool creator mmismatch");
    }

    function testComputeDynamicSwapFeePercentage() public {
        assertTrue(swapFeePercentage > 0, "Swap fee is zero");
        PoolHooksMock(poolHooksContract).setDynamicSwapFeePercentage(swapFeePercentage);

        uint256 dynamicSwapFeePercentage = explorer.computeDynamicSwapFeePercentage(
            pool,
            PoolSwapParams({
                kind: SwapKind.EXACT_IN,
                amountGivenScaled18: defaultAmount,
                balancesScaled18: [defaultAmount, defaultAmount].toMemoryArray(),
                indexIn: daiIdx,
                indexOut: usdcIdx,
                router: address(0),
                userData: bytes("")
            })
        );

        // Should default to the static fee.
        assertEq(dynamicSwapFeePercentage, swapFeePercentage, "Wrong dynamic fee percentage");
    }

    function testIsPoolInRecoveryMode() public {
        assertFalse(explorer.isPoolInRecoveryMode(pool), "Pool is initially in recovery mode");

        vault.manualSetPoolPauseWindowEndTime(pool, uint32(block.timestamp) + 365 days);
        vault.manualPausePool(pool);

        vault.enableRecoveryMode(pool);

        assertTrue(explorer.isPoolPaused(pool), "Pool is not paused");
        assertTrue(explorer.isPoolInRecoveryMode(pool), "Pool is not in recovery mode");
    }

    function testIsQueryDisabled() public {
        assertFalse(explorer.isQueryDisabled(), "Queries are initially disabled");

        bytes32 disableQueryRole = vault.getActionId(IVaultAdmin.disableQuery.selector);
        authorizer.grantRole(disableQueryRole, alice);

        vm.prank(alice);
        vault.disableQuery();

        assertTrue(explorer.isQueryDisabled(), "Queries are not disabled");
    }

    function testAreBuffersPaused() public {
        assertFalse(explorer.areBuffersPaused(), "Buffers are initially paused");

        bytes32 pauseBufferRole = vault.getActionId(IVaultAdmin.pauseVaultBuffers.selector);
        authorizer.grantRole(pauseBufferRole, alice);

        vm.prank(alice);
        vault.pauseVaultBuffers();

        assertTrue(explorer.areBuffersPaused(), "Buffers are not paused");
    }

    function testGetPauseWindowEndTime() public view {
        uint256 vaultEndTime = vault.getPauseWindowEndTime();

        assertTrue(vaultEndTime > 0, "Zero pause window end time");
        assertEq(explorer.getPauseWindowEndTime(), vaultEndTime, "Pause window end time mismatch");
    }

    function testGetBufferPeriodDuration() public view {
        uint256 vaultBufferDuration = vault.getBufferPeriodDuration();

        assertTrue(vaultBufferDuration > 0, "Zero buffer period duration");
        assertEq(explorer.getBufferPeriodDuration(), vaultBufferDuration, "Buffer period duration mismatch");
    }

    function testGetBufferPeriodEndTime() public view {
        uint256 vaultBufferEndTime = vault.getBufferPeriodEndTime();

        assertTrue(vaultBufferEndTime > 0, "Zero buffer period end time");
        assertEq(explorer.getBufferPeriodEndTime(), vaultBufferEndTime, "Buffer period end time mismatch");
    }

    function testGetMinimumPoolTokens() public view {
        uint256 vaultMinimum = vault.getMinimumPoolTokens();

        assertEq(vaultMinimum, 2, "Unexpected minimum pool tokens");
        assertEq(explorer.getMinimumPoolTokens(), vaultMinimum, "Minimum pool token mismatch");
    }

    function testGetMaximumPoolTokens() public view {
        uint256 vaultMaximum = vault.getMaximumPoolTokens();

        assertEq(vaultMaximum, 8, "Unexpected maximum pool tokens");
        assertEq(explorer.getMaximumPoolTokens(), vaultMaximum, "Maximum pool token mismatch");
    }

    function testIsVaultPaused() public {
        assertFalse(vault.isVaultPaused(), "Vault is paused");
        assertFalse(explorer.isVaultPaused(), "Explorer says Vault is paused");

        vault.manualPauseVault();

        assertTrue(vault.isVaultPaused(), "Vault is not paused");
        assertTrue(explorer.isVaultPaused(), "Explorer says Vault is not paused");
    }

    function testGetVaultPausedState() public {
        (bool vaultIsPaused, uint32 vaultPauseWindowEndTime, uint32 vaultBufferPeriodEndTime) = vault
            .getVaultPausedState();

        assertFalse(vaultIsPaused, "Vault is paused");
        assertTrue(vaultPauseWindowEndTime > 0, "Zero pause window end time");
        assertTrue(vaultBufferPeriodEndTime > 0, "Zero buffer period end time");

        (bool explorerIsPaused, uint32 explorerPauseWindowEndTime, uint32 explorerBufferPeriodEndTime) = explorer
            .getVaultPausedState();

        assertFalse(explorerIsPaused, "Explorer says Vault is paused");
        assertEq(vaultPauseWindowEndTime, explorerPauseWindowEndTime, "Pause window end time mismatch");
        assertEq(vaultBufferPeriodEndTime, explorerBufferPeriodEndTime, "Buffer period end time mismatch");

        vault.manualPauseVault();

        (explorerIsPaused, , ) = explorer.getVaultPausedState();

        assertTrue(explorerIsPaused, "Explorer says Vault is not paused");
    }

    function testGetAggregateFeePercentages() public {
        _setProtocolFees();

        (uint256 aggregateSwapFeePercentage, uint256 aggregateYieldFeePercentage) = explorer.getAggregateFeePercentages(
            pool
        );

        assertEq(aggregateSwapFeePercentage, PROTOCOL_SWAP_FEE, "Wrong aggregate swap fee");
        assertEq(aggregateYieldFeePercentage, PROTOCOL_YIELD_FEE, "Wrong aggregate yield fee");
    }

    function testCollectAggregateFees() public {
        _setProtocolFees();

        // Check that the fee percentages are set in the pool.
        PoolConfig memory poolConfig = vault.getPoolConfig(pool);
        assertEq(poolConfig.aggregateSwapFeePercentage, PROTOCOL_SWAP_FEE);
        assertEq(poolConfig.aggregateYieldFeePercentage, PROTOCOL_YIELD_FEE);

        // Simulate incurred fees.
        vault.manualSetAggregateSwapFeeAmount(pool, dai, PROTOCOL_SWAP_FEE_AMOUNT);
        vault.manualSetAggregateYieldFeeAmount(pool, usdc, PROTOCOL_YIELD_FEE_AMOUNT);

        // Collected fees should initially be zero.
        uint256[] memory feeAmounts = feeController.getProtocolFeeAmounts(pool);
        assertEq(feeAmounts.length, 2, "Incorrect feeAmounts array");
        assertEq(feeAmounts[daiIdx], 0, "Non-zero DAI fees");
        assertEq(feeAmounts[usdcIdx], 0, "Non-zero USDC fees");

        // Collect through the explorer.
        explorer.collectAggregateFees(pool);

        // Ensure they were actually collected.
        feeAmounts = feeController.getProtocolFeeAmounts(pool);
        assertTrue(feeAmounts[daiIdx] > 0, "Zero DAI fees");
        assertTrue(feeAmounts[usdcIdx] > 0, "Zero USDC fees");
    }

    function _setProtocolFees() private {
        authorizer.grantRole(
            feeControllerAuth.getActionId(IProtocolFeeController.setGlobalProtocolSwapFeePercentage.selector),
            admin
        );
        authorizer.grantRole(
            feeControllerAuth.getActionId(IProtocolFeeController.setGlobalProtocolYieldFeePercentage.selector),
            admin
        );

        vm.startPrank(admin);
        feeController.setGlobalProtocolSwapFeePercentage(PROTOCOL_SWAP_FEE);
        feeController.setGlobalProtocolYieldFeePercentage(PROTOCOL_YIELD_FEE);
        vm.stopPrank();

        // Permissionlessly update the pool's fee percentages.
        feeController.updateProtocolSwapFeePercentage(pool);
        feeController.updateProtocolYieldFeePercentage(pool);
    }

    function testGetBufferOwnerShares() public {
        _setupBuffer();

        uint256 lpShares = explorer.getBufferOwnerShares(waDAI, lp);
        assertTrue(lpShares > 0, "LP has no shares");
    }

    function testGetBufferTotalShares() public {
        _setupBuffer();

        uint256 lpShares = explorer.getBufferOwnerShares(waDAI, lp);
        uint256 totalShares = explorer.getBufferTotalShares(waDAI);

        // A single depositor has all the shares (except for the security premint).
        assertTrue(lpShares > 0, "LP has no shares");
        assertEq(totalShares - MIN_BPT, lpShares, "Share value mismatch");
    }

    function testGetBufferBalance() public {
        _setupBuffer();

        (uint256 vaultUnderlyingBalanceRaw, uint256 vaultWrappedBalanceRaw) = vault.getBufferBalance(waDAI);
        assertTrue(vaultUnderlyingBalanceRaw > 0, "Zero underlying balance");
        assertTrue(vaultWrappedBalanceRaw > 0, "Zero wrapped balance");

        (uint256 explorerUnderlyingBalanceRaw, uint256 explorertWrappedBalanceRaw) = explorer.getBufferBalance(waDAI);

        assertEq(explorerUnderlyingBalanceRaw, vaultUnderlyingBalanceRaw, "Underlying balance mismatch");
        assertEq(explorertWrappedBalanceRaw, vaultWrappedBalanceRaw, "Wrapped balance mismatch");
    }

    function _registerPool(address newPool, bool initializeNewPool) private {
        IERC20[] memory tokens = InputHelpers.sortTokens([address(dai), address(usdc)].toMemoryArray().asIERC20());

        PoolRoleAccounts memory roleAccounts;
        TokenConfig[] memory tokenConfig = vault.buildTokenConfig(tokens);
        LiquidityManagement memory liquidityManagement;

        vault.registerPool(newPool, tokenConfig, 0, 0, false, roleAccounts, address(0), liquidityManagement);

        if (initializeNewPool) {
            vm.prank(alice);
            router.initialize(newPool, tokens, [defaultAmount, defaultAmount].toMemoryArray(), 0, false, bytes(""));
        }
    }

    function _setComplexPoolData() private {
        // Need different values of decimal scaling; taken from `testNonEmptyPoolConfig` in VaultCommonBasicFunctions.t.sol.
        IERC20[] memory tokens = InputHelpers.sortTokens([address(usdc), address(dai)].toMemoryArray().asIERC20());
        bool[] memory yieldFeeFlags = new bool[](2);
        yieldFeeFlags[daiIdx] = true;

        TokenConfig[] memory tokenConfig = vault.buildTokenConfig(tokens, rateProviders, yieldFeeFlags);
        vault.manualSetPoolTokenInfo(pool, tokenConfig);

        // `decimalScalingFactors` depends on balances array (it's used to calculate the number of tokens).
        uint256[] memory rawBalances = new uint256[](2);
        rawBalances[daiIdx] = DAI_RAW_BALANCE;
        rawBalances[usdcIdx] = USDC_RAW_BALANCE;

        vault.manualSetPoolTokensAndBalances(pool, tokens, rawBalances, rawBalances);

        PoolConfigBits originalPoolConfig;
        originalPoolConfig = originalPoolConfig
            .setTokenDecimalDiffs(PoolConfigLib.toTokenDecimalDiffs(tokenDecimalDiffs))
            .setPoolRegistered(true)
            .setPoolInitialized(true);

        vault.manualSetPoolConfigBits(pool, originalPoolConfig);
    }

    function _setupBuffer() private {
        vm.startPrank(lp);
        dai.mint(lp, defaultAmount);
        dai.approve(address(waDAI), defaultAmount);
        waDAI.deposit(defaultAmount, lp);

        waDAI.approve(address(permit2), MAX_UINT256);
        permit2.approve(address(waDAI), address(router), type(uint160).max, type(uint48).max);

        uint256 depositAmount = 100e18;

        router.initializeBuffer(IERC4626(address(waDAI)), depositAmount, depositAmount);
        vm.stopPrank();
    }
}<|MERGE_RESOLUTION|>--- conflicted
+++ resolved
@@ -11,10 +11,6 @@
 
 import { IAuthentication } from "@balancer-labs/v3-interfaces/contracts/solidity-utils/helpers/IAuthentication.sol";
 import { IProtocolFeeController } from "@balancer-labs/v3-interfaces/contracts/vault/IProtocolFeeController.sol";
-<<<<<<< HEAD
-import { Rounding, SwapKind, SwapParams } from "@balancer-labs/v3-interfaces/contracts/vault/VaultTypes.sol";
-=======
->>>>>>> 49fc1b89
 import { IVaultAdmin } from "@balancer-labs/v3-interfaces/contracts/vault/IVaultAdmin.sol";
 import { IVault } from "@balancer-labs/v3-interfaces/contracts/vault/IVault.sol";
 import { IRateProvider } from "@balancer-labs/v3-interfaces/contracts/vault/IRateProvider.sol";
@@ -27,6 +23,7 @@
     LiquidityManagement,
     PoolConfig,
     HooksConfig,
+    Rounding,
     SwapKind,
     PoolData,
     PoolSwapParams
