--- conflicted
+++ resolved
@@ -60,14 +60,7 @@
                 [address(wsteth), address(dai)].toMemoryArray().asIERC20(),
                 rateProviders,
                 yieldFeeFlags
-<<<<<<< HEAD
-            ),
-            PoolRoleAccounts({ pauseManager: address(0), swapFeeManager: address(0) }),
-            true,
-            365 days
-=======
             )
->>>>>>> 098c7c30
         );
 
         vm.label(address(newPool), "pool");
