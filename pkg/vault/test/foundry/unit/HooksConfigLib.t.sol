--- conflicted
+++ resolved
@@ -15,7 +15,6 @@
 
 contract HooksConfigLibTest is Test {
     using WordCodec for bytes32;
-<<<<<<< HEAD
     using HooksConfigLib for PoolConfigBits;
 
     function testZeroConfigBytes() public pure {
@@ -45,7 +44,7 @@
         );
     }
 
-    function testEnableHookAdjustedAmounts() public {
+    function testEnableHookAdjustedAmounts() public pure {
         PoolConfigBits config;
         config = PoolConfigBits.wrap(
             PoolConfigBits.unwrap(config).insertBool(true, PoolConfigConst.ENABLE_HOOK_ADJUSTED_AMOUNTS_OFFSET)
@@ -53,7 +52,7 @@
         assertTrue(config.enableHookAdjustedAmounts(), "enableHookAdjustedAmounts is false (getter)");
     }
 
-    function testSetHookAdjustedAmounts() public {
+    function testSetHookAdjustedAmounts() public pure {
         PoolConfigBits config;
         config = config.setHookAdjustedAmounts(true);
         assertTrue(config.enableHookAdjustedAmounts(), "enableHookAdjustedAmounts is false (setter)");
@@ -63,97 +62,34 @@
         PoolConfigBits config;
         config = PoolConfigBits.wrap(
             PoolConfigBits.unwrap(config).insertBool(true, PoolConfigConst.BEFORE_INITIALIZE_OFFSET)
-=======
-    using ArrayHelpers for *;
-
-    uint256 public constant ADDRESS_BITLENGTH = 160;
-
-    uint256 public staticSwapFeePercentage = 5e18;
-    address public hooksContract = address(0x05);
-
-    function testOffsets() public {
-        _checkBitsUsedOnce(HooksConfigLib.BEFORE_INITIALIZE_OFFSET);
-        _checkBitsUsedOnce(HooksConfigLib.AFTER_INITIALIZE_OFFSET);
-        _checkBitsUsedOnce(HooksConfigLib.DYNAMIC_SWAP_FEE_OFFSET);
-        _checkBitsUsedOnce(HooksConfigLib.BEFORE_SWAP_OFFSET);
-        _checkBitsUsedOnce(HooksConfigLib.AFTER_SWAP_OFFSET);
-        _checkBitsUsedOnce(HooksConfigLib.BEFORE_ADD_LIQUIDITY_OFFSET);
-        _checkBitsUsedOnce(HooksConfigLib.AFTER_ADD_LIQUIDITY_OFFSET);
-        _checkBitsUsedOnce(HooksConfigLib.BEFORE_REMOVE_LIQUIDITY_OFFSET);
-        _checkBitsUsedOnce(HooksConfigLib.AFTER_REMOVE_LIQUIDITY_OFFSET);
-        _checkBitsUsedOnce(HooksConfigLib.HOOKS_CONTRACT_OFFSET, ADDRESS_BITLENGTH);
-    }
-
-    function testZeroConfigBytes() public pure {
-        HooksConfigBits config;
-
-        assertFalse(config.shouldCallBeforeInitialize(), "shouldCallBeforeInitialize should be false");
-        assertFalse(config.shouldCallAfterInitialize(), "shouldCallAfterInitialize should be false");
-        assertFalse(config.shouldCallComputeDynamicSwapFee(), "shouldCallComputeDynamicSwapFee should be false");
-        assertFalse(config.shouldCallBeforeSwap(), "shouldCallBeforeSwap should be false");
-        assertFalse(config.shouldCallAfterSwap(), "shouldCallAfterSwap should be false");
-        assertFalse(config.shouldCallBeforeAddLiquidity(), "shouldCallBeforeAddLiquidity should be false");
-        assertFalse(config.shouldCallAfterAddLiquidity(), "shouldCallAfterAddLiquidity should be false");
-        assertFalse(config.shouldCallBeforeRemoveLiquidity(), "shouldCallBeforeRemoveLiquidity should be false");
-        assertFalse(config.shouldCallAfterRemoveLiquidity(), "shouldCallAfterRemoveLiquidity should be false");
-        assertEq(config.getHooksContract(), address(0), "getHooksContract should be address(0)");
-    }
-
-    // #region test setters and getters
-    function testShouldCallBeforeInitialize() public pure {
-        HooksConfigBits config;
-        config = HooksConfigBits.wrap(
-            HooksConfigBits.unwrap(config).insertBool(true, HooksConfigLib.BEFORE_INITIALIZE_OFFSET)
->>>>>>> 98b9efd5
         );
         assertEq(config.shouldCallBeforeInitialize(), true, "shouldCallBeforeInitialize should be true (getter)");
     }
 
     function testSetShouldCallBeforeInitialize() public pure {
-<<<<<<< HEAD
-        PoolConfigBits config;
-        config = config = config.setShouldCallBeforeInitialize(true);
-=======
-        HooksConfigBits config;
+        PoolConfigBits config;
         config = config.setShouldCallBeforeInitialize(true);
->>>>>>> 98b9efd5
         assertEq(config.shouldCallBeforeInitialize(), true, "shouldCallBeforeInitialize should be true (setter)");
     }
 
     function testShouldCallAfterInitialize() public pure {
-<<<<<<< HEAD
         PoolConfigBits config;
         config = PoolConfigBits.wrap(
             PoolConfigBits.unwrap(config).insertBool(true, PoolConfigConst.AFTER_INITIALIZE_OFFSET)
-=======
-        HooksConfigBits config;
-        config = HooksConfigBits.wrap(
-            HooksConfigBits.unwrap(config).insertBool(true, HooksConfigLib.AFTER_INITIALIZE_OFFSET)
->>>>>>> 98b9efd5
         );
         assertEq(config.shouldCallAfterInitialize(), true, "shouldCallAfterInitialize should be true (getter)");
     }
 
     function testSetShouldCallAfterInitialize() public pure {
-<<<<<<< HEAD
-        PoolConfigBits config;
-=======
-        HooksConfigBits config;
->>>>>>> 98b9efd5
+        PoolConfigBits config;
         config = config.setShouldCallAfterInitialize(true);
         assertEq(config.shouldCallAfterInitialize(), true, "shouldCallAfterInitialize should be true (setter)");
     }
 
     function testShouldCallComputeDynamicSwapFee() public pure {
-<<<<<<< HEAD
         PoolConfigBits config;
         config = PoolConfigBits.wrap(
             PoolConfigBits.unwrap(config).insertBool(true, PoolConfigConst.DYNAMIC_SWAP_FEE_OFFSET)
-=======
-        HooksConfigBits config;
-        config = HooksConfigBits.wrap(
-            HooksConfigBits.unwrap(config).insertBool(true, HooksConfigLib.DYNAMIC_SWAP_FEE_OFFSET)
->>>>>>> 98b9efd5
         );
         assertEq(
             config.shouldCallComputeDynamicSwapFee(),
@@ -163,11 +99,7 @@
     }
 
     function testSetShouldCallComputeDynamicSwapFee() public pure {
-<<<<<<< HEAD
-        PoolConfigBits config;
-=======
-        HooksConfigBits config;
->>>>>>> 98b9efd5
+        PoolConfigBits config;
         config = config.setShouldCallComputeDynamicSwapFee(true);
         assertEq(
             config.shouldCallComputeDynamicSwapFee(),
@@ -177,110 +109,63 @@
     }
 
     function testShouldCallBeforeSwap() public pure {
-<<<<<<< HEAD
         PoolConfigBits config;
         config = PoolConfigBits.wrap(
             PoolConfigBits.unwrap(config).insertBool(true, PoolConfigConst.BEFORE_SWAP_OFFSET)
-=======
-        HooksConfigBits config;
-        config = HooksConfigBits.wrap(
-            HooksConfigBits.unwrap(config).insertBool(true, HooksConfigLib.BEFORE_SWAP_OFFSET)
->>>>>>> 98b9efd5
         );
         assertEq(config.shouldCallBeforeSwap(), true, "shouldCallBeforeSwap should be true (getter)");
     }
 
     function testSetShouldCallBeforeSwap() public pure {
-<<<<<<< HEAD
-        PoolConfigBits config;
-=======
-        HooksConfigBits config;
->>>>>>> 98b9efd5
+        PoolConfigBits config;
         config = config.setShouldCallBeforeSwap(true);
         assertEq(config.shouldCallBeforeSwap(), true, "shouldCallBeforeSwap should be true (setter)");
     }
 
     function testShouldCallAfterSwap() public pure {
-<<<<<<< HEAD
         PoolConfigBits config;
         config = PoolConfigBits.wrap(PoolConfigBits.unwrap(config).insertBool(true, PoolConfigConst.AFTER_SWAP_OFFSET));
-=======
-        HooksConfigBits config;
-        config = HooksConfigBits.wrap(
-            HooksConfigBits.unwrap(config).insertBool(true, HooksConfigLib.AFTER_SWAP_OFFSET)
-        );
->>>>>>> 98b9efd5
         assertEq(config.shouldCallAfterSwap(), true, "shouldCallAfterSwap should be true (getter)");
     }
 
     function testSetShouldCallAfterSwap() public pure {
-<<<<<<< HEAD
-        PoolConfigBits config;
-=======
-        HooksConfigBits config;
->>>>>>> 98b9efd5
+        PoolConfigBits config;
         config = config.setShouldCallAfterSwap(true);
         assertEq(config.shouldCallAfterSwap(), true, "shouldCallAfterSwap should be true (setter)");
     }
 
     function testShouldCallBeforeAddLiquidity() public pure {
-<<<<<<< HEAD
         PoolConfigBits config;
         config = PoolConfigBits.wrap(
             PoolConfigBits.unwrap(config).insertBool(true, PoolConfigConst.BEFORE_ADD_LIQUIDITY_OFFSET)
-=======
-        HooksConfigBits config;
-        config = HooksConfigBits.wrap(
-            HooksConfigBits.unwrap(config).insertBool(true, HooksConfigLib.BEFORE_ADD_LIQUIDITY_OFFSET)
->>>>>>> 98b9efd5
         );
         assertEq(config.shouldCallBeforeAddLiquidity(), true, "shouldCallBeforeAddLiquidity should be true (getter)");
     }
 
     function testSetShouldCallBeforeAddLiquidity() public pure {
-<<<<<<< HEAD
-        PoolConfigBits config;
-=======
-        HooksConfigBits config;
->>>>>>> 98b9efd5
+        PoolConfigBits config;
         config = config.setShouldCallBeforeAddLiquidity(true);
         assertEq(config.shouldCallBeforeAddLiquidity(), true, "shouldCallBeforeAddLiquidity should be true (setter)");
     }
 
     function testShouldCallAfterAddLiquidity() public pure {
-<<<<<<< HEAD
         PoolConfigBits config;
         config = PoolConfigBits.wrap(
             PoolConfigBits.unwrap(config).insertBool(true, PoolConfigConst.AFTER_ADD_LIQUIDITY_OFFSET)
-=======
-        HooksConfigBits config;
-        config = HooksConfigBits.wrap(
-            HooksConfigBits.unwrap(config).insertBool(true, HooksConfigLib.AFTER_ADD_LIQUIDITY_OFFSET)
->>>>>>> 98b9efd5
         );
         assertEq(config.shouldCallAfterAddLiquidity(), true, "shouldCallAfterAddLiquidity should be true (getter)");
     }
 
     function testSetShouldCallAfterAddLiquidity() public pure {
-<<<<<<< HEAD
-        PoolConfigBits config;
-=======
-        HooksConfigBits config;
->>>>>>> 98b9efd5
+        PoolConfigBits config;
         config = config.setShouldCallAfterAddLiquidity(true);
         assertEq(config.shouldCallAfterAddLiquidity(), true, "shouldCallAfterAddLiquidity should be true (setter)");
     }
 
     function testShouldCallBeforeRemoveLiquidity() public pure {
-<<<<<<< HEAD
         PoolConfigBits config;
         config = PoolConfigBits.wrap(
             PoolConfigBits.unwrap(config).insertBool(true, PoolConfigConst.BEFORE_REMOVE_LIQUIDITY_OFFSET)
-=======
-        HooksConfigBits config;
-        config = HooksConfigBits.wrap(
-            HooksConfigBits.unwrap(config).insertBool(true, HooksConfigLib.BEFORE_REMOVE_LIQUIDITY_OFFSET)
->>>>>>> 98b9efd5
         );
         assertEq(
             config.shouldCallBeforeRemoveLiquidity(),
@@ -290,11 +175,7 @@
     }
 
     function testSetShouldCallBeforeRemoveLiquidity() public pure {
-<<<<<<< HEAD
-        PoolConfigBits config;
-=======
-        HooksConfigBits config;
->>>>>>> 98b9efd5
+        PoolConfigBits config;
         config = config.setShouldCallBeforeRemoveLiquidity(true);
         assertEq(
             config.shouldCallBeforeRemoveLiquidity(),
@@ -304,15 +185,9 @@
     }
 
     function testShouldCallAfterRemoveLiquidity() public pure {
-<<<<<<< HEAD
         PoolConfigBits config;
         config = PoolConfigBits.wrap(
             PoolConfigBits.unwrap(config).insertBool(true, PoolConfigConst.AFTER_REMOVE_LIQUIDITY_OFFSET)
-=======
-        HooksConfigBits config;
-        config = HooksConfigBits.wrap(
-            HooksConfigBits.unwrap(config).insertBool(true, HooksConfigLib.AFTER_REMOVE_LIQUIDITY_OFFSET)
->>>>>>> 98b9efd5
         );
         assertEq(
             config.shouldCallAfterRemoveLiquidity(),
@@ -322,11 +197,7 @@
     }
 
     function testSetShouldCallAfterRemoveLiquidity() public pure {
-<<<<<<< HEAD
-        PoolConfigBits config;
-=======
-        HooksConfigBits config;
->>>>>>> 98b9efd5
+        PoolConfigBits config;
         config = config.setShouldCallAfterRemoveLiquidity(true);
         assertEq(
             config.shouldCallAfterRemoveLiquidity(),
@@ -335,7 +206,6 @@
         );
     }
 
-<<<<<<< HEAD
     function testToHooksConfig() public pure {
         address hooksContract = address(0x1234567890123456789012345678901234567890);
 
@@ -363,19 +233,5 @@
         assertEq(hooksConfig.shouldCallBeforeRemoveLiquidity, true, "shouldCallBeforeRemoveLiquidity mismatch");
         assertEq(hooksConfig.shouldCallAfterRemoveLiquidity, true, "shouldCallAfterRemoveLiquidity mismatch");
         assertEq(hooksConfig.hooksContract, hooksContract, "hooksContract mismatch");
-=======
-    function testGetHooksContract() public view {
-        HooksConfigBits config;
-        config = HooksConfigBits.wrap(
-            HooksConfigBits.unwrap(config).insertAddress(hooksContract, HooksConfigLib.HOOKS_CONTRACT_OFFSET)
-        );
-        assertEq(config.getHooksContract(), hooksContract, "getHooksContract should be hooksContract (getter)");
-    }
-
-    function testSetHooksContract() public view {
-        HooksConfigBits config;
-        config = config.setHooksContract(hooksContract);
-        assertEq(config.getHooksContract(), hooksContract, "getHooksContract should be hooksContract (setter)");
->>>>>>> 98b9efd5
     }
 }