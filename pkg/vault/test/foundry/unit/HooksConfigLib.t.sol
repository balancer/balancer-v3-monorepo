<<<<<<< HEAD
// // SPDX-License-Identifier: GPL-3.0-or-later

// pragma solidity ^0.8.24;

// import "forge-std/Test.sol";

// import { IVaultErrors } from "@balancer-labs/v3-interfaces/contracts/vault/IVaultErrors.sol";
// import "@balancer-labs/v3-interfaces/contracts/vault/VaultTypes.sol";

// import { HooksConfig, HooksConfigLib } from "@balancer-labs/v3-vault/contracts/lib/HooksConfigLib.sol";
// import { WordCodec } from "@balancer-labs/v3-solidity-utils/contracts/helpers/WordCodec.sol";

// contract HooksConfigLibTest is Test {
//     using HooksConfigLib for HooksConfig;
//     using WordCodec for bytes32;

//     uint256 private constant MAX_UINT24_VALUE = uint256(type(uint24).max);
//     uint256 private constant MAX_UINT32_VALUE = uint256(type(uint32).max);
//     uint256 constant TOKEN_DECIMAL_DIFFS_BITLENGTH = 24;
//     uint8 constant DECIMAL_DIFF_BITLENGTH = 5;
//     uint256 constant TIMESTAMP_BITLENGTH = 32;

//     mapping(uint256 => bool) usedBits;

//     // 9 flags + 160 bit address = 169 total bits used.
//     uint256 private constant BITS_IN_USE = 169;

//     // #region HooksConfigBits
//     function testOffsets() public {
//         _checkBit(HooksConfigLib.DYNAMIC_SWAP_FEE_OFFSET);
//         _checkBit(HooksConfigLib.BEFORE_SWAP_OFFSET);
//         _checkBit(HooksConfigLib.AFTER_SWAP_OFFSET);
//         _checkBit(HooksConfigLib.BEFORE_ADD_LIQUIDITY_OFFSET);
//         _checkBit(HooksConfigLib.AFTER_ADD_LIQUIDITY_OFFSET);
//         _checkBit(HooksConfigLib.BEFORE_REMOVE_LIQUIDITY_OFFSET);
//         _checkBit(HooksConfigLib.AFTER_REMOVE_LIQUIDITY_OFFSET);
//         _checkBit(HooksConfigLib.BEFORE_INITIALIZE_OFFSET);
//         _checkBit(HooksConfigLib.AFTER_INITIALIZE_OFFSET);

//         _checkBits(HooksConfigLib.HOOKS_CONTRACT_OFFSET, 160); // Address has 160 bits
//     }

//     function testShouldCallComputeDynamicSwapFee() public {
//         assertTrue(
//             HooksConfigBits
//                 .wrap(bytes32(0).insertBool(true, HooksConfigLib.DYNAMIC_SWAP_FEE_OFFSET))
//                 .shouldCallComputeDynamicSwapFee(),
//             "shouldCallComputeDynamicSwapFee is false"
//         );
//     }

//     function testShouldCallBeforeSwap() public {
//         assertTrue(
//             HooksConfigBits.wrap(bytes32(0).insertBool(true, HooksConfigLib.BEFORE_SWAP_OFFSET)).shouldCallBeforeSwap(),
//             "shouldCallBeforeSwap is false"
//         );
//     }

//     function testShouldCallAfterSwap() public {
//         assertTrue(
//             HooksConfigBits.wrap(bytes32(0).insertBool(true, HooksConfigLib.AFTER_SWAP_OFFSET)).shouldCallAfterSwap(),
//             "shouldCallAfterSwap is false"
//         );
//     }

//     function testShouldCallBeforeAddLiquidity() public {
//         assertTrue(
//             HooksConfigBits
//                 .wrap(bytes32(0).insertBool(true, HooksConfigLib.BEFORE_ADD_LIQUIDITY_OFFSET))
//                 .shouldCallBeforeAddLiquidity(),
//             "shouldCallBeforeAddLiquidity is false"
//         );
//     }

//     function testShouldCallAfterAddLiquidity() public {
//         assertTrue(
//             HooksConfigBits
//                 .wrap(bytes32(0).insertBool(true, HooksConfigLib.AFTER_ADD_LIQUIDITY_OFFSET))
//                 .shouldCallAfterAddLiquidity(),
//             "shouldCallAfterAddLiquidity is false"
//         );
//     }

//     function testShouldCallBeforeRemoveLiquidity() public {
//         assertTrue(
//             HooksConfigBits
//                 .wrap(bytes32(0).insertBool(true, HooksConfigLib.BEFORE_REMOVE_LIQUIDITY_OFFSET))
//                 .shouldCallBeforeRemoveLiquidity(),
//             "shouldCallBeforeRemoveLiquidity is false"
//         );
//     }

//     function testShouldCallAfterRemoveLiquidity() public {
//         assertTrue(
//             HooksConfigBits
//                 .wrap(bytes32(0).insertBool(true, HooksConfigLib.AFTER_REMOVE_LIQUIDITY_OFFSET))
//                 .shouldCallAfterRemoveLiquidity(),
//             "shouldCallAfterRemoveLiquidity is false"
//         );
//     }

//     function testShouldCallBeforeInitialize() public {
//         assertTrue(
//             HooksConfigBits
//                 .wrap(bytes32(0).insertBool(true, HooksConfigLib.BEFORE_INITIALIZE_OFFSET))
//                 .shouldCallBeforeInitialize(),
//             "shouldCallBeforeInitialize is false"
//         );
//     }

//     function testShouldCallAfterInitialize() public {
//         assertTrue(
//             HooksConfigBits
//                 .wrap(bytes32(0).insertBool(true, HooksConfigLib.AFTER_INITIALIZE_OFFSET))
//                 .shouldCallAfterInitialize(),
//             "shouldCallAfterInitialize is false"
//         );
//     }

//     function testZeroConfigBytes() public {
//         HooksConfigBits configBits = HooksConfigBits.wrap(bytes32(0));

//         assertFalse(configBits.shouldCallComputeDynamicSwapFee(), "shouldCallComputeDynamicSwapFee is true");
//         assertFalse(configBits.shouldCallBeforeSwap(), "shouldCallBeforeSwap is true");
//         assertFalse(configBits.shouldCallAfterSwap(), "shouldCallAfterSwap is true");
//         assertFalse(configBits.shouldCallBeforeAddLiquidity(), "shouldCallBeforeAddLiquidity is true");
//         assertFalse(configBits.shouldCallAfterAddLiquidity(), "shouldCallAfterAddLiquidity is true");
//         assertFalse(configBits.shouldCallBeforeRemoveLiquidity(), "shouldCallBeforeRemoveLiquidity is true");
//         assertFalse(configBits.shouldCallAfterRemoveLiquidity(), "shouldCallAfterRemoveLiquidity is true");
//         assertFalse(configBits.shouldCallBeforeInitialize(), "shouldCallBeforeInitialize is true");
//         assertFalse(configBits.shouldCallAfterInitialize(), "shouldCallAfterInitialize is true");

//         assertEq(configBits.getHooksContract(), address(0), "hooks contract address isn't zero");
//     }

//     // #endregion

//     // #region HooksConfig
//     function test public {
//         assertEq(
//             HooksConfigBits
//                 .wrap(bytes32(0).insertAddress(address(0x123), HooksConfigLib.HOOKS_CONTRACT_OFFSET))
//                 .
//                 .hooksContract,
//             address(0x123),
//             "hooks contract mismatch (testToHooksConfig)"
//         );

//         // check hook flags
//         assertTrue(
//             HooksConfigBits
//                 .wrap(bytes32(0).insertBool(true, HooksConfigLib.BEFORE_INITIALIZE_OFFSET))
//                 .
//                 .shouldCallBeforeInitialize,
//             "shouldCallBeforeInitialize mismatch (testToHooksConfig)"
//         );

//         assertTrue(
//             HooksConfigBits
//                 .wrap(bytes32(0).insertBool(true, HooksConfigLib.AFTER_INITIALIZE_OFFSET))
//                 .
//                 .shouldCallAfterInitialize,
//             "shouldCallAfterInitialize mismatch (testToHooksConfig)"
//         );

//         assertTrue(
//             HooksConfigBits
//                 .wrap(bytes32(0).insertBool(true, HooksConfigLib.BEFORE_ADD_LIQUIDITY_OFFSET))
//                 .
//                 .shouldCallBeforeAddLiquidity,
//             "shouldCallBeforeAddLiquidity mismatch (testToHooksConfig)"
//         );

//         assertTrue(
//             HooksConfigBits
//                 .wrap(bytes32(0).insertBool(true, HooksConfigLib.AFTER_ADD_LIQUIDITY_OFFSET))
//                 .
//                 .shouldCallAfterAddLiquidity,
//             "shouldCallAfterAddLiquidity mismatch (testToHooksConfig)"
//         );

//         assertTrue(
//             HooksConfigBits
//                 .wrap(bytes32(0).insertBool(true, HooksConfigLib.BEFORE_REMOVE_LIQUIDITY_OFFSET))
//                 .
//                 .shouldCallBeforeRemoveLiquidity,
//             "shouldCallBeforeRemoveLiquidity mismatch (testToHooksConfig)"
//         );

//         assertTrue(
//             HooksConfigBits
//                 .wrap(bytes32(0).insertBool(true, HooksConfigLib.AFTER_REMOVE_LIQUIDITY_OFFSET))
//                 .
//                 .shouldCallAfterRemoveLiquidity,
//             "shouldCallAfterRemoveLiquidity mismatch (testToHooksConfig)"
//         );

//         assertTrue(
//             HooksConfigBits
//                 .wrap(bytes32(0).insertBool(true, HooksConfigLib.DYNAMIC_SWAP_FEE_OFFSET))
//                 .
//                 .shouldCallComputeDynamicSwapFee,
//             "shouldCallComputeDynamicSwapFee mismatch (testToHooksConfig)"
//         );

//         assertTrue(
//             HooksConfigBits
//                 .wrap(bytes32(0).insertBool(true, HooksConfigLib.BEFORE_SWAP_OFFSET))
//                 .
//                 .shouldCallBeforeSwap,
//             "shouldCallBeforeSwap mismatch (testToHooksConfig)"
//         );

//         assertTrue(
//             HooksConfigBits
//                 .wrap(bytes32(0).insertBool(true, HooksConfigLib.AFTER_SWAP_OFFSET))
//                 .
//                 .shouldCallAfterSwap,
//             "shouldCallAfterSwap mismatch (testToHooksConfig)"
//         );
//     }

//     function testFromHooksConfig() public {
//         HooksConfig memory config = _createEmptyConfig();

//         // check hooks flags
//         config = _createEmptyConfig();
//         config.shouldCallBeforeInitialize = true;
//         assertEq(
//             HooksConfigBits.unwrap(HooksConfigLib.fromHooksConfig(config)),
//             bytes32(0).insertBool(true, HooksConfigLib.BEFORE_INITIALIZE_OFFSET),
//             "shouldCallBeforeInitialize mismatch (testFromHooksConfig)"
//         );

//         config = _createEmptyConfig();
//         config.shouldCallAfterInitialize = true;
//         assertEq(
//             HooksConfigBits.unwrap(HooksConfigLib.fromHooksConfig(config)),
//             bytes32(0).insertBool(true, HooksConfigLib.AFTER_INITIALIZE_OFFSET),
//             "shouldCallAfterInitialize mismatch (testFromHooksConfig)"
//         );

//         config = _createEmptyConfig();
//         config.shouldCallBeforeAddLiquidity = true;
//         assertEq(
//             HooksConfigBits.unwrap(HooksConfigLib.fromHooksConfig(config)),
//             bytes32(0).insertBool(true, HooksConfigLib.BEFORE_ADD_LIQUIDITY_OFFSET),
//             "shouldCallBeforeAddLiquidity mismatch (testFromHooksConfig)"
//         );

//         config = _createEmptyConfig();
//         config.shouldCallAfterAddLiquidity = true;
//         assertEq(
//             HooksConfigBits.unwrap(HooksConfigLib.fromHooksConfig(config)),
//             bytes32(0).insertBool(true, HooksConfigLib.AFTER_ADD_LIQUIDITY_OFFSET),
//             "shouldCallAfterAddLiquidity mismatch (testFromHooksConfig)"
//         );

//         config = _createEmptyConfig();
//         config.shouldCallBeforeRemoveLiquidity = true;
//         assertEq(
//             HooksConfigBits.unwrap(HooksConfigLib.fromHooksConfig(config)),
//             bytes32(0).insertBool(true, HooksConfigLib.BEFORE_REMOVE_LIQUIDITY_OFFSET),
//             "shouldCallBeforeRemoveLiquidity mismatch (testFromHooksConfig)"
//         );

//         config = _createEmptyConfig();
//         config.shouldCallAfterRemoveLiquidity = true;
//         assertEq(
//             HooksConfigBits.unwrap(HooksConfigLib.fromHooksConfig(config)),
//             bytes32(0).insertBool(true, HooksConfigLib.AFTER_REMOVE_LIQUIDITY_OFFSET),
//             "shouldCallAfterRemoveLiquidity mismatch (testFromHooksConfig)"
//         );

//         config = _createEmptyConfig();
//         config.shouldCallComputeDynamicSwapFee = true;
//         assertEq(
//             HooksConfigBits.unwrap(HooksConfigLib.fromHooksConfig(config)),
//             bytes32(0).insertBool(true, HooksConfigLib.DYNAMIC_SWAP_FEE_OFFSET),
//             "shouldCallComputeDynamicSwapFee mismatch (testFromHooksConfig)"
//         );

//         config = _createEmptyConfig();
//         config.shouldCallBeforeSwap = true;
//         assertEq(
//             HooksConfigBits.unwrap(HooksConfigLib.fromHooksConfig(config)),
//             bytes32(0).insertBool(true, HooksConfigLib.BEFORE_SWAP_OFFSET),
//             "shouldCallBeforeSwap mismatch (testFromHooksConfig)"
//         );

//         config = _createEmptyConfig();
//         config.shouldCallAfterSwap = true;
//         assertEq(
//             HooksConfigBits.unwrap(HooksConfigLib.fromHooksConfig(config)),
//             bytes32(0).insertBool(true, HooksConfigLib.AFTER_SWAP_OFFSET),
//             "shouldCallAfterSwap mismatch (testFromHooksConfig)"
//         );

//         // check hooks contract
//         config = _createEmptyConfig();
//         config.hooksContract = address(0x123);
//         assertEq(
//             HooksConfigBits.unwrap(HooksConfigLib.fromHooksConfig(config)),
//             bytes32(0).insertAddress(address(0x123), HooksConfigLib.HOOKS_CONTRACT_OFFSET),
//             "hooks contract mismatch (testFromHooksConfig)"
//         );
//     }

//     function testToHooksConfigWithZeroBytes() public {
//         HooksConfig memory zeroHooksConfig;

//         assertEq(
//             keccak256(abi.encode(HooksConfigBits.wrap(bytes32(0)).)),
//             keccak256(abi.encode(zeroHooksConfig)),
//             "poolConfig isn't zeroHooksConfig"
//         );
//     }

//     function testToAndFromConfigBits__Fuzz(uint256 rawConfigInt) public {
//         rawConfigInt = bound(rawConfigInt, 0, uint256(1 << BITS_IN_USE) - 1);
//         bytes32 rawConfig = bytes32(rawConfigInt);
//         HooksConfig memory config = HooksConfigLib.toHooksConfig(HooksConfigBits.wrap(rawConfig));
//         bytes32 configBytes32 = HooksConfigBits.unwrap(HooksConfigLib.fromHooksConfig(config));

//         assertEq(rawConfig, configBytes32);
//     }

//     function testUnusedConfigBits() public {
//         bytes32 unusedBits = bytes32(uint256(type(uint256).max << (BITS_IN_USE)));

//         HooksConfig memory config = HooksConfigLib.toHooksConfig(HooksConfigBits.wrap(unusedBits));
//         bytes32 configBytes32 = HooksConfigBits.unwrap(HooksConfigLib.fromHooksConfig(config));

//         assertEq(bytes32(0), configBytes32);
//     }

//     // #endregion

//     // #region private
//     function _createEmptyConfig() private pure returns (HooksConfig memory) {}

//     function _checkBits(uint256 startBit, uint256 size) private {
//         uint256 endBit = startBit + size;
//         for (uint256 i = startBit; i < endBit; i++) {
//             _checkBit(i);
//         }
//     }

//     function _checkBit(uint256 bitNumber) private {
//         assertEq(usedBits[bitNumber], false, "Bit already used");
//         usedBits[bitNumber] = true;
//     }
//     // #endregion
// }
=======
// SPDX-License-Identifier: GPL-3.0-or-later

pragma solidity ^0.8.24;

import "forge-std/Test.sol";

import { IVaultErrors } from "@balancer-labs/v3-interfaces/contracts/vault/IVaultErrors.sol";
import "@balancer-labs/v3-interfaces/contracts/vault/VaultTypes.sol";

import { HooksConfig, HooksConfigBits, HooksConfigLib } from "@balancer-labs/v3-vault/contracts/lib/HooksConfigLib.sol";
import { WordCodec } from "@balancer-labs/v3-solidity-utils/contracts/helpers/WordCodec.sol";

contract HooksConfigLibTest is Test {
    using HooksConfigLib for HooksConfig;
    using HooksConfigLib for HooksConfigBits;
    using WordCodec for bytes32;

    uint256 private constant MAX_UINT24_VALUE = uint256(type(uint24).max);
    uint256 private constant MAX_UINT32_VALUE = uint256(type(uint32).max);
    uint256 constant TOKEN_DECIMAL_DIFFS_BITLENGTH = 24;
    uint8 constant DECIMAL_DIFF_BITLENGTH = 5;
    uint256 constant TIMESTAMP_BITLENGTH = 32;

    mapping(uint256 => bool) usedBits;

    // 9 flags + 160 bit address = 169 total bits used.
    uint256 private constant BITS_IN_USE = 169;

    function testOffsets() public {
        _checkBit(HooksConfigLib.DYNAMIC_SWAP_FEE_OFFSET);
        _checkBit(HooksConfigLib.BEFORE_SWAP_OFFSET);
        _checkBit(HooksConfigLib.AFTER_SWAP_OFFSET);
        _checkBit(HooksConfigLib.BEFORE_ADD_LIQUIDITY_OFFSET);
        _checkBit(HooksConfigLib.AFTER_ADD_LIQUIDITY_OFFSET);
        _checkBit(HooksConfigLib.BEFORE_REMOVE_LIQUIDITY_OFFSET);
        _checkBit(HooksConfigLib.AFTER_REMOVE_LIQUIDITY_OFFSET);
        _checkBit(HooksConfigLib.BEFORE_INITIALIZE_OFFSET);
        _checkBit(HooksConfigLib.AFTER_INITIALIZE_OFFSET);

        _checkBits(HooksConfigLib.HOOKS_CONTRACT_OFFSET, 160); // Address has 160 bits
    }

    function testShouldCallComputeDynamicSwapFee() public {
        assertTrue(
            HooksConfigBits
                .wrap(bytes32(0).insertBool(true, HooksConfigLib.DYNAMIC_SWAP_FEE_OFFSET))
                .shouldCallComputeDynamicSwapFee(),
            "shouldCallComputeDynamicSwapFee is false"
        );
    }

    function testShouldCallBeforeSwap() public {
        assertTrue(
            HooksConfigBits.wrap(bytes32(0).insertBool(true, HooksConfigLib.BEFORE_SWAP_OFFSET)).shouldCallBeforeSwap(),
            "shouldCallBeforeSwap is false"
        );
    }

    function testShouldCallAfterSwap() public {
        assertTrue(
            HooksConfigBits.wrap(bytes32(0).insertBool(true, HooksConfigLib.AFTER_SWAP_OFFSET)).shouldCallAfterSwap(),
            "shouldCallAfterSwap is false"
        );
    }

    function testShouldCallBeforeAddLiquidity() public {
        assertTrue(
            HooksConfigBits
                .wrap(bytes32(0).insertBool(true, HooksConfigLib.BEFORE_ADD_LIQUIDITY_OFFSET))
                .shouldCallBeforeAddLiquidity(),
            "shouldCallBeforeAddLiquidity is false"
        );
    }

    function testShouldCallAfterAddLiquidity() public {
        assertTrue(
            HooksConfigBits
                .wrap(bytes32(0).insertBool(true, HooksConfigLib.AFTER_ADD_LIQUIDITY_OFFSET))
                .shouldCallAfterAddLiquidity(),
            "shouldCallAfterAddLiquidity is false"
        );
    }

    function testShouldCallBeforeRemoveLiquidity() public {
        assertTrue(
            HooksConfigBits
                .wrap(bytes32(0).insertBool(true, HooksConfigLib.BEFORE_REMOVE_LIQUIDITY_OFFSET))
                .shouldCallBeforeRemoveLiquidity(),
            "shouldCallBeforeRemoveLiquidity is false"
        );
    }

    function testShouldCallAfterRemoveLiquidity() public {
        assertTrue(
            HooksConfigBits
                .wrap(bytes32(0).insertBool(true, HooksConfigLib.AFTER_REMOVE_LIQUIDITY_OFFSET))
                .shouldCallAfterRemoveLiquidity(),
            "shouldCallAfterRemoveLiquidity is false"
        );
    }

    function testShouldCallBeforeInitialize() public {
        assertTrue(
            HooksConfigBits
                .wrap(bytes32(0).insertBool(true, HooksConfigLib.BEFORE_INITIALIZE_OFFSET))
                .shouldCallBeforeInitialize(),
            "shouldCallBeforeInitialize is false"
        );
    }

    function testShouldCallAfterInitialize() public {
        assertTrue(
            HooksConfigBits
                .wrap(bytes32(0).insertBool(true, HooksConfigLib.AFTER_INITIALIZE_OFFSET))
                .shouldCallAfterInitialize(),
            "shouldCallAfterInitialize is false"
        );
    }

    function testZeroConfigBytes() public {
        HooksConfigBits configBits = HooksConfigBits.wrap(bytes32(0));

        assertFalse(configBits.shouldCallComputeDynamicSwapFee(), "shouldCallComputeDynamicSwapFee is true");
        assertFalse(configBits.shouldCallBeforeSwap(), "shouldCallBeforeSwap is true");
        assertFalse(configBits.shouldCallAfterSwap(), "shouldCallAfterSwap is true");
        assertFalse(configBits.shouldCallBeforeAddLiquidity(), "shouldCallBeforeAddLiquidity is true");
        assertFalse(configBits.shouldCallAfterAddLiquidity(), "shouldCallAfterAddLiquidity is true");
        assertFalse(configBits.shouldCallBeforeRemoveLiquidity(), "shouldCallBeforeRemoveLiquidity is true");
        assertFalse(configBits.shouldCallAfterRemoveLiquidity(), "shouldCallAfterRemoveLiquidity is true");
        assertFalse(configBits.shouldCallBeforeInitialize(), "shouldCallBeforeInitialize is true");
        assertFalse(configBits.shouldCallAfterInitialize(), "shouldCallAfterInitialize is true");

        assertEq(configBits.getHooksContract(), address(0), "hooks contract address isn't zero");
    }

    function testToHooksConfig() public {
        assertEq(
            HooksConfigBits
                .wrap(bytes32(0).insertAddress(address(0x123), HooksConfigLib.HOOKS_CONTRACT_OFFSET))
                .toHooksConfig()
                .hooksContract,
            address(0x123),
            "hooks contract mismatch (testToHooksConfig)"
        );

        // check hook flags
        assertTrue(
            HooksConfigBits
                .wrap(bytes32(0).insertBool(true, HooksConfigLib.BEFORE_INITIALIZE_OFFSET))
                .toHooksConfig()
                .shouldCallBeforeInitialize,
            "shouldCallBeforeInitialize mismatch (testToHooksConfig)"
        );

        assertTrue(
            HooksConfigBits
                .wrap(bytes32(0).insertBool(true, HooksConfigLib.AFTER_INITIALIZE_OFFSET))
                .toHooksConfig()
                .shouldCallAfterInitialize,
            "shouldCallAfterInitialize mismatch (testToHooksConfig)"
        );

        assertTrue(
            HooksConfigBits
                .wrap(bytes32(0).insertBool(true, HooksConfigLib.BEFORE_ADD_LIQUIDITY_OFFSET))
                .toHooksConfig()
                .shouldCallBeforeAddLiquidity,
            "shouldCallBeforeAddLiquidity mismatch (testToHooksConfig)"
        );

        assertTrue(
            HooksConfigBits
                .wrap(bytes32(0).insertBool(true, HooksConfigLib.AFTER_ADD_LIQUIDITY_OFFSET))
                .toHooksConfig()
                .shouldCallAfterAddLiquidity,
            "shouldCallAfterAddLiquidity mismatch (testToHooksConfig)"
        );

        assertTrue(
            HooksConfigBits
                .wrap(bytes32(0).insertBool(true, HooksConfigLib.BEFORE_REMOVE_LIQUIDITY_OFFSET))
                .toHooksConfig()
                .shouldCallBeforeRemoveLiquidity,
            "shouldCallBeforeRemoveLiquidity mismatch (testToHooksConfig)"
        );

        assertTrue(
            HooksConfigBits
                .wrap(bytes32(0).insertBool(true, HooksConfigLib.AFTER_REMOVE_LIQUIDITY_OFFSET))
                .toHooksConfig()
                .shouldCallAfterRemoveLiquidity,
            "shouldCallAfterRemoveLiquidity mismatch (testToHooksConfig)"
        );

        assertTrue(
            HooksConfigBits
                .wrap(bytes32(0).insertBool(true, HooksConfigLib.DYNAMIC_SWAP_FEE_OFFSET))
                .toHooksConfig()
                .shouldCallComputeDynamicSwapFee,
            "shouldCallComputeDynamicSwapFee mismatch (testToHooksConfig)"
        );

        assertTrue(
            HooksConfigBits
                .wrap(bytes32(0).insertBool(true, HooksConfigLib.BEFORE_SWAP_OFFSET))
                .toHooksConfig()
                .shouldCallBeforeSwap,
            "shouldCallBeforeSwap mismatch (testToHooksConfig)"
        );

        assertTrue(
            HooksConfigBits
                .wrap(bytes32(0).insertBool(true, HooksConfigLib.AFTER_SWAP_OFFSET))
                .toHooksConfig()
                .shouldCallAfterSwap,
            "shouldCallAfterSwap mismatch (testToHooksConfig)"
        );
    }

    function testFromHooksConfig() public {
        HooksConfig memory config = _createEmptyConfig();

        // check hooks flags
        config = _createEmptyConfig();
        config.shouldCallBeforeInitialize = true;
        assertEq(
            HooksConfigBits.unwrap(HooksConfigLib.fromHooksConfig(config)),
            bytes32(0).insertBool(true, HooksConfigLib.BEFORE_INITIALIZE_OFFSET),
            "shouldCallBeforeInitialize mismatch (testFromHooksConfig)"
        );

        config = _createEmptyConfig();
        config.shouldCallAfterInitialize = true;
        assertEq(
            HooksConfigBits.unwrap(HooksConfigLib.fromHooksConfig(config)),
            bytes32(0).insertBool(true, HooksConfigLib.AFTER_INITIALIZE_OFFSET),
            "shouldCallAfterInitialize mismatch (testFromHooksConfig)"
        );

        config = _createEmptyConfig();
        config.shouldCallBeforeAddLiquidity = true;
        assertEq(
            HooksConfigBits.unwrap(HooksConfigLib.fromHooksConfig(config)),
            bytes32(0).insertBool(true, HooksConfigLib.BEFORE_ADD_LIQUIDITY_OFFSET),
            "shouldCallBeforeAddLiquidity mismatch (testFromHooksConfig)"
        );

        config = _createEmptyConfig();
        config.shouldCallAfterAddLiquidity = true;
        assertEq(
            HooksConfigBits.unwrap(HooksConfigLib.fromHooksConfig(config)),
            bytes32(0).insertBool(true, HooksConfigLib.AFTER_ADD_LIQUIDITY_OFFSET),
            "shouldCallAfterAddLiquidity mismatch (testFromHooksConfig)"
        );

        config = _createEmptyConfig();
        config.shouldCallBeforeRemoveLiquidity = true;
        assertEq(
            HooksConfigBits.unwrap(HooksConfigLib.fromHooksConfig(config)),
            bytes32(0).insertBool(true, HooksConfigLib.BEFORE_REMOVE_LIQUIDITY_OFFSET),
            "shouldCallBeforeRemoveLiquidity mismatch (testFromHooksConfig)"
        );

        config = _createEmptyConfig();
        config.shouldCallAfterRemoveLiquidity = true;
        assertEq(
            HooksConfigBits.unwrap(HooksConfigLib.fromHooksConfig(config)),
            bytes32(0).insertBool(true, HooksConfigLib.AFTER_REMOVE_LIQUIDITY_OFFSET),
            "shouldCallAfterRemoveLiquidity mismatch (testFromHooksConfig)"
        );

        config = _createEmptyConfig();
        config.shouldCallComputeDynamicSwapFee = true;
        assertEq(
            HooksConfigBits.unwrap(HooksConfigLib.fromHooksConfig(config)),
            bytes32(0).insertBool(true, HooksConfigLib.DYNAMIC_SWAP_FEE_OFFSET),
            "shouldCallComputeDynamicSwapFee mismatch (testFromHooksConfig)"
        );

        config = _createEmptyConfig();
        config.shouldCallBeforeSwap = true;
        assertEq(
            HooksConfigBits.unwrap(HooksConfigLib.fromHooksConfig(config)),
            bytes32(0).insertBool(true, HooksConfigLib.BEFORE_SWAP_OFFSET),
            "shouldCallBeforeSwap mismatch (testFromHooksConfig)"
        );

        config = _createEmptyConfig();
        config.shouldCallAfterSwap = true;
        assertEq(
            HooksConfigBits.unwrap(HooksConfigLib.fromHooksConfig(config)),
            bytes32(0).insertBool(true, HooksConfigLib.AFTER_SWAP_OFFSET),
            "shouldCallAfterSwap mismatch (testFromHooksConfig)"
        );

        // check hooks contract
        config = _createEmptyConfig();
        config.hooksContract = address(0x123);
        assertEq(
            HooksConfigBits.unwrap(HooksConfigLib.fromHooksConfig(config)),
            bytes32(0).insertAddress(address(0x123), HooksConfigLib.HOOKS_CONTRACT_OFFSET),
            "hooks contract mismatch (testFromHooksConfig)"
        );
    }

    function testToHooksConfigWithZeroBytes() public {
        HooksConfig memory zeroHooksConfig;

        assertEq(
            keccak256(abi.encode(HooksConfigBits.wrap(bytes32(0)).toHooksConfig())),
            keccak256(abi.encode(zeroHooksConfig)),
            "poolConfig isn't zeroHooksConfig"
        );
    }

    function testToAndFromConfigBits__Fuzz(uint256 rawConfigInt) public {
        rawConfigInt = bound(rawConfigInt, 0, uint256(1 << BITS_IN_USE) - 1);
        bytes32 rawConfig = bytes32(rawConfigInt);
        HooksConfig memory config = HooksConfigLib.toHooksConfig(HooksConfigBits.wrap(rawConfig));
        bytes32 configBytes32 = HooksConfigBits.unwrap(HooksConfigLib.fromHooksConfig(config));

        assertEq(rawConfig, configBytes32);
    }

    function testUnusedConfigBits() public {
        bytes32 unusedBits = bytes32(uint256(type(uint256).max << (BITS_IN_USE)));

        HooksConfig memory config = HooksConfigLib.toHooksConfig(HooksConfigBits.wrap(unusedBits));
        bytes32 configBytes32 = HooksConfigBits.unwrap(HooksConfigLib.fromHooksConfig(config));

        assertEq(bytes32(0), configBytes32);
    }

    function _createEmptyConfig() private pure returns (HooksConfig memory config) {
        return config;
    }

    function _checkBits(uint256 startBit, uint256 size) private {
        uint256 endBit = startBit + size;
        for (uint256 i = startBit; i < endBit; i++) {
            _checkBit(i);
        }
    }

    function _checkBit(uint256 bitNumber) private {
        assertEq(usedBits[bitNumber], false, "Bit already used");
        usedBits[bitNumber] = true;
    }
}
>>>>>>> 316b7810
<|MERGE_RESOLUTION|>--- conflicted
+++ resolved
@@ -1,4 +1,3 @@
-<<<<<<< HEAD
 // // SPDX-License-Identifier: GPL-3.0-or-later
 
 // pragma solidity ^0.8.24;
@@ -26,7 +25,6 @@
 //     // 9 flags + 160 bit address = 169 total bits used.
 //     uint256 private constant BITS_IN_USE = 169;
 
-//     // #region HooksConfigBits
 //     function testOffsets() public {
 //         _checkBit(HooksConfigLib.DYNAMIC_SWAP_FEE_OFFSET);
 //         _checkBit(HooksConfigLib.BEFORE_SWAP_OFFSET);
@@ -134,9 +132,6 @@
 //         assertEq(configBits.getHooksContract(), address(0), "hooks contract address isn't zero");
 //     }
 
-//     // #endregion
-
-//     // #region HooksConfig
 //     function test public {
 //         assertEq(
 //             HooksConfigBits
@@ -335,10 +330,9 @@
 //         assertEq(bytes32(0), configBytes32);
 //     }
 
-//     // #endregion
-
-//     // #region private
-//     function _createEmptyConfig() private pure returns (HooksConfig memory) {}
+//    function _createEmptyConfig() private pure returns (HooksConfig memory config) {
+//        return config;
+//    }
 
 //     function _checkBits(uint256 startBit, uint256 size) private {
 //         uint256 endBit = startBit + size;
@@ -351,356 +345,4 @@
 //         assertEq(usedBits[bitNumber], false, "Bit already used");
 //         usedBits[bitNumber] = true;
 //     }
-//     // #endregion
-// }
-=======
-// SPDX-License-Identifier: GPL-3.0-or-later
-
-pragma solidity ^0.8.24;
-
-import "forge-std/Test.sol";
-
-import { IVaultErrors } from "@balancer-labs/v3-interfaces/contracts/vault/IVaultErrors.sol";
-import "@balancer-labs/v3-interfaces/contracts/vault/VaultTypes.sol";
-
-import { HooksConfig, HooksConfigBits, HooksConfigLib } from "@balancer-labs/v3-vault/contracts/lib/HooksConfigLib.sol";
-import { WordCodec } from "@balancer-labs/v3-solidity-utils/contracts/helpers/WordCodec.sol";
-
-contract HooksConfigLibTest is Test {
-    using HooksConfigLib for HooksConfig;
-    using HooksConfigLib for HooksConfigBits;
-    using WordCodec for bytes32;
-
-    uint256 private constant MAX_UINT24_VALUE = uint256(type(uint24).max);
-    uint256 private constant MAX_UINT32_VALUE = uint256(type(uint32).max);
-    uint256 constant TOKEN_DECIMAL_DIFFS_BITLENGTH = 24;
-    uint8 constant DECIMAL_DIFF_BITLENGTH = 5;
-    uint256 constant TIMESTAMP_BITLENGTH = 32;
-
-    mapping(uint256 => bool) usedBits;
-
-    // 9 flags + 160 bit address = 169 total bits used.
-    uint256 private constant BITS_IN_USE = 169;
-
-    function testOffsets() public {
-        _checkBit(HooksConfigLib.DYNAMIC_SWAP_FEE_OFFSET);
-        _checkBit(HooksConfigLib.BEFORE_SWAP_OFFSET);
-        _checkBit(HooksConfigLib.AFTER_SWAP_OFFSET);
-        _checkBit(HooksConfigLib.BEFORE_ADD_LIQUIDITY_OFFSET);
-        _checkBit(HooksConfigLib.AFTER_ADD_LIQUIDITY_OFFSET);
-        _checkBit(HooksConfigLib.BEFORE_REMOVE_LIQUIDITY_OFFSET);
-        _checkBit(HooksConfigLib.AFTER_REMOVE_LIQUIDITY_OFFSET);
-        _checkBit(HooksConfigLib.BEFORE_INITIALIZE_OFFSET);
-        _checkBit(HooksConfigLib.AFTER_INITIALIZE_OFFSET);
-
-        _checkBits(HooksConfigLib.HOOKS_CONTRACT_OFFSET, 160); // Address has 160 bits
-    }
-
-    function testShouldCallComputeDynamicSwapFee() public {
-        assertTrue(
-            HooksConfigBits
-                .wrap(bytes32(0).insertBool(true, HooksConfigLib.DYNAMIC_SWAP_FEE_OFFSET))
-                .shouldCallComputeDynamicSwapFee(),
-            "shouldCallComputeDynamicSwapFee is false"
-        );
-    }
-
-    function testShouldCallBeforeSwap() public {
-        assertTrue(
-            HooksConfigBits.wrap(bytes32(0).insertBool(true, HooksConfigLib.BEFORE_SWAP_OFFSET)).shouldCallBeforeSwap(),
-            "shouldCallBeforeSwap is false"
-        );
-    }
-
-    function testShouldCallAfterSwap() public {
-        assertTrue(
-            HooksConfigBits.wrap(bytes32(0).insertBool(true, HooksConfigLib.AFTER_SWAP_OFFSET)).shouldCallAfterSwap(),
-            "shouldCallAfterSwap is false"
-        );
-    }
-
-    function testShouldCallBeforeAddLiquidity() public {
-        assertTrue(
-            HooksConfigBits
-                .wrap(bytes32(0).insertBool(true, HooksConfigLib.BEFORE_ADD_LIQUIDITY_OFFSET))
-                .shouldCallBeforeAddLiquidity(),
-            "shouldCallBeforeAddLiquidity is false"
-        );
-    }
-
-    function testShouldCallAfterAddLiquidity() public {
-        assertTrue(
-            HooksConfigBits
-                .wrap(bytes32(0).insertBool(true, HooksConfigLib.AFTER_ADD_LIQUIDITY_OFFSET))
-                .shouldCallAfterAddLiquidity(),
-            "shouldCallAfterAddLiquidity is false"
-        );
-    }
-
-    function testShouldCallBeforeRemoveLiquidity() public {
-        assertTrue(
-            HooksConfigBits
-                .wrap(bytes32(0).insertBool(true, HooksConfigLib.BEFORE_REMOVE_LIQUIDITY_OFFSET))
-                .shouldCallBeforeRemoveLiquidity(),
-            "shouldCallBeforeRemoveLiquidity is false"
-        );
-    }
-
-    function testShouldCallAfterRemoveLiquidity() public {
-        assertTrue(
-            HooksConfigBits
-                .wrap(bytes32(0).insertBool(true, HooksConfigLib.AFTER_REMOVE_LIQUIDITY_OFFSET))
-                .shouldCallAfterRemoveLiquidity(),
-            "shouldCallAfterRemoveLiquidity is false"
-        );
-    }
-
-    function testShouldCallBeforeInitialize() public {
-        assertTrue(
-            HooksConfigBits
-                .wrap(bytes32(0).insertBool(true, HooksConfigLib.BEFORE_INITIALIZE_OFFSET))
-                .shouldCallBeforeInitialize(),
-            "shouldCallBeforeInitialize is false"
-        );
-    }
-
-    function testShouldCallAfterInitialize() public {
-        assertTrue(
-            HooksConfigBits
-                .wrap(bytes32(0).insertBool(true, HooksConfigLib.AFTER_INITIALIZE_OFFSET))
-                .shouldCallAfterInitialize(),
-            "shouldCallAfterInitialize is false"
-        );
-    }
-
-    function testZeroConfigBytes() public {
-        HooksConfigBits configBits = HooksConfigBits.wrap(bytes32(0));
-
-        assertFalse(configBits.shouldCallComputeDynamicSwapFee(), "shouldCallComputeDynamicSwapFee is true");
-        assertFalse(configBits.shouldCallBeforeSwap(), "shouldCallBeforeSwap is true");
-        assertFalse(configBits.shouldCallAfterSwap(), "shouldCallAfterSwap is true");
-        assertFalse(configBits.shouldCallBeforeAddLiquidity(), "shouldCallBeforeAddLiquidity is true");
-        assertFalse(configBits.shouldCallAfterAddLiquidity(), "shouldCallAfterAddLiquidity is true");
-        assertFalse(configBits.shouldCallBeforeRemoveLiquidity(), "shouldCallBeforeRemoveLiquidity is true");
-        assertFalse(configBits.shouldCallAfterRemoveLiquidity(), "shouldCallAfterRemoveLiquidity is true");
-        assertFalse(configBits.shouldCallBeforeInitialize(), "shouldCallBeforeInitialize is true");
-        assertFalse(configBits.shouldCallAfterInitialize(), "shouldCallAfterInitialize is true");
-
-        assertEq(configBits.getHooksContract(), address(0), "hooks contract address isn't zero");
-    }
-
-    function testToHooksConfig() public {
-        assertEq(
-            HooksConfigBits
-                .wrap(bytes32(0).insertAddress(address(0x123), HooksConfigLib.HOOKS_CONTRACT_OFFSET))
-                .toHooksConfig()
-                .hooksContract,
-            address(0x123),
-            "hooks contract mismatch (testToHooksConfig)"
-        );
-
-        // check hook flags
-        assertTrue(
-            HooksConfigBits
-                .wrap(bytes32(0).insertBool(true, HooksConfigLib.BEFORE_INITIALIZE_OFFSET))
-                .toHooksConfig()
-                .shouldCallBeforeInitialize,
-            "shouldCallBeforeInitialize mismatch (testToHooksConfig)"
-        );
-
-        assertTrue(
-            HooksConfigBits
-                .wrap(bytes32(0).insertBool(true, HooksConfigLib.AFTER_INITIALIZE_OFFSET))
-                .toHooksConfig()
-                .shouldCallAfterInitialize,
-            "shouldCallAfterInitialize mismatch (testToHooksConfig)"
-        );
-
-        assertTrue(
-            HooksConfigBits
-                .wrap(bytes32(0).insertBool(true, HooksConfigLib.BEFORE_ADD_LIQUIDITY_OFFSET))
-                .toHooksConfig()
-                .shouldCallBeforeAddLiquidity,
-            "shouldCallBeforeAddLiquidity mismatch (testToHooksConfig)"
-        );
-
-        assertTrue(
-            HooksConfigBits
-                .wrap(bytes32(0).insertBool(true, HooksConfigLib.AFTER_ADD_LIQUIDITY_OFFSET))
-                .toHooksConfig()
-                .shouldCallAfterAddLiquidity,
-            "shouldCallAfterAddLiquidity mismatch (testToHooksConfig)"
-        );
-
-        assertTrue(
-            HooksConfigBits
-                .wrap(bytes32(0).insertBool(true, HooksConfigLib.BEFORE_REMOVE_LIQUIDITY_OFFSET))
-                .toHooksConfig()
-                .shouldCallBeforeRemoveLiquidity,
-            "shouldCallBeforeRemoveLiquidity mismatch (testToHooksConfig)"
-        );
-
-        assertTrue(
-            HooksConfigBits
-                .wrap(bytes32(0).insertBool(true, HooksConfigLib.AFTER_REMOVE_LIQUIDITY_OFFSET))
-                .toHooksConfig()
-                .shouldCallAfterRemoveLiquidity,
-            "shouldCallAfterRemoveLiquidity mismatch (testToHooksConfig)"
-        );
-
-        assertTrue(
-            HooksConfigBits
-                .wrap(bytes32(0).insertBool(true, HooksConfigLib.DYNAMIC_SWAP_FEE_OFFSET))
-                .toHooksConfig()
-                .shouldCallComputeDynamicSwapFee,
-            "shouldCallComputeDynamicSwapFee mismatch (testToHooksConfig)"
-        );
-
-        assertTrue(
-            HooksConfigBits
-                .wrap(bytes32(0).insertBool(true, HooksConfigLib.BEFORE_SWAP_OFFSET))
-                .toHooksConfig()
-                .shouldCallBeforeSwap,
-            "shouldCallBeforeSwap mismatch (testToHooksConfig)"
-        );
-
-        assertTrue(
-            HooksConfigBits
-                .wrap(bytes32(0).insertBool(true, HooksConfigLib.AFTER_SWAP_OFFSET))
-                .toHooksConfig()
-                .shouldCallAfterSwap,
-            "shouldCallAfterSwap mismatch (testToHooksConfig)"
-        );
-    }
-
-    function testFromHooksConfig() public {
-        HooksConfig memory config = _createEmptyConfig();
-
-        // check hooks flags
-        config = _createEmptyConfig();
-        config.shouldCallBeforeInitialize = true;
-        assertEq(
-            HooksConfigBits.unwrap(HooksConfigLib.fromHooksConfig(config)),
-            bytes32(0).insertBool(true, HooksConfigLib.BEFORE_INITIALIZE_OFFSET),
-            "shouldCallBeforeInitialize mismatch (testFromHooksConfig)"
-        );
-
-        config = _createEmptyConfig();
-        config.shouldCallAfterInitialize = true;
-        assertEq(
-            HooksConfigBits.unwrap(HooksConfigLib.fromHooksConfig(config)),
-            bytes32(0).insertBool(true, HooksConfigLib.AFTER_INITIALIZE_OFFSET),
-            "shouldCallAfterInitialize mismatch (testFromHooksConfig)"
-        );
-
-        config = _createEmptyConfig();
-        config.shouldCallBeforeAddLiquidity = true;
-        assertEq(
-            HooksConfigBits.unwrap(HooksConfigLib.fromHooksConfig(config)),
-            bytes32(0).insertBool(true, HooksConfigLib.BEFORE_ADD_LIQUIDITY_OFFSET),
-            "shouldCallBeforeAddLiquidity mismatch (testFromHooksConfig)"
-        );
-
-        config = _createEmptyConfig();
-        config.shouldCallAfterAddLiquidity = true;
-        assertEq(
-            HooksConfigBits.unwrap(HooksConfigLib.fromHooksConfig(config)),
-            bytes32(0).insertBool(true, HooksConfigLib.AFTER_ADD_LIQUIDITY_OFFSET),
-            "shouldCallAfterAddLiquidity mismatch (testFromHooksConfig)"
-        );
-
-        config = _createEmptyConfig();
-        config.shouldCallBeforeRemoveLiquidity = true;
-        assertEq(
-            HooksConfigBits.unwrap(HooksConfigLib.fromHooksConfig(config)),
-            bytes32(0).insertBool(true, HooksConfigLib.BEFORE_REMOVE_LIQUIDITY_OFFSET),
-            "shouldCallBeforeRemoveLiquidity mismatch (testFromHooksConfig)"
-        );
-
-        config = _createEmptyConfig();
-        config.shouldCallAfterRemoveLiquidity = true;
-        assertEq(
-            HooksConfigBits.unwrap(HooksConfigLib.fromHooksConfig(config)),
-            bytes32(0).insertBool(true, HooksConfigLib.AFTER_REMOVE_LIQUIDITY_OFFSET),
-            "shouldCallAfterRemoveLiquidity mismatch (testFromHooksConfig)"
-        );
-
-        config = _createEmptyConfig();
-        config.shouldCallComputeDynamicSwapFee = true;
-        assertEq(
-            HooksConfigBits.unwrap(HooksConfigLib.fromHooksConfig(config)),
-            bytes32(0).insertBool(true, HooksConfigLib.DYNAMIC_SWAP_FEE_OFFSET),
-            "shouldCallComputeDynamicSwapFee mismatch (testFromHooksConfig)"
-        );
-
-        config = _createEmptyConfig();
-        config.shouldCallBeforeSwap = true;
-        assertEq(
-            HooksConfigBits.unwrap(HooksConfigLib.fromHooksConfig(config)),
-            bytes32(0).insertBool(true, HooksConfigLib.BEFORE_SWAP_OFFSET),
-            "shouldCallBeforeSwap mismatch (testFromHooksConfig)"
-        );
-
-        config = _createEmptyConfig();
-        config.shouldCallAfterSwap = true;
-        assertEq(
-            HooksConfigBits.unwrap(HooksConfigLib.fromHooksConfig(config)),
-            bytes32(0).insertBool(true, HooksConfigLib.AFTER_SWAP_OFFSET),
-            "shouldCallAfterSwap mismatch (testFromHooksConfig)"
-        );
-
-        // check hooks contract
-        config = _createEmptyConfig();
-        config.hooksContract = address(0x123);
-        assertEq(
-            HooksConfigBits.unwrap(HooksConfigLib.fromHooksConfig(config)),
-            bytes32(0).insertAddress(address(0x123), HooksConfigLib.HOOKS_CONTRACT_OFFSET),
-            "hooks contract mismatch (testFromHooksConfig)"
-        );
-    }
-
-    function testToHooksConfigWithZeroBytes() public {
-        HooksConfig memory zeroHooksConfig;
-
-        assertEq(
-            keccak256(abi.encode(HooksConfigBits.wrap(bytes32(0)).toHooksConfig())),
-            keccak256(abi.encode(zeroHooksConfig)),
-            "poolConfig isn't zeroHooksConfig"
-        );
-    }
-
-    function testToAndFromConfigBits__Fuzz(uint256 rawConfigInt) public {
-        rawConfigInt = bound(rawConfigInt, 0, uint256(1 << BITS_IN_USE) - 1);
-        bytes32 rawConfig = bytes32(rawConfigInt);
-        HooksConfig memory config = HooksConfigLib.toHooksConfig(HooksConfigBits.wrap(rawConfig));
-        bytes32 configBytes32 = HooksConfigBits.unwrap(HooksConfigLib.fromHooksConfig(config));
-
-        assertEq(rawConfig, configBytes32);
-    }
-
-    function testUnusedConfigBits() public {
-        bytes32 unusedBits = bytes32(uint256(type(uint256).max << (BITS_IN_USE)));
-
-        HooksConfig memory config = HooksConfigLib.toHooksConfig(HooksConfigBits.wrap(unusedBits));
-        bytes32 configBytes32 = HooksConfigBits.unwrap(HooksConfigLib.fromHooksConfig(config));
-
-        assertEq(bytes32(0), configBytes32);
-    }
-
-    function _createEmptyConfig() private pure returns (HooksConfig memory config) {
-        return config;
-    }
-
-    function _checkBits(uint256 startBit, uint256 size) private {
-        uint256 endBit = startBit + size;
-        for (uint256 i = startBit; i < endBit; i++) {
-            _checkBit(i);
-        }
-    }
-
-    function _checkBit(uint256 bitNumber) private {
-        assertEq(usedBits[bitNumber], false, "Bit already used");
-        usedBits[bitNumber] = true;
-    }
-}
->>>>>>> 316b7810
+// }