--- conflicted
+++ resolved
@@ -173,13 +173,8 @@
         emit ERC20MultiToken.Transfer(POOL, ZERO_ADDRESS, ZERO_ADDRESS, POOL_MINIMUM_TOTAL_SUPPLY);
         vm.mockCall(
             POOL,
-<<<<<<< HEAD
             abi.encodeCall(BalancerPoolToken.emitTransfer, (ZERO_ADDRESS, ZERO_ADDRESS, POOL_MINIMUM_TOTAL_SUPPLY)),
-            new bytes(0)
-=======
-            abi.encodeCall(BalancerPoolToken.emitTransfer, (ZERO_ADDRESS, ZERO_ADDRESS, MINIMUM_TOTAL_SUPPLY)),
             bytes("")
->>>>>>> f46a8432
         );
         token.manualMintMinimumSupplyReserve(POOL);
 
@@ -257,13 +252,8 @@
 
         vm.mockCall(
             POOL,
-<<<<<<< HEAD
             abi.encodeCall(BalancerPoolToken.emitTransfer, (OWNER, OWNER2, POOL_MINIMUM_TOTAL_SUPPLY)),
-            new bytes(0)
-=======
-            abi.encodeCall(BalancerPoolToken.emitTransfer, (OWNER, OWNER2, MINIMUM_TOTAL_SUPPLY)),
             bytes("")
->>>>>>> f46a8432
         );
         vm.expectEmit();
         emit ERC20MultiToken.Transfer(POOL, OWNER, OWNER2, POOL_MINIMUM_TOTAL_SUPPLY);
