--- conflicted
+++ resolved
@@ -23,13 +23,8 @@
 
     mapping(uint256 => bool) usedBits;
 
-<<<<<<< HEAD
-    // 7 flags + 2 * 24 bit fee + 24 bit token diffs + 32 bit timestamp = 111 total bits used.
-    uint256 private constant BITS_IN_USE = 111;
-=======
-    // 16 flags + 3 * 24 bit fee + 24 bit token diffs + 32 bit timestamp = 144 total bits used.
-    uint256 private constant BITS_IN_USE = 144;
->>>>>>> c8d814a3
+    // 7 flags + 3 * 24 bit fee + 24 bit token diffs + 32 bit timestamp = 135 total bits used.
+    uint256 private constant BITS_IN_USE = 135;
 
     // #region PoolConfigBits
     function testOffsets() public {
