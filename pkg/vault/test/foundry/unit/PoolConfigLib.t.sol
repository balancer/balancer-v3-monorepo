--- conflicted
+++ resolved
@@ -6,7 +6,6 @@
 import { IHooks } from "@balancer-labs/v3-interfaces/contracts/vault/IHooks.sol";
 import "@balancer-labs/v3-interfaces/contracts/vault/VaultTypes.sol";
 
-<<<<<<< HEAD
 import { PoolConfigConst } from "@balancer-labs/v3-vault/contracts/lib/PoolConfigConst.sol";
 import { PoolConfigLib } from "@balancer-labs/v3-vault/contracts/lib/PoolConfigLib.sol";
 import { WordCodec } from "@balancer-labs/v3-solidity-utils/contracts/helpers/WordCodec.sol";
@@ -18,7 +17,7 @@
     uint256 private constant _MAX_UINT32_VALUE = type(uint32).max;
     uint256 private constant _MAX_UINT24_VALUE = type(uint24).max;
 
-    function testZeroConfigBytes() public {
+    function testZeroConfigBytes() public pure {
         PoolConfigBits config;
 
         assertEq(config.isPoolRegistered(), false, "isPoolRegistered mismatch (zero config)");
@@ -37,107 +36,35 @@
 
     // #region Tests for main pool config settings
 
-    function testIsPoolRegistered() public {
+    function testIsPoolRegistered() public pure {
         PoolConfigBits config;
         config = PoolConfigBits.wrap(
             PoolConfigBits.unwrap(config).insertBool(true, PoolConfigConst.POOL_REGISTERED_OFFSET)
-=======
-import { PoolConfigLib } from "@balancer-labs/v3-vault/contracts/lib/PoolConfigLib.sol";
-import { WordCodec } from "@balancer-labs/v3-solidity-utils/contracts/helpers/WordCodec.sol";
-
-import { BaseBitsConfigTest } from "@balancer-labs/v3-solidity-utils/test/foundry/utils/BaseBitsConfigTest.sol";
-
-contract PoolConfigLibTest is BaseBitsConfigTest {
-    using WordCodec for bytes32;
-    using PoolConfigLib for PoolConfigBits;
-
-    uint24 private constant MAX_UINT24_VALUE = type(uint24).max;
-    uint32 private constant MAX_UINT32_VALUE = type(uint32).max;
-
-    uint256 constant TOKEN_DECIMAL_DIFFS_BITLENGTH = 24;
-    uint8 constant DECIMAL_DIFF_BITLENGTH = 5;
-    uint256 constant TIMESTAMP_BITLENGTH = 32;
-
-    function testOffsets() public {
-        _checkBitsUsedOnce(PoolConfigLib.POOL_REGISTERED_OFFSET);
-        _checkBitsUsedOnce(PoolConfigLib.POOL_INITIALIZED_OFFSET);
-        _checkBitsUsedOnce(PoolConfigLib.POOL_PAUSED_OFFSET);
-        _checkBitsUsedOnce(PoolConfigLib.POOL_RECOVERY_MODE_OFFSET);
-
-        _checkBitsUsedOnce(PoolConfigLib.UNBALANCED_LIQUIDITY_OFFSET);
-        _checkBitsUsedOnce(PoolConfigLib.ADD_LIQUIDITY_CUSTOM_OFFSET);
-        _checkBitsUsedOnce(PoolConfigLib.REMOVE_LIQUIDITY_CUSTOM_OFFSET);
-
-        _checkBitsUsedOnce(PoolConfigLib.STATIC_SWAP_FEE_OFFSET, FEE_BITLENGTH);
-        _checkBitsUsedOnce(PoolConfigLib.AGGREGATE_SWAP_FEE_OFFSET, FEE_BITLENGTH);
-        _checkBitsUsedOnce(PoolConfigLib.AGGREGATE_YIELD_FEE_OFFSET, FEE_BITLENGTH);
-        _checkBitsUsedOnce(PoolConfigLib.DECIMAL_SCALING_FACTORS_OFFSET, TOKEN_DECIMAL_DIFFS_BITLENGTH);
-        _checkBitsUsedOnce(PoolConfigLib.PAUSE_WINDOW_END_TIME_OFFSET, TIMESTAMP_BITLENGTH);
-    }
-
-    function testZeroConfigBytes() public pure {
-        PoolConfigBits configBits;
-
-        assertFalse(configBits.isPoolRegistered(), "isPoolRegistered should be false");
-        assertFalse(configBits.isPoolInitialized(), "isPoolInitialized should be false");
-        assertFalse(configBits.isPoolPaused(), "isPoolPaused should be false");
-        assertFalse(configBits.isPoolInRecoveryMode(), "isPoolInRecoveryMode should be false");
-        assertTrue(configBits.supportsUnbalancedLiquidity(), "supportsUnbalancedLiquidity should be true");
-        assertFalse(configBits.supportsAddLiquidityCustom(), "supportsAddLiquidityCustom should be false");
-        assertFalse(configBits.supportsRemoveLiquidityCustom(), "supportsRemoveLiquidityCustom should be false");
-        assertEq(configBits.getStaticSwapFeePercentage(), 0, "staticSwapFeePercentage isn't zero");
-        assertEq(configBits.getAggregateSwapFeePercentage(), 0, "aggregateSwapFeePercentage isn't zero");
-        assertEq(configBits.getAggregateYieldFeePercentage(), 0, "aggregateYieldFeePercentage isn't zero");
-        assertEq(configBits.getTokenDecimalDiffs(), 0, "tokenDecimalDiffs isn't zero");
-        assertEq(configBits.getPauseWindowEndTime(), 0, "pauseWindowEndTime isn't zero");
-    }
-
-    function testIsPoolRegistered() public pure {
-        PoolConfigBits config;
-        config = PoolConfigBits.wrap(
-            PoolConfigBits.unwrap(config).insertBool(true, PoolConfigLib.POOL_REGISTERED_OFFSET)
->>>>>>> 48645998
         );
         assertTrue(config.isPoolRegistered(), "isPoolRegistered is false (getter)");
     }
 
-<<<<<<< HEAD
-    function testSetPoolRegistered() public {
-=======
     function testSetPoolRegistered() public pure {
->>>>>>> 48645998
         PoolConfigBits config;
         config = config.setPoolRegistered(true);
         assertTrue(config.isPoolRegistered(), "isPoolRegistered is false (setter)");
     }
 
-<<<<<<< HEAD
-    function testIsPoolInitialized() public {
+    function testIsPoolInitialized() public pure {
         PoolConfigBits config;
         config = PoolConfigBits.wrap(
             PoolConfigBits.unwrap(config).insertBool(true, PoolConfigConst.POOL_INITIALIZED_OFFSET)
-=======
-    function testIsPoolInitialized() public pure {
-        PoolConfigBits config;
-        config = PoolConfigBits.wrap(
-            PoolConfigBits.unwrap(config).insertBool(true, PoolConfigLib.POOL_INITIALIZED_OFFSET)
->>>>>>> 48645998
         );
         assertTrue(config.isPoolInitialized(), "isPoolInitialized is false (getter)");
     }
 
-<<<<<<< HEAD
-    function testSetPoolInitialized() public {
-=======
     function testSetPoolInitialized() public pure {
->>>>>>> 48645998
         PoolConfigBits config;
         config = config.setPoolInitialized(true);
         assertTrue(config.isPoolInitialized(), "isPoolInitialized is false (setter)");
     }
 
-<<<<<<< HEAD
-    function testIsPoolPaused() public {
+    function testIsPoolPaused() public pure {
         PoolConfigBits config;
         config = PoolConfigBits.wrap(
             PoolConfigBits.unwrap(config).insertBool(true, PoolConfigConst.POOL_PAUSED_OFFSET)
@@ -145,41 +72,21 @@
         assertTrue(config.isPoolPaused(), "isPoolPaused is false (getter)");
     }
 
-    function testSetPoolPaused() public {
-=======
-    function testIsPoolPaused() public pure {
-        PoolConfigBits config;
-        config = PoolConfigBits.wrap(PoolConfigBits.unwrap(config).insertBool(true, PoolConfigLib.POOL_PAUSED_OFFSET));
-        assertTrue(config.isPoolPaused(), "isPoolPaused is false (getter)");
-    }
-
     function testSetPoolPaused() public pure {
->>>>>>> 48645998
         PoolConfigBits config;
         config = config.setPoolPaused(true);
         assertTrue(config.isPoolPaused(), "isPoolPaused is false (setter)");
     }
 
-<<<<<<< HEAD
-    function testIsPoolInRecoveryMode() public {
+    function testIsPoolInRecoveryMode() public pure {
         PoolConfigBits config;
         config = PoolConfigBits.wrap(
             PoolConfigBits.unwrap(config).insertBool(true, PoolConfigConst.POOL_RECOVERY_MODE_OFFSET)
-=======
-    function testIsPoolInRecoveryMode() public pure {
-        PoolConfigBits config;
-        config = PoolConfigBits.wrap(
-            PoolConfigBits.unwrap(config).insertBool(true, PoolConfigLib.POOL_RECOVERY_MODE_OFFSET)
->>>>>>> 48645998
         );
         assertTrue(config.isPoolInRecoveryMode(), "isPoolInRecoveryMode is false (getter)");
     }
 
-<<<<<<< HEAD
-    function testSetPoolInRecoveryMode() public {
-=======
     function testSetPoolInRecoveryMode() public pure {
->>>>>>> 48645998
         PoolConfigBits config;
         config = config.setPoolInRecoveryMode(true);
         assertTrue(config.isPoolInRecoveryMode(), "isPoolInRecoveryMode is false (setter)");
@@ -188,8 +95,7 @@
     // #endregion
 
     // #region Tests for liquidity operations
-<<<<<<< HEAD
-    function testSupportsUnbalancedLiquidity() public {
+    function testSupportsUnbalancedLiquidity() public pure {
         PoolConfigBits config;
         config = PoolConfigBits.wrap(
             PoolConfigBits.unwrap(config).insertBool(true, PoolConfigConst.UNBALANCED_LIQUIDITY_OFFSET)
@@ -198,25 +104,10 @@
         assertFalse(config.supportsUnbalancedLiquidity(), "supportsUnbalancedLiquidity is true (getter)");
     }
 
-    function testSetDisableUnbalancedLiquidity() public {
+    function testSetDisableUnbalancedLiquidity() public pure {
         PoolConfigBits config;
         config = config.setDisableUnbalancedLiquidity(true);
         // NOTE: assertFalse is here because supportsUnbalancedLiquidity reverse value
-=======
-    function testSupportsUnbalancedLiquidity() public pure {
-        PoolConfigBits config;
-        config = PoolConfigBits.wrap(
-            PoolConfigBits.unwrap(config).insertBool(true, PoolConfigLib.UNBALANCED_LIQUIDITY_OFFSET)
-        );
-        // NOTE: assertFalse because the sense of supportsUnbalancedLiquidity is reversed
-        assertFalse(config.supportsUnbalancedLiquidity(), "supportsUnbalancedLiquidity is true (getter)");
-    }
-
-    function testSetDisableUnbalancedLiquidity() public pure {
-        PoolConfigBits config;
-        config = config.setDisableUnbalancedLiquidity(true);
-        // NOTE: assertFalse because the sense of supportsUnbalancedLiquidity is reversed
->>>>>>> 48645998
         assertFalse(config.supportsUnbalancedLiquidity(), "supportsUnbalancedLiquidity is true (setter)");
     }
 
@@ -226,43 +117,24 @@
         // It's enabled by default
         config.requireUnbalancedLiquidityEnabled();
     }
-<<<<<<< HEAD
 
     function testRequireUnbalancedLiquidityRevertIfIsDisabled() public {
         PoolConfigBits config;
         config = config.setDisableUnbalancedLiquidity(true);
 
-=======
-
-    function testRequireUnbalancedLiquidityRevertWhenIsDisabled() public {
-        PoolConfigBits config;
-        config = config.setDisableUnbalancedLiquidity(true);
-
->>>>>>> 48645998
         vm.expectRevert(IVaultErrors.DoesNotSupportUnbalancedLiquidity.selector);
         config.requireUnbalancedLiquidityEnabled();
     }
 
-<<<<<<< HEAD
-    function testSupportsAddLiquidityCustom() public {
+    function testSupportsAddLiquidityCustom() public pure {
         PoolConfigBits config;
         config = PoolConfigBits.wrap(
             PoolConfigBits.unwrap(config).insertBool(true, PoolConfigConst.ADD_LIQUIDITY_CUSTOM_OFFSET)
-=======
-    function testSupportsAddLiquidityCustom() public pure {
-        PoolConfigBits config;
-        config = PoolConfigBits.wrap(
-            PoolConfigBits.unwrap(config).insertBool(true, PoolConfigLib.ADD_LIQUIDITY_CUSTOM_OFFSET)
->>>>>>> 48645998
         );
         assertTrue(config.supportsAddLiquidityCustom(), "supportsAddLiquidityCustom is false (getter)");
     }
 
-<<<<<<< HEAD
-    function testSetAddLiquidityCustom() public {
-=======
     function testSetAddLiquidityCustom() public pure {
->>>>>>> 48645998
         PoolConfigBits config;
         config = config.setAddLiquidityCustom(true);
         assertTrue(config.supportsAddLiquidityCustom(), "supportsAddLiquidityCustom is false (setter)");
@@ -275,37 +147,22 @@
         config.requireAddCustomLiquidityEnabled();
     }
 
-<<<<<<< HEAD
     function testRequireAddCustomLiquidityRevertIfIsDisabled() public {
-=======
-    function testRequireAddCustomLiquidityRevertWhenIsDisabled() public {
->>>>>>> 48645998
         PoolConfigBits config;
 
         vm.expectRevert(IVaultErrors.DoesNotSupportAddLiquidityCustom.selector);
         config.requireAddCustomLiquidityEnabled();
     }
 
-<<<<<<< HEAD
-    function testSupportsRemoveLiquidityCustom() public {
+    function testSupportsRemoveLiquidityCustom() public pure {
         PoolConfigBits config;
         config = PoolConfigBits.wrap(
             PoolConfigBits.unwrap(config).insertBool(true, PoolConfigConst.REMOVE_LIQUIDITY_CUSTOM_OFFSET)
-=======
-    function testSupportsRemoveLiquidityCustom() public pure {
-        PoolConfigBits config;
-        config = PoolConfigBits.wrap(
-            PoolConfigBits.unwrap(config).insertBool(true, PoolConfigLib.REMOVE_LIQUIDITY_CUSTOM_OFFSET)
->>>>>>> 48645998
         );
         assertTrue(config.supportsRemoveLiquidityCustom(), "supportsRemoveLiquidityCustom is false (getter)");
     }
 
-<<<<<<< HEAD
-    function testSetRemoveLiquidityCustom() public {
-=======
     function testSetRemoveLiquidityCustom() public pure {
->>>>>>> 48645998
         PoolConfigBits config;
         config = config.setRemoveLiquidityCustom(true);
         assertTrue(config.supportsRemoveLiquidityCustom(), "supportsRemoveLiquidityCustom is false (setter)");
@@ -318,11 +175,7 @@
         config.requireRemoveCustomLiquidityEnabled();
     }
 
-<<<<<<< HEAD
     function testRequireRemoveCustomLiquidityReveryIfIsDisabled() public {
-=======
-    function testRequireRemoveCustomLiquidityRecoveryWhenDisabled() public {
->>>>>>> 48645998
         PoolConfigBits config;
 
         vm.expectRevert(IVaultErrors.DoesNotSupportRemoveLiquidityCustom.selector);
@@ -332,45 +185,26 @@
     // #endregion
 
     // #region Tests for uint values
-<<<<<<< HEAD
-    function testGetAggregateSwapFeePercentage() public {
+    function testGetAggregateSwapFeePercentage() public pure {
         PoolConfigBits config;
         config = PoolConfigBits.wrap(
             PoolConfigBits.unwrap(config).insertUint(
                 _MAX_UINT24_VALUE,
                 PoolConfigConst.AGGREGATE_SWAP_FEE_OFFSET,
-=======
-    function testGetAggregateSwapFeePercentage() public pure {
-        PoolConfigBits config;
-        config = PoolConfigBits.wrap(
-            PoolConfigBits.unwrap(config).insertUint(
-                MAX_UINT24_VALUE,
-                PoolConfigLib.AGGREGATE_SWAP_FEE_OFFSET,
->>>>>>> 48645998
                 FEE_BITLENGTH
             )
         );
 
         assertEq(
             config.getAggregateSwapFeePercentage(),
-<<<<<<< HEAD
             _MAX_UINT24_VALUE * FEE_SCALING_FACTOR,
-=======
-            MAX_UINT24_VALUE * FEE_SCALING_FACTOR,
->>>>>>> 48645998
             "getAggregateSwapFeePercentage mismatch (testGetAggregateSwapFeePercentage)"
         );
     }
 
-<<<<<<< HEAD
-    function testSetAggregateSwapFeePercentage() public {
+    function testSetAggregateSwapFeePercentage() public pure {
         PoolConfigBits config;
         uint256 value = _MAX_UINT24_VALUE * FEE_SCALING_FACTOR;
-=======
-    function testSetAggregateSwapFeePercentage() public pure {
-        PoolConfigBits config;
-        uint256 value = MAX_UINT24_VALUE * FEE_SCALING_FACTOR;
->>>>>>> 48645998
         config = config.setAggregateSwapFeePercentage(value);
         assertEq(
             config.getAggregateSwapFeePercentage(),
@@ -379,45 +213,26 @@
         );
     }
 
-<<<<<<< HEAD
-    function testGetAggregateYieldFeePercentage() public {
+    function testGetAggregateYieldFeePercentage() public pure {
         PoolConfigBits config;
         config = PoolConfigBits.wrap(
             PoolConfigBits.unwrap(config).insertUint(
                 _MAX_UINT24_VALUE,
                 PoolConfigConst.AGGREGATE_YIELD_FEE_OFFSET,
-=======
-    function testGetAggregateYieldFeePercentage() public pure {
-        PoolConfigBits config;
-        config = PoolConfigBits.wrap(
-            PoolConfigBits.unwrap(config).insertUint(
-                MAX_UINT24_VALUE,
-                PoolConfigLib.AGGREGATE_YIELD_FEE_OFFSET,
->>>>>>> 48645998
                 FEE_BITLENGTH
             )
         );
 
         assertEq(
             config.getAggregateYieldFeePercentage(),
-<<<<<<< HEAD
             _MAX_UINT24_VALUE * FEE_SCALING_FACTOR,
-=======
-            MAX_UINT24_VALUE * FEE_SCALING_FACTOR,
->>>>>>> 48645998
             "getAggregateYieldFeePercentage mismatch (testGetAggregateYieldFeePercentage)"
         );
     }
 
-<<<<<<< HEAD
-    function testSetAggregateYieldFeePercentage() public {
+    function testSetAggregateYieldFeePercentage() public pure {
         PoolConfigBits config;
         uint256 value = _MAX_UINT24_VALUE * FEE_SCALING_FACTOR;
-=======
-    function testSetAggregateYieldFeePercentage() public pure {
-        PoolConfigBits config;
-        uint256 value = MAX_UINT24_VALUE * FEE_SCALING_FACTOR;
->>>>>>> 48645998
         config = config.setAggregateYieldFeePercentage(value);
         assertEq(
             config.getAggregateYieldFeePercentage(),
@@ -426,150 +241,84 @@
         );
     }
 
-<<<<<<< HEAD
-    function testGetTokenDecimalDiffs() public {
+    function testGetTokenDecimalDiffs() public pure {
         PoolConfigBits config;
         config = PoolConfigBits.wrap(
             PoolConfigBits.unwrap(config).insertUint(
                 _MAX_UINT24_VALUE,
                 PoolConfigConst.DECIMAL_SCALING_FACTORS_OFFSET,
                 PoolConfigConst.TOKEN_DECIMAL_DIFFS_BITLENGTH
-=======
-    function testGetTokenDecimalDiffs() public pure {
-        PoolConfigBits config;
-        config = PoolConfigBits.wrap(
-            PoolConfigBits.unwrap(config).insertUint(
-                MAX_UINT24_VALUE,
-                PoolConfigLib.DECIMAL_SCALING_FACTORS_OFFSET,
-                TOKEN_DECIMAL_DIFFS_BITLENGTH
->>>>>>> 48645998
             )
         );
         assertEq(
             config.getTokenDecimalDiffs(),
-<<<<<<< HEAD
             _MAX_UINT24_VALUE,
-=======
-            MAX_UINT24_VALUE,
->>>>>>> 48645998
             "tokenDecimalDiffs mismatch (testGetTokenDecimalDiffs)"
         );
     }
 
-<<<<<<< HEAD
-    function testSetTokenDecimalDiffs() public {
+    function testSetTokenDecimalDiffs() public pure {
         PoolConfigBits config;
         uint24 value = uint24(_MAX_UINT24_VALUE);
-=======
-    function testSetTokenDecimalDiffs() public pure {
-        PoolConfigBits config;
-        uint24 value = uint24(MAX_UINT24_VALUE);
->>>>>>> 48645998
         config = config.setTokenDecimalDiffs(value);
         assertEq(config.getTokenDecimalDiffs(), value, "tokenDecimalDiffs mismatch (testSetTokenDecimalDiffs)");
     }
 
-<<<<<<< HEAD
-    function testGetDecimalScalingFactors() public {
-=======
     function testGetDecimalScalingFactors() public pure {
->>>>>>> 48645998
         PoolConfigBits config;
         uint256 valueOne = 5;
         uint256 valueTwo = 20;
 
         bytes32 value = bytes32(0);
-<<<<<<< HEAD
         value = value.insertUint(valueOne, 0, PoolConfigConst.DECIMAL_DIFF_BITLENGTH).insertUint(
             valueTwo,
             PoolConfigConst.DECIMAL_DIFF_BITLENGTH,
             PoolConfigConst.DECIMAL_DIFF_BITLENGTH
-=======
-        value = value.insertUint(valueOne, 0, DECIMAL_DIFF_BITLENGTH).insertUint(
-            valueTwo,
-            DECIMAL_DIFF_BITLENGTH,
-            DECIMAL_DIFF_BITLENGTH
->>>>>>> 48645998
         );
 
         config = config.setTokenDecimalDiffs(uint24(uint256(value)));
 
         uint256[] memory scalingFactors = config.getDecimalScalingFactors(2);
 
-<<<<<<< HEAD
         assertEq(scalingFactors[0], 1e23, "scalingFactors[0] mismatch");
         assertEq(scalingFactors[1], 1e38, "scalingFactors[1] mismatch");
     }
 
-    function testGetPauseWindowEndTime() public {
+    function testGetPauseWindowEndTime() public pure {
         PoolConfigBits config;
         config = PoolConfigBits.wrap(
             PoolConfigBits.unwrap(config).insertUint(
                 _MAX_UINT32_VALUE,
                 PoolConfigConst.PAUSE_WINDOW_END_TIME_OFFSET,
                 PoolConfigConst.TIMESTAMP_BITLENGTH
-=======
-        assertEq(scalingFactors[0], 1e18 * 10 ** valueOne, "scalingFactors[0] mismatch");
-        assertEq(scalingFactors[1], 1e18 * 10 ** valueTwo, "scalingFactors[1] mismatch");
-    }
-
-    function testGetPauseWindowEndTime() public pure {
-        PoolConfigBits config;
-        config = PoolConfigBits.wrap(
-            PoolConfigBits.unwrap(config).insertUint(
-                MAX_UINT32_VALUE,
-                PoolConfigLib.PAUSE_WINDOW_END_TIME_OFFSET,
-                TIMESTAMP_BITLENGTH
->>>>>>> 48645998
             )
         );
         assertEq(
             config.getPauseWindowEndTime(),
-<<<<<<< HEAD
             _MAX_UINT32_VALUE,
-=======
-            MAX_UINT32_VALUE,
->>>>>>> 48645998
             "pauseWindowEndTime mismatch (testGetPauseWindowEndTime)"
         );
     }
 
-<<<<<<< HEAD
-    function testSetPauseWindowEndTime() public {
+    function testSetPauseWindowEndTime() public pure {
         PoolConfigBits config;
         uint32 value = uint32(_MAX_UINT32_VALUE);
-=======
-    function testSetPauseWindowEndTime() public pure {
-        PoolConfigBits config;
-        uint32 value = uint32(MAX_UINT32_VALUE);
->>>>>>> 48645998
         config = config.setPauseWindowEndTime(value);
         assertEq(config.getPauseWindowEndTime(), value, "pauseWindowEndTime mismatch (testSetPauseWindowEndTime)");
     }
 
     // #endregion
 
-<<<<<<< HEAD
-    function testToTokenDecimalDiffs() public {
-=======
     function testToTokenDecimalDiffs() public pure {
->>>>>>> 48645998
         uint8[] memory tokenDecimalDiffs = new uint8[](2);
         tokenDecimalDiffs[0] = 1;
         tokenDecimalDiffs[1] = 2;
 
         uint256 value = uint256(
-<<<<<<< HEAD
             bytes32(0).insertUint(tokenDecimalDiffs[0], 0, PoolConfigConst.DECIMAL_DIFF_BITLENGTH).insertUint(
                 tokenDecimalDiffs[1],
                 PoolConfigConst.DECIMAL_DIFF_BITLENGTH,
                 PoolConfigConst.DECIMAL_DIFF_BITLENGTH
-=======
-            bytes32(0).insertUint(tokenDecimalDiffs[0], 0, DECIMAL_DIFF_BITLENGTH).insertUint(
-                tokenDecimalDiffs[1],
-                DECIMAL_DIFF_BITLENGTH,
-                DECIMAL_DIFF_BITLENGTH
->>>>>>> 48645998
             )
         );
 
