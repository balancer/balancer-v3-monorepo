// SPDX-License-Identifier: GPL-3.0-or-later

pragma solidity ^0.8.24;

import "forge-std/Test.sol";

import { IERC20 } from "@openzeppelin/contracts/token/ERC20/IERC20.sol";
<<<<<<< HEAD
import {
    SwapParams,
    SwapState,
    PoolData,
    SwapKind,
    TokenConfig,
    TokenType,
    Rounding
} from "@balancer-labs/v3-interfaces/contracts/vault/VaultTypes.sol";
import { VaultMockDeployer } from "@balancer-labs/v3-vault/test/foundry/utils/VaultMockDeployer.sol";
import { BaseTest } from "@balancer-labs/v3-solidity-utils/test/foundry/utils/BaseTest.sol";
=======

>>>>>>> c009aa92
import { IRateProvider } from "@balancer-labs/v3-interfaces/contracts/vault/IRateProvider.sol";
import { IBasePool } from "@balancer-labs/v3-interfaces/contracts/vault/IBasePool.sol";
import { IVaultEvents } from "@balancer-labs/v3-interfaces/contracts/vault/IVaultEvents.sol";
import { PoolConfig } from "@balancer-labs/v3-interfaces/contracts/vault/VaultTypes.sol";
import "@balancer-labs/v3-interfaces/contracts/vault/VaultTypes.sol";

import { FixedPoint } from "@balancer-labs/v3-solidity-utils/contracts/math/FixedPoint.sol";
import { ArrayHelpers } from "@balancer-labs/v3-solidity-utils/contracts/helpers/ArrayHelpers.sol";
import { ScalingHelpers } from "@balancer-labs/v3-solidity-utils/contracts/helpers/ScalingHelpers.sol";

import { VaultMockDeployer } from "@balancer-labs/v3-vault/test/foundry/utils/VaultMockDeployer.sol";
import { BaseTest } from "@balancer-labs/v3-solidity-utils/test/foundry/utils/BaseTest.sol";
import { IVaultMock } from "@balancer-labs/v3-interfaces/contracts/test/IVaultMock.sol";

contract VaultUnitTest is BaseTest {
    using ArrayHelpers for *;
    using ScalingHelpers for *;
    using FixedPoint for *;

    IVaultMock internal vault;

    address pool = address(0x1234);
    uint256 amountGivenRaw = 1 ether;
    uint256[] decimalScalingFactors = [uint256(1e18), 1e18];
    uint256[] tokenRates = [uint256(1e18), 2e18];

    function setUp() public virtual override {
        BaseTest.setUp();
        vault = IVaultMock(address(VaultMockDeployer.deploy()));
    }

    function testBuildPoolSwapParams() public {
        SwapParams memory params;
        params.kind = SwapKind.EXACT_IN;
        params.userData = new bytes(20);
        params.userData[0] = 0x01;
        params.userData[19] = 0x05;

        SwapState memory state;
        state.amountGivenScaled18 = 2e18;
        state.indexIn = 3;
        state.indexOut = 4;

        PoolData memory poolData;
        poolData.balancesLiveScaled18 = [uint256(1e18), 1e18].toMemoryArray();

        IBasePool.PoolSwapParams memory poolSwapParams = vault.manualBuildPoolSwapParams(params, state, poolData);

        assertEq(uint8(poolSwapParams.kind), uint8(params.kind), "Unexpected kind");
        assertEq(poolSwapParams.amountGivenScaled18, state.amountGivenScaled18, "Unexpected amountGivenScaled18");
        assertEq(
            keccak256(abi.encodePacked(poolSwapParams.balancesScaled18)),
            keccak256(abi.encodePacked(poolData.balancesLiveScaled18)),
            "Unexpected balancesScaled18"
        );
<<<<<<< HEAD
        assertEq(poolSwapParams.indexIn, state.indexIn, "Unexpected indexIn");
        assertEq(poolSwapParams.indexOut, state.indexOut, "Unexpected indexOut");
        assertEq(poolSwapParams.sender, address(this), "Unexpected sender");
=======
        assertEq(poolSwapParams.indexIn, vars.indexIn, "Unexpected indexIn");
        assertEq(poolSwapParams.indexOut, vars.indexOut, "Unexpected indexOut");
        assertEq(poolSwapParams.router, address(this), "Unexpected router");
>>>>>>> c009aa92
        assertEq(poolSwapParams.userData, params.userData, "Unexpected userData");
    }

    function testComputeAndChargeProtocolFees() public {
        uint256 tokenIndex = 0;
        vault.manualSetPoolCreatorFees(pool, dai, 0);

        PoolData memory poolData;
        poolData.decimalScalingFactors = decimalScalingFactors;
        poolData.tokenRates = tokenRates;

        uint256 swapFeeAmountScaled18 = 1e18;
        uint256 protocolSwapFeePercentage = 10e16;

        uint256 expectedSwapFeeAmountScaled18 = swapFeeAmountScaled18
            .mulUp(protocolSwapFeePercentage)
            .toRawUndoRateRoundDown(poolData.decimalScalingFactors[tokenIndex], poolData.tokenRates[tokenIndex]);

        vm.expectEmit();
        emit IVaultEvents.ProtocolSwapFeeCharged(pool, address(dai), expectedSwapFeeAmountScaled18);

        uint256 totalFeesRaw = vault.manualComputeAndChargeProtocolAndCreatorFees(
            poolData,
            swapFeeAmountScaled18,
            protocolSwapFeePercentage,
            pool,
            dai,
            tokenIndex
        );

        // No creator fees, so protocol fees is equal to the total
        assertEq(totalFeesRaw, expectedSwapFeeAmountScaled18, "Unexpected totalFeesRaw");
        assertEq(
            vault.getProtocolFees(pool, dai),
            expectedSwapFeeAmountScaled18,
            "Unexpected protocol fees in storage"
        );
        assertEq(vault.getPoolCreatorFees(pool, dai), 0, "Unexpected creator fees in storage");
    }

    function testComputeAndChargeCreatorFees() public {
        uint256 tokenIndex = 0;
        uint256 initVault = 10e18;
        vault.manualSetPoolCreatorFees(pool, dai, initVault);

        uint256 swapFeeAmountScaled18 = 1e18;
        uint256 swapFeeAmountRaw = 1e18;
        uint256 protocolSwapFeePercentage = 5e16;
        uint256 creatorFeePercentage = 5e16;

        PoolData memory poolData;
        poolData.decimalScalingFactors = decimalScalingFactors;
        poolData.poolConfig.poolCreatorFeePercentage = creatorFeePercentage;
        poolData.tokenRates = tokenRates;

        uint256 expectedSwapFeeAmountScaled18 = swapFeeAmountScaled18.mulUp(protocolSwapFeePercentage);

        uint256 expectSwapFeeAmountRaw = expectedSwapFeeAmountScaled18.toRawUndoRateRoundDown(
            poolData.decimalScalingFactors[tokenIndex],
            poolData.tokenRates[tokenIndex]
        );

        uint256 expectedCreatorFeeAmountRaw = (swapFeeAmountScaled18 - expectedSwapFeeAmountScaled18)
            .mulUp(creatorFeePercentage)
            .toRawUndoRateRoundDown(poolData.decimalScalingFactors[tokenIndex], poolData.tokenRates[tokenIndex]);

        vm.expectEmit();
        emit IVaultEvents.ProtocolSwapFeeCharged(pool, address(dai), expectSwapFeeAmountRaw);

        vm.expectEmit();
        emit IVaultEvents.PoolCreatorSwapFeeCharged(pool, address(dai), expectedCreatorFeeAmountRaw);

        uint256 totalFeesRaw = vault.manualComputeAndChargeProtocolAndCreatorFees(
            poolData,
            swapFeeAmountScaled18,
            protocolSwapFeePercentage,
            pool,
            dai,
            0
        );

        assertEq(totalFeesRaw, expectedSwapFeeAmountScaled18 + expectedCreatorFeeAmountRaw, "Unexpected totalFeesRaw");
        assertEq(
            vault.getPoolCreatorFees(pool, dai),
            initVault + expectedCreatorFeeAmountRaw,
            "Unexpected creator fees in storage"
        );
        assertEq(
            vault.getProtocolFees(pool, dai),
            expectedSwapFeeAmountScaled18,
            "Unexpected protocol fees in storage"
        );
    }

    function testComputeAndChargeProtocolAndCreatorFeesIfPoolIsInRecoveryMode() public {
        PoolData memory poolData;
        poolData.poolConfig.isPoolInRecoveryMode = true;

        uint256 totalFeesRaw = vault.manualComputeAndChargeProtocolAndCreatorFees(poolData, 1e18, 10e16, pool, dai, 0);

        assertEq(totalFeesRaw, 0, "Unexpected totalFeesRaw");
        assertEq(vault.getProtocolFees(pool, dai), 0, "Unexpected protocol fees in storage");
        assertEq(vault.getPoolCreatorFees(pool, dai), 0, "Unexpected pool creator fees in storage");
    }

    function testManualUpdatePoolDataLiveBalancesAndRates() public {
        PoolData memory poolData;
        poolData.balancesRaw = new uint256[](2);
        poolData.tokenRates = new uint256[](2);
        poolData.balancesLiveScaled18 = new uint256[](2);

        address rateProvider = address(0xFF123);
        uint256 secondTokenRate = 3e25;

        poolData.decimalScalingFactors = decimalScalingFactors;

        poolData.tokenConfig = new TokenConfig[](2);
        poolData.tokenConfig[0].tokenType = TokenType.STANDARD;
        poolData.tokenConfig[1].tokenType = TokenType.WITH_RATE;
        poolData.tokenConfig[1].rateProvider = IRateProvider(rateProvider);

        uint256[] memory tokenBalances = [uint256(1e18), 2e18].toMemoryArray();

        IERC20[] memory defaultTokens = new IERC20[](2);
        defaultTokens[0] = dai;
        defaultTokens[1] = usdc;

        vault.manualSetPoolTokenBalances(pool, defaultTokens, tokenBalances);

        vm.mockCall(rateProvider, abi.encodeWithSelector(IRateProvider.getRate.selector), abi.encode(secondTokenRate));
        poolData = vault.manualUpdatePoolDataLiveBalancesAndRates(pool, poolData, Rounding.ROUND_UP);

        // check _updateTokenRatesInPoolData is called
        assertEq(poolData.tokenRates[0], FixedPoint.ONE, "Unexpected tokenRates[0]");
        assertEq(poolData.tokenRates[1], secondTokenRate, "Unexpected tokenRates[1]");

        // check balances
        assertEq(poolData.balancesRaw[0], tokenBalances[0], "Unexpected balancesRaw[0]");
        assertEq(poolData.balancesRaw[1], tokenBalances[1], "Unexpected balancesRaw[1]");

        // check _updateRawAndLiveTokenBalancesInPoolData is called
        assertEq(
            poolData.balancesLiveScaled18[0],
            poolData.balancesRaw[0].mulUp(poolData.decimalScalingFactors[0]).mulUp(poolData.tokenRates[0]),
            "Unexpected balancesLiveScaled18[0]"
        );
        assertEq(
            poolData.balancesLiveScaled18[1],
            poolData.balancesRaw[1].mulUp(poolData.decimalScalingFactors[1]).mulUp(poolData.tokenRates[1]),
            "Unexpected balancesLiveScaled18[1]"
        );
    }
}<|MERGE_RESOLUTION|>--- conflicted
+++ resolved
@@ -5,21 +5,6 @@
 import "forge-std/Test.sol";
 
 import { IERC20 } from "@openzeppelin/contracts/token/ERC20/IERC20.sol";
-<<<<<<< HEAD
-import {
-    SwapParams,
-    SwapState,
-    PoolData,
-    SwapKind,
-    TokenConfig,
-    TokenType,
-    Rounding
-} from "@balancer-labs/v3-interfaces/contracts/vault/VaultTypes.sol";
-import { VaultMockDeployer } from "@balancer-labs/v3-vault/test/foundry/utils/VaultMockDeployer.sol";
-import { BaseTest } from "@balancer-labs/v3-solidity-utils/test/foundry/utils/BaseTest.sol";
-=======
-
->>>>>>> c009aa92
 import { IRateProvider } from "@balancer-labs/v3-interfaces/contracts/vault/IRateProvider.sol";
 import { IBasePool } from "@balancer-labs/v3-interfaces/contracts/vault/IBasePool.sol";
 import { IVaultEvents } from "@balancer-labs/v3-interfaces/contracts/vault/IVaultEvents.sol";
@@ -75,15 +60,9 @@
             keccak256(abi.encodePacked(poolData.balancesLiveScaled18)),
             "Unexpected balancesScaled18"
         );
-<<<<<<< HEAD
         assertEq(poolSwapParams.indexIn, state.indexIn, "Unexpected indexIn");
         assertEq(poolSwapParams.indexOut, state.indexOut, "Unexpected indexOut");
-        assertEq(poolSwapParams.sender, address(this), "Unexpected sender");
-=======
-        assertEq(poolSwapParams.indexIn, vars.indexIn, "Unexpected indexIn");
-        assertEq(poolSwapParams.indexOut, vars.indexOut, "Unexpected indexOut");
         assertEq(poolSwapParams.router, address(this), "Unexpected router");
->>>>>>> c009aa92
         assertEq(poolSwapParams.userData, params.userData, "Unexpected userData");
     }
 
