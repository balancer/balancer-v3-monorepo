// SPDX-License-Identifier: GPL-3.0-or-later

pragma solidity ^0.8.24;

import "forge-std/Test.sol";

import { IERC20 } from "@openzeppelin/contracts/token/ERC20/IERC20.sol";
import { IRateProvider } from "@balancer-labs/v3-interfaces/contracts/vault/IRateProvider.sol";
import { IBasePool } from "@balancer-labs/v3-interfaces/contracts/vault/IBasePool.sol";
import { IVaultEvents } from "@balancer-labs/v3-interfaces/contracts/vault/IVaultEvents.sol";
import { PoolConfig } from "@balancer-labs/v3-interfaces/contracts/vault/VaultTypes.sol";
import "@balancer-labs/v3-interfaces/contracts/vault/VaultTypes.sol";

import { FixedPoint } from "@balancer-labs/v3-solidity-utils/contracts/math/FixedPoint.sol";
import { ArrayHelpers } from "@balancer-labs/v3-solidity-utils/contracts/helpers/ArrayHelpers.sol";
import { ScalingHelpers } from "@balancer-labs/v3-solidity-utils/contracts/helpers/ScalingHelpers.sol";

import { VaultMockDeployer } from "@balancer-labs/v3-vault/test/foundry/utils/VaultMockDeployer.sol";
import { BaseTest } from "@balancer-labs/v3-solidity-utils/test/foundry/utils/BaseTest.sol";
import { IVaultMock } from "@balancer-labs/v3-interfaces/contracts/test/IVaultMock.sol";

import { PoolConfigLib } from "../../../contracts/lib/PoolConfigLib.sol";

contract VaultUnitTest is BaseTest {
    using ArrayHelpers for *;
    using ScalingHelpers for *;
    using FixedPoint for *;
    using PoolConfigLib for PoolConfig;

    IVaultMock internal vault;

    address pool = address(0x1234);
    uint256 amountGivenRaw = 1 ether;
    uint256[] decimalScalingFactors = [uint256(1e18), 1e18];
    uint256[] tokenRates = [uint256(1e18), 2e18];

    function setUp() public virtual override {
        BaseTest.setUp();
        vault = IVaultMock(address(VaultMockDeployer.deploy()));
    }

    function testBuildPoolSwapParams() public {
        SwapParams memory params;
        params.kind = SwapKind.EXACT_IN;
        params.userData = new bytes(20);
        params.userData[0] = 0x01;
        params.userData[19] = 0x05;

        SwapState memory state;
        state.amountGivenScaled18 = 2e18;
        state.indexIn = 3;
        state.indexOut = 4;

        PoolData memory poolData;
        poolData.balancesLiveScaled18 = [uint256(1e18), 1e18].toMemoryArray();

        IBasePool.PoolSwapParams memory poolSwapParams = vault.manualBuildPoolSwapParams(params, state, poolData);

        assertEq(uint8(poolSwapParams.kind), uint8(params.kind), "Unexpected kind");
        assertEq(poolSwapParams.amountGivenScaled18, state.amountGivenScaled18, "Unexpected amountGivenScaled18");
        assertEq(
            keccak256(abi.encodePacked(poolSwapParams.balancesScaled18)),
            keccak256(abi.encodePacked(poolData.balancesLiveScaled18)),
            "Unexpected balancesScaled18"
        );
        assertEq(poolSwapParams.indexIn, state.indexIn, "Unexpected indexIn");
        assertEq(poolSwapParams.indexOut, state.indexOut, "Unexpected indexOut");
        assertEq(poolSwapParams.router, address(this), "Unexpected router");
        assertEq(poolSwapParams.userData, params.userData, "Unexpected userData");
    }

    function testComputeAndChargeAggregateProtocolSwapFees() public {
        uint256 tokenIndex = 0;
        vault.manualSetAggregateProtocolSwapFeeAmount(pool, dai, 0);

        uint256 swapFeeAmountScaled18 = 1e18;
        uint256 protocolSwapFeePercentage = 10e16;

<<<<<<< HEAD
        uint256 expectedSwapFeeAmountScaled18 = swapFeeAmountScaled18
            .mulUp(protocolSwapFeePercentage)
            .toRawUndoRateRoundDown(poolData.decimalScalingFactors[tokenIndex], poolData.tokenRates[tokenIndex]);

        vm.expectEmit();
        emit IVaultEvents.ProtocolSwapFeeCharged(pool, address(dai), expectedSwapFeeAmountScaled18);

        uint256 totalFeesRaw = vault.manualComputeAndChargeProtocolAndCreatorFees(
            poolData,
            swapFeeAmountScaled18,
            protocolSwapFeePercentage,
            pool,
            dai,
            tokenIndex
        );

        // No creator fees, so protocol fees is equal to the total
        assertEq(totalFeesRaw, expectedSwapFeeAmountScaled18, "Unexpected totalFeesRaw");
        assertEq(
            vault.getProtocolFees(pool, dai),
            expectedSwapFeeAmountScaled18,
            "Unexpected protocol fees in storage"
        );
        assertEq(vault.getPoolCreatorFees(pool, dai), 0, "Unexpected creator fees in storage");
    }

    function testComputeAndChargeCreatorFees() public {
        uint256 tokenIndex = 0;
        uint256 initVault = 10e18;
        vault.manualSetPoolCreatorFees(pool, dai, initVault);

        uint256 swapFeeAmountScaled18 = 1e18;
        uint256 protocolSwapFeePercentage = 5e16;
        uint256 creatorFeePercentage = 5e16;

        PoolData memory poolData;
        poolData.decimalScalingFactors = decimalScalingFactors;
        poolData.poolConfig.setPoolCreatorFeePercentage(creatorFeePercentage);
=======
        PoolData memory poolData;
        poolData.decimalScalingFactors = decimalScalingFactors;
>>>>>>> 8c509500
        poolData.tokenRates = tokenRates;
        poolData.poolConfig.aggregateProtocolSwapFeePercentage = protocolSwapFeePercentage;

        uint256 expectedSwapFeeAmountRaw = swapFeeAmountScaled18
            .mulUp(protocolSwapFeePercentage)
            .toRawUndoRateRoundDown(poolData.decimalScalingFactors[tokenIndex], poolData.tokenRates[tokenIndex]);

        uint256 totalFeesRaw = vault.manualComputeAndChargeAggregateProtocolSwapFees(
            poolData,
            swapFeeAmountScaled18,
            pool,
            dai,
            tokenIndex
        );

        // No creator fees, so protocol fees is equal to the total
        assertEq(totalFeesRaw, expectedSwapFeeAmountRaw, "Unexpected totalFeesRaw");
        assertEq(
            vault.getAggregateProtocolSwapFeeAmount(pool, dai),
            expectedSwapFeeAmountRaw,
            "Unexpected protocol fees in storage"
        );
    }

    function testComputeAndChargeAggregateProtocolSwapFeeIfPoolIsInRecoveryMode() public {
        PoolData memory poolData;
        poolData.poolConfig.isPoolInRecoveryMode = true;

        uint256 totalFeesRaw = vault.manualComputeAndChargeAggregateProtocolSwapFees(poolData, 1e18, pool, dai, 0);

        assertEq(totalFeesRaw, 0, "Unexpected totalFeesRaw");
        assertEq(vault.getAggregateProtocolSwapFeeAmount(pool, dai), 0, "Unexpected protocol fees in storage");
    }

    function testManualUpdatePoolDataLiveBalancesAndRates() public {
        PoolData memory poolData;
        poolData.balancesRaw = new uint256[](2);
        poolData.tokenRates = new uint256[](2);
        poolData.balancesLiveScaled18 = new uint256[](2);

        address rateProvider = address(0xFF123);
        uint256 secondTokenRate = 3e25;

        poolData.decimalScalingFactors = decimalScalingFactors;

        poolData.tokenConfig = new TokenConfig[](2);
        poolData.tokenConfig[0].tokenType = TokenType.STANDARD;
        poolData.tokenConfig[1].tokenType = TokenType.WITH_RATE;
        poolData.tokenConfig[1].rateProvider = IRateProvider(rateProvider);

        uint256[] memory tokenBalances = [uint256(1e18), 2e18].toMemoryArray();

        IERC20[] memory defaultTokens = new IERC20[](2);
        defaultTokens[0] = dai;
        defaultTokens[1] = usdc;

        vault.manualSetPoolTokenBalances(pool, defaultTokens, tokenBalances);

        vm.mockCall(rateProvider, abi.encodeWithSelector(IRateProvider.getRate.selector), abi.encode(secondTokenRate));
        poolData = vault.manualUpdatePoolDataLiveBalancesAndRates(pool, poolData, Rounding.ROUND_UP);

        // check _updateTokenRatesInPoolData is called
        assertEq(poolData.tokenRates[0], FixedPoint.ONE, "Unexpected tokenRates[0]");
        assertEq(poolData.tokenRates[1], secondTokenRate, "Unexpected tokenRates[1]");

        // check balances
        assertEq(poolData.balancesRaw[0], tokenBalances[0], "Unexpected balancesRaw[0]");
        assertEq(poolData.balancesRaw[1], tokenBalances[1], "Unexpected balancesRaw[1]");

        // check _updateRawAndLiveTokenBalancesInPoolData is called
        assertEq(
            poolData.balancesLiveScaled18[0],
            poolData.balancesRaw[0].mulUp(poolData.decimalScalingFactors[0]).mulUp(poolData.tokenRates[0]),
            "Unexpected balancesLiveScaled18[0]"
        );
        assertEq(
            poolData.balancesLiveScaled18[1],
            poolData.balancesRaw[1].mulUp(poolData.decimalScalingFactors[1]).mulUp(poolData.tokenRates[1]),
            "Unexpected balancesLiveScaled18[1]"
        );
    }
}<|MERGE_RESOLUTION|>--- conflicted
+++ resolved
@@ -76,51 +76,10 @@
         uint256 swapFeeAmountScaled18 = 1e18;
         uint256 protocolSwapFeePercentage = 10e16;
 
-<<<<<<< HEAD
-        uint256 expectedSwapFeeAmountScaled18 = swapFeeAmountScaled18
-            .mulUp(protocolSwapFeePercentage)
-            .toRawUndoRateRoundDown(poolData.decimalScalingFactors[tokenIndex], poolData.tokenRates[tokenIndex]);
-
-        vm.expectEmit();
-        emit IVaultEvents.ProtocolSwapFeeCharged(pool, address(dai), expectedSwapFeeAmountScaled18);
-
-        uint256 totalFeesRaw = vault.manualComputeAndChargeProtocolAndCreatorFees(
-            poolData,
-            swapFeeAmountScaled18,
-            protocolSwapFeePercentage,
-            pool,
-            dai,
-            tokenIndex
-        );
-
-        // No creator fees, so protocol fees is equal to the total
-        assertEq(totalFeesRaw, expectedSwapFeeAmountScaled18, "Unexpected totalFeesRaw");
-        assertEq(
-            vault.getProtocolFees(pool, dai),
-            expectedSwapFeeAmountScaled18,
-            "Unexpected protocol fees in storage"
-        );
-        assertEq(vault.getPoolCreatorFees(pool, dai), 0, "Unexpected creator fees in storage");
-    }
-
-    function testComputeAndChargeCreatorFees() public {
-        uint256 tokenIndex = 0;
-        uint256 initVault = 10e18;
-        vault.manualSetPoolCreatorFees(pool, dai, initVault);
-
-        uint256 swapFeeAmountScaled18 = 1e18;
-        uint256 protocolSwapFeePercentage = 5e16;
-        uint256 creatorFeePercentage = 5e16;
-
         PoolData memory poolData;
         poolData.decimalScalingFactors = decimalScalingFactors;
-        poolData.poolConfig.setPoolCreatorFeePercentage(creatorFeePercentage);
-=======
-        PoolData memory poolData;
-        poolData.decimalScalingFactors = decimalScalingFactors;
->>>>>>> 8c509500
         poolData.tokenRates = tokenRates;
-        poolData.poolConfig.aggregateProtocolSwapFeePercentage = protocolSwapFeePercentage;
+        poolData.poolConfig.setAggregateProtocolSwapFeePercentage(protocolSwapFeePercentage);
 
         uint256 expectedSwapFeeAmountRaw = swapFeeAmountScaled18
             .mulUp(protocolSwapFeePercentage)
