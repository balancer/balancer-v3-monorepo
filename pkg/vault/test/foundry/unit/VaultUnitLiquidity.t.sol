--- conflicted
+++ resolved
@@ -836,12 +836,7 @@
     }
 
     function _testRemoveLiquidity(PoolData memory poolData, TestRemoveLiquidityParams memory params) internal {
-<<<<<<< HEAD
-        VaultState memory vaultState;
         poolData.poolConfig.setAggregateSwapFeePercentage(1e16);
-=======
-        poolData.poolConfig.setAggregateProtocolSwapFeePercentage(1e16);
->>>>>>> f3075f6e
 
         uint256[] memory expectedAmountsOutRaw = new uint256[](params.expectedAmountsOutScaled18.length);
         for (uint256 i = 0; i < expectedAmountsOutRaw.length; i++) {
@@ -884,15 +879,9 @@
         // NOTE: stack too deep fix
         TestRemoveLiquidityParams memory params_ = params;
         PoolData memory poolData_ = poolData;
-<<<<<<< HEAD
         uint256 protocolSwapFeePercentage = poolData.poolConfig.getAggregateSwapFeePercentage();
-        for (uint256 i = 0; i < poolData.tokenConfig.length; i++) {
+        for (uint256 i = 0; i < poolData.tokens.length; i++) {
             // check _computeAndChargeAggregateSwapFees
-=======
-        uint256 protocolSwapFeePercentage = poolData.poolConfig.getAggregateProtocolSwapFeePercentage();
-        for (uint256 i = 0; i < poolData.tokens.length; i++) {
-            // check _computeAndChargeAggregateProtocolSwapFees
->>>>>>> f3075f6e
             uint256 protocolSwapFeeAmountRaw = _checkProtocolFeeResult(
                 poolData_,
                 i,
@@ -938,11 +927,7 @@
             poolData.tokenRates[tokenIndex]
         );
         assertEq(
-<<<<<<< HEAD
-            vault.getAggregateSwapFeeAmount(pool, poolData.tokenConfig[tokenIndex].token),
-=======
-            vault.getAggregateProtocolSwapFeeAmount(pool, poolData.tokens[tokenIndex]),
->>>>>>> f3075f6e
+            vault.getAggregateSwapFeeAmount(pool, poolData.tokens[tokenIndex]),
             protocolSwapFeeAmountRaw,
             "Unexpected protocol fees"
         );
