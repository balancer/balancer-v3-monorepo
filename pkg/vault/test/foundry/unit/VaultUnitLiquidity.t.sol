--- conflicted
+++ resolved
@@ -792,13 +792,7 @@
             uint256[] memory amountsInRaw,
             uint256[] memory amountsInScaled18,
             uint256 bptAmountOut,
-<<<<<<< HEAD
-
-        ) = vault.manualAddLiquidity(poolData, params.addLiquidityParams, params.maxAmountsInScaled18, vaultState);
-=======
-            bytes memory returnData
         ) = vault.manualAddLiquidity(poolData, params.addLiquidityParams, params.maxAmountsInScaled18);
->>>>>>> c8d814a3
 
         assertEq(bptAmountOut, params.expectedBPTAmountOut, "Unexpected BPT amount out");
         assertEq(
