// SPDX-License-Identifier: GPL-3.0-or-later

pragma solidity ^0.8.24;

import "forge-std/Test.sol";

import { IERC20 } from "@openzeppelin/contracts/token/ERC20/IERC20.sol";

import { IBasePool } from "@balancer-labs/v3-interfaces/contracts/vault/IBasePool.sol";
import {
    IUnbalancedLiquidityInvariantRatioBounds
} from "@balancer-labs/v3-interfaces/contracts/vault/IUnbalancedLiquidityInvariantRatioBounds.sol";
import { IVaultErrors } from "@balancer-labs/v3-interfaces/contracts/vault/IVaultErrors.sol";
import { IPoolLiquidity } from "@balancer-labs/v3-interfaces/contracts/vault/IPoolLiquidity.sol";
import { IVaultEvents } from "@balancer-labs/v3-interfaces/contracts/vault/IVaultEvents.sol";
import { IVaultMock } from "@balancer-labs/v3-interfaces/contracts/test/IVaultMock.sol";
import "@balancer-labs/v3-interfaces/contracts/vault/VaultTypes.sol";

import { CastingHelpers } from "@balancer-labs/v3-solidity-utils/contracts/helpers/CastingHelpers.sol";
import { ScalingHelpers } from "@balancer-labs/v3-solidity-utils/contracts/helpers/ScalingHelpers.sol";
import { FixedPoint } from "@balancer-labs/v3-solidity-utils/contracts/math/FixedPoint.sol";
import { BasePoolMath } from "@balancer-labs/v3-solidity-utils/contracts/math/BasePoolMath.sol";
import { BaseTest } from "@balancer-labs/v3-solidity-utils/test/foundry/utils/BaseTest.sol";

import { PoolConfigLib } from "../../../contracts/lib/PoolConfigLib.sol";
import { VaultStateBits } from "../../../contracts/lib/VaultStateLib.sol";
import { VaultMockDeployer } from "../../../test/foundry/utils/VaultMockDeployer.sol";
import { BalancerPoolToken } from "../../../contracts/BalancerPoolToken.sol";

contract VaultUnitLiquidityTest is BaseTest {
    using CastingHelpers for uint256[];
    using ScalingHelpers for *;
    using FixedPoint for *;
    using PoolConfigLib for PoolConfigBits;

    // #region Test structs

    struct TestAddLiquidityParams {
        AddLiquidityParams addLiquidityParams;
        uint256[] expectedAmountsInScaled18;
        uint256[] maxAmountsInScaled18;
        uint256[] expectSwapFeeAmountsScaled18;
        uint256 expectedBPTAmountOut;
    }

    struct TestRemoveLiquidityParams {
        RemoveLiquidityParams removeLiquidityParams;
        uint256[] expectedAmountsOutScaled18;
        uint256[] minAmountsOutScaled18;
        uint256[] expectSwapFeeAmountsScaled18;
        uint256 expectedBPTAmountIn;
    }
    // #endregion

    address internal constant ZERO_ADDRESS = address(0x00);

    IVaultMock internal vault;

    address pool = address(0x1234);
    uint256 initTotalSupply = 1000e18;
    uint256 swapFeePercentage = 1e16;

    function setUp() public virtual override {
        BaseTest.setUp();
        vault = IVaultMock(address(VaultMockDeployer.deploy()));

        _mockMintCallback(alice, initTotalSupply);
        vault.mintERC20(pool, alice, initTotalSupply);

        uint256[] memory initialBalances = new uint256[](tokens.length);
        // We don't care about last live balances, so we set them equal to the raw ones.
        vault.manualSetPoolTokensAndBalances(pool, tokens, initialBalances, initialBalances);

        vault.manualSetPoolRegistered(pool, true);

        for (uint256 i = 0; i < tokens.length; i++) {
            vault.manualSetAggregateSwapFeeAmount(pool, tokens[i], 0);
        }

        // Mock invariant ratio bounds
        vm.mockCall(
            pool,
            abi.encodeWithSelector(IUnbalancedLiquidityInvariantRatioBounds.getMinimumInvariantRatio.selector),
            abi.encode(0)
        );
        vm.mockCall(
            pool,
            abi.encodeWithSelector(IUnbalancedLiquidityInvariantRatioBounds.getMaximumInvariantRatio.selector),
            abi.encode(1_000_000e18)
        );
    }

    // #region AddLiquidity tests
    function testAddLiquidityProportional() public {
        PoolData memory poolData = _makeDefaultParams();
        (AddLiquidityParams memory params, uint256[] memory maxAmountsInScaled18) = _makeAddLiquidityParams(
            poolData,
            AddLiquidityKind.PROPORTIONAL,
            1e18
        );

        _testAddLiquidity(
            poolData,
            TestAddLiquidityParams({
                addLiquidityParams: params,
                expectedAmountsInScaled18: BasePoolMath.computeProportionalAmountsIn(
                    poolData.balancesLiveScaled18,
                    vault.totalSupply(params.pool),
                    params.minBptAmountOut
                ),
                maxAmountsInScaled18: maxAmountsInScaled18,
                expectSwapFeeAmountsScaled18: new uint256[](tokens.length),
                expectedBPTAmountOut: params.minBptAmountOut
            })
        );
    }

    function testAddLiquidityUnbalanced() public {
        PoolData memory poolData = _makeDefaultParams();
        (AddLiquidityParams memory params, uint256[] memory maxAmountsInScaled18) = _makeAddLiquidityParams(
            poolData,
            AddLiquidityKind.UNBALANCED,
            1e18
        );

        // mock invariants
        (uint256 currentInvariant, uint256 newInvariantAndInvariantWithFeesApplied) = (1e16, 1e18);
        vm.mockCall(
            params.pool,
<<<<<<< HEAD
            abi.encodeWithSelector(
                IBasePool.computeInvariant.selector,
                poolData.balancesLiveScaled18,
                Rounding.ROUND_UP
            ),
=======
            abi.encodeCall(IBasePool.computeInvariant, poolData.balancesLiveScaled18),
>>>>>>> 7c7baa68
            abi.encode(currentInvariant)
        );

        uint256[] memory newBalances = new uint256[](tokens.length);
        for (uint256 i = 0; i < newBalances.length; i++) {
            newBalances[i] = poolData.balancesLiveScaled18[i] + maxAmountsInScaled18[i];
        }

        vm.mockCall(
            params.pool,
<<<<<<< HEAD
            abi.encodeWithSelector(IBasePool.computeInvariant.selector, newBalances, Rounding.ROUND_DOWN),
=======
            abi.encodeCall(IBasePool.computeInvariant, newBalances),
>>>>>>> 7c7baa68
            abi.encode(newInvariantAndInvariantWithFeesApplied)
        );

        (uint256 bptAmountOut, uint256[] memory swapFeeAmountsScaled18) = BasePoolMath.computeAddLiquidityUnbalanced(
            poolData.balancesLiveScaled18,
            maxAmountsInScaled18,
            vault.totalSupply(params.pool),
            swapFeePercentage,
            IBasePool(params.pool)
        );

        _testAddLiquidity(
            poolData,
            TestAddLiquidityParams({
                addLiquidityParams: params,
                expectedAmountsInScaled18: maxAmountsInScaled18,
                maxAmountsInScaled18: maxAmountsInScaled18,
                expectSwapFeeAmountsScaled18: swapFeeAmountsScaled18,
                expectedBPTAmountOut: bptAmountOut
            })
        );
    }

    function testAddLiquiditySingleTokenExactOut() public {
        PoolData memory poolData = _makeDefaultParams();
        (AddLiquidityParams memory params, ) = _makeAddLiquidityParams(
            poolData,
            AddLiquidityKind.SINGLE_TOKEN_EXACT_OUT,
            1e18
        );

        uint256 tokenInIndex = 0;
        uint256[] memory expectedAmountsInScaled18 = new uint256[](tokens.length);
        uint256[] memory maxAmountsInScaled18 = new uint256[](tokens.length);
        maxAmountsInScaled18[tokenInIndex] = 1e18;
        params.maxAmountsIn[tokenInIndex] = maxAmountsInScaled18[tokenInIndex].toRawUndoRateRoundUp(
            poolData.decimalScalingFactors[tokenInIndex],
            poolData.tokenRates[tokenInIndex]
        );

        uint256 totalSupply = vault.totalSupply(params.pool);
        uint256 newSupply = totalSupply + params.minBptAmountOut;
        vm.mockCall(
            params.pool,
            abi.encodeCall(
                IBasePool.computeBalance,
                (poolData.balancesLiveScaled18, tokenInIndex, newSupply.divUp(totalSupply))
            ),
            abi.encode(newSupply)
        );

        uint256[] memory swapFeeAmountsScaled18;
        (expectedAmountsInScaled18[0], swapFeeAmountsScaled18) = BasePoolMath.computeAddLiquiditySingleTokenExactOut(
            poolData.balancesLiveScaled18,
            0,
            params.minBptAmountOut,
            totalSupply,
            swapFeePercentage,
            IBasePool(params.pool)
        );

        _testAddLiquidity(
            poolData,
            TestAddLiquidityParams({
                addLiquidityParams: params,
                expectedAmountsInScaled18: expectedAmountsInScaled18,
                maxAmountsInScaled18: maxAmountsInScaled18,
                expectSwapFeeAmountsScaled18: swapFeeAmountsScaled18,
                expectedBPTAmountOut: params.minBptAmountOut
            })
        );
    }

    function testAddLiquidityCustom() public {
        uint256 bptAmountOut = 1e18;

        PoolData memory poolData = _makeDefaultParams();
        (AddLiquidityParams memory params, uint256[] memory maxAmountsInScaled18) = _makeAddLiquidityParams(
            poolData,
            AddLiquidityKind.CUSTOM,
            bptAmountOut
        );

        poolData.poolConfigBits = poolData.poolConfigBits.setAddLiquidityCustom(true);

        uint256[] memory expectedAmountsInScaled18 = new uint256[](tokens.length);
        uint256[] memory expectSwapFeeAmountsScaled18 = new uint256[](tokens.length);
        for (uint256 i = 0; i < tokens.length; i++) {
            expectedAmountsInScaled18[i] = 1e18;
            expectSwapFeeAmountsScaled18[i] = 1e16;
        }

        vm.mockCall(
            address(params.pool),
            abi.encodeCall(
                IPoolLiquidity.onAddLiquidityCustom,
                (
                    address(this), // Router
                    maxAmountsInScaled18,
                    params.minBptAmountOut,
                    poolData.balancesLiveScaled18,
                    params.userData
                )
            ),
            abi.encode(expectedAmountsInScaled18, bptAmountOut, expectSwapFeeAmountsScaled18, params.userData)
        );

        _testAddLiquidity(
            poolData,
            TestAddLiquidityParams({
                addLiquidityParams: params,
                expectedAmountsInScaled18: expectedAmountsInScaled18,
                maxAmountsInScaled18: maxAmountsInScaled18,
                expectSwapFeeAmountsScaled18: expectSwapFeeAmountsScaled18,
                expectedBPTAmountOut: params.minBptAmountOut
            })
        );
    }

    function testRevertIfBptAmountOutBelowMin() public {
        PoolData memory poolData = _makeDefaultParams();
        (AddLiquidityParams memory params, uint256[] memory maxAmountsInScaled18) = _makeAddLiquidityParams(
            poolData,
            AddLiquidityKind.CUSTOM,
            1e18
        );

        poolData.poolConfigBits = poolData.poolConfigBits.setAddLiquidityCustom(true);

        uint256 bptAmountOut = 0;
        vm.mockCall(
            address(params.pool),
            abi.encodeCall(
                IPoolLiquidity.onAddLiquidityCustom,
                (
                    address(this), // Router
                    maxAmountsInScaled18,
                    params.minBptAmountOut,
                    poolData.balancesLiveScaled18,
                    params.userData
                )
            ),
            abi.encode(new uint256[](tokens.length), bptAmountOut, new uint256[](tokens.length), params.userData)
        );

        vm.expectRevert(
            abi.encodeWithSelector(IVaultErrors.BptAmountOutBelowMin.selector, bptAmountOut, params.minBptAmountOut)
        );
        vault.manualAddLiquidity(poolData, params, maxAmountsInScaled18);
    }

    function testRevertIfAmountInAboveMax() public {
        PoolData memory poolData = _makeDefaultParams();
        (AddLiquidityParams memory params, uint256[] memory maxAmountsInScaled18) = _makeAddLiquidityParams(
            poolData,
            AddLiquidityKind.CUSTOM,
            1e18
        );

        poolData.poolConfigBits = poolData.poolConfigBits.setAddLiquidityCustom(true);

        uint256[] memory expectedAmountsInScaled18 = new uint256[](tokens.length);
        for (uint256 i = 0; i < tokens.length; i++) {
            expectedAmountsInScaled18[i] = maxAmountsInScaled18[i] + 1;
        }

        vm.mockCall(
            address(params.pool),
            abi.encodeCall(
                IPoolLiquidity.onAddLiquidityCustom,
                (
                    address(this), // Router
                    maxAmountsInScaled18,
                    params.minBptAmountOut,
                    poolData.balancesLiveScaled18,
                    params.userData
                )
            ),
            abi.encode(expectedAmountsInScaled18, params.minBptAmountOut, new uint256[](tokens.length), params.userData)
        );

        vm.expectRevert(
            abi.encodeWithSelector(
                IVaultErrors.AmountInAboveMax.selector,
                tokens[0],
                expectedAmountsInScaled18[0],
                maxAmountsInScaled18[0]
            )
        );
        vault.manualAddLiquidity(poolData, params, maxAmountsInScaled18);
    }

    function testRevertAddLiquidityUnbalancedIfUnbalancedLiquidityIsDisabled() public {
        PoolData memory poolData = _makeDefaultParams();
        (AddLiquidityParams memory params, uint256[] memory maxAmountsInScaled18) = _makeAddLiquidityParams(
            poolData,
            AddLiquidityKind.UNBALANCED,
            1e18
        );

        poolData.poolConfigBits = poolData.poolConfigBits.setDisableUnbalancedLiquidity(true);

        vm.expectRevert(IVaultErrors.DoesNotSupportUnbalancedLiquidity.selector);
        vault.manualAddLiquidity(poolData, params, maxAmountsInScaled18);
    }

    function testRevertAddLiquiditySingleTokenExactOutIfUnbalancedLiquidityIsDisabled() public {
        PoolData memory poolData = _makeDefaultParams();
        (AddLiquidityParams memory params, uint256[] memory maxAmountsInScaled18) = _makeAddLiquidityParams(
            poolData,
            AddLiquidityKind.SINGLE_TOKEN_EXACT_OUT,
            1e18
        );

        poolData.poolConfigBits = poolData.poolConfigBits.setDisableUnbalancedLiquidity(true);

        vm.expectRevert(IVaultErrors.DoesNotSupportUnbalancedLiquidity.selector);
        vault.manualAddLiquidity(poolData, params, maxAmountsInScaled18);
    }

    function testRevertAddLiquidityCustomExactOutIfCustomLiquidityIsDisabled() public {
        PoolData memory poolData = _makeDefaultParams();
        (AddLiquidityParams memory params, uint256[] memory maxAmountsInScaled18) = _makeAddLiquidityParams(
            poolData,
            AddLiquidityKind.CUSTOM,
            1e18
        );

        vm.expectRevert(IVaultErrors.DoesNotSupportAddLiquidityCustom.selector);
        vault.manualAddLiquidity(poolData, params, maxAmountsInScaled18);
    }

    // #endregion

    // #region RemoveLiquidity tests
    function testRemoveLiquidityProportional() public {
        PoolData memory poolData = _makeDefaultParams();
        (RemoveLiquidityParams memory params, uint256[] memory minAmountsOutScaled18) = _makeRemoveLiquidityParams(
            poolData,
            RemoveLiquidityKind.PROPORTIONAL,
            1e18,
            1
        );

        _testRemoveLiquidity(
            poolData,
            TestRemoveLiquidityParams({
                removeLiquidityParams: params,
                expectedAmountsOutScaled18: BasePoolMath.computeProportionalAmountsOut(
                    poolData.balancesLiveScaled18,
                    vault.totalSupply(params.pool),
                    params.maxBptAmountIn
                ),
                minAmountsOutScaled18: minAmountsOutScaled18,
                expectSwapFeeAmountsScaled18: new uint256[](tokens.length),
                expectedBPTAmountIn: params.maxBptAmountIn
            })
        );
    }

    function testRemoveLiquiditySingleTokenExactIn() public {
        PoolData memory poolData = _makeDefaultParams();
        (RemoveLiquidityParams memory params, uint256[] memory minAmountsOutScaled18) = _makeRemoveLiquidityParams(
            poolData,
            RemoveLiquidityKind.SINGLE_TOKEN_EXACT_IN,
            1e18,
            0
        );

        uint256 tokenIndex = 0;
        uint256 expectBPTAmountIn = params.maxBptAmountIn;

        params.minAmountsOut[tokenIndex] = 1e18;
        minAmountsOutScaled18[tokenIndex] = params.minAmountsOut[tokenIndex].toScaled18ApplyRateRoundDown(
            poolData.decimalScalingFactors[tokenIndex],
            poolData.tokenRates[tokenIndex]
        );

        uint256[] memory expectedAmountsOutScaled18 = new uint256[](tokens.length);
        uint256[] memory swapFeeAmountsScaled18 = new uint256[](tokens.length);
        uint256 totalSupply = vault.totalSupply(params.pool);
        uint256 newSupply = totalSupply - expectBPTAmountIn;
        vm.mockCall(
            params.pool,
            abi.encodeCall(
                IBasePool.computeBalance,
                (poolData.balancesLiveScaled18, tokenIndex, newSupply.divUp(totalSupply))
            ),
            abi.encode(newSupply)
        );

        (expectedAmountsOutScaled18[tokenIndex], swapFeeAmountsScaled18) = BasePoolMath
            .computeRemoveLiquiditySingleTokenExactIn(
                poolData.balancesLiveScaled18,
                tokenIndex,
                expectBPTAmountIn,
                totalSupply,
                swapFeePercentage,
                IBasePool(params.pool)
            );

        _testRemoveLiquidity(
            poolData,
            TestRemoveLiquidityParams({
                removeLiquidityParams: params,
                expectedAmountsOutScaled18: expectedAmountsOutScaled18,
                minAmountsOutScaled18: minAmountsOutScaled18,
                expectSwapFeeAmountsScaled18: swapFeeAmountsScaled18,
                expectedBPTAmountIn: expectBPTAmountIn
            })
        );
    }

    function testRemoveLiquiditySingleTokenExactOut() public {
        PoolData memory poolData = _makeDefaultParams();
        (RemoveLiquidityParams memory params, uint256[] memory minAmountsOutScaled18) = _makeRemoveLiquidityParams(
            poolData,
            RemoveLiquidityKind.SINGLE_TOKEN_EXACT_OUT,
            type(uint256).max,
            0
        );

        uint256 tokenIndex = 0;
        params.minAmountsOut[tokenIndex] = 2e18;
        minAmountsOutScaled18[tokenIndex] = params.minAmountsOut[tokenIndex].toScaled18ApplyRateRoundDown(
            poolData.decimalScalingFactors[tokenIndex],
            poolData.tokenRates[tokenIndex]
        );

        // mock invariants
        {
            (uint256 currentInvariant, uint256 invariantAndInvariantWithFeesApplied) = (3e8, 3e9);
            vm.mockCall(
                params.pool,
<<<<<<< HEAD
                abi.encodeWithSelector(
                    IBasePool.computeInvariant.selector,
                    poolData.balancesLiveScaled18,
                    Rounding.ROUND_UP
                ),
=======
                abi.encodeCall(IBasePool.computeInvariant, poolData.balancesLiveScaled18),
>>>>>>> 7c7baa68
                abi.encode(currentInvariant)
            );

            uint256[] memory newBalances = new uint256[](tokens.length);
            for (uint256 i = 0; i < newBalances.length; i++) {
                newBalances[i] = poolData.balancesLiveScaled18[i];
            }
            newBalances[tokenIndex] -= minAmountsOutScaled18[tokenIndex];

            vm.mockCall(
                params.pool,
<<<<<<< HEAD
                abi.encodeWithSelector(IBasePool.computeInvariant.selector, newBalances, Rounding.ROUND_UP),
=======
                abi.encodeCall(IBasePool.computeInvariant, newBalances),
>>>>>>> 7c7baa68
                abi.encode(invariantAndInvariantWithFeesApplied)
            );

            uint256 taxableAmount = invariantAndInvariantWithFeesApplied.divUp(currentInvariant).mulUp(
                poolData.balancesLiveScaled18[tokenIndex]
            ) - newBalances[tokenIndex];

            uint256 fee = taxableAmount.divUp(swapFeePercentage.complement()) - taxableAmount;
            newBalances[tokenIndex] -= fee;

            uint256 newInvariantAndInvariantWithFeesApplied = 1e5;
            vm.mockCall(
                params.pool,
<<<<<<< HEAD
                abi.encodeWithSelector(IBasePool.computeInvariant.selector, newBalances, Rounding.ROUND_DOWN),
=======
                abi.encodeCall(IBasePool.computeInvariant, newBalances),
>>>>>>> 7c7baa68
                abi.encode(newInvariantAndInvariantWithFeesApplied)
            );
        }

        (uint256 expectBPTAmountIn, uint256[] memory swapFeeAmountsScaled18) = BasePoolMath
            .computeRemoveLiquiditySingleTokenExactOut(
                poolData.balancesLiveScaled18,
                tokenIndex,
                minAmountsOutScaled18[tokenIndex],
                vault.totalSupply(params.pool),
                swapFeePercentage,
                IBasePool(params.pool)
            );

        _testRemoveLiquidity(
            poolData,
            TestRemoveLiquidityParams({
                removeLiquidityParams: params,
                expectedAmountsOutScaled18: minAmountsOutScaled18,
                minAmountsOutScaled18: minAmountsOutScaled18,
                expectSwapFeeAmountsScaled18: swapFeeAmountsScaled18,
                expectedBPTAmountIn: expectBPTAmountIn
            })
        );
    }

    function testRemoveLiquidityCustom() public {
        PoolData memory poolData = _makeDefaultParams();
        poolData.poolConfigBits = poolData.poolConfigBits.setRemoveLiquidityCustom(true);

        (RemoveLiquidityParams memory params, uint256[] memory minAmountsOutScaled18) = _makeRemoveLiquidityParams(
            poolData,
            RemoveLiquidityKind.CUSTOM,
            type(uint256).max,
            1
        );

        uint256 expectBPTAmountIn = 1e18;

        uint256[] memory expectedAmountsOutScaled18 = new uint256[](tokens.length);
        uint256[] memory expectSwapFeeAmountsScaled18 = new uint256[](tokens.length);
        for (uint256 i = 0; i < tokens.length; i++) {
            expectedAmountsOutScaled18[i] = 1e18;
            expectSwapFeeAmountsScaled18[i] = 1e16;
        }

        vm.mockCall(
            address(params.pool),
            abi.encodeCall(
                IPoolLiquidity.onRemoveLiquidityCustom,
                (
                    address(this), // router
                    params.maxBptAmountIn,
                    minAmountsOutScaled18,
                    poolData.balancesLiveScaled18,
                    params.userData
                )
            ),
            abi.encode(expectBPTAmountIn, expectedAmountsOutScaled18, expectSwapFeeAmountsScaled18, params.userData)
        );

        _testRemoveLiquidity(
            poolData,
            TestRemoveLiquidityParams({
                removeLiquidityParams: params,
                expectedAmountsOutScaled18: expectedAmountsOutScaled18,
                minAmountsOutScaled18: minAmountsOutScaled18,
                expectSwapFeeAmountsScaled18: expectSwapFeeAmountsScaled18,
                expectedBPTAmountIn: expectBPTAmountIn
            })
        );
    }

    function testRevertIfBptAmountInAboveMax() public {
        PoolData memory poolData = _makeDefaultParams();
        (RemoveLiquidityParams memory params, uint256[] memory minAmountsOutScaled18) = _makeRemoveLiquidityParams(
            poolData,
            RemoveLiquidityKind.CUSTOM,
            1e18,
            0
        );
        poolData.poolConfigBits = poolData.poolConfigBits.setRemoveLiquidityCustom(true);

        uint256 bptAmountIn = params.maxBptAmountIn + 1;

        vm.mockCall(
            address(params.pool),
            abi.encodeCall(
                IPoolLiquidity.onRemoveLiquidityCustom,
                (
                    address(this), // Router
                    params.maxBptAmountIn,
                    minAmountsOutScaled18,
                    poolData.balancesLiveScaled18,
                    params.userData
                )
            ),
            abi.encode(bptAmountIn, new uint256[](tokens.length), new uint256[](tokens.length), params.userData)
        );

        vm.expectRevert(
            abi.encodeWithSelector(IVaultErrors.BptAmountInAboveMax.selector, bptAmountIn, params.maxBptAmountIn)
        );
        vault.manualRemoveLiquidity(poolData, params, minAmountsOutScaled18);
    }

    function testRevertIfAmountOutBelowMin() public {
        PoolData memory poolData = _makeDefaultParams();
        uint256 defaultMinAmountOut = 1e18;
        (RemoveLiquidityParams memory params, uint256[] memory minAmountsOutScaled18) = _makeRemoveLiquidityParams(
            poolData,
            RemoveLiquidityKind.CUSTOM,
            type(uint256).max,
            defaultMinAmountOut
        );
        poolData.poolConfigBits = poolData.poolConfigBits.setRemoveLiquidityCustom(true);

        uint256 bptAmountIn = 1e18;
        uint256[] memory amountsOutScaled18 = new uint256[](tokens.length);
        for (uint256 i = 0; i < tokens.length; i++) {
            amountsOutScaled18[i] = defaultMinAmountOut - 1;
        }

        vm.mockCall(
            address(params.pool),
            abi.encodeCall(
                IPoolLiquidity.onRemoveLiquidityCustom,
                (
                    address(this), // Router
                    params.maxBptAmountIn,
                    minAmountsOutScaled18,
                    poolData.balancesLiveScaled18,
                    params.userData
                )
            ),
            abi.encode(bptAmountIn, amountsOutScaled18, new uint256[](tokens.length), params.userData)
        );
        vm.expectRevert(
            abi.encodeWithSelector(
                IVaultErrors.AmountOutBelowMin.selector,
                tokens[0],
                amountsOutScaled18[0],
                params.minAmountsOut[0]
            )
        );

        vault.manualRemoveLiquidity(poolData, params, minAmountsOutScaled18);
    }

    function testRevertRemoveLiquidityUnbalancedIfUnbalancedLiquidityIsDisabled() public {
        PoolData memory poolData = _makeDefaultParams();
        (RemoveLiquidityParams memory params, uint256[] memory minAmountsOutScaled18) = _makeRemoveLiquidityParams(
            poolData,
            RemoveLiquidityKind.SINGLE_TOKEN_EXACT_IN,
            type(uint256).max,
            1
        );
        poolData.poolConfigBits = poolData.poolConfigBits.setDisableUnbalancedLiquidity(true);

        vm.expectRevert(IVaultErrors.DoesNotSupportUnbalancedLiquidity.selector);
        vault.manualRemoveLiquidity(poolData, params, minAmountsOutScaled18);
    }

    function testRevertRemoveLiquiditySingleTokenExactOutIfUnbalancedLiquidityIsDisabled() public {
        PoolData memory poolData = _makeDefaultParams();
        (RemoveLiquidityParams memory params, uint256[] memory minAmountsOutScaled18) = _makeRemoveLiquidityParams(
            poolData,
            RemoveLiquidityKind.SINGLE_TOKEN_EXACT_OUT,
            type(uint256).max,
            1
        );
        poolData.poolConfigBits = poolData.poolConfigBits.setDisableUnbalancedLiquidity(true);

        vm.expectRevert(IVaultErrors.DoesNotSupportUnbalancedLiquidity.selector);
        vault.manualRemoveLiquidity(poolData, params, minAmountsOutScaled18);
    }

    function testRevertRemoveLiquidityCustomExactOutIfCustomLiquidityIsDisabled() public {
        PoolData memory poolData = _makeDefaultParams();
        (RemoveLiquidityParams memory params, uint256[] memory minAmountsOutScaled18) = _makeRemoveLiquidityParams(
            poolData,
            RemoveLiquidityKind.CUSTOM,
            type(uint256).max,
            1
        );

        vm.expectRevert(IVaultErrors.DoesNotSupportRemoveLiquidityCustom.selector);
        vault.manualRemoveLiquidity(poolData, params, minAmountsOutScaled18);
    }

    // #endregion

    // #region Helpers
    function _makeAddLiquidityParams(
        PoolData memory poolData,
        AddLiquidityKind kind,
        uint256 minBptAmountOut
    ) internal view returns (AddLiquidityParams memory params, uint256[] memory maxAmountsInScaled18) {
        params = AddLiquidityParams({
            pool: pool,
            to: alice,
            kind: kind,
            maxAmountsIn: new uint256[](tokens.length),
            minBptAmountOut: minBptAmountOut,
            userData: new bytes(0)
        });

        maxAmountsInScaled18 = new uint256[](tokens.length);
        for (uint256 i = 0; i < tokens.length; i++) {
            maxAmountsInScaled18[i] = 1e18;
            params.maxAmountsIn[i] = maxAmountsInScaled18[i].toRawUndoRateRoundUp(
                poolData.decimalScalingFactors[i],
                poolData.tokenRates[i]
            );
        }
    }

    function _makeRemoveLiquidityParams(
        PoolData memory poolData,
        RemoveLiquidityKind kind,
        uint256 maxBptAmountIn,
        uint256 defaultMinAmountOut
    ) internal view returns (RemoveLiquidityParams memory params, uint256[] memory minAmountsOutScaled18) {
        params = RemoveLiquidityParams({
            pool: pool,
            from: alice,
            maxBptAmountIn: maxBptAmountIn,
            minAmountsOut: new uint256[](tokens.length),
            kind: kind,
            userData: new bytes(0)
        });

        minAmountsOutScaled18 = new uint256[](tokens.length);
        for (uint256 i = 0; i < tokens.length; i++) {
            minAmountsOutScaled18[i] = defaultMinAmountOut;
            params.minAmountsOut[i] = minAmountsOutScaled18[i].toRawUndoRateRoundUp(
                poolData.decimalScalingFactors[i],
                poolData.tokenRates[i]
            );
        }
    }

    function _makeDefaultParams() internal view returns (PoolData memory poolData) {
        poolData.poolConfigBits = poolData.poolConfigBits.setStaticSwapFeePercentage(swapFeePercentage);

        poolData.balancesLiveScaled18 = new uint256[](tokens.length);
        poolData.balancesRaw = new uint256[](tokens.length);

        poolData.tokens = new IERC20[](tokens.length);
        poolData.decimalScalingFactors = new uint256[](tokens.length);
        poolData.tokenRates = new uint256[](tokens.length);

        for (uint256 i = 0; i < tokens.length; i++) {
            poolData.tokens[i] = tokens[i];
            poolData.decimalScalingFactors[i] = 1e18;
            poolData.tokenRates[i] = 1e18 * (i + 1);

            poolData.balancesLiveScaled18[i] = 1000e18;
            poolData.balancesRaw[i] = poolData.balancesLiveScaled18[i].toRawUndoRateRoundDown(
                poolData.decimalScalingFactors[i],
                poolData.tokenRates[i]
            );
        }
    }

    function _mockMintCallback(address to, uint256 amount) internal {
        vm.mockCall(pool, abi.encodeCall(BalancerPoolToken.emitTransfer, (ZERO_ADDRESS, to, amount)), new bytes(0));
    }

    function _testAddLiquidity(PoolData memory poolData, TestAddLiquidityParams memory params) internal {
        poolData.poolConfigBits = poolData.poolConfigBits.setAggregateSwapFeePercentage(swapFeePercentage);

        uint256[] memory expectedAmountsInRaw = new uint256[](params.expectedAmountsInScaled18.length);
        for (uint256 i = 0; i < expectedAmountsInRaw.length; i++) {
            expectedAmountsInRaw[i] = params.expectedAmountsInScaled18[i].toRawUndoRateRoundUp(
                poolData.decimalScalingFactors[i],
                poolData.tokenRates[i]
            );
        }

        _mockMintCallback(params.addLiquidityParams.to, params.expectedBPTAmountOut);

        vm.expectEmit();
        emit IVaultEvents.PoolBalanceChanged(
            params.addLiquidityParams.pool,
            params.addLiquidityParams.to,
            expectedAmountsInRaw.unsafeCastToInt256(true)
        );

        (
            PoolData memory updatedPoolData,
            uint256[] memory amountsInRaw,
            uint256[] memory amountsInScaled18,
            uint256 bptAmountOut,

        ) = vault.manualAddLiquidity(poolData, params.addLiquidityParams, params.maxAmountsInScaled18);

        assertEq(bptAmountOut, params.expectedBPTAmountOut, "Unexpected BPT amount out");
        assertEq(
            vault.balanceOf(address(params.addLiquidityParams.pool), alice),
            initTotalSupply + bptAmountOut,
            "Token minted with unexpected amount"
        );

        // NOTE: stack too deep fix
        TestAddLiquidityParams memory params_ = params;
        PoolData memory poolData_ = poolData;
        uint256 protocolSwapFeePercentage = poolData.poolConfigBits.getAggregateSwapFeePercentage();

        for (uint256 i = 0; i < poolData_.tokens.length; i++) {
            assertEq(amountsInRaw[i], expectedAmountsInRaw[i], "Unexpected tokenIn raw amount");
            assertEq(amountsInScaled18[i], params_.expectedAmountsInScaled18[i], "Unexpected tokenIn scaled amount");

            uint256 protocolSwapFeeAmountRaw = _checkProtocolFeeResult(
                poolData_,
                i,
                params_.addLiquidityParams.pool,
                protocolSwapFeePercentage,
                params_.expectSwapFeeAmountsScaled18[i]
            );

            assertEq(
                updatedPoolData.balancesRaw[i],
                poolData_.balancesRaw[i] + amountsInRaw[i] - protocolSwapFeeAmountRaw,
                "Unexpected balancesRaw balance"
            );

            assertEq(vault.getTokenDelta(tokens[i]), int256(amountsInRaw[i]), "Unexpected tokenIn delta");
        }

        _checkSetPoolBalancesResult(
            poolData_,
            vault.getRawBalances(params.addLiquidityParams.pool),
            vault.getLastLiveBalances(params.addLiquidityParams.pool),
            updatedPoolData
        );
    }

    function _testRemoveLiquidity(PoolData memory poolData, TestRemoveLiquidityParams memory params) internal {
        poolData.poolConfigBits = poolData.poolConfigBits.setAggregateSwapFeePercentage(1e16);

        uint256[] memory expectedAmountsOutRaw = new uint256[](params.expectedAmountsOutScaled18.length);
        for (uint256 i = 0; i < expectedAmountsOutRaw.length; i++) {
            expectedAmountsOutRaw[i] = params.expectedAmountsOutScaled18[i].toRawUndoRateRoundDown(
                poolData.decimalScalingFactors[i],
                poolData.tokenRates[i]
            );
        }

        vm.prank(pool);
        vault.approve(params.removeLiquidityParams.from, address(this), params.expectedBPTAmountIn);

        vm.expectEmit();
        emit IVaultEvents.PoolBalanceChanged(
            params.removeLiquidityParams.pool,
            params.removeLiquidityParams.from,
            expectedAmountsOutRaw.unsafeCastToInt256(false)
        );

        (
            PoolData memory updatedPoolData,
            uint256 bptAmountIn,
            uint256[] memory amountsOutRaw,
            uint256[] memory amountsOutScaled18,

        ) = vault.manualRemoveLiquidity(poolData, params.removeLiquidityParams, params.minAmountsOutScaled18);

        assertEq(bptAmountIn, params.expectedBPTAmountIn, "Unexpected BPT amount in");
        assertEq(
            vault.balanceOf(address(params.removeLiquidityParams.pool), alice),
            initTotalSupply - bptAmountIn,
            "Token burned with unexpected amount (balance)"
        );
        assertEq(
            vault.allowance(address(vault), params.removeLiquidityParams.from, address(this)),
            0,
            "Token burned with unexpected amount (allowance)"
        );

        // NOTE: stack too deep fix
        TestRemoveLiquidityParams memory params_ = params;
        PoolData memory poolData_ = poolData;
        uint256 protocolSwapFeePercentage = poolData.poolConfigBits.getAggregateSwapFeePercentage();
        for (uint256 i = 0; i < poolData.tokens.length; i++) {
            // check _computeAndChargeAggregateSwapFees
            uint256 protocolSwapFeeAmountRaw = _checkProtocolFeeResult(
                poolData_,
                i,
                params_.removeLiquidityParams.pool,
                protocolSwapFeePercentage,
                params_.expectSwapFeeAmountsScaled18[i]
            );

            // check balances and amounts
            assertEq(
                updatedPoolData.balancesRaw[i],
                poolData_.balancesRaw[i] - protocolSwapFeeAmountRaw - amountsOutRaw[i],
                "Unexpected balancesRaw balance"
            );
            assertEq(
                amountsOutScaled18[i],
                params_.expectedAmountsOutScaled18[i],
                "Unexpected amountsOutScaled18 amount"
            );
            assertEq(amountsOutRaw[i], expectedAmountsOutRaw[i], "Unexpected tokenOut amount");

            // check _supplyCredit
            assertEq(vault.getTokenDelta(tokens[i]), -int256(amountsOutRaw[i]), "Unexpected tokenOut delta");
        }

        _checkSetPoolBalancesResult(
            poolData_,
            vault.getRawBalances(params_.removeLiquidityParams.pool),
            vault.getLastLiveBalances(params_.removeLiquidityParams.pool),
            updatedPoolData
        );
    }

    function _checkProtocolFeeResult(
        PoolData memory poolData,
        uint256 tokenIndex,
        address pool_,
        uint256 protocolSwapFeePercentage,
        uint256 expectSwapFeeAmountScaled18
    ) internal view returns (uint256 protocolSwapFeeAmountRaw) {
        protocolSwapFeeAmountRaw = expectSwapFeeAmountScaled18.mulUp(protocolSwapFeePercentage).toRawUndoRateRoundDown(
            poolData.decimalScalingFactors[tokenIndex],
            poolData.tokenRates[tokenIndex]
        );
        assertEq(
            vault.getAggregateSwapFeeAmount(pool_, poolData.tokens[tokenIndex]),
            protocolSwapFeeAmountRaw,
            "Unexpected protocol fees"
        );
    }

    function _checkSetPoolBalancesResult(
        PoolData memory poolData,
        uint256[] memory storagePoolBalances,
        uint256[] memory storageLastLiveBalances,
        PoolData memory updatedPoolData
    ) internal pure {
        for (uint256 i = 0; i < poolData.tokens.length; i++) {
            assertEq(storagePoolBalances[i], updatedPoolData.balancesRaw[i], "Unexpected pool balance");

            assertEq(
                storageLastLiveBalances[i],
                updatedPoolData.balancesLiveScaled18[i],
                "Unexpected last live balance"
            );

            assertEq(
                updatedPoolData.balancesLiveScaled18[i],
                storagePoolBalances[i].toScaled18ApplyRateRoundDown(
                    poolData.decimalScalingFactors[i],
                    poolData.tokenRates[i]
                ),
                "Unexpected balancesLiveScaled18 balance"
            );
        }
    }
    // #endregion
}<|MERGE_RESOLUTION|>--- conflicted
+++ resolved
@@ -127,15 +127,7 @@
         (uint256 currentInvariant, uint256 newInvariantAndInvariantWithFeesApplied) = (1e16, 1e18);
         vm.mockCall(
             params.pool,
-<<<<<<< HEAD
-            abi.encodeWithSelector(
-                IBasePool.computeInvariant.selector,
-                poolData.balancesLiveScaled18,
-                Rounding.ROUND_UP
-            ),
-=======
-            abi.encodeCall(IBasePool.computeInvariant, poolData.balancesLiveScaled18),
->>>>>>> 7c7baa68
+            abi.encodeCall(IBasePool.computeInvariant, (poolData.balancesLiveScaled18, Rounding.ROUND_UP)),
             abi.encode(currentInvariant)
         );
 
@@ -146,11 +138,7 @@
 
         vm.mockCall(
             params.pool,
-<<<<<<< HEAD
-            abi.encodeWithSelector(IBasePool.computeInvariant.selector, newBalances, Rounding.ROUND_DOWN),
-=======
-            abi.encodeCall(IBasePool.computeInvariant, newBalances),
->>>>>>> 7c7baa68
+            abi.encodeCall(IBasePool.computeInvariant, (newBalances, Rounding.ROUND_DOWN)),
             abi.encode(newInvariantAndInvariantWithFeesApplied)
         );
 
@@ -485,15 +473,7 @@
             (uint256 currentInvariant, uint256 invariantAndInvariantWithFeesApplied) = (3e8, 3e9);
             vm.mockCall(
                 params.pool,
-<<<<<<< HEAD
-                abi.encodeWithSelector(
-                    IBasePool.computeInvariant.selector,
-                    poolData.balancesLiveScaled18,
-                    Rounding.ROUND_UP
-                ),
-=======
-                abi.encodeCall(IBasePool.computeInvariant, poolData.balancesLiveScaled18),
->>>>>>> 7c7baa68
+                abi.encodeCall(IBasePool.computeInvariant, (poolData.balancesLiveScaled18, Rounding.ROUND_UP)),
                 abi.encode(currentInvariant)
             );
 
@@ -505,11 +485,7 @@
 
             vm.mockCall(
                 params.pool,
-<<<<<<< HEAD
-                abi.encodeWithSelector(IBasePool.computeInvariant.selector, newBalances, Rounding.ROUND_UP),
-=======
-                abi.encodeCall(IBasePool.computeInvariant, newBalances),
->>>>>>> 7c7baa68
+                abi.encodeCall(IBasePool.computeInvariant, (newBalances, Rounding.ROUND_UP)),
                 abi.encode(invariantAndInvariantWithFeesApplied)
             );
 
@@ -523,11 +499,7 @@
             uint256 newInvariantAndInvariantWithFeesApplied = 1e5;
             vm.mockCall(
                 params.pool,
-<<<<<<< HEAD
-                abi.encodeWithSelector(IBasePool.computeInvariant.selector, newBalances, Rounding.ROUND_DOWN),
-=======
-                abi.encodeCall(IBasePool.computeInvariant, newBalances),
->>>>>>> 7c7baa68
+                abi.encodeCall(IBasePool.computeInvariant, (newBalances, Rounding.ROUND_DOWN)),
                 abi.encode(newInvariantAndInvariantWithFeesApplied)
             );
         }
