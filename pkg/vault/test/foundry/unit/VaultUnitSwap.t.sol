// SPDX-License-Identifier: GPL-3.0-or-later

pragma solidity ^0.8.24;

import "forge-std/Test.sol";

import { IERC20 } from "@openzeppelin/contracts/token/ERC20/IERC20.sol";
import { SwapParams, SwapState, PoolData, SwapKind } from "@balancer-labs/v3-interfaces/contracts/vault/VaultTypes.sol";
import { VaultMockDeployer } from "@balancer-labs/v3-vault/test/foundry/utils/VaultMockDeployer.sol";
import { BaseTest } from "@balancer-labs/v3-solidity-utils/test/foundry/utils/BaseTest.sol";
import { IBasePool } from "@balancer-labs/v3-interfaces/contracts/vault/IBasePool.sol";
import { IVaultErrors } from "@balancer-labs/v3-interfaces/contracts/vault/IVaultErrors.sol";
import { PoolConfig } from "@balancer-labs/v3-interfaces/contracts/vault/VaultTypes.sol";
import { IVaultMock } from "@balancer-labs/v3-interfaces/contracts/test/IVaultMock.sol";
import { ArrayHelpers } from "@balancer-labs/v3-solidity-utils/contracts/helpers/ArrayHelpers.sol";
import { ScalingHelpers } from "@balancer-labs/v3-solidity-utils/contracts/helpers/ScalingHelpers.sol";
import { FixedPoint } from "@balancer-labs/v3-solidity-utils/contracts/math/FixedPoint.sol";

import { PoolConfigLib } from "../../../contracts/lib/PoolConfigLib.sol";

struct TestStateLocals {
    SwapParams params;
    SwapState swapState;
    PoolData poolData;
}

contract VaultUnitSwapTest is BaseTest {
    using ArrayHelpers for *;
    using ScalingHelpers for *;
    using FixedPoint for *;
    using PoolConfigLib for PoolConfig;

    IVaultMock internal vault;
    address pool = address(0x1234);

    uint256 immutable defaultAmountGivenRaw = 1e18;
    uint256 immutable defaultSwapFeePercentage = 5e16;
    uint256 immutable defaultProtocolFeePercentage = 50e16;
    uint256 immutable defaultCreatorFeePercentage = 10e16;
    uint256 immutable mockedPoolAmountCalculatedScaled18 = 5e17;

    IERC20[] swapTokens;
    uint256[] initialBalances = [uint256(10e18), 10e18];
    uint256[] decimalScalingFactors = [uint256(1e18), 1e18];
    uint256[] tokenRates = [uint256(1e18), 2e18];

    function setUp() public virtual override {
        BaseTest.setUp();
        vault = IVaultMock(address(VaultMockDeployer.deploy()));

        swapTokens = [dai, usdc];
        vault.manualSetPoolTokenBalances(pool, swapTokens, initialBalances);

<<<<<<< HEAD
        vault.manualSetAggregateSwapFeeAmount(pool, swapTokens[0], 0);
        vault.manualSetAggregateSwapFeeAmount(pool, swapTokens[1], 0);
=======
        vault.manualSetAggregateProtocolSwapFeeAmount(pool, swapTokens[0], 0);
        vault.manualSetAggregateProtocolSwapFeeAmount(pool, swapTokens[1], 0);
        vault.manualSetPoolRegistered(pool, true);
>>>>>>> 49553c05
    }

    function testMakeParams() public {
        uint256 limitRaw = 1000e18;
        uint256 swapFeePercentage = 1e16;
        uint256 protocolFeePercentage = 20e16;
        uint256 poolCreatorFeePercentage = 5e17;

        (SwapParams memory params, SwapState memory state, PoolData memory poolData) = _makeParams(
            SwapKind.EXACT_IN,
            defaultAmountGivenRaw,
            limitRaw,
            swapFeePercentage,
            protocolFeePercentage,
            poolCreatorFeePercentage
        );

        assertEq(state.indexIn, 0, "Incorrect index in");
        assertEq(state.indexOut, 1, "Incorrect index out");
        assertEq(state.swapFeePercentage, swapFeePercentage, "Incorrect swap fee percentage");
        assertEq(
            state.amountGivenScaled18,
            defaultAmountGivenRaw.toScaled18ApplyRateRoundDown(
                poolData.decimalScalingFactors[0],
                poolData.tokenRates[0]
            ),
            "Incorrect amountGivenScaled18"
        );
    }

    function testSwapExactInWithZeroFee() public {
        TestStateLocals memory locals;
        (locals.params, locals.swapState, locals.poolData) = _makeParams(
            SwapKind.EXACT_IN,
            defaultAmountGivenRaw,
            0,
            0,
            0,
            0
        );
        uint256 amountGivenScaled18 = locals.swapState.amountGivenScaled18;

        _mockOnSwap(mockedPoolAmountCalculatedScaled18, locals.params, locals.swapState, locals.poolData);

        (uint256 amountCalculatedRaw, uint256 amountCalculatedScaled18, uint256 amountIn, uint256 amountOut) = (
            0,
            0,
            0,
            0
        );
        (amountCalculatedRaw, amountCalculatedScaled18, amountIn, amountOut) = _manualInternalSwap(locals);

        _checkSwapStateUnchanged(locals.swapState, 0, 1, 0, amountGivenScaled18);
        _checkSwapExactInResult(
            defaultAmountGivenRaw,
            amountCalculatedRaw,
            amountCalculatedScaled18,
            amountIn,
            amountOut,
            locals.params,
            locals.swapState,
            locals.poolData
        );
    }

    function _getAggregateFeePercentage(
        uint256 protocolFeePercentage,
        uint256 creatorFeePercentage
    ) internal pure returns (uint256) {
        return protocolFeePercentage + protocolFeePercentage.complement().mulDown(creatorFeePercentage);
    }

    function testSwapExactInWithFee() public {
        TestStateLocals memory locals;
        (locals.params, locals.swapState, locals.poolData) = _makeParams(
            SwapKind.EXACT_IN,
            defaultAmountGivenRaw,
            0,
            defaultSwapFeePercentage,
            defaultProtocolFeePercentage,
            defaultCreatorFeePercentage
        );
        uint256 amountGivenScaled18 = locals.swapState.amountGivenScaled18;

        _mockOnSwap(mockedPoolAmountCalculatedScaled18, locals.params, locals.swapState, locals.poolData);

        (uint256 amountCalculatedRaw, uint256 amountCalculatedScaled18, uint256 amountIn, uint256 amountOut) = (
            0,
            0,
            0,
            0
        );
        (amountCalculatedRaw, amountCalculatedScaled18, amountIn, amountOut) = _manualInternalSwap(locals);

        _checkSwapStateUnchanged(locals.swapState, 0, 1, defaultSwapFeePercentage, amountGivenScaled18);
        _checkSwapExactInResult(
            defaultAmountGivenRaw,
            amountCalculatedRaw,
            amountCalculatedScaled18,
            amountIn,
            amountOut,
            locals.params,
            locals.swapState,
            locals.poolData
        );
    }

    function testSwapExactInSwapLimitRevert() public {
        uint256 swapLimit = mockedPoolAmountCalculatedScaled18 - 1;

        (SwapParams memory params, SwapState memory state, PoolData memory poolData) = _makeParams(
            SwapKind.EXACT_IN,
            defaultAmountGivenRaw,
            swapLimit,
            0,
            0,
            0
        );

        uint256 amount = mockedPoolAmountCalculatedScaled18.toRawUndoRateRoundDown(
            poolData.decimalScalingFactors[state.indexOut],
            poolData.tokenRates[state.indexOut]
        );

        _mockOnSwap(mockedPoolAmountCalculatedScaled18, params, state, poolData);

        vm.expectRevert(abi.encodeWithSelector(IVaultErrors.SwapLimit.selector, amount, swapLimit));
        vault.manualInternalSwap(params, state, poolData);
    }

    function testSwapExactOutSwapLimitRevert() public {
        (SwapParams memory params, SwapState memory state, PoolData memory poolData) = _makeParams(
            SwapKind.EXACT_OUT,
            defaultAmountGivenRaw,
            0,
            0,
            0,
            0
        );

        uint256 amount = mockedPoolAmountCalculatedScaled18.toRawUndoRateRoundDown(
            poolData.decimalScalingFactors[state.indexIn],
            poolData.tokenRates[state.indexIn]
        );

        _mockOnSwap(mockedPoolAmountCalculatedScaled18, params, state, poolData);

        vm.expectRevert(abi.encodeWithSelector(IVaultErrors.SwapLimit.selector, amount, 0));
        vault.manualInternalSwap(params, state, poolData);
    }

    function testSwapExactOutWithZeroFee() public {
        TestStateLocals memory locals;
        (locals.params, locals.swapState, locals.poolData) = _makeParams(
            SwapKind.EXACT_OUT,
            defaultAmountGivenRaw,
            mockedPoolAmountCalculatedScaled18,
            0,
            0,
            0
        );
        uint256 amountGivenScaled18 = locals.swapState.amountGivenScaled18;

        _mockOnSwap(mockedPoolAmountCalculatedScaled18, locals.params, locals.swapState, locals.poolData);

        (uint256 amountCalculatedRaw, uint256 amountCalculatedScaled18, uint256 amountIn, uint256 amountOut) = (
            0,
            0,
            0,
            0
        );

        (amountCalculatedRaw, amountCalculatedScaled18, amountIn, amountOut) = _manualInternalSwap(locals);

        _checkSwapStateUnchanged(locals.swapState, 0, 1, 0, amountGivenScaled18);
        _checkSwapExactOutResult(
            defaultAmountGivenRaw,
            amountCalculatedRaw,
            amountCalculatedScaled18,
            amountIn,
            amountOut,
            locals.params,
            locals.swapState,
            locals.poolData
        );
    }

    function testSwapExactOutWithFee() public {
        TestStateLocals memory locals;
        {
            uint256 swapFeeAmount = mockedPoolAmountCalculatedScaled18.mulDown(defaultSwapFeePercentage);

            uint256 amountCalculatedWithFee = mockedPoolAmountCalculatedScaled18 + swapFeeAmount;
            // This sets the protocol swap fee percentage to the same as the swap fee percentage
            (locals.params, locals.swapState, locals.poolData) = _makeParams(
                SwapKind.EXACT_OUT,
                defaultAmountGivenRaw,
                amountCalculatedWithFee,
                defaultSwapFeePercentage,
                defaultProtocolFeePercentage,
                defaultCreatorFeePercentage
            );
        }
        uint256 amountGivenScaled18 = locals.swapState.amountGivenScaled18;

        _mockOnSwap(mockedPoolAmountCalculatedScaled18, locals.params, locals.swapState, locals.poolData);
        (uint256 amountCalculatedRaw, uint256 amountCalculatedScaled18, uint256 amountIn, uint256 amountOut) = (
            0,
            0,
            0,
            0
        );
        (amountCalculatedRaw, amountCalculatedScaled18, amountIn, amountOut) = _manualInternalSwap(locals);

        _checkSwapStateUnchanged(locals.swapState, 0, 1, defaultSwapFeePercentage, amountGivenScaled18);
        _checkSwapExactOutResult(
            defaultAmountGivenRaw,
            amountCalculatedRaw,
            amountCalculatedScaled18,
            amountIn,
            amountOut,
            locals.params,
            locals.swapState,
            locals.poolData
        );
    }

    // #region Helpers
    function _makeParams(
        SwapKind kind,
        uint256 amountGivenRaw,
        uint256 limitRaw,
        uint256 swapFeePercentage,
        uint256 protocolFeePercentage,
        uint256 poolCreatorFeePercentage
    ) internal returns (SwapParams memory params, SwapState memory swapState, PoolData memory poolData) {
        params = SwapParams({
            kind: kind,
            pool: pool,
            tokenIn: swapTokens[0],
            tokenOut: swapTokens[1],
            amountGivenRaw: amountGivenRaw,
            limitRaw: limitRaw,
            userData: new bytes(0)
        });

        swapState.indexIn = 0;
        swapState.indexOut = 1;
        swapState.swapFeePercentage = swapFeePercentage;
        swapState.amountGivenScaled18 = amountGivenRaw.toScaled18ApplyRateRoundDown(
            decimalScalingFactors[kind == SwapKind.EXACT_IN ? swapState.indexIn : swapState.indexOut],
            tokenRates[kind == SwapKind.EXACT_IN ? swapState.indexIn : swapState.indexOut]
        );

        poolData.decimalScalingFactors = decimalScalingFactors;
        poolData.tokenRates = tokenRates;
        poolData.balancesRaw = initialBalances;

        poolData.poolConfig.setStaticSwapFeePercentage(swapFeePercentage);
        poolData.poolConfig.setAggregateSwapFeePercentage(
            _getAggregateFeePercentage(swapFeePercentage, poolCreatorFeePercentage)
        );

        poolData.balancesLiveScaled18 = new uint256[](initialBalances.length);
    }

    function _checkSwapExactInResult(
        uint256 amountGivenRaw,
        uint256 amountCalculatedRaw,
        uint256 amountCalculatedScaled18,
        uint256 amountIn,
        uint256 amountOut,
        SwapParams memory params,
        SwapState memory swapState,
        PoolData memory poolData
    ) internal {
        // Check swap state
        assertEq(swapState.indexIn, 0, "Unexpected index in");
        assertEq(swapState.indexOut, 1, "Unexpected index out");
        assertEq(
            swapState.swapFeePercentage,
            poolData.poolConfig.getStaticSwapFeePercentage(),
            "Unexpected swapFeePercentage"
        );
        assertEq(
            swapState.amountGivenScaled18,
            amountGivenRaw.toScaled18ApplyRateRoundDown(
                poolData.decimalScalingFactors[swapState.indexIn],
                poolData.tokenRates[swapState.indexIn]
            ),
            "Unexpected amount given scaled 18"
        );

        uint256 expectedSwapFeeAmountScaled18 = mockedPoolAmountCalculatedScaled18.mulUp(
            poolData.poolConfig.getStaticSwapFeePercentage()
        );

        uint256 expectedAmountCalculatedScaled18 = mockedPoolAmountCalculatedScaled18 - expectedSwapFeeAmountScaled18;
        uint256 expectedAmountOut = expectedAmountCalculatedScaled18.toRawUndoRateRoundDown(
            poolData.decimalScalingFactors[swapState.indexOut],
            poolData.tokenRates[swapState.indexOut]
        );

        assertEq(amountCalculatedRaw, amountOut, "Unexpected amountCalculated");
        assertEq(amountIn, amountGivenRaw, "Unexpected amountIn");
        assertEq(amountOut, expectedAmountOut, "Unexpected amountOut");
        assertEq(amountCalculatedScaled18, expectedAmountCalculatedScaled18, "Unexpected amountCalculatedScaled18");

        // Expected fees
        uint256 expectedProtocolSwapFeeAmountScaled18 = expectedSwapFeeAmountScaled18.mulUp(
            poolData.poolConfig.getAggregateSwapFeePercentage()
        );

        uint256 expectedProtocolFeeAmountRaw = expectedProtocolSwapFeeAmountScaled18.toRawUndoRateRoundDown(
            poolData.decimalScalingFactors[swapState.indexOut],
            poolData.tokenRates[swapState.indexOut]
        );

        assertEq(
            vault.getAggregateSwapFeeAmount(pool, swapTokens[swapState.indexOut]),
            expectedProtocolFeeAmountRaw,
            "Unexpected protocol fees in storage"
        );
        assertEq(
            vault.getAggregateSwapFeeAmount(pool, swapTokens[swapState.indexIn]),
            0,
            "Unexpected non-zero protocol fees in storage"
        );

        _checkCommonSwapResult(amountIn, amountOut, expectedProtocolFeeAmountRaw, params, swapState, poolData);
    }

    function _checkSwapExactOutResult(
        uint256 amountGivenRaw,
        uint256 amountCalculatedRaw,
        uint256 amountCalculatedScaled18,
        uint256 amountIn,
        uint256 amountOut,
        SwapParams memory params,
        SwapState memory swapState,
        PoolData memory poolData
    ) internal {
        // Check swap state
        assertEq(swapState.indexIn, 0, "Unexpected index in");
        assertEq(swapState.indexOut, 1, "Unexpected index out");
        assertEq(
            swapState.swapFeePercentage,
            poolData.poolConfig.getStaticSwapFeePercentage(),
            "Unexpected swapFeePercentage"
        );
        assertEq(
            swapState.amountGivenScaled18,
            amountGivenRaw.toScaled18ApplyRateRoundDown(
                poolData.decimalScalingFactors[swapState.indexOut],
                poolData.tokenRates[swapState.indexOut]
            ),
            "Unexpected amount given scaled 18"
        );

        uint256 expectedSwapFeeAmountScaled18 = mockedPoolAmountCalculatedScaled18.mulDown(
            poolData.poolConfig.getStaticSwapFeePercentage()
        );

        uint256 expectedAmountCalculatedScaled18 = mockedPoolAmountCalculatedScaled18 + expectedSwapFeeAmountScaled18;
        uint256 expectedAmountIn = expectedAmountCalculatedScaled18.toRawUndoRateRoundDown(
            poolData.decimalScalingFactors[swapState.indexIn],
            poolData.tokenRates[swapState.indexIn]
        );

        assertEq(amountCalculatedRaw, expectedAmountIn, "Unexpected amountCalculated");
        assertEq(amountIn, expectedAmountIn, "Unexpected amountIn");
        assertEq(amountOut, amountGivenRaw, "Unexpected amountOut");
        assertEq(amountCalculatedScaled18, expectedAmountCalculatedScaled18, "Unexpected amountCalculatedScaled18");

        // Expected fees
        uint256 expectedProtocolFeeAmountScaled18 = expectedSwapFeeAmountScaled18.mulUp(
            poolData.poolConfig.getAggregateSwapFeePercentage()
        );

        uint256 expectedProtocolFeeAmountRaw = expectedProtocolFeeAmountScaled18.toRawUndoRateRoundDown(
            poolData.decimalScalingFactors[swapState.indexIn],
            poolData.tokenRates[swapState.indexIn]
        );

        assertEq(
            vault.getAggregateSwapFeeAmount(pool, swapTokens[swapState.indexIn]),
            expectedProtocolFeeAmountRaw,
            "Unexpected protocol fees in storage"
        );
        assertEq(
            vault.getAggregateSwapFeeAmount(pool, swapTokens[swapState.indexOut]),
            0,
            "Unexpected non-zero protocol fees in storage"
        );

        _checkCommonSwapResult(amountIn, amountOut, expectedProtocolFeeAmountRaw, params, swapState, poolData);
    }

    function _checkCommonSwapResult(
        uint256 amountIn,
        uint256 amountOut,
        uint256 totalFees,
        SwapParams memory params,
        SwapState memory state,
        PoolData memory poolData
    ) internal {
        uint256 feesOnAmountOut = params.kind == SwapKind.EXACT_IN ? totalFees : 0;
        uint256 feesOnAmountIn = params.kind == SwapKind.EXACT_IN ? 0 : totalFees;

        // check balances updated
        assertEq(
            poolData.balancesRaw[state.indexIn],
            initialBalances[state.indexIn] + amountIn - feesOnAmountIn,
            "Unexpected balanceRaw[state.indexIn]"
        );
        assertEq(
            poolData.balancesRaw[state.indexOut],
            initialBalances[state.indexOut] - amountOut - feesOnAmountOut,
            "Unexpected balanceRaw[state.indexOut]"
        );

        // check _writePoolBalancesToStorage called
        uint256[] memory expectedBalancesLiveScaled18 = poolData.balancesRaw.copyToScaled18ApplyRateRoundDownArray(
            poolData.decimalScalingFactors,
            poolData.tokenRates
        );
        assertEq(
            poolData.balancesLiveScaled18[state.indexIn],
            expectedBalancesLiveScaled18[state.indexIn],
            "Unexpected balancesLiveScaled18[state.indexIn]"
        );
        assertEq(
            poolData.balancesLiveScaled18[state.indexOut],
            expectedBalancesLiveScaled18[state.indexOut],
            "Unexpected balancesLiveScaled18[state.indexOut]"
        );

        uint256[] memory storageRawBalances = vault.getRawBalances(params.pool);
        assertEq(storageRawBalances.length, poolData.balancesRaw.length, "Unexpected storageRawBalances length");
        assertEq(
            storageRawBalances[state.indexIn],
            poolData.balancesRaw[state.indexIn],
            "Unexpected storageRawBalances[state.indexIn]"
        );
        assertEq(
            storageRawBalances[state.indexOut],
            poolData.balancesRaw[state.indexOut],
            "Unexpected storageRawBalances[state.indexIn]"
        );

        uint256[] memory storageLiveBalances = vault.getLastLiveBalances(params.pool);
        assertEq(
            storageLiveBalances.length,
            poolData.balancesLiveScaled18.length,
            "Unexpected storageRawBalances length"
        );
        assertEq(
            storageLiveBalances[state.indexIn],
            poolData.balancesLiveScaled18[state.indexIn],
            "Unexpected storageLiveBalances[state.indexIn]"
        );
        assertEq(
            storageLiveBalances[state.indexOut],
            poolData.balancesLiveScaled18[state.indexOut],
            "Unexpected storageLiveBalances[state.indexIn]"
        );

        // check _takeDebt called
        assertEq(vault.getTokenDelta(swapTokens[0]), int256(amountIn), "Unexpected tokenIn delta");

        // check _supplyCredit called
        assertEq(vault.getTokenDelta(swapTokens[1]), -int256(amountOut), "Unexpected tokenOut delta");
    }

    function _checkSwapStateUnchanged(
        SwapState memory swapState,
        uint256 expectedIndexIn,
        uint256 expectedIndexOut,
        uint256 expectedSwapFeePercentage,
        uint256 expectedAmountGivenScaled18
    ) internal pure {
        assertEq(swapState.indexIn, expectedIndexIn, "index in changed");
        assertEq(swapState.indexOut, expectedIndexOut, "index out changed");
        assertEq(swapState.swapFeePercentage, expectedSwapFeePercentage, "swap fee percentage changed");
        assertEq(swapState.amountGivenScaled18, expectedAmountGivenScaled18, "amount given scaled 18 changed");
    }

    function _mockOnSwap(
        uint256 amountCalculatedScaled18,
        SwapParams memory params,
        SwapState memory state,
        PoolData memory poolData
    ) internal {
        vm.mockCall(
            pool,
            abi.encodeWithSelector(
                IBasePool.onSwap.selector,
                IBasePool.PoolSwapParams({
                    kind: params.kind,
                    amountGivenScaled18: state.amountGivenScaled18,
                    balancesScaled18: poolData.balancesLiveScaled18,
                    indexIn: state.indexIn,
                    indexOut: state.indexOut,
                    router: address(this),
                    userData: params.userData
                })
            ),
            abi.encodePacked(amountCalculatedScaled18)
        );
    }

    /**
     * @dev Prevents stack-too-deep while preserving any side-effects applied to the memory inside the Vault.
     */
    function _manualInternalSwap(
        TestStateLocals memory locals
    )
        internal
        returns (uint256 amountCalculatedRaw, uint256 amountCalculatedScaled18, uint256 amountIn, uint256 amountOut)
    {
        (
            amountCalculatedRaw,
            amountCalculatedScaled18,
            amountIn,
            amountOut,
            locals.params,
            locals.swapState,
            locals.poolData
        ) = vault.manualInternalSwap(locals.params, locals.swapState, locals.poolData);
        return (amountCalculatedRaw, amountCalculatedScaled18, amountIn, amountOut);
    }
    // #endregion
}<|MERGE_RESOLUTION|>--- conflicted
+++ resolved
@@ -51,14 +51,9 @@
         swapTokens = [dai, usdc];
         vault.manualSetPoolTokenBalances(pool, swapTokens, initialBalances);
 
-<<<<<<< HEAD
         vault.manualSetAggregateSwapFeeAmount(pool, swapTokens[0], 0);
         vault.manualSetAggregateSwapFeeAmount(pool, swapTokens[1], 0);
-=======
-        vault.manualSetAggregateProtocolSwapFeeAmount(pool, swapTokens[0], 0);
-        vault.manualSetAggregateProtocolSwapFeeAmount(pool, swapTokens[1], 0);
         vault.manualSetPoolRegistered(pool, true);
->>>>>>> 49553c05
     }
 
     function testMakeParams() public {
