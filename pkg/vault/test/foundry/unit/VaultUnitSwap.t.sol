--- conflicted
+++ resolved
@@ -5,7 +5,6 @@
 import "forge-std/Test.sol";
 
 import { IERC20 } from "@openzeppelin/contracts/token/ERC20/IERC20.sol";
-<<<<<<< HEAD
 import {
     SwapParams,
     SwapState,
@@ -15,30 +14,20 @@
 } from "@balancer-labs/v3-interfaces/contracts/vault/VaultTypes.sol";
 import { VaultMockDeployer } from "@balancer-labs/v3-vault/test/foundry/utils/VaultMockDeployer.sol";
 import { BaseTest } from "@balancer-labs/v3-solidity-utils/test/foundry/utils/BaseTest.sol";
-=======
-
->>>>>>> c009aa92
 import { IBasePool } from "@balancer-labs/v3-interfaces/contracts/vault/IBasePool.sol";
 import { IVaultErrors } from "@balancer-labs/v3-interfaces/contracts/vault/IVaultErrors.sol";
 import { PoolConfig } from "@balancer-labs/v3-interfaces/contracts/vault/VaultTypes.sol";
-import "@balancer-labs/v3-interfaces/contracts/vault/VaultTypes.sol";
-
+import { IVaultMock } from "@balancer-labs/v3-interfaces/contracts/test/IVaultMock.sol";
 import { ArrayHelpers } from "@balancer-labs/v3-solidity-utils/contracts/helpers/ArrayHelpers.sol";
 import { ScalingHelpers } from "@balancer-labs/v3-solidity-utils/contracts/helpers/ScalingHelpers.sol";
 import { FixedPoint } from "@balancer-labs/v3-solidity-utils/contracts/math/FixedPoint.sol";
 
-<<<<<<< HEAD
 struct TestStateLocals {
     SwapParams params;
     SwapState swapState;
     PoolData poolData;
     VaultState vaultState;
 }
-=======
-import { IVaultMock } from "@balancer-labs/v3-interfaces/contracts/test/IVaultMock.sol";
-import { VaultMockDeployer } from "@balancer-labs/v3-vault/test/foundry/utils/VaultMockDeployer.sol";
-import { BaseTest } from "@balancer-labs/v3-solidity-utils/test/foundry/utils/BaseTest.sol";
->>>>>>> c009aa92
 
 contract VaultUnitSwapTest is BaseTest {
     using ArrayHelpers for *;
@@ -66,14 +55,8 @@
         swapTokens = [dai, usdc];
         vault.manualSetPoolTokenBalances(pool, swapTokens, initialBalances);
 
-<<<<<<< HEAD
         vault.manualSetPoolCreatorFees(pool, swapTokens[0], 0);
         vault.manualSetPoolCreatorFees(pool, swapTokens[1], 0);
-=======
-        for (uint256 i = 0; i < swapTokens.length; i++) {
-            vault.manualSetPoolCreatorFees(pool, swapTokens[i], 0);
-        }
->>>>>>> c009aa92
     }
 
     function testMakeParams() public {
@@ -392,36 +375,12 @@
         uint256 expectedProtocolSwapFeeAmountScaled18 = expectedSwapFeeAmountScaled18.mulUp(
             vaultState.protocolSwapFeePercentage
         );
-<<<<<<< HEAD
 
         uint256 expectedProtocolFeeAmountRaw = expectedProtocolSwapFeeAmountScaled18.toRawUndoRateRoundDown(
             poolData.decimalScalingFactors[swapState.indexOut],
             poolData.tokenRates[swapState.indexOut]
-=======
-        assertEq(
-            vault.getProtocolFees(pool, swapTokens[vars.indexOut]),
-            vars.protocolSwapFeeAmountRaw,
-            "Unexpected protocol fees in storage"
-        );
-
-        assertEq(
-            vars.creatorSwapFeeAmountRaw,
-            (vars.swapFeeAmountScaled18 - protocolSwapFeeAmountScaled18)
-                .mulUp(poolData.poolConfig.poolCreatorFeePercentage)
-                .toRawUndoRateRoundDown(
-                    poolData.decimalScalingFactors[vars.indexOut],
-                    poolData.tokenRates[vars.indexOut]
-                ),
-            "Unexpected creatorSwapFeeAmountRaw"
->>>>>>> c009aa92
-        );
-        assertEq(
-            vault.getPoolCreatorFees(address(params.pool), swapTokens[vars.indexOut]),
-            vars.creatorSwapFeeAmountRaw,
-            "Unexpected creator fees in storage"
-        );
-
-<<<<<<< HEAD
+        );
+
         uint256 expectedCreatorFeeAmountRaw = (expectedSwapFeeAmountScaled18 - expectedProtocolSwapFeeAmountScaled18)
             .mulUp(poolData.poolConfig.poolCreatorFeePercentage)
             .toRawUndoRateRoundDown(
@@ -429,7 +388,12 @@
                 poolData.tokenRates[swapState.indexOut]
             );
 
-        _checkSwapResult(
+        assertEq(vault.getProtocolFees(pool, swapTokens[swapState.indexOut]), expectedProtocolFeeAmountRaw, "Unexpected protocol fees in storage");
+        assertEq(vault.getPoolCreatorFees(pool, swapTokens[swapState.indexOut]), expectedCreatorFeeAmountRaw, "Unexpected creator fees in storage");
+        assertEq(vault.getProtocolFees(pool, swapTokens[swapState.indexIn]), 0, "Unexpected non-zero protocol fees in storage");
+        assertEq(vault.getPoolCreatorFees(pool, swapTokens[swapState.indexIn]), 0, "Unexpected non-zero creator fees in storage");
+
+        _checkCommonSwapResult(
             amountIn,
             amountOut,
             expectedProtocolFeeAmountRaw,
@@ -439,9 +403,6 @@
             poolData,
             vaultState
         );
-=======
-        _checkCommonSwapResult(amountIn, amountOut, params, vars, poolData, vaultState);
->>>>>>> c009aa92
     }
 
     function _checkSwapExactOutResult(
@@ -504,7 +465,12 @@
                 poolData.tokenRates[swapState.indexIn]
             );
 
-        _checkSwapResult(
+        assertEq(vault.getProtocolFees(pool, swapTokens[swapState.indexIn]), expectedProtocolFeeAmountRaw, "Unexpected protocol fees in storage");
+        assertEq(vault.getPoolCreatorFees(pool, swapTokens[swapState.indexIn]), expectedCreatorFeeAmountRaw, "Unexpected creator fees in storage");
+        assertEq(vault.getProtocolFees(pool, swapTokens[swapState.indexOut]), 0, "Unexpected non-zero protocol fees in storage");
+        assertEq(vault.getPoolCreatorFees(pool, swapTokens[swapState.indexOut]), 0, "Unexpected non-zero creator fees in storage");
+
+        _checkCommonSwapResult(
             amountIn,
             amountOut,
             expectedProtocolFeeAmountRaw,
@@ -514,19 +480,6 @@
             poolData,
             vaultState
         );
-<<<<<<< HEAD
-=======
-
-        // check fees
-        assertEq(vars.swapFeeAmountScaled18, expectedSwapFeeAmountScaled18, "Unexpected swapFeeAmountScaled18");
-        assertEq(vars.protocolSwapFeeAmountRaw, expectedProtocolFeeAmountRaw, "Unexpected protocolFeeAmountRaw");
-        assertEq(vars.creatorSwapFeeAmountRaw, expectedCreatorFeeAmountRaw, "Unexpected creatorSwapFeeAmountRaw");
-
-        assertEq(vault.getProtocolFees(pool, swapTokens[vars.indexOut]), 0, "Unexpected protocol fees in storage");
-        assertEq(vault.getPoolCreatorFees(pool, swapTokens[vars.indexOut]), 0, "Unexpected creator fees in storage");
-
-        _checkCommonSwapResult(amountIn, amountOut, params, vars, poolData, vaultState);
->>>>>>> c009aa92
     }
 
     function _checkCommonSwapResult(
@@ -599,23 +552,6 @@
             storageLiveBalances[state.indexOut],
             poolData.balancesLiveScaled18[state.indexOut],
             "Unexpected storageLiveBalances[state.indexIn]"
-        );
-
-        uint256[] memory storageLastLiveBalances = vault.getLastLiveBalances(params.pool);
-        assertEq(
-            storageLastLiveBalances.length,
-            poolData.balancesLiveScaled18.length,
-            "Unexpected storageLastLiveBalances length"
-        );
-        assertEq(
-            storageLastLiveBalances[vars.indexIn],
-            poolData.balancesLiveScaled18[vars.indexIn],
-            "Unexpected storageLastLiveBalances[vars.indexIn]"
-        );
-        assertEq(
-            storageLastLiveBalances[vars.indexOut],
-            poolData.balancesLiveScaled18[vars.indexOut],
-            "Unexpected storageLastLiveBalances[vars.indexIn]"
         );
 
         // check _takeDebt called
@@ -652,15 +588,9 @@
                     kind: params.kind,
                     amountGivenScaled18: state.amountGivenScaled18,
                     balancesScaled18: poolData.balancesLiveScaled18,
-<<<<<<< HEAD
                     indexIn: state.indexIn,
                     indexOut: state.indexOut,
-                    sender: address(this),
-=======
-                    indexIn: vars.indexIn,
-                    indexOut: vars.indexOut,
                     router: address(this),
->>>>>>> c009aa92
                     userData: params.userData
                 })
             ),
