--- conflicted
+++ resolved
@@ -42,23 +42,19 @@
         swapTokens = [dai, usdc];
         vault.manualSetPoolTokenBalances(pool, swapTokens, initialBalances);
 
-<<<<<<< HEAD
-        for (uint256 i = 0; i < swapTokens.length; i++) {
-            vault.manualSetPoolCreatorFees(pool, swapTokens[i], 0);
-        }
-=======
         /* TODO for (uint256 i = 0; i < swapTokens.length; i++) {
             vault.manualSetPoolCreatorFees(pool, swapTokens[i], 0);
         }*/
->>>>>>> 8941324a
     }
 
     function testSwapExactInWithZeroFee() public {
-        (
-            SwapParams memory params,
-            SwapVars memory vars,
-            PoolData memory poolData
-        ) = _makeParams(SwapKind.EXACT_IN, amountGivenRaw, 0, 0, 0);
+        (SwapParams memory params, SwapVars memory vars, PoolData memory poolData) = _makeParams(
+            SwapKind.EXACT_IN,
+            amountGivenRaw,
+            0,
+            0,
+            0
+        );
         _mockOnSwap(mockedAmountCalculatedScaled18, params, vars, poolData);
 
         (uint256 amountCalculated, uint256 amountIn, uint256 amountOut) = (0, 0, 0);
@@ -76,9 +72,15 @@
             amountOut,
             params,
             vars,
-            poolData,
-            vaultState
-        );
+            poolData
+        );
+    }
+
+    function _getAggregateFeePercentage(
+        uint256 protocolFeePercentage,
+        uint256 creatorFeePercentage
+    ) internal pure returns (uint256) {
+        return protocolFeePercentage + protocolFeePercentage.complement().mulDown(creatorFeePercentage);
     }
 
     /*TODO
@@ -118,12 +120,13 @@
     function testSwapExactInSwapLimitRevert() public {
         uint256 swapLimit = mockedAmountCalculatedScaled18 - 1;
 
-        (
-            SwapParams memory params,
-            SwapVars memory vars,
-            PoolData memory poolData,
-            VaultState memory vaultState
-        ) = _makeParams(SwapKind.EXACT_IN, amountGivenRaw, swapLimit, 0, 0);
+        (SwapParams memory params, SwapVars memory vars, PoolData memory poolData) = _makeParams(
+            SwapKind.EXACT_IN,
+            amountGivenRaw,
+            swapLimit,
+            0,
+            0
+        );
 
         uint256 amount = mockedAmountCalculatedScaled18.toRawUndoRateRoundDown(
             poolData.decimalScalingFactors[vars.indexOut],
@@ -133,16 +136,17 @@
         _mockOnSwap(mockedAmountCalculatedScaled18, params, vars, poolData);
 
         vm.expectRevert(abi.encodeWithSelector(IVaultErrors.SwapLimit.selector, amount, swapLimit));
-        vault.manualInternalSwap(params, vars, poolData, vaultState);
+        vault.manualInternalSwap(params, vars, poolData);
     }
 
     function testSwapExactOutSwapLimitRevert() public {
-        (
-            SwapParams memory params,
-            SwapVars memory vars,
-            PoolData memory poolData,
-            VaultState memory vaultState
-        ) = _makeParams(SwapKind.EXACT_OUT, amountGivenRaw, 0, 0, 0);
+        (SwapParams memory params, SwapVars memory vars, PoolData memory poolData) = _makeParams(
+            SwapKind.EXACT_OUT,
+            amountGivenRaw,
+            0,
+            0,
+            0
+        );
 
         uint256 amount = mockedAmountCalculatedScaled18.toRawUndoRateRoundDown(
             poolData.decimalScalingFactors[vars.indexIn],
@@ -152,24 +156,24 @@
         _mockOnSwap(mockedAmountCalculatedScaled18, params, vars, poolData);
 
         vm.expectRevert(abi.encodeWithSelector(IVaultErrors.SwapLimit.selector, amount, 0));
-        vault.manualInternalSwap(params, vars, poolData, vaultState);
+        vault.manualInternalSwap(params, vars, poolData);
     }
 
     function testSwapExactOutWithZeroFee() public {
-        (
-            SwapParams memory params,
-            SwapVars memory vars,
-            PoolData memory poolData,
-            VaultState memory vaultState
-        ) = _makeParams(SwapKind.EXACT_OUT, amountGivenRaw, mockedAmountCalculatedScaled18, 0, 0);
+        (SwapParams memory params, SwapVars memory vars, PoolData memory poolData) = _makeParams(
+            SwapKind.EXACT_OUT,
+            amountGivenRaw,
+            mockedAmountCalculatedScaled18,
+            0,
+            0
+        );
         _mockOnSwap(mockedAmountCalculatedScaled18, params, vars, poolData);
 
         (uint256 amountCalculated, uint256 amountIn, uint256 amountOut) = (0, 0, 0);
-        (amountCalculated, amountIn, amountOut, params, vars, poolData, vaultState) = vault.manualInternalSwap(
-            params,
-            vars,
-            poolData,
-            vaultState
+        (amountCalculated, amountIn, amountOut, params, vars, poolData) = vault.manualInternalSwap(
+            params,
+            vars,
+            poolData
         );
 
         _checkSwapExactOutResult(
@@ -180,8 +184,7 @@
             amountOut,
             params,
             vars,
-            poolData,
-            vaultState
+            poolData
         );
     }
 
@@ -230,10 +233,7 @@
         uint256 limitRaw,
         uint256 swapFeePercentage_,
         uint256 poolCreatorFeePercentage_
-    )
-        internal
-        returns (SwapParams memory params, SwapVars memory vars, PoolData memory poolData)
-    {
+    ) internal returns (SwapParams memory params, SwapVars memory vars, PoolData memory poolData) {
         params = SwapParams({
             kind: kind,
             pool: pool,
@@ -253,7 +253,10 @@
         poolData.balancesRaw = initialBalances;
 
         poolData.poolConfig.staticSwapFeePercentage = swapFeePercentage_;
-        poolData.poolConfig.aggregateProtocolSwapFeePercentage = _getAggregateFeePercentage(swapFeePercentage_, poolCreatorFeePercentage_);
+        poolData.poolConfig.aggregateProtocolSwapFeePercentage = _getAggregateFeePercentage(
+            swapFeePercentage_,
+            poolCreatorFeePercentage_
+        );
 
         // TODO: check these after the operations.
         poolData.balancesLiveScaled18 = new uint256[](initialBalances.length);
@@ -288,7 +291,9 @@
 
         // check fees
         assertEq(vars.swapFeeAmountScaled18, fee, "Unexpected swapFeeAmountScaled18");
-        uint256 protocolSwapFeeAmountScaled18 = vars.swapFeeAmountScaled18.mulUp(poolData.poolConfig.aggregateProtocolSwapFeePercentage);
+        uint256 protocolSwapFeeAmountScaled18 = vars.swapFeeAmountScaled18.mulUp(
+            poolData.poolConfig.aggregateProtocolSwapFeePercentage
+        );
         /*TODOassertEq(
             vars.protocolSwapFeeAmountRaw,
             protocolSwapFeeAmountScaled18.toRawUndoRateRoundDown(
@@ -314,11 +319,7 @@
             "Unexpected creatorSwapFeeAmountRaw"
         );*/
 
-<<<<<<< HEAD
         _checkCommonSwapResult(amountIn, amountOut, params, vars, poolData);
-=======
-        _checkCommonSwapResult(amountIn, amountOut, params, vars, poolData, vaultState);
->>>>>>> 8941324a
     }
 
     function _checkSwapExactOutResult(
@@ -350,9 +351,9 @@
             poolData.tokenRates[vars.indexIn]
         );
 
-        uint256 expectedCreatorFeeAmountRaw = (expectedSwapFeeAmountScaled18 - expectedProtocolFeeAmountScaled18)
+        /* TODO uint256 expectedCreatorFeeAmountRaw = (expectedSwapFeeAmountScaled18 - expectedProtocolFeeAmountScaled18)
             .mulUp(poolData.poolConfig.poolCreatorFeePercentage)
-            .toRawUndoRateRoundDown(poolData.decimalScalingFactors[vars.indexIn], poolData.tokenRates[vars.indexIn]);
+            .toRawUndoRateRoundDown(poolData.decimalScalingFactors[vars.indexIn], poolData.tokenRates[vars.indexIn]);*/
 
         assertEq(amountCalculated, expectedAmountIn, "Unexpected amountCalculated");
         assertEq(amountIn, expectedAmountIn, "Unexpected amountIn");
@@ -368,15 +369,10 @@
         //TODOassertEq(vars.protocolSwapFeeAmountRaw, expectedProtocolFeeAmountRaw, "Unexpected protocolFeeAmountRaw");
         //TODOassertEq(vars.creatorSwapFeeAmountRaw, expectedCreatorFeeAmountRaw, "Unexpected creatorSwapFeeAmountRaw");
 
-<<<<<<< HEAD
-        assertEq(vault.getProtocolFees(pool, swapTokens[vars.indexOut]), 0, "Unexpected protocol fees in storage");
-        assertEq(vault.getPoolCreatorFees(pool, swapTokens[vars.indexOut]), 0, "Unexpected creator fees in storage");
-=======
         //TODO assertEq(vault.getProtocolFees(pool, swapTokens[vars.indexOut]), 0, "Unexpected protocol fees in storage");
         // TODO assertEq(vault.getPoolCreatorFees(pool, swapTokens[vars.indexOut]), 0, "Unexpected creator fees in storage");
->>>>>>> 8941324a
-
-        _checkCommonSwapResult(amountIn, amountOut, params, vars, poolData, vaultState);
+
+        _checkCommonSwapResult(amountIn, amountOut, params, vars, poolData);
     }
 
     function _checkCommonSwapResult(
