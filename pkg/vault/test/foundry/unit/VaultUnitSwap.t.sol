// SPDX-License-Identifier: GPL-3.0-or-later

pragma solidity ^0.8.24;

import "forge-std/Test.sol";

import { IERC20 } from "@openzeppelin/contracts/token/ERC20/IERC20.sol";

import { IProtocolFeeController } from "@balancer-labs/v3-interfaces/contracts/vault/IProtocolFeeController.sol";
import { IVaultErrors } from "@balancer-labs/v3-interfaces/contracts/vault/IVaultErrors.sol";
import { IVaultMock } from "@balancer-labs/v3-interfaces/contracts/test/IVaultMock.sol";
import { IBasePool } from "@balancer-labs/v3-interfaces/contracts/vault/IBasePool.sol";
import "@balancer-labs/v3-interfaces/contracts/vault/VaultTypes.sol";

import { BaseTest } from "@balancer-labs/v3-solidity-utils/test/foundry/utils/BaseTest.sol";
import { ScalingHelpers } from "@balancer-labs/v3-solidity-utils/contracts/helpers/ScalingHelpers.sol";
import { FixedPoint } from "@balancer-labs/v3-solidity-utils/contracts/math/FixedPoint.sol";

import { PoolConfigLib, PoolConfigBits } from "../../../contracts/lib/PoolConfigLib.sol";
import { VaultMockDeployer } from "../../../test/foundry/utils/VaultMockDeployer.sol";

struct TestStateLocals {
    VaultSwapParams params;
    SwapState swapState;
    PoolData poolData;
}

contract VaultUnitSwapTest is BaseTest {
    using ScalingHelpers for *;
    using FixedPoint for *;
    using PoolConfigLib for PoolConfigBits;

    IVaultMock internal vault;
    address pool = address(0x1234);

    uint256 immutable defaultAmountGivenRaw = 1e18;
    uint256 immutable defaultSwapFeePercentage = 5e16;
    uint256 immutable defaultProtocolFeePercentage = 50e16;
    uint256 immutable defaultCreatorFeePercentage = 10e16;
    uint256 immutable mockedPoolAmountCalculatedScaled18 = 5e17;

    IERC20[] swapTokens;
    uint256[] initialBalances = [uint256(10e18), 10e18];
    uint256[] decimalScalingFactors = [uint256(1e18), 1e18];
    uint256[] tokenRates = [uint256(1e18), 2e18];

    IProtocolFeeController feeController;

    function setUp() public virtual override {
        BaseTest.setUp();
        vault = IVaultMock(address(VaultMockDeployer.deploy()));
        feeController = vault.getProtocolFeeController();

        swapTokens = [dai, usdc];
        // We don't care about last live balances, so we set them equal to the raw ones.
        vault.manualSetPoolTokensAndBalances(pool, swapTokens, initialBalances, initialBalances);

        vault.manualSetAggregateSwapFeeAmount(pool, swapTokens[0], 0);
        vault.manualSetAggregateSwapFeeAmount(pool, swapTokens[1], 0);
        vault.manualSetPoolRegistered(pool, true);
    }

    function testMakeParams() public view {
        uint256 limitRaw = 1000e18;
        uint256 swapFeePercentage = 1e16;
        uint256 protocolFeePercentage = 20e16;
        uint256 poolCreatorFeePercentage = 50e16;

        (, SwapState memory state, PoolData memory poolData) = _makeParams(
            SwapKind.EXACT_IN,
            defaultAmountGivenRaw,
            limitRaw,
            swapFeePercentage,
            protocolFeePercentage,
            poolCreatorFeePercentage
        );

        assertEq(state.indexIn, 0, "Incorrect index in");
        assertEq(state.indexOut, 1, "Incorrect index out");
        assertEq(state.swapFeePercentage, swapFeePercentage, "Incorrect swap fee percentage");
        assertEq(
            state.amountGivenScaled18,
            defaultAmountGivenRaw.toScaled18ApplyRateRoundDown(
                poolData.decimalScalingFactors[0],
                poolData.tokenRates[0]
            ),
            "Incorrect amountGivenScaled18"
        );
    }

    function testSwapExactInWithZeroFee() public {
        TestStateLocals memory locals;
        (locals.params, locals.swapState, locals.poolData) = _makeParams(
            SwapKind.EXACT_IN,
            defaultAmountGivenRaw,
            0,
            0,
            0,
            0
        );
        uint256 amountGivenScaled18 = locals.swapState.amountGivenScaled18;

        _mockOnSwap(mockedPoolAmountCalculatedScaled18, locals.params, locals.swapState, locals.poolData);

        (uint256 amountCalculatedRaw, uint256 amountCalculatedScaled18, uint256 amountIn, uint256 amountOut) = (
            0,
            0,
            0,
            0
        );
        (amountCalculatedRaw, amountCalculatedScaled18, amountIn, amountOut) = _manualInternalSwap(locals);

        _checkSwapStateUnchanged(locals.swapState, 0, 1, 0, amountGivenScaled18);
        _checkSwapExactInResult(
            defaultAmountGivenRaw,
            amountCalculatedRaw,
            amountCalculatedScaled18,
            amountIn,
            amountOut,
            locals.params,
            locals.swapState,
            locals.poolData
        );
    }

    function testSwapExactInWithFee() public {
        TestStateLocals memory locals;
        (locals.params, locals.swapState, locals.poolData) = _makeParams(
            SwapKind.EXACT_IN,
            defaultAmountGivenRaw,
            0,
            defaultSwapFeePercentage,
            defaultProtocolFeePercentage,
            defaultCreatorFeePercentage
        );
        uint256 amountGivenScaled18 = locals.swapState.amountGivenScaled18;

        _mockOnSwap(mockedPoolAmountCalculatedScaled18, locals.params, locals.swapState, locals.poolData);

        (uint256 amountCalculatedRaw, uint256 amountCalculatedScaled18, uint256 amountIn, uint256 amountOut) = (
            0,
            0,
            0,
            0
        );
        (amountCalculatedRaw, amountCalculatedScaled18, amountIn, amountOut) = _manualInternalSwap(locals);

        _checkSwapStateUnchanged(locals.swapState, 0, 1, defaultSwapFeePercentage, amountGivenScaled18);
        _checkSwapExactInResult(
            defaultAmountGivenRaw,
            amountCalculatedRaw,
            amountCalculatedScaled18,
            amountIn,
            amountOut,
            locals.params,
            locals.swapState,
            locals.poolData
        );
    }

    function testSwapExactInSwapLimitRevert() public {
        uint256 swapLimit = mockedPoolAmountCalculatedScaled18 - 1;

        (VaultSwapParams memory params, SwapState memory state, PoolData memory poolData) = _makeParams(
            SwapKind.EXACT_IN,
            defaultAmountGivenRaw,
            swapLimit,
            0,
            0,
            0
        );

        uint256 amount = mockedPoolAmountCalculatedScaled18.toRawUndoRateRoundDown(
            poolData.decimalScalingFactors[state.indexOut],
            poolData.tokenRates[state.indexOut]
        );

        _mockOnSwap(mockedPoolAmountCalculatedScaled18, params, state, poolData);

        vm.expectRevert(abi.encodeWithSelector(IVaultErrors.SwapLimit.selector, amount, swapLimit));
        vault.manualInternalSwap(params, state, poolData);
    }

    function testSwapExactOutSwapLimitRevert() public {
        (VaultSwapParams memory params, SwapState memory state, PoolData memory poolData) = _makeParams(
            SwapKind.EXACT_OUT,
            defaultAmountGivenRaw,
            0,
            0,
            0,
            0
        );

        uint256 amount = mockedPoolAmountCalculatedScaled18.toRawUndoRateRoundDown(
            poolData.decimalScalingFactors[state.indexIn],
            poolData.tokenRates[state.indexIn]
        );

        _mockOnSwap(mockedPoolAmountCalculatedScaled18, params, state, poolData);

        vm.expectRevert(abi.encodeWithSelector(IVaultErrors.SwapLimit.selector, amount, 0));
        vault.manualInternalSwap(params, state, poolData);
    }

    function testSwapExactOutWithZeroFee() public {
        TestStateLocals memory locals;
        (locals.params, locals.swapState, locals.poolData) = _makeParams(
            SwapKind.EXACT_OUT,
            defaultAmountGivenRaw,
            mockedPoolAmountCalculatedScaled18,
            0,
            0,
            0
        );
        uint256 amountGivenScaled18 = locals.swapState.amountGivenScaled18;

        _mockOnSwap(mockedPoolAmountCalculatedScaled18, locals.params, locals.swapState, locals.poolData);

        (uint256 amountCalculatedRaw, uint256 amountCalculatedScaled18, uint256 amountIn, uint256 amountOut) = (
            0,
            0,
            0,
            0
        );

        (amountCalculatedRaw, amountCalculatedScaled18, amountIn, amountOut) = _manualInternalSwap(locals);

        _checkSwapStateUnchanged(locals.swapState, 0, 1, 0, amountGivenScaled18);
        _checkSwapExactOutResult(
            defaultAmountGivenRaw,
            amountCalculatedRaw,
            amountCalculatedScaled18,
            amountIn,
            amountOut,
            locals.params,
            locals.swapState,
            locals.poolData
        );
    }

    function testSwapExactOutWithFee() public {
        TestStateLocals memory locals;
        {
            uint256 swapFeeAmount = mockedPoolAmountCalculatedScaled18.mulDivUp(
                defaultSwapFeePercentage,
                defaultSwapFeePercentage.complement()
            );

            uint256 amountCalculatedWithFee = mockedPoolAmountCalculatedScaled18 + swapFeeAmount;
            // This sets the protocol swap fee percentage to the same as the swap fee percentage.
            (locals.params, locals.swapState, locals.poolData) = _makeParams(
                SwapKind.EXACT_OUT,
                defaultAmountGivenRaw,
                amountCalculatedWithFee,
                defaultSwapFeePercentage,
                defaultProtocolFeePercentage,
                defaultCreatorFeePercentage
            );
        }
        uint256 amountGivenScaled18 = locals.swapState.amountGivenScaled18;

        _mockOnSwap(mockedPoolAmountCalculatedScaled18, locals.params, locals.swapState, locals.poolData);
        (uint256 amountCalculatedRaw, uint256 amountCalculatedScaled18, uint256 amountIn, uint256 amountOut) = (
            0,
            0,
            0,
            0
        );
        (amountCalculatedRaw, amountCalculatedScaled18, amountIn, amountOut) = _manualInternalSwap(locals);

        _checkSwapStateUnchanged(locals.swapState, 0, 1, defaultSwapFeePercentage, amountGivenScaled18);
        _checkSwapExactOutResult(
            defaultAmountGivenRaw,
            amountCalculatedRaw,
            amountCalculatedScaled18,
            amountIn,
            amountOut,
            locals.params,
            locals.swapState,
            locals.poolData
        );
    }

    // Helpers

    function _makeParams(
        SwapKind kind,
        uint256 amountGivenRaw,
        uint256 limitRaw,
        uint256 swapFeePercentage,
        uint256 protocolFeePercentage,
        uint256 poolCreatorFeePercentage
    ) internal view returns (VaultSwapParams memory params, SwapState memory swapState, PoolData memory poolData) {
        params = VaultSwapParams({
            kind: kind,
            pool: pool,
            tokenIn: swapTokens[0],
            tokenOut: swapTokens[1],
            amountGivenRaw: amountGivenRaw,
            limitRaw: limitRaw,
            userData: bytes("")
        });

        swapState.indexIn = 0;
        swapState.indexOut = 1;
        swapState.swapFeePercentage = swapFeePercentage;
        swapState.amountGivenScaled18 = amountGivenRaw.toScaled18ApplyRateRoundDown(
            decimalScalingFactors[kind == SwapKind.EXACT_IN ? swapState.indexIn : swapState.indexOut],
            tokenRates[kind == SwapKind.EXACT_IN ? swapState.indexIn : swapState.indexOut]
        );

        poolData.decimalScalingFactors = decimalScalingFactors;
        poolData.tokenRates = tokenRates;
        poolData.balancesRaw = initialBalances;

        poolData.poolConfigBits = poolData
            .poolConfigBits
            .setStaticSwapFeePercentage(swapFeePercentage)
            .setAggregateSwapFeePercentage(
                feeController.computeAggregateFeePercentage(protocolFeePercentage, poolCreatorFeePercentage)
            );

        poolData.balancesLiveScaled18 = new uint256[](initialBalances.length);
    }

    function _checkSwapExactInResult(
        uint256 amountGivenRaw,
        uint256 amountCalculatedRaw,
        uint256 amountCalculatedScaled18,
        uint256 amountIn,
        uint256 amountOut,
        VaultSwapParams memory params,
        SwapState memory swapState,
        PoolData memory poolData
    ) internal view {
        // Check swap state.
        assertEq(swapState.indexIn, 0, "Unexpected index in");
        assertEq(swapState.indexOut, 1, "Unexpected index out");
        assertEq(
            swapState.swapFeePercentage,
            poolData.poolConfigBits.getStaticSwapFeePercentage(),
            "Unexpected swapFeePercentage"
        );
        assertEq(
            swapState.amountGivenScaled18,
            amountGivenRaw.toScaled18ApplyRateRoundDown(
                poolData.decimalScalingFactors[swapState.indexIn],
                poolData.tokenRates[swapState.indexIn]
            ),
            "Unexpected amount given scaled 18"
        );

        uint256 expectedSwapFeeAmountScaled18 = params.kind == SwapKind.EXACT_IN
            ? swapState.amountGivenScaled18.mulUp(poolData.poolConfigBits.getStaticSwapFeePercentage())
            : mockedPoolAmountCalculatedScaled18.mulDivUp(
                poolData.poolConfigBits.getStaticSwapFeePercentage(),
                poolData.poolConfigBits.getStaticSwapFeePercentage().complement()
            );

        uint256 expectedAmountCalculatedScaled18 = mockedPoolAmountCalculatedScaled18;
        uint256 expectedAmountOut = expectedAmountCalculatedScaled18.toRawUndoRateRoundDown(
            poolData.decimalScalingFactors[swapState.indexOut],
            poolData.tokenRates[swapState.indexOut]
        );

        assertEq(amountCalculatedRaw, amountOut, "Unexpected amountCalculated");
        assertEq(amountIn, amountGivenRaw, "Unexpected amountIn");
        assertEq(amountOut, expectedAmountOut, "Unexpected amountOut");
        assertEq(amountCalculatedScaled18, expectedAmountCalculatedScaled18, "Unexpected amountCalculatedScaled18");

        // Check expected fees.
        uint256 expectedProtocolSwapFeeAmountScaled18 = expectedSwapFeeAmountScaled18.mulUp(
            poolData.poolConfigBits.getAggregateSwapFeePercentage()
        );

        uint256 expectedProtocolFeeAmountRaw = expectedProtocolSwapFeeAmountScaled18.toRawUndoRateRoundDown(
            poolData.decimalScalingFactors[swapState.indexIn],
            poolData.tokenRates[swapState.indexIn]
        );

        assertEq(
            vault.getAggregateSwapFeeAmount(pool, swapTokens[swapState.indexIn]),
            expectedProtocolFeeAmountRaw,
            "Unexpected protocol fees in storage"
        );
        assertEq(
            vault.getAggregateSwapFeeAmount(pool, swapTokens[swapState.indexOut]),
            0,
            "Unexpected non-zero protocol fees in storage"
        );

        _checkCommonSwapResult(amountIn, amountOut, expectedProtocolFeeAmountRaw, params, swapState, poolData);
    }

    function _checkSwapExactOutResult(
        uint256 amountGivenRaw,
        uint256 amountCalculatedRaw,
        uint256 amountCalculatedScaled18,
        uint256 amountIn,
        uint256 amountOut,
        VaultSwapParams memory params,
        SwapState memory swapState,
        PoolData memory poolData
    ) internal view {
        // Check swap state.
        assertEq(swapState.indexIn, 0, "Unexpected index in");
        assertEq(swapState.indexOut, 1, "Unexpected index out");
        assertEq(
            swapState.swapFeePercentage,
            poolData.poolConfigBits.getStaticSwapFeePercentage(),
            "Unexpected swapFeePercentage"
        );
        assertEq(
            swapState.amountGivenScaled18,
            amountGivenRaw.toScaled18ApplyRateRoundDown(
                poolData.decimalScalingFactors[swapState.indexOut],
                poolData.tokenRates[swapState.indexOut]
            ),
            "Unexpected amount given scaled 18"
        );

        uint256 swapFee = poolData.poolConfigBits.getStaticSwapFeePercentage();
        uint256 expectedSwapFeeAmountScaled18 = mockedPoolAmountCalculatedScaled18.mulDivUp(
            swapFee,
            swapFee.complement()
        );

        uint256 expectedAmountCalculatedScaled18 = mockedPoolAmountCalculatedScaled18 + expectedSwapFeeAmountScaled18;
        uint256 expectedAmountIn = expectedAmountCalculatedScaled18.toRawUndoRateRoundDown(
            poolData.decimalScalingFactors[swapState.indexIn],
            poolData.tokenRates[swapState.indexIn]
        );

        assertEq(amountCalculatedRaw, expectedAmountIn, "Unexpected amountCalculated");
        assertEq(amountIn, expectedAmountIn, "Unexpected amountIn");
        assertEq(amountOut, amountGivenRaw, "Unexpected amountOut");
        assertEq(amountCalculatedScaled18, expectedAmountCalculatedScaled18, "Unexpected amountCalculatedScaled18");

<<<<<<< HEAD
        // Check expected fees.
        uint256 expectedProtocolFeeAmountScaled18 = expectedSwapFeeAmountScaled18.mulUp(
            poolData.poolConfigBits.getAggregateSwapFeePercentage()
        );

        uint256 expectedProtocolFeeAmountRaw = expectedProtocolFeeAmountScaled18.toRawUndoRateRoundDown(
=======
        // Expected fees
        uint256 expectedTotalSwapFeeAmountRaw = expectedSwapFeeAmountScaled18.toRawUndoRateRoundUp(
>>>>>>> a0434e07
            poolData.decimalScalingFactors[swapState.indexIn],
            poolData.tokenRates[swapState.indexIn]
        );

        uint256 expectedProtocolFeeAmountRaw = expectedTotalSwapFeeAmountRaw.mulDown(
            poolData.poolConfigBits.getAggregateSwapFeePercentage()
        );

        assertEq(
            vault.getAggregateSwapFeeAmount(pool, swapTokens[swapState.indexIn]),
            expectedProtocolFeeAmountRaw,
            "Unexpected protocol fees in storage"
        );
        assertEq(
            vault.getAggregateSwapFeeAmount(pool, swapTokens[swapState.indexOut]),
            0,
            "Unexpected non-zero protocol fees in storage"
        );

        _checkCommonSwapResult(amountIn, amountOut, expectedProtocolFeeAmountRaw, params, swapState, poolData);
    }

    function _checkCommonSwapResult(
        uint256 amountIn,
        uint256 amountOut,
        uint256 totalFees,
        VaultSwapParams memory params,
        SwapState memory state,
        PoolData memory poolData
    ) internal view {
        uint256 feesOnAmountOut = 0;
        uint256 feesOnAmountIn = totalFees;

        // Check balances updated.
        assertEq(
            poolData.balancesRaw[state.indexIn],
            initialBalances[state.indexIn] + amountIn - feesOnAmountIn,
            "Unexpected balanceRaw[state.indexIn]"
        );
        assertEq(
            poolData.balancesRaw[state.indexOut],
            initialBalances[state.indexOut] - amountOut - feesOnAmountOut,
            "Unexpected balanceRaw[state.indexOut]"
        );

        // Check _writePoolBalancesToStorage called.
        uint256[] memory expectedBalancesLiveScaled18 = poolData.balancesRaw.copyToScaled18ApplyRateRoundDownArray(
            poolData.decimalScalingFactors,
            poolData.tokenRates
        );
        assertEq(
            poolData.balancesLiveScaled18[state.indexIn],
            expectedBalancesLiveScaled18[state.indexIn],
            "Unexpected balancesLiveScaled18[state.indexIn]"
        );
        assertEq(
            poolData.balancesLiveScaled18[state.indexOut],
            expectedBalancesLiveScaled18[state.indexOut],
            "Unexpected balancesLiveScaled18[state.indexOut]"
        );

        uint256[] memory storageRawBalances = vault.getRawBalances(params.pool);
        assertEq(storageRawBalances.length, poolData.balancesRaw.length, "Unexpected storageRawBalances length");
        assertEq(
            storageRawBalances[state.indexIn],
            poolData.balancesRaw[state.indexIn],
            "Unexpected storageRawBalances[state.indexIn]"
        );
        assertEq(
            storageRawBalances[state.indexOut],
            poolData.balancesRaw[state.indexOut],
            "Unexpected storageRawBalances[state.indexIn]"
        );

        uint256[] memory storageLiveBalances = vault.getLastLiveBalances(params.pool);
        assertEq(
            storageLiveBalances.length,
            poolData.balancesLiveScaled18.length,
            "Unexpected storageRawBalances length"
        );
        assertEq(
            storageLiveBalances[state.indexIn],
            poolData.balancesLiveScaled18[state.indexIn],
            "Unexpected storageLiveBalances[state.indexIn]"
        );
        assertEq(
            storageLiveBalances[state.indexOut],
            poolData.balancesLiveScaled18[state.indexOut],
            "Unexpected storageLiveBalances[state.indexIn]"
        );

        // Check _takeDebt called.
        assertEq(vault.getTokenDelta(swapTokens[0]), int256(amountIn), "Unexpected tokenIn delta");

        // Check _supplyCredit called.
        assertEq(vault.getTokenDelta(swapTokens[1]), -int256(amountOut), "Unexpected tokenOut delta");
    }

    function _checkSwapStateUnchanged(
        SwapState memory swapState,
        uint256 expectedIndexIn,
        uint256 expectedIndexOut,
        uint256 expectedSwapFeePercentage,
        uint256 expectedAmountGivenScaled18
    ) internal pure {
        assertEq(swapState.indexIn, expectedIndexIn, "index in changed");
        assertEq(swapState.indexOut, expectedIndexOut, "index out changed");
        assertEq(swapState.swapFeePercentage, expectedSwapFeePercentage, "swap fee percentage changed");
        assertEq(swapState.amountGivenScaled18, expectedAmountGivenScaled18, "amount given scaled 18 changed");
    }

    function _mockOnSwap(
        uint256 amountCalculatedScaled18,
        VaultSwapParams memory vaultSwapParams,
        SwapState memory state,
        PoolData memory poolData
    ) internal {
        // For given outs, the amount given matches the outside request.
        uint256 onSwapAmountGiven = state.amountGivenScaled18;
        if (vaultSwapParams.kind == SwapKind.EXACT_IN) {
            // For given in, the vault computes amount calculated as if the user had already paid swap fees first
            // to reduce the output amount.
            onSwapAmountGiven -= onSwapAmountGiven.mulUp(state.swapFeePercentage);
        }

        vm.mockCall(
            pool,
            abi.encodeCall(
                IBasePool.onSwap,
                PoolSwapParams({
                    kind: vaultSwapParams.kind,
                    amountGivenScaled18: onSwapAmountGiven,
                    balancesScaled18: poolData.balancesLiveScaled18,
                    indexIn: state.indexIn,
                    indexOut: state.indexOut,
                    router: address(this),
                    userData: vaultSwapParams.userData
                })
            ),
            abi.encodePacked(amountCalculatedScaled18)
        );
    }

    /// @dev Prevents stack-too-deep while preserving any side-effects applied to the memory inside the Vault.
    function _manualInternalSwap(
        TestStateLocals memory locals
    )
        internal
        returns (uint256 amountCalculatedRaw, uint256 amountCalculatedScaled18, uint256 amountIn, uint256 amountOut)
    {
        (
            amountCalculatedRaw,
            amountCalculatedScaled18,
            amountIn,
            amountOut,
            locals.params,
            locals.swapState,
            locals.poolData
        ) = vault.manualInternalSwap(locals.params, locals.swapState, locals.poolData);
        return (amountCalculatedRaw, amountCalculatedScaled18, amountIn, amountOut);
    }
}<|MERGE_RESOLUTION|>--- conflicted
+++ resolved
@@ -436,17 +436,8 @@
         assertEq(amountOut, amountGivenRaw, "Unexpected amountOut");
         assertEq(amountCalculatedScaled18, expectedAmountCalculatedScaled18, "Unexpected amountCalculatedScaled18");
 
-<<<<<<< HEAD
         // Check expected fees.
-        uint256 expectedProtocolFeeAmountScaled18 = expectedSwapFeeAmountScaled18.mulUp(
-            poolData.poolConfigBits.getAggregateSwapFeePercentage()
-        );
-
-        uint256 expectedProtocolFeeAmountRaw = expectedProtocolFeeAmountScaled18.toRawUndoRateRoundDown(
-=======
-        // Expected fees
         uint256 expectedTotalSwapFeeAmountRaw = expectedSwapFeeAmountScaled18.toRawUndoRateRoundUp(
->>>>>>> a0434e07
             poolData.decimalScalingFactors[swapState.indexIn],
             poolData.tokenRates[swapState.indexIn]
         );
