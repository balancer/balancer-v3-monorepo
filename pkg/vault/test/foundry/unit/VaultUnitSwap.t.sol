--- conflicted
+++ resolved
@@ -61,11 +61,7 @@
         uint256 protocolFeePercentage = 20e16;
         uint256 poolCreatorFeePercentage = 5e17;
 
-<<<<<<< HEAD
-        (, SwapState memory state, PoolData memory poolData, ) = _makeParams(
-=======
         (SwapParams memory params, SwapState memory state, PoolData memory poolData) = _makeParams(
->>>>>>> 8c509500
             SwapKind.EXACT_IN,
             defaultAmountGivenRaw,
             limitRaw,
@@ -315,17 +311,10 @@
         poolData.tokenRates = tokenRates;
         poolData.balancesRaw = initialBalances;
 
-<<<<<<< HEAD
         poolData.poolConfig.setStaticSwapFeePercentage(swapFeePercentage);
-        vaultState.protocolSwapFeePercentage = protocolFeePercentage;
-        poolData.poolConfig.setPoolCreatorFeePercentage(poolCreatorFeePercentage);
-=======
-        poolData.poolConfig.staticSwapFeePercentage = swapFeePercentage;
-        poolData.poolConfig.aggregateProtocolSwapFeePercentage = _getAggregateFeePercentage(
-            swapFeePercentage,
-            poolCreatorFeePercentage
-        );
->>>>>>> 8c509500
+        poolData.poolConfig.setAggregateProtocolSwapFeePercentage(
+            _getAggregateFeePercentage(swapFeePercentage, poolCreatorFeePercentage)
+        );
 
         poolData.balancesLiveScaled18 = new uint256[](initialBalances.length);
     }
@@ -374,7 +363,7 @@
 
         // Expected fees
         uint256 expectedProtocolSwapFeeAmountScaled18 = expectedSwapFeeAmountScaled18.mulUp(
-            poolData.poolConfig.aggregateProtocolSwapFeePercentage
+            poolData.poolConfig.getAggregateProtocolSwapFeePercentage()
         );
 
         uint256 expectedProtocolFeeAmountRaw = expectedProtocolSwapFeeAmountScaled18.toRawUndoRateRoundDown(
@@ -382,16 +371,6 @@
             poolData.tokenRates[swapState.indexOut]
         );
 
-<<<<<<< HEAD
-        uint256 expectedCreatorFeeAmountRaw = (expectedSwapFeeAmountScaled18 - expectedProtocolSwapFeeAmountScaled18)
-            .mulUp(poolData.poolConfig.getPoolCreatorFeePercentage())
-            .toRawUndoRateRoundDown(
-                poolData.decimalScalingFactors[swapState.indexOut],
-                poolData.tokenRates[swapState.indexOut]
-            );
-
-=======
->>>>>>> 8c509500
         assertEq(
             vault.getAggregateProtocolSwapFeeAmount(pool, swapTokens[swapState.indexOut]),
             expectedProtocolFeeAmountRaw,
@@ -403,19 +382,7 @@
             "Unexpected non-zero protocol fees in storage"
         );
 
-<<<<<<< HEAD
-        _checkCommonSwapResult(
-            amountIn,
-            amountOut,
-            expectedProtocolFeeAmountRaw,
-            expectedCreatorFeeAmountRaw,
-            params,
-            swapState,
-            poolData
-        );
-=======
         _checkCommonSwapResult(amountIn, amountOut, expectedProtocolFeeAmountRaw, params, swapState, poolData);
->>>>>>> 8c509500
     }
 
     function _checkSwapExactOutResult(
@@ -462,7 +429,7 @@
 
         // Expected fees
         uint256 expectedProtocolFeeAmountScaled18 = expectedSwapFeeAmountScaled18.mulUp(
-            poolData.poolConfig.aggregateProtocolSwapFeePercentage
+            poolData.poolConfig.getAggregateProtocolSwapFeePercentage()
         );
 
         uint256 expectedProtocolFeeAmountRaw = expectedProtocolFeeAmountScaled18.toRawUndoRateRoundDown(
@@ -470,16 +437,6 @@
             poolData.tokenRates[swapState.indexIn]
         );
 
-<<<<<<< HEAD
-        uint256 expectedCreatorFeeAmountRaw = (expectedSwapFeeAmountScaled18 - expectedProtocolFeeAmountScaled18)
-            .mulUp(poolData.poolConfig.getPoolCreatorFeePercentage())
-            .toRawUndoRateRoundDown(
-                poolData.decimalScalingFactors[swapState.indexIn],
-                poolData.tokenRates[swapState.indexIn]
-            );
-
-=======
->>>>>>> 8c509500
         assertEq(
             vault.getAggregateProtocolSwapFeeAmount(pool, swapTokens[swapState.indexIn]),
             expectedProtocolFeeAmountRaw,
@@ -491,19 +448,7 @@
             "Unexpected non-zero protocol fees in storage"
         );
 
-<<<<<<< HEAD
-        _checkCommonSwapResult(
-            amountIn,
-            amountOut,
-            expectedProtocolFeeAmountRaw,
-            expectedCreatorFeeAmountRaw,
-            params,
-            swapState,
-            poolData
-        );
-=======
         _checkCommonSwapResult(amountIn, amountOut, expectedProtocolFeeAmountRaw, params, swapState, poolData);
->>>>>>> 8c509500
     }
 
     function _checkCommonSwapResult(
