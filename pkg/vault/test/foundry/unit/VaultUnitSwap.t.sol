--- conflicted
+++ resolved
@@ -5,13 +5,7 @@
 import "forge-std/Test.sol";
 
 import { IERC20 } from "@openzeppelin/contracts/token/ERC20/IERC20.sol";
-import {
-    SwapParams,
-    SwapState,
-    PoolData,
-    SwapKind,
-    VaultState
-} from "@balancer-labs/v3-interfaces/contracts/vault/VaultTypes.sol";
+import { SwapParams, SwapState, PoolData, SwapKind } from "@balancer-labs/v3-interfaces/contracts/vault/VaultTypes.sol";
 import { VaultMockDeployer } from "@balancer-labs/v3-vault/test/foundry/utils/VaultMockDeployer.sol";
 import { BaseTest } from "@balancer-labs/v3-solidity-utils/test/foundry/utils/BaseTest.sol";
 import { IBasePool } from "@balancer-labs/v3-interfaces/contracts/vault/IBasePool.sol";
@@ -26,7 +20,6 @@
     SwapParams params;
     SwapState swapState;
     PoolData poolData;
-    VaultState vaultState;
 }
 
 contract VaultUnitSwapTest is BaseTest {
@@ -55,30 +48,8 @@
         swapTokens = [dai, usdc];
         vault.manualSetPoolTokenBalances(pool, swapTokens, initialBalances);
 
-<<<<<<< HEAD
-        /* TODO for (uint256 i = 0; i < swapTokens.length; i++) {
-            vault.manualSetPoolCreatorFees(pool, swapTokens[i], 0);
-        }*/
-    }
-
-    function testSwapExactInWithZeroFee() public {
-        (SwapParams memory params, SwapVars memory vars, PoolData memory poolData) = _makeParams(
-            SwapKind.EXACT_IN,
-            amountGivenRaw,
-            0,
-            0,
-            0
-        );
-        _mockOnSwap(mockedAmountCalculatedScaled18, params, vars, poolData);
-
-        (uint256 amountCalculated, uint256 amountIn, uint256 amountOut) = (0, 0, 0);
-        (amountCalculated, amountIn, amountOut, params, vars, poolData) = vault.manualInternalSwap(
-            params,
-            vars,
-            poolData
-=======
-        vault.manualSetPoolCreatorFees(pool, swapTokens[0], 0);
-        vault.manualSetPoolCreatorFees(pool, swapTokens[1], 0);
+        /* TODO vault.manualSetPoolCreatorFees(pool, swapTokens[0], 0);
+        vault.manualSetPoolCreatorFees(pool, swapTokens[1], 0);*/
     }
 
     function testMakeParams() public {
@@ -87,19 +58,14 @@
         uint256 protocolFeePercentage = 20e16;
         uint256 poolCreatorFeePercentage = 5e17;
 
-        (
-            SwapParams memory params,
-            SwapState memory state,
-            PoolData memory poolData,
-            VaultState memory vaultState
-        ) = _makeParams(
-                SwapKind.EXACT_IN,
-                defaultAmountGivenRaw,
-                limitRaw,
-                swapFeePercentage,
-                protocolFeePercentage,
-                poolCreatorFeePercentage
-            );
+        (SwapParams memory params, SwapState memory state, PoolData memory poolData) = _makeParams(
+            SwapKind.EXACT_IN,
+            defaultAmountGivenRaw,
+            limitRaw,
+            swapFeePercentage,
+            protocolFeePercentage,
+            poolCreatorFeePercentage
+        );
 
         assertEq(state.indexIn, 0, "Incorrect index in");
         assertEq(state.indexOut, 1, "Incorrect index out");
@@ -116,14 +82,13 @@
 
     function testSwapExactInWithZeroFee() public {
         TestStateLocals memory locals;
-        (locals.params, locals.swapState, locals.poolData, locals.vaultState) = _makeParams(
+        (locals.params, locals.swapState, locals.poolData) = _makeParams(
             SwapKind.EXACT_IN,
             defaultAmountGivenRaw,
             0,
             0,
             0,
             0
->>>>>>> f3b51990
         );
         uint256 amountGivenScaled18 = locals.swapState.amountGivenScaled18;
 
@@ -144,16 +109,9 @@
             amountCalculatedScaled18,
             amountIn,
             amountOut,
-<<<<<<< HEAD
-            params,
-            vars,
-            poolData
-=======
             locals.params,
             locals.swapState,
-            locals.poolData,
-            locals.vaultState
->>>>>>> f3b51990
+            locals.poolData
         );
     }
 
@@ -204,22 +162,14 @@
     function testSwapExactInSwapLimitRevert() public {
         uint256 swapLimit = mockedPoolAmountCalculatedScaled18 - 1;
 
-<<<<<<< HEAD
-        (SwapParams memory params, SwapVars memory vars, PoolData memory poolData) = _makeParams(
+        (SwapParams memory params, SwapState memory state, PoolData memory poolData) = _makeParams(
             SwapKind.EXACT_IN,
-            amountGivenRaw,
+            defaultAmountGivenRaw,
             swapLimit,
             0,
-            0
-        );
-=======
-        (
-            SwapParams memory params,
-            SwapState memory state,
-            PoolData memory poolData,
-            VaultState memory vaultState
-        ) = _makeParams(SwapKind.EXACT_IN, defaultAmountGivenRaw, swapLimit, 0, 0, 0);
->>>>>>> f3b51990
+            0,
+            0
+        );
 
         uint256 amount = mockedPoolAmountCalculatedScaled18.toRawUndoRateRoundDown(
             poolData.decimalScalingFactors[state.indexOut],
@@ -229,30 +179,18 @@
         _mockOnSwap(mockedPoolAmountCalculatedScaled18, params, state, poolData);
 
         vm.expectRevert(abi.encodeWithSelector(IVaultErrors.SwapLimit.selector, amount, swapLimit));
-<<<<<<< HEAD
-        vault.manualInternalSwap(params, vars, poolData);
+        vault.manualInternalSwap(params, state, poolData);
     }
 
     function testSwapExactOutSwapLimitRevert() public {
-        (SwapParams memory params, SwapVars memory vars, PoolData memory poolData) = _makeParams(
+        (SwapParams memory params, SwapState memory state, PoolData memory poolData) = _makeParams(
             SwapKind.EXACT_OUT,
-            amountGivenRaw,
-            0,
-            0,
-            0
-        );
-=======
-        vault.manualInternalSwap(params, state, poolData, vaultState);
-    }
-
-    function testSwapExactOutSwapLimitRevert() public {
-        (
-            SwapParams memory params,
-            SwapState memory state,
-            PoolData memory poolData,
-            VaultState memory vaultState
-        ) = _makeParams(SwapKind.EXACT_OUT, defaultAmountGivenRaw, 0, 0, 0, 0);
->>>>>>> f3b51990
+            defaultAmountGivenRaw,
+            0,
+            0,
+            0,
+            0
+        );
 
         uint256 amount = mockedPoolAmountCalculatedScaled18.toRawUndoRateRoundDown(
             poolData.decimalScalingFactors[state.indexIn],
@@ -262,32 +200,12 @@
         _mockOnSwap(mockedPoolAmountCalculatedScaled18, params, state, poolData);
 
         vm.expectRevert(abi.encodeWithSelector(IVaultErrors.SwapLimit.selector, amount, 0));
-<<<<<<< HEAD
-        vault.manualInternalSwap(params, vars, poolData);
-    }
-
-    function testSwapExactOutWithZeroFee() public {
-        (SwapParams memory params, SwapVars memory vars, PoolData memory poolData) = _makeParams(
-            SwapKind.EXACT_OUT,
-            amountGivenRaw,
-            mockedAmountCalculatedScaled18,
-            0,
-            0
-        );
-        _mockOnSwap(mockedAmountCalculatedScaled18, params, vars, poolData);
-
-        (uint256 amountCalculated, uint256 amountIn, uint256 amountOut) = (0, 0, 0);
-        (amountCalculated, amountIn, amountOut, params, vars, poolData) = vault.manualInternalSwap(
-            params,
-            vars,
-            poolData
-=======
-        vault.manualInternalSwap(params, state, poolData, vaultState);
+        vault.manualInternalSwap(params, state, poolData);
     }
 
     function testSwapExactOutWithZeroFee() public {
         TestStateLocals memory locals;
-        (locals.params, locals.swapState, locals.poolData, locals.vaultState) = _makeParams(
+        (locals.params, locals.swapState, locals.poolData) = _makeParams(
             SwapKind.EXACT_OUT,
             defaultAmountGivenRaw,
             mockedPoolAmountCalculatedScaled18,
@@ -304,7 +222,6 @@
             0,
             0,
             0
->>>>>>> f3b51990
         );
 
         (amountCalculatedRaw, amountCalculatedScaled18, amountIn, amountOut) = _manualInternalSwap(locals);
@@ -316,16 +233,9 @@
             amountCalculatedScaled18,
             amountIn,
             amountOut,
-<<<<<<< HEAD
-            params,
-            vars,
-            poolData
-=======
             locals.params,
             locals.swapState,
-            locals.poolData,
-            locals.vaultState
->>>>>>> f3b51990
+            locals.poolData
         );
     }
 
@@ -376,24 +286,10 @@
         SwapKind kind,
         uint256 amountGivenRaw,
         uint256 limitRaw,
-<<<<<<< HEAD
-        uint256 swapFeePercentage_,
-        uint256 poolCreatorFeePercentage_
-    ) internal returns (SwapParams memory params, SwapVars memory vars, PoolData memory poolData) {
-=======
         uint256 swapFeePercentage,
         uint256 protocolFeePercentage,
         uint256 poolCreatorFeePercentage
-    )
-        internal
-        returns (
-            SwapParams memory params,
-            SwapState memory swapState,
-            PoolData memory poolData,
-            VaultState memory vaultState
-        )
-    {
->>>>>>> f3b51990
+    ) internal returns (SwapParams memory params, SwapState memory swapState, PoolData memory poolData) {
         params = SwapParams({
             kind: kind,
             pool: pool,
@@ -416,17 +312,11 @@
         poolData.tokenRates = tokenRates;
         poolData.balancesRaw = initialBalances;
 
-<<<<<<< HEAD
-        poolData.poolConfig.staticSwapFeePercentage = swapFeePercentage_;
+        poolData.poolConfig.staticSwapFeePercentage = swapFeePercentage;
         poolData.poolConfig.aggregateProtocolSwapFeePercentage = _getAggregateFeePercentage(
-            swapFeePercentage_,
-            poolCreatorFeePercentage_
-        );
-=======
-        poolData.poolConfig.staticSwapFeePercentage = swapFeePercentage;
-        vaultState.protocolSwapFeePercentage = protocolFeePercentage;
-        poolData.poolConfig.poolCreatorFeePercentage = poolCreatorFeePercentage;
->>>>>>> f3b51990
+            swapFeePercentage,
+            poolCreatorFeePercentage
+        );
 
         poolData.balancesLiveScaled18 = new uint256[](initialBalances.length);
     }
@@ -438,14 +328,8 @@
         uint256 amountIn,
         uint256 amountOut,
         SwapParams memory params,
-<<<<<<< HEAD
-        SwapVars memory vars,
+        SwapState memory swapState,
         PoolData memory poolData
-=======
-        SwapState memory swapState,
-        PoolData memory poolData,
-        VaultState memory vaultState
->>>>>>> f3b51990
     ) internal {
         // Check swap state
         assertEq(swapState.indexIn, 0, "Unexpected index in");
@@ -481,30 +365,15 @@
 
         // Expected fees
         uint256 expectedProtocolSwapFeeAmountScaled18 = expectedSwapFeeAmountScaled18.mulUp(
-            vaultState.protocolSwapFeePercentage
-        );
-
-<<<<<<< HEAD
-        // check fees
-        assertEq(vars.swapFeeAmountScaled18, fee, "Unexpected swapFeeAmountScaled18");
-        uint256 protocolSwapFeeAmountScaled18 = vars.swapFeeAmountScaled18.mulUp(
             poolData.poolConfig.aggregateProtocolSwapFeePercentage
         );
-        /*TODOassertEq(
-            vars.protocolSwapFeeAmountRaw,
-            protocolSwapFeeAmountScaled18.toRawUndoRateRoundDown(
-                poolData.decimalScalingFactors[vars.indexOut],
-                poolData.tokenRates[vars.indexOut]
-            ),
-            "Unexpected swapFeeAmountScaled18"
-=======
+
         uint256 expectedProtocolFeeAmountRaw = expectedProtocolSwapFeeAmountScaled18.toRawUndoRateRoundDown(
             poolData.decimalScalingFactors[swapState.indexOut],
             poolData.tokenRates[swapState.indexOut]
->>>>>>> f3b51990
-        );
-
-        uint256 expectedCreatorFeeAmountRaw = (expectedSwapFeeAmountScaled18 - expectedProtocolSwapFeeAmountScaled18)
+        );
+
+        /* TODO uint256 expectedCreatorFeeAmountRaw = (expectedSwapFeeAmountScaled18 - expectedProtocolSwapFeeAmountScaled18)
             .mulUp(poolData.poolConfig.poolCreatorFeePercentage)
             .toRawUndoRateRoundDown(
                 poolData.decimalScalingFactors[swapState.indexOut],
@@ -517,19 +386,6 @@
             "Unexpected protocol fees in storage"
         );
         assertEq(
-<<<<<<< HEAD
-            vars.creatorSwapFeeAmountRaw,
-            (vars.swapFeeAmountScaled18 - protocolSwapFeeAmountScaled18)
-                .mulUp(poolData.poolConfig.poolCreatorFeePercentage)
-                .toRawUndoRateRoundDown(
-                    poolData.decimalScalingFactors[vars.indexOut],
-                    poolData.tokenRates[vars.indexOut]
-                ),
-            "Unexpected creatorSwapFeeAmountRaw"
-        );*/
-
-        _checkCommonSwapResult(amountIn, amountOut, params, vars, poolData);
-=======
             vault.getPoolCreatorFees(pool, swapTokens[swapState.indexOut]),
             expectedCreatorFeeAmountRaw,
             "Unexpected creator fees in storage"
@@ -539,23 +395,13 @@
             0,
             "Unexpected non-zero protocol fees in storage"
         );
-        assertEq(
+        /* TODO assertEq(
             vault.getPoolCreatorFees(pool, swapTokens[swapState.indexIn]),
             0,
             "Unexpected non-zero creator fees in storage"
-        );
-
-        _checkCommonSwapResult(
-            amountIn,
-            amountOut,
-            expectedProtocolFeeAmountRaw,
-            expectedCreatorFeeAmountRaw,
-            params,
-            swapState,
-            poolData,
-            vaultState
-        );
->>>>>>> f3b51990
+        );*/
+
+        _checkCommonSwapResult(amountIn, amountOut, params, swapState, poolData);
     }
 
     function _checkSwapExactOutResult(
@@ -565,14 +411,8 @@
         uint256 amountIn,
         uint256 amountOut,
         SwapParams memory params,
-<<<<<<< HEAD
-        SwapVars memory vars,
+        SwapState memory swapState,
         PoolData memory poolData
-=======
-        SwapState memory swapState,
-        PoolData memory poolData,
-        VaultState memory vaultState
->>>>>>> f3b51990
     ) internal {
         // Check swap state
         assertEq(swapState.indexIn, 0, "Unexpected index in");
@@ -618,14 +458,7 @@
 
         /* TODO uint256 expectedCreatorFeeAmountRaw = (expectedSwapFeeAmountScaled18 - expectedProtocolFeeAmountScaled18)
             .mulUp(poolData.poolConfig.poolCreatorFeePercentage)
-<<<<<<< HEAD
-            .toRawUndoRateRoundDown(poolData.decimalScalingFactors[vars.indexIn], poolData.tokenRates[vars.indexIn]);*/
-=======
-            .toRawUndoRateRoundDown(
-                poolData.decimalScalingFactors[swapState.indexIn],
-                poolData.tokenRates[swapState.indexIn]
-            );
->>>>>>> f3b51990
+            .toRawUndoRateRoundDown(poolData.decimalScalingFactors[vars.indexIn], poolData.tokenRates[vars.indexIn]);
 
         assertEq(
             vault.getProtocolFees(pool, swapTokens[swapState.indexIn]),
@@ -646,51 +479,20 @@
             vault.getPoolCreatorFees(pool, swapTokens[swapState.indexOut]),
             0,
             "Unexpected non-zero creator fees in storage"
-        );
-
-<<<<<<< HEAD
-        // check fees
-        assertEq(vars.swapFeeAmountScaled18, expectedSwapFeeAmountScaled18, "Unexpected swapFeeAmountScaled18");
-        //TODOassertEq(vars.protocolSwapFeeAmountRaw, expectedProtocolFeeAmountRaw, "Unexpected protocolFeeAmountRaw");
-        //TODOassertEq(vars.creatorSwapFeeAmountRaw, expectedCreatorFeeAmountRaw, "Unexpected creatorSwapFeeAmountRaw");
-
-        //TODO assertEq(vault.getProtocolFees(pool, swapTokens[vars.indexOut]), 0, "Unexpected protocol fees in storage");
-        // TODO assertEq(vault.getPoolCreatorFees(pool, swapTokens[vars.indexOut]), 0, "Unexpected creator fees in storage");
-
-        _checkCommonSwapResult(amountIn, amountOut, params, vars, poolData);
-=======
-        _checkCommonSwapResult(
-            amountIn,
-            amountOut,
-            expectedProtocolFeeAmountRaw,
-            expectedCreatorFeeAmountRaw,
-            params,
-            swapState,
-            poolData,
-            vaultState
-        );
->>>>>>> f3b51990
+        );*/
+
+        _checkCommonSwapResult(amountIn, amountOut, params, swapState, poolData);
     }
 
     function _checkCommonSwapResult(
         uint256 amountIn,
         uint256 amountOut,
-        uint256 expectedProtocolFeeAmountRaw,
-        uint256 expectedCreatorFeeAmountRaw,
         SwapParams memory params,
-<<<<<<< HEAD
-        SwapVars memory vars,
+        SwapState memory state,
         PoolData memory poolData
     ) internal {
-        //TODO
-        uint256 totalFees = 0; //vars.protocolSwapFeeAmountRaw + vars.creatorSwapFeeAmountRaw;
-=======
-        SwapState memory state,
-        PoolData memory poolData,
-        VaultState memory vaultState
-    ) internal {
-        uint256 totalFees = expectedProtocolFeeAmountRaw + expectedCreatorFeeAmountRaw;
->>>>>>> f3b51990
+        // TODO
+        uint256 totalFees = 0; //expectedProtocolFeeAmountRaw + expectedCreatorFeeAmountRaw;
         uint256 feesOnAmountOut = params.kind == SwapKind.EXACT_IN ? totalFees : 0;
         uint256 feesOnAmountIn = params.kind == SwapKind.EXACT_IN ? 0 : totalFees;
 
@@ -812,9 +614,8 @@
             amountOut,
             locals.params,
             locals.swapState,
-            locals.poolData,
-            locals.vaultState
-        ) = vault.manualInternalSwap(locals.params, locals.swapState, locals.poolData, locals.vaultState);
+            locals.poolData
+        ) = vault.manualInternalSwap(locals.params, locals.swapState, locals.poolData);
         return (amountCalculatedRaw, amountCalculatedScaled18, amountIn, amountOut);
     }
     // #endregion
