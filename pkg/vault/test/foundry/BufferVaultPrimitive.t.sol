// SPDX-License-Identifier: GPL-3.0-or-later

pragma solidity ^0.8.24;

import "forge-std/Test.sol";

import { IERC20 } from "@openzeppelin/contracts/token/ERC20/IERC20.sol";
import { IERC4626 } from "@openzeppelin/contracts/interfaces/IERC4626.sol";

import { IAuthentication } from "@balancer-labs/v3-interfaces/contracts/solidity-utils/helpers/IAuthentication.sol";
import { IVaultEvents } from "@balancer-labs/v3-interfaces/contracts/vault/IVaultEvents.sol";
import { IVaultAdmin } from "@balancer-labs/v3-interfaces/contracts/vault/IVaultAdmin.sol";
import { IVaultErrors } from "@balancer-labs/v3-interfaces/contracts/vault/IVaultErrors.sol";
import { IBatchRouter } from "@balancer-labs/v3-interfaces/contracts/vault/IBatchRouter.sol";
import "@balancer-labs/v3-interfaces/contracts/vault/VaultTypes.sol";

import { FixedPoint } from "@balancer-labs/v3-solidity-utils/contracts/math/FixedPoint.sol";
import { ERC4626TestToken } from "@balancer-labs/v3-solidity-utils/contracts/test/ERC4626TestToken.sol";

import { BaseVaultTest } from "./utils/BaseVaultTest.sol";

contract BufferVaultPrimitiveTest is BaseVaultTest {
    using FixedPoint for uint256;

    ERC4626TestToken internal waDAI;
    ERC4626TestToken internal waUSDC;

    uint256 private constant _userAmount = 10e6 * 1e18;
    uint256 private constant _wrapAmount = _userAmount / 100;

    uint256 private constant MIN_WRAP_AMOUNT = 1e3;

    function setUp() public virtual override {
        BaseVaultTest.setUp();

        waDAI = new ERC4626TestToken(dai, "Wrapped aDAI", "waDAI", 18);
        vm.label(address(waDAI), "waDAI");

        // "USDC" is deliberately 18 decimals to test one thing at a time.
        waUSDC = new ERC4626TestToken(usdc, "Wrapped aUSDC", "waUSDC", 18);
        vm.label(address(waUSDC), "waUSDC");

        // Authorizes user "admin" to pause/unpause vault's buffer.
        authorizer.grantRole(vault.getActionId(IVaultAdmin.pauseVaultBuffers.selector), admin);
        authorizer.grantRole(vault.getActionId(IVaultAdmin.unpauseVaultBuffers.selector), admin);
        // Authorizes router to call removeLiquidityFromBuffer (trusted router).
        authorizer.grantRole(vault.getActionId(IVaultAdmin.removeLiquidityFromBuffer.selector), address(router));

        initializeLp();
    }

    function initializeLp() private {
        // Create and fund buffer pools
        vm.startPrank(lp);

        dai.mint(lp, _userAmount);
        dai.approve(address(waDAI), _userAmount);
        waDAI.deposit(_userAmount, lp);

        usdc.mint(lp, _userAmount);
        usdc.approve(address(waUSDC), _userAmount);
        waUSDC.deposit(_userAmount, lp);

        // Minting wrong token to wrapped token contracts, to test changing the asset.
        dai.mint(address(waUSDC), _userAmount);
        usdc.mint(address(waDAI), _userAmount);

        waDAI.approve(address(permit2), MAX_UINT256);
        permit2.approve(address(waDAI), address(router), type(uint160).max, type(uint48).max);
        permit2.approve(address(waDAI), address(batchRouter), type(uint160).max, type(uint48).max);
        waUSDC.approve(address(permit2), MAX_UINT256);
        permit2.approve(address(waUSDC), address(router), type(uint160).max, type(uint48).max);
        permit2.approve(address(waUSDC), address(batchRouter), type(uint160).max, type(uint48).max);
        vm.stopPrank();
    }

    /********************************************************************************
                                        Asset
    ********************************************************************************/
    function testChangeAssetOfWrappedTokenAddLiquidityToBuffer() public {
        // Change Asset to correct asset.
        waDAI.setAsset(dai);

        vm.prank(lp);
        router.initializeBuffer(IERC4626(address(waDAI)), _wrapAmount, _wrapAmount);

        // Change Asset to the wrong asset.
        waDAI.setAsset(usdc);

        vm.prank(lp);
        vm.expectRevert(
            abi.encodeWithSelector(IVaultErrors.WrongUnderlyingToken.selector, address(waDAI), address(usdc))
        );
        router.addLiquidityToBuffer(IERC4626(address(waDAI)), _wrapAmount, _wrapAmount);
    }

    function testChangeAssetOfWrappedTokenRemoveLiquidityFromBuffer() public {
        // Change Asset to correct asset.
        waDAI.setAsset(dai);

        vm.prank(lp);
        uint256 lpShares = router.initializeBuffer(IERC4626(address(waDAI)), _wrapAmount, _wrapAmount);

        // Change Asset to the wrong asset.
        waDAI.setAsset(usdc);

        // Does not revert: remove liquidity doesn't check whether the asset matches the registered one in order to
        // avoid external calls. You can always exit the buffer, even if the wrapper is corrupt and updated its asset.
        vm.prank(lp);
        vault.removeLiquidityFromBuffer(IERC4626(address(waDAI)), lpShares);
    }

    function testChangeAssetOfWrappedTokenWrapUnwrap() public {
        // Change Asset to correct asset.
        waDAI.setAsset(dai);

        // Wrap token should pass, since there's no liquidity in the buffer.
        IBatchRouter.SwapPathExactAmountIn[] memory paths = _exactInWrapUnwrapPath(
            _wrapAmount,
            0,
            usdc,
            IERC20(address(waDAI)),
            IERC20(address(waDAI))
        );

        vm.prank(lp);
        router.initializeBuffer(IERC4626(address(waDAI)), _wrapAmount, _wrapAmount);

        // Change Asset to the wrong asset.
        waDAI.setAsset(usdc);

        // Wrap token should fail, since buffer has liquidity.
        vm.prank(lp);
        vm.expectRevert(
            abi.encodeWithSelector(IVaultErrors.WrongUnderlyingToken.selector, address(waDAI), address(usdc))
        );
        batchRouter.swapExactIn(paths, MAX_UINT256, false, bytes(""));
    }

    /********************************************************************************
                                        Deposit
    ********************************************************************************/
    function testDepositInteractionWithERC4626Protocol() public {
        // Initializes the buffer with an amount that's not enough to fulfill the deposit operation, so the vault has
        // to interact with the ERC4626 protocol.
        vm.prank(lp);
        router.initializeBuffer(IERC4626(address(waDAI)), _wrapAmount / 10, _wrapAmount / 10);

        IBatchRouter.SwapPathExactAmountIn[] memory paths = _exactInWrapUnwrapPath(
            _wrapAmount,
            0,
            dai,
            IERC20(address(waDAI)),
            IERC20(address(waDAI))
        );

        (, , IERC20[] memory tokens) = _getTokenArrayAndIndexesOfWaDaiBuffer();
        BaseVaultTest.Balances memory balancesBefore = getBalances(lp, tokens);

        vm.prank(lp);
        (uint256[] memory pathAmountsOut, , ) = batchRouter.swapExactIn(paths, MAX_UINT256, false, bytes(""));

        _checkWrapResults(balancesBefore, _wrapAmount, pathAmountsOut[0], false);
    }

<<<<<<< HEAD
        assertEq(
            lpUnderlyingBalanceAfter,
            lpUnderlyingBalanceBefore - _wrapAmount,
            "LP balance of underlying token is wrong"
        );
        assertEq(
            lpWrappedBalanceAfter,
            lpWrappedBalanceBefore + waDAI.previewDeposit(_wrapAmount) - vaultConvertFactor,
            "LP balance of wrapped token is wrong"
=======
    function testDepositWithBufferLiquidity() public {
        // Initializes the buffer with an amount that's enough to fulfill the deposit operation without interacting
        // with the ERC4626 protocol.
        vm.prank(lp);
        router.initializeBuffer(IERC4626(address(waDAI)), 2 * _wrapAmount, 2 * _wrapAmount);

        IBatchRouter.SwapPathExactAmountIn[] memory paths = _exactInWrapUnwrapPath(
            _wrapAmount,
            0,
            dai,
            IERC20(address(waDAI)),
            IERC20(address(waDAI))
>>>>>>> bce1a72a
        );

        (, , IERC20[] memory tokens) = _getTokenArrayAndIndexesOfWaDaiBuffer();
        BaseVaultTest.Balances memory balancesBefore = getBalances(lp, tokens);

        vm.prank(lp);
        (uint256[] memory pathAmountsOut, , ) = batchRouter.swapExactIn(paths, MAX_UINT256, false, bytes(""));

        _checkWrapResults(balancesBefore, _wrapAmount, pathAmountsOut[0], true);
    }

    function testDepositMaliciousRouter() public {
        vm.prank(lp);
        router.initializeBuffer(IERC4626(address(waDAI)), _wrapAmount, _wrapAmount);

        // Deposit will not take the underlying tokens, keeping the approval, so the wrapper can use vault approval to
        // drain the whole vault.
        waDAI.setMaliciousWrapper(true);

        uint256 vaultBalance = dai.balanceOf(address(vault));

        // If a wrapper operation takes less tokens than what the user requested, or returns less tokens than the
        // wrapper informs, that quantities must be settled by the router. So, an approval attack is not possible.
        vm.expectRevert(IVaultErrors.BalanceNotSettled.selector);
        vault.unlock(
            abi.encodeCall(
                BufferVaultPrimitiveTest.erc4626MaliciousHook,
                BufferWrapOrUnwrapParams({
                    kind: SwapKind.EXACT_IN,
                    direction: WrappingDirection.WRAP,
                    wrappedToken: IERC4626(address(waDAI)),
                    amountGivenRaw: vaultBalance,
                    limitRaw: 0,
                    userData: bytes("")
                })
            )
        );
    }

    /********************************************************************************
                                        Mint
    ********************************************************************************/
    function testMintInteractionWithERC4626Protocol() public {
        // Initializes the buffer with an amount that's not enough to fulfill the mint operation, so the vault has
        // to interact with the ERC4626 protocol.
        vm.prank(lp);
        router.initializeBuffer(IERC4626(address(waDAI)), _wrapAmount / 10, _wrapAmount / 10);

        IBatchRouter.SwapPathExactAmountOut[] memory paths = _exactOutWrapUnwrapPath(
            2 * _wrapAmount,
            _wrapAmount,
            dai,
            IERC20(address(waDAI)),
            IERC20(address(waDAI))
        );

        (, , IERC20[] memory tokens) = _getTokenArrayAndIndexesOfWaDaiBuffer();
        BaseVaultTest.Balances memory balancesBefore = getBalances(lp, tokens);

        vm.prank(lp);
        (uint256[] memory pathAmountsIn, , ) = batchRouter.swapExactOut(paths, MAX_UINT256, false, bytes(""));

        _checkWrapResults(balancesBefore, pathAmountsIn[0], _wrapAmount, false);
    }

<<<<<<< HEAD
        assertEq(
            lpUnderlyingBalanceAfter,
            lpUnderlyingBalanceBefore - waDAI.previewMint(_wrapAmount) - vaultConvertFactor,
            "LP balance of underlying token is wrong"
=======
    function testMintWithBufferLiquidity() public {
        // Initializes the buffer with an amount that's enough to fulfill the mint operation without interacting
        // with the ERC4626 protocol.
        vm.prank(lp);
        router.initializeBuffer(IERC4626(address(waDAI)), 2 * _wrapAmount, 2 * _wrapAmount);

        IBatchRouter.SwapPathExactAmountOut[] memory paths = _exactOutWrapUnwrapPath(
            2 * _wrapAmount,
            _wrapAmount,
            dai,
            IERC20(address(waDAI)),
            IERC20(address(waDAI))
>>>>>>> bce1a72a
        );

        (, , IERC20[] memory tokens) = _getTokenArrayAndIndexesOfWaDaiBuffer();
        BaseVaultTest.Balances memory balancesBefore = getBalances(lp, tokens);

        vm.prank(lp);
        (uint256[] memory pathAmountsIn, , ) = batchRouter.swapExactOut(paths, MAX_UINT256, false, bytes(""));

        _checkWrapResults(balancesBefore, pathAmountsIn[0], _wrapAmount, true);
    }

    function testMintMaliciousRouter() public {
        vm.prank(lp);
        router.initializeBuffer(IERC4626(address(waDAI)), _wrapAmount, _wrapAmount);

        // Deposit will not take the underlying tokens, keeping the approval, so the wrapper can use vault approval to
        // drain the whole vault.
        waDAI.setMaliciousWrapper(true);

        vault.unlock(
            abi.encodeCall(
                BufferVaultPrimitiveTest.erc4626MaliciousHook,
                BufferWrapOrUnwrapParams({
                    kind: SwapKind.EXACT_OUT,
                    direction: WrappingDirection.WRAP,
                    wrappedToken: IERC4626(address(waDAI)),
                    amountGivenRaw: MIN_WRAP_AMOUNT,
                    limitRaw: MAX_UINT128,
                    userData: bytes("")
                })
            )
        );

        // After a wrap operation, even if the erc4626 token didn't take all the assets it was supposed to deposit,
        // the allowance should be 0 to avoid a malicious wrapper from draining the underlying balance of the vault.
        assertTrue(dai.allowance(address(vault), address(waDAI)) == 0, "Wrong allowance");
    }

    /********************************************************************************
                                        Redeem
    ********************************************************************************/
    function testRedeemInteractionWithERC4626Protocol() public {
        // Initializes the buffer with an amount that's not enough to fulfill the mint operation, so the vault has
        // to interact with the ERC4626 protocol.
        vm.prank(lp);
        router.initializeBuffer(IERC4626(address(waDAI)), _wrapAmount / 10, _wrapAmount / 10);

        IBatchRouter.SwapPathExactAmountIn[] memory paths = _exactInWrapUnwrapPath(
            _wrapAmount,
            0,
            IERC20(address(waDAI)),
            dai,
            IERC20(address(waDAI))
        );

        (, , IERC20[] memory tokens) = _getTokenArrayAndIndexesOfWaDaiBuffer();
        BaseVaultTest.Balances memory balancesBefore = getBalances(lp, tokens);

        vm.prank(lp);
        (uint256[] memory pathAmountsOut, , ) = batchRouter.swapExactIn(paths, MAX_UINT256, false, bytes(""));

        _checkUnwrapResults(balancesBefore, _wrapAmount, pathAmountsOut[0], false);
    }

<<<<<<< HEAD
        assertEq(
            lpUnderlyingBalanceAfter,
            lpUnderlyingBalanceBefore + _wrapAmount - vaultConvertFactor,
            "LP balance of underlying token is wrong"
        );
        assertEq(
            lpWrappedBalanceAfter,
            lpWrappedBalanceBefore - waDAI.previewRedeem(_wrapAmount),
            "LP balance of wrapped token is wrong"
=======
    function testRedeemWithBufferLiquidity() public {
        // Initializes the buffer with an amount that's enough to fulfill the mint operation without interacting
        // with the ERC4626 protocol.
        vm.prank(lp);
        router.initializeBuffer(IERC4626(address(waDAI)), 2 * _wrapAmount, 2 * _wrapAmount);

        IBatchRouter.SwapPathExactAmountIn[] memory paths = _exactInWrapUnwrapPath(
            _wrapAmount,
            0,
            IERC20(address(waDAI)),
            dai,
            IERC20(address(waDAI))
>>>>>>> bce1a72a
        );

        (, , IERC20[] memory tokens) = _getTokenArrayAndIndexesOfWaDaiBuffer();
        BaseVaultTest.Balances memory balancesBefore = getBalances(lp, tokens);

        vm.prank(lp);
        (uint256[] memory pathAmountsOut, , ) = batchRouter.swapExactIn(paths, MAX_UINT256, false, bytes(""));

        _checkUnwrapResults(balancesBefore, _wrapAmount, pathAmountsOut[0], true);
    }

    /********************************************************************************
                                        Withdraw
    ********************************************************************************/
    function testWithdrawInteractionWithERC4626Protocol() public {
        // Initializes the buffer with an amount that's not enough to fulfill the mint operation, so the vault has
        // to interact with the ERC4626 protocol.
        vm.prank(lp);
        router.initializeBuffer(IERC4626(address(waDAI)), _wrapAmount / 10, _wrapAmount / 10);

        IBatchRouter.SwapPathExactAmountOut[] memory paths = _exactOutWrapUnwrapPath(
            2 * _wrapAmount,
            _wrapAmount,
            IERC20(address(waDAI)),
            dai,
            IERC20(address(waDAI))
        );

        (, , IERC20[] memory tokens) = _getTokenArrayAndIndexesOfWaDaiBuffer();
        BaseVaultTest.Balances memory balancesBefore = getBalances(lp, tokens);

        vm.prank(lp);
        (uint256[] memory pathAmountsIn, , ) = batchRouter.swapExactOut(paths, MAX_UINT256, false, bytes(""));

        _checkUnwrapResults(balancesBefore, pathAmountsIn[0], _wrapAmount, false);
    }

    function testWithdrawWithBufferLiquidity() public {
        // Initializes the buffer with an amount that's enough to fulfill the mint operation without interacting
        // with the ERC4626 protocol.
        vm.prank(lp);
        router.initializeBuffer(IERC4626(address(waDAI)), 2 * _wrapAmount, 2 * _wrapAmount);

        IBatchRouter.SwapPathExactAmountOut[] memory paths = _exactOutWrapUnwrapPath(
            2 * _wrapAmount,
            _wrapAmount,
            IERC20(address(waDAI)),
            dai,
            IERC20(address(waDAI))
        );
<<<<<<< HEAD
        assertEq(
            lpWrappedBalanceAfter,
            lpWrappedBalanceBefore - _wrapAmount - vaultConvertFactor,
            "LP balance of wrapped token is wrong"
        );
=======

        (, , IERC20[] memory tokens) = _getTokenArrayAndIndexesOfWaDaiBuffer();
        BaseVaultTest.Balances memory balancesBefore = getBalances(lp, tokens);

        vm.prank(lp);
        (uint256[] memory pathAmountsIn, , ) = batchRouter.swapExactOut(paths, MAX_UINT256, false, bytes(""));

        _checkUnwrapResults(balancesBefore, pathAmountsIn[0], _wrapAmount, true);
>>>>>>> bce1a72a
    }

    /********************************************************************************
                                Disable Vault Buffers
    ********************************************************************************/
    // Make sure only authorized users can disable/enable vault buffers.
    function testDisableVaultBufferAuthentication() public {
        vm.prank(alice);
        // Should revert, since alice has no rights to disable buffer.
        vm.expectRevert(IAuthentication.SenderNotAllowed.selector);
        IVaultAdmin(address(vault)).pauseVaultBuffers();

        vm.prank(admin);
        // Should pass, since admin has access
        IVaultAdmin(address(vault)).pauseVaultBuffers();

        vm.prank(alice);
        // Should revert, since alice has no rights to enable buffer.
        vm.expectRevert(IAuthentication.SenderNotAllowed.selector);
        IVaultAdmin(address(vault)).unpauseVaultBuffers();

        vm.prank(admin);
        // Should pass, since admin has access.
        IVaultAdmin(address(vault)).unpauseVaultBuffers();
    }

    function testDisableVaultBuffer() public {
        vm.prank(lp);
        router.initializeBuffer(IERC4626(address(waDAI)), _wrapAmount, _wrapAmount);

        vm.prank(admin);
        IVaultAdmin(address(vault)).pauseVaultBuffers();

        IBatchRouter.SwapPathExactAmountIn[] memory paths = _exactInWrapUnwrapPath(
            _wrapAmount,
            0,
            dai,
            IERC20(address(waDAI)),
            IERC20(address(waDAI))
        );

        // Wrap/unwrap, add and remove liquidity should fail, since vault buffers are disabled.
        vm.startPrank(lp);

        vm.expectRevert(IVaultErrors.VaultBuffersArePaused.selector);
        batchRouter.swapExactIn(paths, MAX_UINT256, false, bytes(""));

        vm.expectRevert(IVaultErrors.VaultBuffersArePaused.selector);
        router.addLiquidityToBuffer(IERC4626(address(waDAI)), _wrapAmount, _wrapAmount);

        // Remove liquidity is supposed to pass even with buffers paused, so revert is not expected.
        vault.removeLiquidityFromBuffer(IERC4626(address(waDAI)), _wrapAmount);

        vm.stopPrank();

        vm.prank(admin);
        IVaultAdmin(address(vault)).unpauseVaultBuffers();

        // Deposit should pass, since vault buffers are enabled.
        vm.prank(lp);
        batchRouter.swapExactIn(paths, MAX_UINT256, false, bytes(""));
    }

    /********************************************************************************
                          Add/Remove Liquidity from Buffers
    ********************************************************************************/

    function testAddLiquidityToBuffer() public {
        vm.prank(lp);
        router.initializeBuffer(waDAI, 1e18, 1e18);

        BufferAndLPBalances memory beforeBalances = _measureBuffer();

        uint256 underlyingAmountIn = _wrapAmount;
        uint256 wrappedAmountIn = _wrapAmount.mulDown(2e18);

        uint256 lpSharesBeforeAdd = vault.getBufferOwnerShares(waDAI, lp);
        vm.prank(lp);
        uint256 lpSharesAdded = router.addLiquidityToBuffer(waDAI, underlyingAmountIn, wrappedAmountIn);

        BufferAndLPBalances memory afterBalances = _measureBuffer();

        assertEq(
            afterBalances.buffer.dai,
            beforeBalances.buffer.dai + underlyingAmountIn,
            "Buffer DAI balance is wrong"
        );
        assertEq(
            afterBalances.buffer.waDai,
            beforeBalances.buffer.waDai + wrappedAmountIn,
            "Buffer waDAI balance is wrong"
        );

        assertEq(afterBalances.vault.dai, beforeBalances.vault.dai + underlyingAmountIn, "Vault DAI balance is wrong");
        assertEq(
            afterBalances.vault.waDai,
            beforeBalances.vault.waDai + wrappedAmountIn,
            "Vault waDAI balance is wrong"
        );

        assertEq(
            afterBalances.vaultReserves.dai,
            beforeBalances.vaultReserves.dai + underlyingAmountIn,
            "Vault Reserve DAI balance is wrong"
        );
        assertEq(
            afterBalances.vaultReserves.waDai,
            beforeBalances.vaultReserves.waDai + wrappedAmountIn,
            "Vault Reserve waDAI balance is wrong"
        );

        assertEq(afterBalances.lp.dai, beforeBalances.lp.dai - underlyingAmountIn, "LP DAI balance is wrong");
        assertEq(afterBalances.lp.waDai, beforeBalances.lp.waDai - wrappedAmountIn, "LP waDAI balance is wrong");

        assertEq(
            lpSharesBeforeAdd + lpSharesAdded,
            vault.getBufferOwnerShares(IERC4626(address(waDAI)), lp),
            "LP Buffer shares is wrong"
        );
        assertEq(lpSharesAdded, underlyingAmountIn + waDAI.convertToAssets(wrappedAmountIn), "Issued shares is wrong");
    }

    function testRemoveLiquidityFromBuffer() public {
        uint256 underlyingAmountIn = _wrapAmount;
        uint256 wrappedAmountIn = _wrapAmount.mulDown(2e18);

        vm.prank(lp);
        uint256 lpShares = router.initializeBuffer(waDAI, underlyingAmountIn, wrappedAmountIn);

        BufferAndLPBalances memory beforeBalances = _measureBuffer();

        vm.expectEmit();
        emit IVaultEvents.BufferSharesBurned(IERC4626(waDAI), lp, lpShares);

        vm.prank(lp);
        (uint256 underlyingRemoved, uint256 wrappedRemoved) = vault.removeLiquidityFromBuffer(waDAI, lpShares);

        // The underlying and wrapped removed are not exactly the same as amountsIn, because part of the first deposit
        // is kept to don't deplete the buffer and these shares (MIN_BPT) are "burned". The remove liquidity operation
        // is proportional to buffer balances, so the amount of burned shares must be discounted proportionally from
        // underlying and wrapped.
        assertEq(
            underlyingRemoved,
            underlyingAmountIn - MIN_BPT.mulUp(underlyingAmountIn).divUp(underlyingAmountIn + wrappedAmountIn),
            "Underlying removed is wrong"
        );
        assertEq(
            wrappedRemoved,
            wrappedAmountIn - MIN_BPT.mulUp(wrappedAmountIn).divUp(underlyingAmountIn + wrappedAmountIn),
            "Wrapped removed is wrong"
        );

        BufferAndLPBalances memory afterBalances = _measureBuffer();

        assertEq(
            afterBalances.buffer.dai,
            beforeBalances.buffer.dai - underlyingRemoved,
            "Buffer DAI balance is wrong"
        );
        assertEq(
            afterBalances.buffer.waDai,
            beforeBalances.buffer.waDai - wrappedRemoved,
            "Buffer waDAI balance is wrong"
        );

        assertEq(afterBalances.vault.dai, beforeBalances.vault.dai - underlyingRemoved, "Vault DAI balance is wrong");
        assertEq(
            afterBalances.vault.waDai,
            beforeBalances.vault.waDai - wrappedRemoved,
            "Vault waDAI balance is wrong"
        );

        assertEq(
            afterBalances.vaultReserves.dai,
            beforeBalances.vaultReserves.dai - underlyingRemoved,
            "Vault Reserve DAI balance is wrong"
        );
        assertEq(
            afterBalances.vaultReserves.waDai,
            beforeBalances.vaultReserves.waDai - wrappedRemoved,
            "Vault Reserve waDAI balance is wrong"
        );

        assertEq(afterBalances.lp.dai, beforeBalances.lp.dai + underlyingRemoved, "LP DAI balance is wrong");
        assertEq(afterBalances.lp.waDai, beforeBalances.lp.waDai + wrappedRemoved, "LP waDAI balance is wrong");

        assertEq(vault.getBufferOwnerShares(IERC4626(address(waDAI)), lp), 0, "LP Buffer shares is wrong");
        // If math has rounding issues, the rounding occurs in favor of the vault with a max of 1 wei error.
        assertApproxEqAbs(
            lpShares,
            underlyingRemoved + waDAI.convertToAssets(wrappedRemoved),
            1,
            "Removed assets are wrong"
        );
    }

    struct BufferTokenBalances {
        uint256 waDai;
        uint256 dai;
    }

    struct BufferAndLPBalances {
        BufferTokenBalances lp;
        BufferTokenBalances buffer;
        BufferTokenBalances vault;
        BufferTokenBalances vaultReserves;
    }

    function _measureBuffer() private view returns (BufferAndLPBalances memory vars) {
        vars.lp.dai = dai.balanceOf(lp);
        vars.lp.waDai = waDAI.balanceOf(lp);

        (vars.buffer.dai, vars.buffer.waDai) = vault.getBufferBalance(IERC4626(address(waDAI)));

        vars.vault.dai = dai.balanceOf(address(vault));
        vars.vault.waDai = waDAI.balanceOf(address(vault));

        vars.vaultReserves.dai = vault.getReservesOf(dai);
        vars.vaultReserves.waDai = vault.getReservesOf(IERC20(address(waDAI)));
    }

    function _exactInWrapUnwrapPath(
        uint256 exactAmountIn,
        uint256 minAmountOut,
        IERC20 tokenFrom,
        IERC20 tokenTo,
        IERC20 wrappedToken
    ) private pure returns (IBatchRouter.SwapPathExactAmountIn[] memory paths) {
        IBatchRouter.SwapPathStep[] memory steps = new IBatchRouter.SwapPathStep[](1);
        paths = new IBatchRouter.SwapPathExactAmountIn[](1);

        steps[0] = IBatchRouter.SwapPathStep({ pool: address(wrappedToken), tokenOut: tokenTo, isBuffer: true });

        paths[0] = IBatchRouter.SwapPathExactAmountIn({
            tokenIn: tokenFrom,
            steps: steps,
            exactAmountIn: exactAmountIn,
            minAmountOut: minAmountOut
        });
    }

    function _exactOutWrapUnwrapPath(
        uint256 maxAmountIn,
        uint256 exactAmountOut,
        IERC20 tokenFrom,
        IERC20 tokenTo,
        IERC20 wrappedToken
    ) private pure returns (IBatchRouter.SwapPathExactAmountOut[] memory paths) {
        IBatchRouter.SwapPathStep[] memory steps = new IBatchRouter.SwapPathStep[](1);
        paths = new IBatchRouter.SwapPathExactAmountOut[](1);

        steps[0] = IBatchRouter.SwapPathStep({ pool: address(wrappedToken), tokenOut: tokenTo, isBuffer: true });

        paths[0] = IBatchRouter.SwapPathExactAmountOut({
            tokenIn: tokenFrom,
            steps: steps,
            maxAmountIn: maxAmountIn,
            exactAmountOut: exactAmountOut
        });
    }

    function _checkWrapResults(
        BaseVaultTest.Balances memory balancesBefore,
        uint256 amountIn,
        uint256 amountOut,
        bool withBufferLiquidity
    ) private view {
        (uint256 daiIdx, uint256 waDaiIdx, IERC20[] memory tokens) = _getTokenArrayAndIndexesOfWaDaiBuffer();
        BaseVaultTest.Balances memory balancesAfter = getBalances(lp, tokens);

        // Check wrap results.
        assertEq(amountIn, _wrapAmount, "AmountIn (underlying deposited) is wrong");
        assertEq(amountOut, waDAI.previewDeposit(_wrapAmount), "AmountOut (wrapped minted) is wrong");

        // Check user balances.
        assertEq(
            balancesAfter.lpTokens[daiIdx],
            balancesBefore.lpTokens[daiIdx] - _wrapAmount,
            "LP balance of underlying token is wrong"
        );
        assertEq(
            balancesAfter.lpTokens[waDaiIdx],
            balancesBefore.lpTokens[waDaiIdx] + waDAI.previewDeposit(_wrapAmount),
            "LP balance of wrapped token is wrong"
        );

        // Check Vault reserves. If the wrap operation used the buffer liquidity, the vault reserves should change to
        // reflect more underlying and less wrapped. Else, vault balances should not change.
        assertEq(
            balancesAfter.vaultReserves[daiIdx],
            balancesBefore.vaultReserves[daiIdx] + (withBufferLiquidity ? amountIn : 0),
            "Vault reserves of underlying token is wrong"
        );
        assertEq(
            balancesAfter.vaultReserves[waDaiIdx],
            balancesBefore.vaultReserves[waDaiIdx] - (withBufferLiquidity ? amountOut : 0),
            "Vault reserves of wrapped token is wrong"
        );

        // Check that Vault balances match vault reserves.
        assertEq(
            balancesAfter.vaultReserves[daiIdx],
            balancesAfter.vaultTokens[daiIdx],
            "Vault balance of underlying token is wrong"
        );
        assertEq(
            balancesAfter.vaultReserves[waDaiIdx],
            balancesAfter.vaultTokens[waDaiIdx],
            "Vault balance of wrapped token is wrong"
        );
    }

    function _checkUnwrapResults(
        BaseVaultTest.Balances memory balancesBefore,
        uint256 amountIn,
        uint256 amountOut,
        bool withBufferLiquidity
    ) private view {
        (uint256 daiIdx, uint256 waDaiIdx, IERC20[] memory tokens) = _getTokenArrayAndIndexesOfWaDaiBuffer();
        BaseVaultTest.Balances memory balancesAfter = getBalances(lp, tokens);

        // Check unwrap results.
        assertEq(amountOut, _wrapAmount, "AmountOut (underlying withdrawn) is wrong");
        assertEq(amountIn, waDAI.previewDeposit(_wrapAmount), "AmountIn (wrapped burned) is wrong");

        // Check user balances.
        assertEq(
            balancesAfter.lpTokens[daiIdx],
            balancesBefore.lpTokens[daiIdx] + _wrapAmount,
            "LP balance of underlying token is wrong"
        );
        assertEq(
            balancesAfter.lpTokens[waDaiIdx],
            balancesBefore.lpTokens[waDaiIdx] - waDAI.previewWithdraw(_wrapAmount),
            "LP balance of wrapped token is wrong"
        );

        // Check Vault reserves. If the unwrap operation used the buffer liquidity, the vault reserves should change to
        // reflect more wrapped and less underlying. Else, vault balances should not change.
        assertEq(
            balancesAfter.vaultReserves[daiIdx],
            balancesBefore.vaultReserves[daiIdx] - (withBufferLiquidity ? amountIn : 0),
            "Vault reserves of underlying token is wrong"
        );
        assertEq(
            balancesAfter.vaultReserves[waDaiIdx],
            balancesBefore.vaultReserves[waDaiIdx] + (withBufferLiquidity ? amountOut : 0),
            "Vault reserves of wrapped token is wrong"
        );

        // Check that Vault balances match vault reserves.
        assertEq(
            balancesAfter.vaultReserves[daiIdx],
            balancesAfter.vaultTokens[daiIdx],
            "Vault balance of underlying token is wrong"
        );
        assertEq(
            balancesAfter.vaultReserves[waDaiIdx],
            balancesAfter.vaultTokens[waDaiIdx],
            "Vault balance of wrapped token is wrong"
        );
    }

    function _getTokenArrayAndIndexesOfWaDaiBuffer()
        private
        view
        returns (uint256 daiIdx, uint256 waDaiIdx, IERC20[] memory tokens)
    {
        (daiIdx, waDaiIdx) = getSortedIndexes(address(dai), address(waDAI));
        tokens = new IERC20[](2);
        tokens[daiIdx] = dai;
        tokens[waDaiIdx] = IERC20(address(waDAI));
    }

    /// @notice Hook used to create a vault approval using a malicious erc4626 and drain the vault.
    function erc4626MaliciousHook(BufferWrapOrUnwrapParams memory params) external {
        (, uint256 amountIn, uint256 amountOut) = vault.erc4626BufferWrapOrUnwrap(params);
        if (params.kind == SwapKind.EXACT_OUT) {
            // When the wrap is EXACT_OUT, a minimum amount of tokens must be wrapped. so, balances need to be settled
            // at the end to not revert the transaction and keep an approval to remove underlying tokens from the
            // vault.
            dai.mint(address(this), amountIn);
            dai.transfer(address(vault), amountIn);
            vault.settle(dai, amountIn);
            vault.sendTo(IERC20(address(waDAI)), address(this), amountOut);
        }
    }
}<|MERGE_RESOLUTION|>--- conflicted
+++ resolved
@@ -163,17 +163,6 @@
         _checkWrapResults(balancesBefore, _wrapAmount, pathAmountsOut[0], false);
     }
 
-<<<<<<< HEAD
-        assertEq(
-            lpUnderlyingBalanceAfter,
-            lpUnderlyingBalanceBefore - _wrapAmount,
-            "LP balance of underlying token is wrong"
-        );
-        assertEq(
-            lpWrappedBalanceAfter,
-            lpWrappedBalanceBefore + waDAI.previewDeposit(_wrapAmount) - vaultConvertFactor,
-            "LP balance of wrapped token is wrong"
-=======
     function testDepositWithBufferLiquidity() public {
         // Initializes the buffer with an amount that's enough to fulfill the deposit operation without interacting
         // with the ERC4626 protocol.
@@ -186,7 +175,6 @@
             dai,
             IERC20(address(waDAI)),
             IERC20(address(waDAI))
->>>>>>> bce1a72a
         );
 
         (, , IERC20[] memory tokens) = _getTokenArrayAndIndexesOfWaDaiBuffer();
@@ -252,12 +240,6 @@
         _checkWrapResults(balancesBefore, pathAmountsIn[0], _wrapAmount, false);
     }
 
-<<<<<<< HEAD
-        assertEq(
-            lpUnderlyingBalanceAfter,
-            lpUnderlyingBalanceBefore - waDAI.previewMint(_wrapAmount) - vaultConvertFactor,
-            "LP balance of underlying token is wrong"
-=======
     function testMintWithBufferLiquidity() public {
         // Initializes the buffer with an amount that's enough to fulfill the mint operation without interacting
         // with the ERC4626 protocol.
@@ -270,7 +252,6 @@
             dai,
             IERC20(address(waDAI)),
             IERC20(address(waDAI))
->>>>>>> bce1a72a
         );
 
         (, , IERC20[] memory tokens) = _getTokenArrayAndIndexesOfWaDaiBuffer();
@@ -335,17 +316,6 @@
         _checkUnwrapResults(balancesBefore, _wrapAmount, pathAmountsOut[0], false);
     }
 
-<<<<<<< HEAD
-        assertEq(
-            lpUnderlyingBalanceAfter,
-            lpUnderlyingBalanceBefore + _wrapAmount - vaultConvertFactor,
-            "LP balance of underlying token is wrong"
-        );
-        assertEq(
-            lpWrappedBalanceAfter,
-            lpWrappedBalanceBefore - waDAI.previewRedeem(_wrapAmount),
-            "LP balance of wrapped token is wrong"
-=======
     function testRedeemWithBufferLiquidity() public {
         // Initializes the buffer with an amount that's enough to fulfill the mint operation without interacting
         // with the ERC4626 protocol.
@@ -358,7 +328,6 @@
             IERC20(address(waDAI)),
             dai,
             IERC20(address(waDAI))
->>>>>>> bce1a72a
         );
 
         (, , IERC20[] memory tokens) = _getTokenArrayAndIndexesOfWaDaiBuffer();
@@ -409,13 +378,6 @@
             dai,
             IERC20(address(waDAI))
         );
-<<<<<<< HEAD
-        assertEq(
-            lpWrappedBalanceAfter,
-            lpWrappedBalanceBefore - _wrapAmount - vaultConvertFactor,
-            "LP balance of wrapped token is wrong"
-        );
-=======
 
         (, , IERC20[] memory tokens) = _getTokenArrayAndIndexesOfWaDaiBuffer();
         BaseVaultTest.Balances memory balancesBefore = getBalances(lp, tokens);
@@ -424,7 +386,6 @@
         (uint256[] memory pathAmountsIn, , ) = batchRouter.swapExactOut(paths, MAX_UINT256, false, bytes(""));
 
         _checkUnwrapResults(balancesBefore, pathAmountsIn[0], _wrapAmount, true);
->>>>>>> bce1a72a
     }
 
     /********************************************************************************
