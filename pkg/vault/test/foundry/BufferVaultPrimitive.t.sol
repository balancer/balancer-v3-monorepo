// SPDX-License-Identifier: GPL-3.0-or-later

pragma solidity ^0.8.24;

import "forge-std/Test.sol";

import { IERC20 } from "@openzeppelin/contracts/token/ERC20/IERC20.sol";
import { IERC4626 } from "@openzeppelin/contracts/interfaces/IERC4626.sol";
import { IERC20Errors } from "@openzeppelin/contracts/interfaces/draft-IERC6093.sol";

import { IAuthentication } from "@balancer-labs/v3-interfaces/contracts/solidity-utils/helpers/IAuthentication.sol";
import { IVaultAdmin } from "@balancer-labs/v3-interfaces/contracts/vault/IVaultAdmin.sol";
import { IVaultErrors } from "@balancer-labs/v3-interfaces/contracts/vault/IVaultErrors.sol";
import { IBatchRouter } from "@balancer-labs/v3-interfaces/contracts/vault/IBatchRouter.sol";

import { FixedPoint } from "@balancer-labs/v3-solidity-utils/contracts/math/FixedPoint.sol";
import { ERC4626TestToken } from "@balancer-labs/v3-solidity-utils/contracts/test/ERC4626TestToken.sol";

import { BaseVaultTest } from "./utils/BaseVaultTest.sol";

contract BufferVaultPrimitiveTest is BaseVaultTest {
    using FixedPoint for uint256;

    ERC4626TestToken internal waDAI;
    ERC4626TestToken internal waUSDC;

    uint256 private constant _userAmount = 10e6 * 1e18;
    uint256 private constant _wrapAmount = _userAmount / 100;

    uint256 private _ABOVE_CONVERT_ERROR;

    function setUp() public virtual override {
        BaseVaultTest.setUp();

        _ABOVE_CONVERT_ERROR = vault.getMaxConvertError() + 1;

        waDAI = new ERC4626TestToken(dai, "Wrapped aDAI", "waDAI", 18);
        vm.label(address(waDAI), "waDAI");

        // "USDC" is deliberately 18 decimals to test one thing at a time.
        waUSDC = new ERC4626TestToken(usdc, "Wrapped aUSDC", "waUSDC", 18);
        vm.label(address(waUSDC), "waUSDC");

        // Authorizes user "admin" to pause/unpause vault's buffer.
        authorizer.grantRole(vault.getActionId(IVaultAdmin.pauseVaultBuffers.selector), admin);
        authorizer.grantRole(vault.getActionId(IVaultAdmin.unpauseVaultBuffers.selector), admin);
        // Authorizes router to call removeLiquidityFromBuffer (trusted router).
        authorizer.grantRole(vault.getActionId(IVaultAdmin.removeLiquidityFromBuffer.selector), address(router));

        initializeLp();
    }

    function initializeLp() private {
        // Create and fund buffer pools
        vm.startPrank(lp);

        dai.mint(lp, _userAmount);
        dai.approve(address(waDAI), _userAmount);
        waDAI.deposit(_userAmount, lp);

        usdc.mint(lp, _userAmount);
        usdc.approve(address(waUSDC), _userAmount);
        waUSDC.deposit(_userAmount, lp);

        // Minting wrong token to wrapped token contracts, to test changing the asset.
        dai.mint(address(waUSDC), _userAmount);
        usdc.mint(address(waDAI), _userAmount);

        waDAI.approve(address(permit2), MAX_UINT256);
        permit2.approve(address(waDAI), address(router), type(uint160).max, type(uint48).max);
        permit2.approve(address(waDAI), address(batchRouter), type(uint160).max, type(uint48).max);
        waUSDC.approve(address(permit2), MAX_UINT256);
        permit2.approve(address(waUSDC), address(router), type(uint160).max, type(uint48).max);
        permit2.approve(address(waUSDC), address(batchRouter), type(uint160).max, type(uint48).max);
        vm.stopPrank();
    }

    /********************************************************************************
                                        Asset
    ********************************************************************************/
    function testChangeAssetOfWrappedToken() public {
        // Change Asset to wrong underlying
        waDAI.setAsset(usdc);

        // Wrap token should pass, since there's no liquidity in the buffer.
        IBatchRouter.SwapPathExactAmountIn[] memory paths = _exactInWrapUnwrapPath(
            _wrapAmount,
            0,
            usdc,
            IERC20(address(waDAI)),
            IERC20(address(waDAI))
        );

        vm.prank(lp);
        batchRouter.swapExactIn(paths, MAX_UINT256, false, bytes(""));

        // Change Asset to correct asset.
        waDAI.setAsset(dai);

        // Add Liquidity with the right asset.
        vm.prank(lp);
        router.addLiquidityToBuffer(IERC4626(address(waDAI)), _wrapAmount, _wrapAmount, lp);

        // Change Asset to the wrong asset.
        waDAI.setAsset(usdc);

        // Wrap token should fail, since buffer has liquidity.
        vm.prank(lp);
        vm.expectRevert(abi.encodeWithSelector(IVaultErrors.WrongWrappedTokenAsset.selector, address(waDAI)));
        batchRouter.swapExactIn(paths, MAX_UINT256, false, bytes(""));
    }

    /********************************************************************************
                                        Deposit
    ********************************************************************************/
    function testDeposit() public {
        IBatchRouter.SwapPathExactAmountIn[] memory paths = _exactInWrapUnwrapPath(
            _wrapAmount,
            0,
            dai,
            IERC20(address(waDAI)),
            IERC20(address(waDAI))
        );

        uint256 lpUnderlyingBalanceBefore = dai.balanceOf(lp);
        uint256 lpWrappedBalanceBefore = IERC20(address(waDAI)).balanceOf(lp);

        vm.prank(lp);
        batchRouter.swapExactIn(paths, MAX_UINT256, false, bytes(""));

        uint256 lpUnderlyingBalanceAfter = dai.balanceOf(lp);
        uint256 lpWrappedBalanceAfter = IERC20(address(waDAI)).balanceOf(lp);

        assertEq(
            lpUnderlyingBalanceAfter,
            lpUnderlyingBalanceBefore - _wrapAmount,
            "LP balance of underlying token is wrong"
        );
        assertEq(
            lpWrappedBalanceAfter,
            lpWrappedBalanceBefore + waDAI.previewDeposit(_wrapAmount),
            "LP balance of wrapped token is wrong"
        );
    }

    function testDepositReturnsLessShares() public {
        IBatchRouter.SwapPathExactAmountIn[] memory paths = _exactInWrapUnwrapPath(
            _wrapAmount,
            0,
            dai,
            IERC20(address(waDAI)),
            IERC20(address(waDAI))
        );

        waDAI.setSharesToReturn(waDAI.previewDeposit(_wrapAmount) - _ABOVE_CONVERT_ERROR);

        vm.prank(lp);
        vm.expectRevert(abi.encodeWithSelector(IVaultErrors.WrongWrappedAmount.selector, address(waDAI)));
        batchRouter.swapExactIn(paths, MAX_UINT256, false, bytes(""));
    }

    function testDepositReturnsMoreShares() public {
        IBatchRouter.SwapPathExactAmountIn[] memory paths = _exactInWrapUnwrapPath(
            _wrapAmount,
            0,
            dai,
            IERC20(address(waDAI)),
            IERC20(address(waDAI))
        );

        waDAI.setSharesToReturn(waDAI.previewDeposit(_wrapAmount) + _ABOVE_CONVERT_ERROR);

        vm.prank(lp);
        vm.expectRevert(abi.encodeWithSelector(IVaultErrors.WrongWrappedAmount.selector, address(waDAI)));
        batchRouter.swapExactIn(paths, MAX_UINT256, false, bytes(""));
    }

    function testDepositConsumesLessAssets() public {
        IBatchRouter.SwapPathExactAmountIn[] memory paths = _exactInWrapUnwrapPath(
            _wrapAmount,
            0,
            dai,
            IERC20(address(waDAI)),
            IERC20(address(waDAI))
        );

        waDAI.setAssetsToConsume(_wrapAmount - _ABOVE_CONVERT_ERROR);

        vm.prank(lp);
        vm.expectRevert(abi.encodeWithSelector(IVaultErrors.WrongUnderlyingAmount.selector, address(waDAI)));
        batchRouter.swapExactIn(paths, MAX_UINT256, false, bytes(""));
    }

    function testDepositConsumesMoreAssets() public {
        uint256 changedWrapAmount = _wrapAmount + _ABOVE_CONVERT_ERROR;

        IBatchRouter.SwapPathExactAmountIn[] memory paths = _exactInWrapUnwrapPath(
            _wrapAmount,
            0,
            dai,
            IERC20(address(waDAI)),
            IERC20(address(waDAI))
        );

        waDAI.setAssetsToConsume(changedWrapAmount);

        // When the assets amount is higher than predicted, vault did not give allowance to make the transfer.
        vm.expectRevert(
            abi.encodeWithSelector(
                IERC20Errors.ERC20InsufficientAllowance.selector,
                address(waDAI),
                _wrapAmount,
                changedWrapAmount
            )
        );
        vm.prank(lp);
        batchRouter.swapExactIn(paths, MAX_UINT256, false, bytes(""));
    }

    /********************************************************************************
                                        Mint
    ********************************************************************************/
    function testMint() public {
        IBatchRouter.SwapPathExactAmountOut[] memory paths = _exactOutWrapUnwrapPath(
            2 * _wrapAmount,
            _wrapAmount,
            dai,
            IERC20(address(waDAI)),
            IERC20(address(waDAI))
        );

        uint256 lpUnderlyingBalanceBefore = dai.balanceOf(lp);
        uint256 lpWrappedBalanceBefore = IERC20(address(waDAI)).balanceOf(lp);

        vm.prank(lp);
        batchRouter.swapExactOut(paths, MAX_UINT256, false, bytes(""));

        uint256 lpUnderlyingBalanceAfter = dai.balanceOf(lp);
        uint256 lpWrappedBalanceAfter = IERC20(address(waDAI)).balanceOf(lp);

        assertEq(
            lpUnderlyingBalanceAfter,
            lpUnderlyingBalanceBefore - waDAI.previewMint(_wrapAmount),
            "LP balance of underlying token is wrong"
        );
        assertEq(lpWrappedBalanceAfter, lpWrappedBalanceBefore + _wrapAmount, "LP balance of wrapped token is wrong");
    }

    function testMintReturnsLessShares() public {
        IBatchRouter.SwapPathExactAmountOut[] memory paths = _exactOutWrapUnwrapPath(
            2 * _wrapAmount,
            _wrapAmount,
            dai,
            IERC20(address(waDAI)),
            IERC20(address(waDAI))
        );

        waDAI.setSharesToReturn(_wrapAmount - _ABOVE_CONVERT_ERROR);

        vm.prank(lp);
        vm.expectRevert(abi.encodeWithSelector(IVaultErrors.WrongWrappedAmount.selector, address(waDAI)));
        batchRouter.swapExactOut(paths, MAX_UINT256, false, bytes(""));
    }

    function testMintReturnsMoreShares() public {
        IBatchRouter.SwapPathExactAmountOut[] memory paths = _exactOutWrapUnwrapPath(
            2 * _wrapAmount,
            _wrapAmount,
            dai,
            IERC20(address(waDAI)),
            IERC20(address(waDAI))
        );

        waDAI.setSharesToReturn(_wrapAmount + _ABOVE_CONVERT_ERROR);

        vm.prank(lp);
        vm.expectRevert(abi.encodeWithSelector(IVaultErrors.WrongWrappedAmount.selector, address(waDAI)));
        batchRouter.swapExactOut(paths, MAX_UINT256, false, bytes(""));
    }

    function testMintConsumesLessAssets() public {
        IBatchRouter.SwapPathExactAmountOut[] memory paths = _exactOutWrapUnwrapPath(
            2 * _wrapAmount,
            _wrapAmount,
            dai,
            IERC20(address(waDAI)),
            IERC20(address(waDAI))
        );

        waDAI.setAssetsToConsume(_wrapAmount - _ABOVE_CONVERT_ERROR);

        vm.prank(lp);
        vm.expectRevert(abi.encodeWithSelector(IVaultErrors.WrongUnderlyingAmount.selector, address(waDAI)));
        batchRouter.swapExactOut(paths, MAX_UINT256, false, bytes(""));
    }

    function testMintConsumesMoreAssets() public {
        uint256 changedWrapAmount = _wrapAmount + _ABOVE_CONVERT_ERROR;

        IBatchRouter.SwapPathExactAmountOut[] memory paths = _exactOutWrapUnwrapPath(
            2 * _wrapAmount,
            _wrapAmount,
            dai,
            IERC20(address(waDAI)),
            IERC20(address(waDAI))
        );

        waDAI.setAssetsToConsume(changedWrapAmount);

        // When the assets amount is higher than predicted, vault did not give allowance to make the transfer.
        vm.expectRevert(
            abi.encodeWithSelector(
                IERC20Errors.ERC20InsufficientAllowance.selector,
                address(waDAI),
                _wrapAmount + vault.getMaxConvertError(),
                changedWrapAmount
            )
        );
        vm.prank(lp);
        batchRouter.swapExactOut(paths, MAX_UINT256, false, bytes(""));
    }

    /********************************************************************************
                                        Redeem
    ********************************************************************************/
    function testRedeem() public {
        IBatchRouter.SwapPathExactAmountIn[] memory paths = _exactInWrapUnwrapPath(
            _wrapAmount,
            0,
            IERC20(address(waDAI)),
            dai,
            IERC20(address(waDAI))
        );

        uint256 lpUnderlyingBalanceBefore = dai.balanceOf(lp);
        uint256 lpWrappedBalanceBefore = IERC20(address(waDAI)).balanceOf(lp);

        vm.prank(lp);
        batchRouter.swapExactIn(paths, MAX_UINT256, false, bytes(""));

        uint256 lpUnderlyingBalanceAfter = dai.balanceOf(lp);
        uint256 lpWrappedBalanceAfter = IERC20(address(waDAI)).balanceOf(lp);

        assertEq(
            lpUnderlyingBalanceAfter,
            lpUnderlyingBalanceBefore + _wrapAmount,
            "LP balance of underlying token is wrong"
        );
        assertEq(
            lpWrappedBalanceAfter,
            lpWrappedBalanceBefore - waDAI.previewRedeem(_wrapAmount),
            "LP balance of wrapped token is wrong"
        );
    }

    function testRedeemConsumesLessShares() public {
        IBatchRouter.SwapPathExactAmountIn[] memory paths = _exactInWrapUnwrapPath(
            _wrapAmount,
            0,
            IERC20(address(waDAI)),
            dai,
            IERC20(address(waDAI))
        );

        waDAI.setSharesToConsume(_wrapAmount - _ABOVE_CONVERT_ERROR);

        vm.prank(lp);
        vm.expectRevert(abi.encodeWithSelector(IVaultErrors.WrongWrappedAmount.selector, address(waDAI)));
        batchRouter.swapExactIn(paths, MAX_UINT256, false, bytes(""));
    }

    function testRedeemConsumesMoreShares() public {
        IBatchRouter.SwapPathExactAmountIn[] memory paths = _exactInWrapUnwrapPath(
            _wrapAmount,
            0,
            IERC20(address(waDAI)),
            dai,
            IERC20(address(waDAI))
        );

        waDAI.setSharesToConsume(_wrapAmount + _ABOVE_CONVERT_ERROR);

        vm.startPrank(lp);
<<<<<<< HEAD
        // Call addLiquidity so vault has enough liquidity to cover extra wrapped amount.
        router.addLiquidityToBuffer(IERC4626(address(waDAI)), _wrapAmount, _wrapAmount, lp);
=======
        // Call addLiquidity so vault has enough liquidity to cover extra wrapped amount (but not enough to dismiss
        // wrap/unwrap)
        router.addLiquidityToBuffer(IERC4626(address(waDAI)), _wrapAmount / 2, _wrapAmount / 2, lp);
>>>>>>> edd67f20
        vm.expectRevert(abi.encodeWithSelector(IVaultErrors.WrongWrappedAmount.selector, address(waDAI)));
        batchRouter.swapExactIn(paths, MAX_UINT256, false, bytes(""));
        vm.stopPrank();
    }

    function testRedeemReturnsMoreAssets() public {
        IBatchRouter.SwapPathExactAmountIn[] memory paths = _exactInWrapUnwrapPath(
            _wrapAmount,
            0,
            IERC20(address(waDAI)),
            dai,
            IERC20(address(waDAI))
        );

        waDAI.setAssetsToReturn(waDAI.previewRedeem(_wrapAmount) + _ABOVE_CONVERT_ERROR);

        vm.prank(lp);
        vm.expectRevert(abi.encodeWithSelector(IVaultErrors.WrongUnderlyingAmount.selector, address(waDAI)));
        batchRouter.swapExactIn(paths, MAX_UINT256, false, bytes(""));
    }

    function testRedeemReturnsLessAssets() public {
        IBatchRouter.SwapPathExactAmountIn[] memory paths = _exactInWrapUnwrapPath(
            _wrapAmount,
            0,
            IERC20(address(waDAI)),
            dai,
            IERC20(address(waDAI))
        );

        waDAI.setAssetsToReturn(waDAI.previewRedeem(_wrapAmount) - _ABOVE_CONVERT_ERROR);

        vm.prank(lp);
        vm.expectRevert(abi.encodeWithSelector(IVaultErrors.WrongUnderlyingAmount.selector, address(waDAI)));
        batchRouter.swapExactIn(paths, MAX_UINT256, false, bytes(""));
    }

    /********************************************************************************
                                        Withdraw
    ********************************************************************************/
    function testWithdraw() public {
        IBatchRouter.SwapPathExactAmountOut[] memory paths = _exactOutWrapUnwrapPath(
            2 * _wrapAmount,
            _wrapAmount,
            IERC20(address(waDAI)),
            dai,
            IERC20(address(waDAI))
        );

        uint256 lpUnderlyingBalanceBefore = dai.balanceOf(lp);
        uint256 lpWrappedBalanceBefore = IERC20(address(waDAI)).balanceOf(lp);

        vm.prank(lp);
        batchRouter.swapExactOut(paths, MAX_UINT256, false, bytes(""));

        uint256 lpUnderlyingBalanceAfter = dai.balanceOf(lp);
        uint256 lpWrappedBalanceAfter = IERC20(address(waDAI)).balanceOf(lp);

        assertEq(
            lpUnderlyingBalanceAfter,
            lpUnderlyingBalanceBefore + waDAI.previewWithdraw(_wrapAmount),
            "LP balance of underlying token is wrong"
        );
        assertEq(lpWrappedBalanceAfter, lpWrappedBalanceBefore - _wrapAmount, "LP balance of wrapped token is wrong");
    }

    function testWithdrawConsumesLessShares() public {
        IBatchRouter.SwapPathExactAmountOut[] memory paths = _exactOutWrapUnwrapPath(
            2 * _wrapAmount,
            _wrapAmount,
            IERC20(address(waDAI)),
            dai,
            IERC20(address(waDAI))
        );

        waDAI.setSharesToConsume(waDAI.previewWithdraw(_wrapAmount) - _ABOVE_CONVERT_ERROR);

        vm.prank(lp);
        vm.expectRevert(abi.encodeWithSelector(IVaultErrors.WrongWrappedAmount.selector, address(waDAI)));
        batchRouter.swapExactOut(paths, MAX_UINT256, false, bytes(""));
    }

    function testWithdrawConsumesMoreShares() public {
        IBatchRouter.SwapPathExactAmountOut[] memory paths = _exactOutWrapUnwrapPath(
            2 * _wrapAmount,
            _wrapAmount,
            IERC20(address(waDAI)),
            dai,
            IERC20(address(waDAI))
        );

        waDAI.setSharesToConsume(waDAI.previewWithdraw(_wrapAmount) + _ABOVE_CONVERT_ERROR);

        vm.startPrank(lp);
        // Call addLiquidity so vault has enough liquidity to cover extra wrapped amount (but not enough to dismiss
        // wrap/unwrap)
        router.addLiquidityToBuffer(IERC4626(address(waDAI)), _wrapAmount / 2, _wrapAmount / 2, lp);
        vm.expectRevert(abi.encodeWithSelector(IVaultErrors.WrongWrappedAmount.selector, address(waDAI)));
        batchRouter.swapExactOut(paths, MAX_UINT256, false, bytes(""));
        vm.stopPrank();
    }

    function testWithdrawReturnsMoreAssets() public {
        IBatchRouter.SwapPathExactAmountOut[] memory paths = _exactOutWrapUnwrapPath(
            2 * _wrapAmount,
            _wrapAmount,
            IERC20(address(waDAI)),
            dai,
            IERC20(address(waDAI))
        );

        waDAI.setAssetsToReturn(_wrapAmount + _ABOVE_CONVERT_ERROR);

        vm.prank(lp);
        vm.expectRevert(abi.encodeWithSelector(IVaultErrors.WrongUnderlyingAmount.selector, address(waDAI)));
        batchRouter.swapExactOut(paths, MAX_UINT256, false, bytes(""));
    }

    function testWithdrawReturnsLessAssets() public {
        IBatchRouter.SwapPathExactAmountOut[] memory paths = _exactOutWrapUnwrapPath(
            2 * _wrapAmount,
            _wrapAmount,
            IERC20(address(waDAI)),
            dai,
            IERC20(address(waDAI))
        );

        waDAI.setAssetsToReturn(_wrapAmount - _ABOVE_CONVERT_ERROR);

        vm.prank(lp);
        vm.expectRevert(abi.encodeWithSelector(IVaultErrors.WrongUnderlyingAmount.selector, address(waDAI)));
        batchRouter.swapExactOut(paths, MAX_UINT256, false, bytes(""));
    }

    /********************************************************************************
                                Disable Vault Buffers
    ********************************************************************************/
    // Make sure only authorized users can disable/enable vault buffers.
    function testDisableVaultBufferAuthentication() public {
        vm.prank(alice);
        // Should revert, since alice has no rights to disable buffer.
        vm.expectRevert(IAuthentication.SenderNotAllowed.selector);
        IVaultAdmin(address(vault)).pauseVaultBuffers();

        vm.prank(admin);
        // Should pass, since admin has access
        IVaultAdmin(address(vault)).pauseVaultBuffers();

        vm.prank(alice);
        // Should revert, since alice has no rights to enable buffer.
        vm.expectRevert(IAuthentication.SenderNotAllowed.selector);
        IVaultAdmin(address(vault)).unpauseVaultBuffers();

        vm.prank(admin);
        // Should pass, since admin has access.
        IVaultAdmin(address(vault)).unpauseVaultBuffers();
    }

    function testDisableVaultBuffer() public {
        vm.prank(lp);
        router.addLiquidityToBuffer(IERC4626(address(waDAI)), _wrapAmount, _wrapAmount, lp);

        vm.prank(admin);
        IVaultAdmin(address(vault)).pauseVaultBuffers();

        IBatchRouter.SwapPathExactAmountIn[] memory paths = _exactInWrapUnwrapPath(
            _wrapAmount,
            0,
            dai,
            IERC20(address(waDAI)),
            IERC20(address(waDAI))
        );

        // Wrap/unwrap, add and remove liquidity should fail, since vault buffers are disabled.
        vm.startPrank(lp);

        vm.expectRevert(IVaultErrors.VaultBuffersArePaused.selector);
        batchRouter.swapExactIn(paths, MAX_UINT256, false, bytes(""));

        vm.expectRevert(IVaultErrors.VaultBuffersArePaused.selector);
        router.addLiquidityToBuffer(IERC4626(address(waDAI)), _wrapAmount, _wrapAmount, lp);

        // Remove liquidity is supposed to pass even with buffers paused, so revert is not expected.
        router.removeLiquidityFromBuffer(IERC4626(address(waDAI)), _wrapAmount);

        vm.stopPrank();

        vm.prank(admin);
        IVaultAdmin(address(vault)).unpauseVaultBuffers();

        // Deposit should pass, since vault buffers are enabled.
        vm.prank(lp);
        batchRouter.swapExactIn(paths, MAX_UINT256, false, bytes(""));
    }

    /********************************************************************************
                          Add/Remove Liquidity from Buffers
    ********************************************************************************/

    function testAddLiquidityToBuffer() public {
        BufferAndLPBalances memory beforeBalances = _measureBuffer();

        uint256 underlyingAmountIn = _wrapAmount;
        uint256 wrappedAmountIn = _wrapAmount.mulDown(2e18);

        vm.prank(lp);
        uint256 lpShares = router.addLiquidityToBuffer(waDAI, underlyingAmountIn, wrappedAmountIn, lp);

        BufferAndLPBalances memory afterBalances = _measureBuffer();

        assertEq(
            afterBalances.buffer.dai,
            beforeBalances.buffer.dai + underlyingAmountIn,
            "Buffer DAI balance is wrong"
        );
        assertEq(
            afterBalances.buffer.waDai,
            beforeBalances.buffer.waDai + wrappedAmountIn,
            "Buffer waDAI balance is wrong"
        );

        assertEq(afterBalances.vault.dai, beforeBalances.vault.dai + underlyingAmountIn, "Vault DAI balance is wrong");
        assertEq(
            afterBalances.vault.waDai,
            beforeBalances.vault.waDai + wrappedAmountIn,
            "Vault waDAI balance is wrong"
        );

        assertEq(
            afterBalances.vaultReserves.dai,
            beforeBalances.vaultReserves.dai + underlyingAmountIn,
            "Vault Reserve DAI balance is wrong"
        );
        assertEq(
            afterBalances.vaultReserves.waDai,
            beforeBalances.vaultReserves.waDai + wrappedAmountIn,
            "Vault Reserve waDAI balance is wrong"
        );

        assertEq(afterBalances.lp.dai, beforeBalances.lp.dai - underlyingAmountIn, "LP DAI balance is wrong");
        assertEq(afterBalances.lp.waDai, beforeBalances.lp.waDai - wrappedAmountIn, "LP waDAI balance is wrong");

        assertEq(lpShares, vault.getBufferOwnerShares(IERC20(address(waDAI)), lp), "LP Buffer shares is wrong");
        assertEq(
            lpShares,
            underlyingAmountIn + waDAI.convertToAssets(wrappedAmountIn) - MIN_BPT,
            "Issued shares is wrong"
        );
    }

    function testRemoveLiquidityFromBuffer() public {
        uint256 underlyingAmountIn = _wrapAmount;
        uint256 wrappedAmountIn = _wrapAmount.mulDown(2e18);

        vm.prank(lp);
        uint256 lpShares = router.addLiquidityToBuffer(waDAI, underlyingAmountIn, wrappedAmountIn, lp);

        BufferAndLPBalances memory beforeBalances = _measureBuffer();

        vm.prank(lp);
        (uint256 underlyingRemoved, uint256 wrappedRemoved) = router.removeLiquidityFromBuffer(waDAI, lpShares);

        // The underlying and wrapped removed are not exactly the same as amountsIn, because part of the first deposit
        // is kept to don't deplete the buffer and these shares (MIN_BPT) are "burned". The remove liquidity operation
        // is proportional to buffer balances, so the amount of burned shares must be discounted proportionally from
        // underlying and wrapped.
        assertEq(
            underlyingRemoved,
            underlyingAmountIn - MIN_BPT.mulUp(underlyingAmountIn).divUp(underlyingAmountIn + wrappedAmountIn),
            "Underlying removed is wrong"
        );
        assertEq(
            wrappedRemoved,
            wrappedAmountIn - MIN_BPT.mulUp(wrappedAmountIn).divUp(underlyingAmountIn + wrappedAmountIn),
            "Wrapped removed is wrong"
        );

        BufferAndLPBalances memory afterBalances = _measureBuffer();

        assertEq(
            afterBalances.buffer.dai,
            beforeBalances.buffer.dai - underlyingRemoved,
            "Buffer DAI balance is wrong"
        );
        assertEq(
            afterBalances.buffer.waDai,
            beforeBalances.buffer.waDai - wrappedRemoved,
            "Buffer waDAI balance is wrong"
        );

        assertEq(afterBalances.vault.dai, beforeBalances.vault.dai - underlyingRemoved, "Vault DAI balance is wrong");
        assertEq(
            afterBalances.vault.waDai,
            beforeBalances.vault.waDai - wrappedRemoved,
            "Vault waDAI balance is wrong"
        );

        assertEq(
            afterBalances.vaultReserves.dai,
            beforeBalances.vaultReserves.dai - underlyingRemoved,
            "Vault Reserve DAI balance is wrong"
        );
        assertEq(
            afterBalances.vaultReserves.waDai,
            beforeBalances.vaultReserves.waDai - wrappedRemoved,
            "Vault Reserve waDAI balance is wrong"
        );

        assertEq(afterBalances.lp.dai, beforeBalances.lp.dai + underlyingRemoved, "LP DAI balance is wrong");
        assertEq(afterBalances.lp.waDai, beforeBalances.lp.waDai + wrappedRemoved, "LP waDAI balance is wrong");

        assertEq(vault.getBufferOwnerShares(IERC20(address(waDAI)), lp), 0, "LP Buffer shares is wrong");
        // If math has rounding issues, the rounding occurs in favor of the vault with a max of 1 wei error.
        assertApproxEqAbs(
            lpShares,
            underlyingRemoved + waDAI.convertToAssets(wrappedRemoved),
            1,
            "Removed assets are wrong"
        );
    }

    struct BufferTokenBalances {
        uint256 waDai;
        uint256 dai;
    }

    struct BufferAndLPBalances {
        BufferTokenBalances lp;
        BufferTokenBalances buffer;
        BufferTokenBalances vault;
        BufferTokenBalances vaultReserves;
    }

    function _measureBuffer() private view returns (BufferAndLPBalances memory vars) {
        vars.lp.dai = dai.balanceOf(lp);
        vars.lp.waDai = waDAI.balanceOf(lp);

        (vars.buffer.dai, vars.buffer.waDai) = vault.getBufferBalance(IERC20(address(waDAI)));

        vars.vault.dai = dai.balanceOf(address(vault));
        vars.vault.waDai = waDAI.balanceOf(address(vault));

        vars.vaultReserves.dai = vault.getReservesOf(dai);
        vars.vaultReserves.waDai = vault.getReservesOf(IERC20(address(waDAI)));
    }

    function _exactInWrapUnwrapPath(
        uint256 exactAmountIn,
        uint256 minAmountOut,
        IERC20 tokenFrom,
        IERC20 tokenTo,
        IERC20 wrappedToken
    ) private pure returns (IBatchRouter.SwapPathExactAmountIn[] memory paths) {
        IBatchRouter.SwapPathStep[] memory steps = new IBatchRouter.SwapPathStep[](1);
        paths = new IBatchRouter.SwapPathExactAmountIn[](1);

        steps[0] = IBatchRouter.SwapPathStep({ pool: address(wrappedToken), tokenOut: tokenTo, isBuffer: true });

        paths[0] = IBatchRouter.SwapPathExactAmountIn({
            tokenIn: tokenFrom,
            steps: steps,
            exactAmountIn: exactAmountIn,
            minAmountOut: minAmountOut
        });
    }

    function _exactOutWrapUnwrapPath(
        uint256 maxAmountIn,
        uint256 exactAmountOut,
        IERC20 tokenFrom,
        IERC20 tokenTo,
        IERC20 wrappedToken
    ) private pure returns (IBatchRouter.SwapPathExactAmountOut[] memory paths) {
        IBatchRouter.SwapPathStep[] memory steps = new IBatchRouter.SwapPathStep[](1);
        paths = new IBatchRouter.SwapPathExactAmountOut[](1);

        steps[0] = IBatchRouter.SwapPathStep({ pool: address(wrappedToken), tokenOut: tokenTo, isBuffer: true });

        paths[0] = IBatchRouter.SwapPathExactAmountOut({
            tokenIn: tokenFrom,
            steps: steps,
            maxAmountIn: maxAmountIn,
            exactAmountOut: exactAmountOut
        });
    }
}<|MERGE_RESOLUTION|>--- conflicted
+++ resolved
@@ -381,14 +381,9 @@
         waDAI.setSharesToConsume(_wrapAmount + _ABOVE_CONVERT_ERROR);
 
         vm.startPrank(lp);
-<<<<<<< HEAD
-        // Call addLiquidity so vault has enough liquidity to cover extra wrapped amount.
-        router.addLiquidityToBuffer(IERC4626(address(waDAI)), _wrapAmount, _wrapAmount, lp);
-=======
         // Call addLiquidity so vault has enough liquidity to cover extra wrapped amount (but not enough to dismiss
-        // wrap/unwrap)
+        // wrap/unwrap).
         router.addLiquidityToBuffer(IERC4626(address(waDAI)), _wrapAmount / 2, _wrapAmount / 2, lp);
->>>>>>> edd67f20
         vm.expectRevert(abi.encodeWithSelector(IVaultErrors.WrongWrappedAmount.selector, address(waDAI)));
         batchRouter.swapExactIn(paths, MAX_UINT256, false, bytes(""));
         vm.stopPrank();
@@ -484,7 +479,7 @@
 
         vm.startPrank(lp);
         // Call addLiquidity so vault has enough liquidity to cover extra wrapped amount (but not enough to dismiss
-        // wrap/unwrap)
+        // wrap/unwrap).
         router.addLiquidityToBuffer(IERC4626(address(waDAI)), _wrapAmount / 2, _wrapAmount / 2, lp);
         vm.expectRevert(abi.encodeWithSelector(IVaultErrors.WrongWrappedAmount.selector, address(waDAI)));
         batchRouter.swapExactOut(paths, MAX_UINT256, false, bytes(""));
