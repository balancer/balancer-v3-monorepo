--- conflicted
+++ resolved
@@ -40,21 +40,9 @@
         rateProvider = new RateProviderMock();
         rateProviders[0] = rateProvider;
 
-<<<<<<< HEAD
-        PoolMock newPool = new PoolMock(
-            IVault(address(vault)),
-            "ERC20 Pool",
-            "ERC20POOL",
-            vault.buildTokenConfig([address(dai), address(usdc)].toMemoryArray().asIERC20(), rateProviders),
-            true,
-            365 days,
-            address(0),
-            address(0)
-=======
         TokenConfig[] memory tokenConfig = vault.buildTokenConfig(
             [address(dai), address(usdc)].toMemoryArray().asIERC20(),
             rateProviders
->>>>>>> b76eea8c
         );
 
         PoolMock newPool = new PoolMock(IVault(address(vault)), "ERC20 Pool", "ERC20POOL");
@@ -100,21 +88,9 @@
         IRateProvider[] memory rateProviders = new IRateProvider[](2);
         rateProviders[0] = rateProvider;
 
-<<<<<<< HEAD
-        PoolMock newPool = new PoolMock(
-            IVault(address(vault)),
-            "ERC20 Pool",
-            "ERC20POOL",
-            vault.buildTokenConfig([address(dai), address(usdc)].toMemoryArray().asIERC20(), rateProviders),
-            true,
-            365 days,
-            address(0),
-            address(0)
-=======
         TokenConfig[] memory tokenConfig = vault.buildTokenConfig(
             [address(dai), address(usdc)].toMemoryArray().asIERC20(),
             rateProviders
->>>>>>> b76eea8c
         );
 
         PoolMock newPool = new PoolMock(IVault(address(vault)), "ERC20 Pool", "ERC20POOL");
