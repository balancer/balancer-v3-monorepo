--- conflicted
+++ resolved
@@ -906,7 +906,6 @@
         _checkBalancesDiff(balancesBefore, vaultBalancesDiff, -int256(bptAmountIn), wethIsEth, lp);
     }
 
-<<<<<<< HEAD
     function removeLiquidityCustom() public {
         _removeLiquidityCustom(false);
     }
@@ -918,31 +917,19 @@
     function _removeLiquidityCustom(bool wethIsEth) internal {
         BaseVaultTest.Balances memory balancesBefore = getBalances(alice);
 
-        uint256 maxBptAmountIn = IERC20(pool).totalSupply();
+        uint256 exactBptAmountIn = IERC20(pool).totalSupply();
         uint256[] memory minAmountsOut = new uint256[](2);
         minAmountsOut[wethIdx] = wethIsEth ? balancesBefore.aliceEth / 100 : balancesBefore.lpTokens[wethIdx];
         minAmountsOut[usdcIdx] = balancesBefore.lpTokens[usdcIdx];
-=======
-    function testRemoveLiquidityCustom() public {
-        uint256[] memory poolBalancesBefore = vault.getCurrentLiveBalances(pool);
-        BaseVaultTest.Balances memory balancesBefore = getBalances(alice);
-
-        uint256 exactBptAmountIn = IERC20(pool).balanceOf(lp);
->>>>>>> c80db055
 
         vm.startPrank(lp);
         IERC20(pool).approve(address(aggregatorRouter), exactBptAmountIn);
 
-        (, uint256[] memory amountsOut, ) = aggregatorRouter.removeLiquidityCustom(
-            pool,
-<<<<<<< HEAD
-            maxBptAmountIn,
+        (uint256 bptAmountIn, uint256[] memory amountsOut, ) = aggregatorRouter.removeLiquidityCustom(
+            pool,
+            exactBptAmountIn,
             minAmountsOut,
             wethIsEth,
-=======
-            exactBptAmountIn,
-            new uint256[](2),
->>>>>>> c80db055
             bytes("")
         );
         vm.stopPrank();
@@ -950,11 +937,7 @@
         int256[] memory vaultBalancesDiff = new int256[](2);
         vaultBalancesDiff[wethIdx] = -int256(amountsOut[wethIdx]);
         vaultBalancesDiff[usdcIdx] = -int256(amountsOut[usdcIdx]);
-<<<<<<< HEAD
         _checkBalancesDiff(balancesBefore, vaultBalancesDiff, -int256(bptAmountIn), wethIsEth, lp);
-=======
-        _checkBalancesDiff(balancesBefore, poolBalancesBefore, vaultBalancesDiff, -int256(exactBptAmountIn), lp);
->>>>>>> c80db055
     }
 
     function testRemoveLiquidityRecovery() public {
