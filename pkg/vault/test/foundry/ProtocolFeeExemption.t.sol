--- conflicted
+++ resolved
@@ -67,13 +67,8 @@
 
         PoolConfig memory poolConfig = vault.getPoolConfig(pool);
 
-<<<<<<< HEAD
-        assertEq(poolConfig.aggregateProtocolSwapFeePercentage, GLOBAL_SWAP_FEE);
-        assertEq(poolConfig.aggregateProtocolYieldFeePercentage, GLOBAL_YIELD_FEE);
-=======
-        assertEq(poolConfig.aggregateSwapFeePercentageUnscaled * FEE_SCALING_FACTOR, GLOBAL_SWAP_FEE);
-        assertEq(poolConfig.aggregateYieldFeePercentageUnscaled * FEE_SCALING_FACTOR, GLOBAL_YIELD_FEE);
->>>>>>> 9fb70209
+        assertEq(poolConfig.aggregateSwapFeePercentage, GLOBAL_SWAP_FEE);
+        assertEq(poolConfig.aggregateYieldFeePercentage, GLOBAL_YIELD_FEE);
     }
 
     function testWithProtocolFeeExemption() public {
@@ -86,12 +81,7 @@
 
         PoolConfig memory poolConfig = vault.getPoolConfig(pool);
 
-<<<<<<< HEAD
-        assertEq(poolConfig.aggregateProtocolSwapFeePercentage, 0);
-        assertEq(poolConfig.aggregateProtocolYieldFeePercentage, 0);
-=======
-        assertEq(poolConfig.aggregateSwapFeePercentageUnscaled, 0);
-        assertEq(poolConfig.aggregateYieldFeePercentageUnscaled, 0);
->>>>>>> 9fb70209
+        assertEq(poolConfig.aggregateSwapFeePercentage, 0);
+        assertEq(poolConfig.aggregateYieldFeePercentage, 0);
     }
 }