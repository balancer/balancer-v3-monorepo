--- conflicted
+++ resolved
@@ -483,7 +483,6 @@
             "Vault USDC balance is wrong"
         );
 
-<<<<<<< HEAD
         if (isExactOut) {
             assertEq(
                 int256(vars.bptSupplyBefore) - int256(vars.bptSupplyAfter),
@@ -522,30 +521,6 @@
                 "Bob USDC balance is wrong"
             );
         }
-=======
-        assertEq(vars.bob.bptBefore - vars.bob.bptAfter, expectedBptIn, "Bob BPT balance is wrong");
-        assertEq(
-            int256(vars.bob.daiAfter - vars.bob.daiBefore),
-            int256(actualAmountsOut[daiIdx]) - expectedHookDelta,
-            "Bob DAI balance is wrong"
-        );
-        assertEq(
-            int256(vars.bob.usdcAfter - vars.bob.usdcBefore),
-            int256(actualAmountsOut[usdcIdx]) - expectedHookDelta,
-            "Bob USDC balance is wrong"
-        );
-
-        assertEq(
-            int256(vars.hook.daiAfter) - int256(vars.hook.daiBefore),
-            expectedHookDelta,
-            "Hook DAI balance is wrong"
-        );
-        assertEq(
-            int256(vars.hook.usdcAfter) - int256(vars.hook.usdcBefore),
-            expectedHookDelta,
-            "Hook USDC balance is wrong"
-        );
->>>>>>> 32f90e83
     }
 
     function _createHookTestLocals() private returns (HookTestLocals memory vars) {
