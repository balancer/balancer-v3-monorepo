// SPDX-License-Identifier: GPL-3.0-or-later

pragma solidity ^0.8.24;

import "forge-std/Test.sol";

import { IVault } from "@balancer-labs/v3-interfaces/contracts/vault/IVault.sol";
import { IVaultErrors } from "@balancer-labs/v3-interfaces/contracts/vault/IVaultErrors.sol";
import { IVaultEvents } from "@balancer-labs/v3-interfaces/contracts/vault/IVaultEvents.sol";
import { IProtocolFeeController } from "@balancer-labs/v3-interfaces/contracts/vault/IProtocolFeeController.sol";
import { IAuthentication } from "@balancer-labs/v3-interfaces/contracts/solidity-utils/helpers/IAuthentication.sol";

import { SwapKind, SwapParams, HooksConfig } from "@balancer-labs/v3-interfaces/contracts/vault/VaultTypes.sol";

import { FixedPoint } from "@balancer-labs/v3-solidity-utils/contracts/math/FixedPoint.sol";

import { PoolMock } from "../../contracts/test/PoolMock.sol";
import { PoolHooksMock } from "../../contracts/test/PoolHooksMock.sol";
import { RouterCommon } from "../../contracts/RouterCommon.sol";

import { BaseVaultTest } from "./utils/BaseVaultTest.sol";

contract VaultSwapTest is BaseVaultTest {
    using FixedPoint for uint256;

    PoolMock internal noInitPool;
    uint256 internal swapFee = defaultAmount / 100; // 1%
    uint256 internal protocolSwapFee = swapFee / 2; // 50%

    // Track the indices for the standard dai/usdc pool.
    uint256 internal daiIdx;
    uint256 internal usdcIdx;

    function setUp() public virtual override {
        BaseVaultTest.setUp();

        noInitPool = PoolMock(createPool());

        (daiIdx, usdcIdx) = getSortedIndexes(address(dai), address(usdc));
    }

    /// Swap

    function testCannotSwapWhenPaused() public {
        vault.manualPausePool(pool);

        vm.expectRevert(abi.encodeWithSelector(IVaultErrors.PoolPaused.selector, pool));

        vm.prank(bob);
        router.swapSingleTokenExactIn(pool, usdc, dai, defaultAmount, defaultAmount, MAX_UINT256, false, bytes(""));
    }

    function testSwapNotInitialized() public {
        vm.expectRevert(abi.encodeWithSelector(IVaultErrors.PoolNotInitialized.selector, address(noInitPool)));
        router.swapSingleTokenExactIn(
            address(noInitPool),
            usdc,
            dai,
            defaultAmount,
            defaultAmount,
            MAX_UINT256,
            false,
            bytes("")
        );
    }

    function testSwapLimitExactIn() public {
        vm.prank(alice);
        vm.expectRevert(abi.encodeWithSelector(IVaultErrors.SwapLimit.selector, defaultAmount - 1, defaultAmount));
        router.swapSingleTokenExactIn(pool, usdc, dai, defaultAmount - 1, defaultAmount, MAX_UINT256, false, bytes(""));
    }

    function testSwapDeadlineExactIn() public {
        vm.prank(alice);
        vm.expectRevert(RouterCommon.SwapDeadline.selector);
        router.swapSingleTokenExactIn(
            pool,
            usdc,
            dai,
            defaultAmount,
            defaultAmount,
            block.timestamp - 1,
            false,
            bytes("")
        );
    }

    function testSwapLimitExactOut() public {
        vm.prank(alice);
        vm.expectRevert(abi.encodeWithSelector(IVaultErrors.SwapLimit.selector, defaultAmount, defaultAmount - 1));
        router.swapSingleTokenExactOut(
            pool,
            usdc,
            dai,
            defaultAmount,
            defaultAmount - 1,
            MAX_UINT256,
            false,
            bytes("")
        );
    }

    function testSwapDeadlineExactOut() public {
        vm.prank(alice);
        vm.expectRevert(RouterCommon.SwapDeadline.selector);
        router.swapSingleTokenExactOut(
            pool,
            usdc,
            dai,
            defaultAmount,
            defaultAmount,
            block.timestamp - 1,
            false,
            bytes("")
        );
    }

    function testSwapSingleTokenExactIn() public {
        assertSwap(swapSingleTokenExactIn, SwapKind.EXACT_IN);
    }

    function swapSingleTokenExactIn() public returns (uint256 fee, uint256 protocolFee) {
        vm.prank(alice);
<<<<<<< HEAD
        router.swapSingleTokenExactIn(
            address(pool),
            usdc,
            dai,
            defaultAmount,
            defaultAmount,
            MAX_UINT256,
            false,
            bytes("")
        );

=======
        snapStart("vaultSwapSingleTokenExactIn");
        router.swapSingleTokenExactIn(pool, usdc, dai, defaultAmount, defaultAmount, MAX_UINT256, false, bytes(""));
        snapEnd();
>>>>>>> 49553c05
        return (0, 0);
    }

    function testSwapSingleTokenExactOut() public {
        assertSwap(swapSingleTokenExactOut, SwapKind.EXACT_OUT);
    }

    function swapSingleTokenExactOut() public returns (uint256 fee, uint256 protocolFee) {
        vm.prank(alice);
<<<<<<< HEAD
        router.swapSingleTokenExactOut(
            address(pool),
            usdc,
            dai,
            defaultAmount,
            defaultAmount,
            MAX_UINT256,
            false,
            bytes("")
        );

=======
        snapStart("vaultSwapSingleTokenExactOut");
        router.swapSingleTokenExactOut(pool, usdc, dai, defaultAmount, defaultAmount, MAX_UINT256, false, bytes(""));
        snapEnd();
>>>>>>> 49553c05
        return (0, 0);
    }

    function testSwapSingleTokenExactInWithFee() public {
        assertSwap(swapSingleTokenExactInWithFee, SwapKind.EXACT_IN);
    }

    function testSwapEventExactIn() public {
        setSwapFeePercentage(swapFeePercentage);

        vm.expectEmit();
        emit IVaultEvents.Swap(
            pool,
            usdc,
            dai,
            defaultAmount,
            defaultAmount - swapFee,
            swapFeePercentage,
            defaultAmount.mulDown(swapFeePercentage),
            dai
        );

        vm.prank(alice);
        router.swapSingleTokenExactIn(
            pool,
            usdc,
            dai,
            defaultAmount,
            defaultAmount - swapFee,
            MAX_UINT256,
            false,
            bytes("")
        );
    }

    function testSwapEventExactOut() public {
        setSwapFeePercentage(swapFeePercentage);

        vm.expectEmit();
        emit IVaultEvents.Swap(
            pool,
            usdc,
            dai,
            defaultAmount + swapFee,
            defaultAmount,
            swapFeePercentage,
            defaultAmount.mulDown(swapFeePercentage),
            usdc
        );

        vm.prank(alice);
        router.swapSingleTokenExactOut(
            pool,
            usdc,
            dai,
            defaultAmount,
            defaultAmount + swapFee,
            MAX_UINT256,
            false,
            bytes("")
        );
    }

    function swapSingleTokenExactInWithFee() public returns (uint256 fee, uint256 protocolFee) {
        setSwapFeePercentage(swapFeePercentage);

        vm.prank(alice);
        router.swapSingleTokenExactIn(
            pool,
            usdc,
            dai,
            defaultAmount,
            defaultAmount - swapFee,
            MAX_UINT256,
            false,
            bytes("")
        );

        return (swapFee, 0);
    }

    function testSwapSingleTokenExactInWithProtocolFee() public {
        assertSwap(swapSingleTokenExactInWithProtocolFee, SwapKind.EXACT_IN);
    }

    function testSwapSingleTokenExactInWithFeeInRecoveryMode() public {
        // Put pool in recovery mode
        vault.manualEnableRecoveryMode(pool);

        assertSwap(swapSingleTokenExactInWithFeeInRecoveryMode, SwapKind.EXACT_IN);
    }

    function swapSingleTokenExactInWithFeeInRecoveryMode() public returns (uint256 fee, uint256 protocolFee) {
        // Call regular function (which sets the protocol swap fee), but return a fee of 0 to the validation function.
        protocolFee = 0;
        (fee, ) = swapSingleTokenExactInWithProtocolFee();
    }

    function swapSingleTokenExactInWithProtocolFee() public returns (uint256 fee, uint256 protocolFee) {
        setSwapFeePercentage(swapFeePercentage);
        vault.manualSetAggregateProtocolSwapFeePercentage(pool, protocolSwapFeePercentage);

        vm.prank(alice);
        router.swapSingleTokenExactIn(
            pool,
            usdc,
            dai,
            defaultAmount,
            defaultAmount - swapFee,
            MAX_UINT256,
            false,
            bytes("")
        );

        return (swapFee, protocolSwapFee);
    }

    function testSwapSingleTokenExactOutWithFee() public {
        assertSwap(swapSingleTokenExactOutWithFee, SwapKind.EXACT_OUT);
    }

    function swapSingleTokenExactOutWithFee() public returns (uint256 fee, uint256 protocolFee) {
        setSwapFeePercentage(swapFeePercentage);

        vm.prank(alice);
        router.swapSingleTokenExactOut(
            pool,
            usdc, // tokenIn
            dai, // tokenOut
            defaultAmount, // exactAmountOut
            defaultAmount + swapFee, // maxAmountIn
            MAX_UINT256,
            false,
            bytes("")
        );

        return (swapFee, 0);
    }

    function testSwapSingleTokenExactOutWithProtocolFee() public {
        assertSwap(swapSingleTokenExactOutWithProtocolFee, SwapKind.EXACT_OUT);
    }

    function testSwapSingleTokenExactOutWithFeeInRecoveryMode() public {
        // Put pool in recovery mode
        vault.manualEnableRecoveryMode(pool);

        assertSwap(swapSingleTokenExactOutWithFeeInRecoveryMode, SwapKind.EXACT_OUT);
    }

    function swapSingleTokenExactOutWithFeeInRecoveryMode() public returns (uint256 fee, uint256 protocolFee) {
        setSwapFeePercentage(swapFeePercentage);

        // Call regular function (which sets the protocol swap fee), but return a fee of 0 to the validation function.
        protocolFee = 0;
        (fee, ) = swapSingleTokenExactOutWithProtocolFee();
    }

    function swapSingleTokenExactOutWithProtocolFee() public returns (uint256 fee, uint256 protocolFee) {
        setSwapFeePercentage(swapFeePercentage);
        vault.manualSetAggregateProtocolSwapFeePercentage(pool, protocolSwapFeePercentage);

        vm.prank(alice);
        router.swapSingleTokenExactOut(
            pool,
            usdc, // tokenIn
            dai, // tokenOut
            defaultAmount, // exactAmountOut
            defaultAmount + swapFee, // maxAmountIn
            MAX_UINT256,
            false,
            bytes("")
        );

        return (swapFee, protocolSwapFee);
    }

    function testProtocolSwapFeeAccumulation() public {
        assertSwap(protocolSwapFeeAccumulation, SwapKind.EXACT_IN);
    }

    function protocolSwapFeeAccumulation() public returns (uint256 fee, uint256 protocolFee) {
        setSwapFeePercentage(swapFeePercentage);
        vault.manualSetAggregateProtocolSwapFeePercentage(pool, protocolSwapFeePercentage);

        vm.prank(alice);
        router.swapSingleTokenExactIn(
            pool,
            usdc,
            dai,
            defaultAmount / 2,
            defaultAmount / 2 - swapFee / 2,
            MAX_UINT256,
            false,
            bytes("")
        );

        vm.prank(alice);
        router.swapSingleTokenExactIn(
            pool,
            usdc,
            dai,
            defaultAmount / 2,
            defaultAmount / 2 - swapFee / 2,
            MAX_UINT256,
            false,
            bytes("")
        );

        return (swapFee, protocolSwapFee);
    }

    function testCollectProtocolFees() public {
        usdc.mint(bob, defaultAmount);

        setSwapFeePercentage(swapFeePercentage);
        vault.manualSetAggregateProtocolSwapFeePercentage(pool, protocolSwapFeePercentage);

        vm.prank(bob);
        router.swapSingleTokenExactIn(
            pool,
            usdc,
            dai,
            defaultAmount,
            defaultAmount - swapFee,
            MAX_UINT256,
            false,
            bytes("")
        );

        IProtocolFeeController feeController = vault.getProtocolFeeController();
        vault.collectProtocolFees(pool);
        uint256[] memory feeAmounts = feeController.getAggregateProtocolFeeAmounts(pool);

        authorizer.grantRole(
            IAuthentication(address(feeController)).getActionId(IProtocolFeeController.withdrawProtocolFees.selector),
            admin
        );
        vm.prank(admin);
        feeController.withdrawProtocolFees(pool, address(admin));

        // protocol fees are zero
        assertEq(0, feeAmounts[usdcIdx], "Protocol fees are not zero");

        // alice received protocol fees
        assertEq(dai.balanceOf(admin) - defaultBalance, protocolSwapFee, "Protocol fees not collected");
    }

    function reentrancyHook() public {
        // do second swap
        SwapParams memory params = SwapParams({
            kind: SwapKind.EXACT_IN,
            pool: pool,
            tokenIn: dai,
            tokenOut: usdc,
            amountGivenRaw: defaultAmount,
            limitRaw: 0,
            userData: bytes("")
        });
        vault.swap(params);
    }

    function startSwap() public {
        SwapParams memory params = SwapParams({
            kind: SwapKind.EXACT_IN,
            pool: pool,
            tokenIn: usdc,
            tokenOut: dai,
            amountGivenRaw: defaultAmount,
            limitRaw: 0,
            userData: bytes("")
        });
        vault.swap(params);
    }

    function testReentrancySwap() public {
        // Enable before swap
        HooksConfig memory config = vault.getHooksConfig(pool);
        config.shouldCallBeforeSwap = true;
        vault.setHooksConfig(pool, config);

        // Enable reentrancy hook
        PoolHooksMock(poolHooksContract).setSwapReentrancyHookActive(true);
        PoolHooksMock(poolHooksContract).setSwapReentrancyHook(
            address(this),
            abi.encodeWithSelector(this.reentrancyHook.selector)
        );

        uint256 usdcBeforeSwap = usdc.balanceOf(address(this));
        uint256 daiBeforeSwap = dai.balanceOf(address(this));

        (, uint256[] memory balancesRawBefore, ) = vault.getPoolTokenInfo(pool);

        vault.unlock(abi.encode(this.startSwap.selector));

        (, uint256[] memory balancesRawAfter, ) = vault.getPoolTokenInfo(pool);

        // Pool balances should not change
        for (uint256 i = 0; i < balancesRawAfter.length; ++i) {
            assertEq(balancesRawBefore[i], balancesRawAfter[i], "Balance does not match");
        }
        // No tokens being spent.
        assertEq(usdcBeforeSwap, usdc.balanceOf(address(this)), "USDC balance changed");
        assertEq(daiBeforeSwap, dai.balanceOf(address(this)), "DAI balance changed");
    }

    /// Utils

    function assertSwap(function() returns (uint256, uint256) testFunc, SwapKind kind) internal {
        uint256 usdcBeforeSwap = usdc.balanceOf(alice);
        uint256 daiBeforeSwap = dai.balanceOf(alice);

        (uint256 fee, uint256 protocolFee) = testFunc();
        uint256 daiFee;
        uint256 usdcFee;
        uint256 daiProtocolFee;
        uint256 usdcProtocolFee;

        if (kind == SwapKind.EXACT_OUT) {
            usdcFee = fee;
            usdcProtocolFee = protocolFee;
        } else {
            daiFee = fee;
            daiProtocolFee = protocolFee;
        }

        // assets are transferred to/from user
        assertEq(usdc.balanceOf(alice), usdcBeforeSwap - defaultAmount - usdcFee, "Swap: User's USDC balance is wrong");
        assertEq(dai.balanceOf(alice), daiBeforeSwap + defaultAmount - daiFee, "Swap: User's DAI balance is wrong");

        // Tokens are adjusted in the pool
        (, uint256[] memory balances, ) = vault.getPoolTokenInfo(pool);
        assertEq(balances[daiIdx], daiFee - daiProtocolFee, "Swap: Pool's [0] balance is wrong");
        assertEq(balances[usdcIdx], 2 * defaultAmount + usdcFee - usdcProtocolFee, "Swap: Pool's [1] balance is wrong");

        // protocol fees are accrued
        uint256 actualFee = vault.manualGetAggregateProtocolSwapFeeAmount(
            pool,
            kind == SwapKind.EXACT_OUT ? usdc : dai
        );
        assertEq(protocolFee, actualFee, "Swap: Aggregate fee amount is wrong");

        // vault are adjusted balances
        assertEq(dai.balanceOf(address(vault)), daiFee, "Swap: Vault's DAI balance is wrong");
        assertEq(usdc.balanceOf(address(vault)), 2 * defaultAmount + usdcFee, "Swap: Vault's USDC balance is wrong");

        // Ensure raw and last live balances are in sync after the operation
        uint256[] memory currentLiveBalances = vault.getCurrentLiveBalances(pool);
        uint256[] memory lastLiveBalances = vault.getLastLiveBalances(pool);

        assertEq(currentLiveBalances.length, lastLiveBalances.length);

        for (uint256 i = 0; i < currentLiveBalances.length; ++i) {
            assertEq(currentLiveBalances[i], lastLiveBalances[i]);
        }
    }
}<|MERGE_RESOLUTION|>--- conflicted
+++ resolved
@@ -121,23 +121,7 @@
 
     function swapSingleTokenExactIn() public returns (uint256 fee, uint256 protocolFee) {
         vm.prank(alice);
-<<<<<<< HEAD
-        router.swapSingleTokenExactIn(
-            address(pool),
-            usdc,
-            dai,
-            defaultAmount,
-            defaultAmount,
-            MAX_UINT256,
-            false,
-            bytes("")
-        );
-
-=======
-        snapStart("vaultSwapSingleTokenExactIn");
         router.swapSingleTokenExactIn(pool, usdc, dai, defaultAmount, defaultAmount, MAX_UINT256, false, bytes(""));
-        snapEnd();
->>>>>>> 49553c05
         return (0, 0);
     }
 
@@ -147,23 +131,7 @@
 
     function swapSingleTokenExactOut() public returns (uint256 fee, uint256 protocolFee) {
         vm.prank(alice);
-<<<<<<< HEAD
-        router.swapSingleTokenExactOut(
-            address(pool),
-            usdc,
-            dai,
-            defaultAmount,
-            defaultAmount,
-            MAX_UINT256,
-            false,
-            bytes("")
-        );
-
-=======
-        snapStart("vaultSwapSingleTokenExactOut");
         router.swapSingleTokenExactOut(pool, usdc, dai, defaultAmount, defaultAmount, MAX_UINT256, false, bytes(""));
-        snapEnd();
->>>>>>> 49553c05
         return (0, 0);
     }
 
