--- conflicted
+++ resolved
@@ -10,12 +10,6 @@
 import { IRouter } from "@balancer-labs/v3-interfaces/contracts/vault/IRouter.sol";
 import { IVault } from "@balancer-labs/v3-interfaces/contracts/vault/IVault.sol";
 import { IBasePool } from "@balancer-labs/v3-interfaces/contracts/vault/IBasePool.sol";
-<<<<<<< HEAD
-import { IWETH } from "@balancer-labs/v3-interfaces/contracts/solidity-utils/misc/IWETH.sol";
-
-import { IERC20Errors } from "@balancer-labs/v3-interfaces/contracts/solidity-utils/token/IERC20Errors.sol";
-=======
->>>>>>> 294c2ef4
 import { AssetHelpers } from "@balancer-labs/v3-solidity-utils/contracts/helpers/AssetHelpers.sol";
 import { ArrayHelpers } from "@balancer-labs/v3-solidity-utils/contracts/helpers/ArrayHelpers.sol";
 import { ERC20TestToken } from "@balancer-labs/v3-solidity-utils/contracts/test/ERC20TestToken.sol";
@@ -109,6 +103,33 @@
         vault.setProtocolSwapFeePercentage(50e16); // %50
     }
 
+    function testCannotSwapWhenPaused() public {
+        vm.prank(alice);
+        router.initialize(
+            address(pool),
+            [address(DAI), address(USDC)].toMemoryArray().asAsset(),
+            [uint256(AMOUNT), uint256(AMOUNT)].toMemoryArray(),
+            0,
+            bytes("")
+        );
+
+        vault.manualPausePool(address(pool));
+
+        vm.expectRevert(abi.encodeWithSelector(IVault.PoolPaused.selector, address(pool)));
+
+        vm.prank(bob);
+        router.swap(
+            IVault.SwapKind.GIVEN_IN,
+            address(pool),
+            address(USDC).asAsset(),
+            address(DAI).asAsset(),
+            AMOUNT,
+            AMOUNT,
+            type(uint256).max,
+            bytes("")
+        );
+    }
+
     function testSwapNotInitialized() public {
         vm.expectRevert(abi.encodeWithSelector(IVault.PoolNotInitialized.selector, address(pool)));
         router.swap(
@@ -152,21 +173,6 @@
         assertEq(USDC.balanceOf(address(vault)), 2 * AMOUNT);
     }
 
-<<<<<<< HEAD
-    function testCannotSwapWhenPaused() public {
-        vm.prank(alice);
-        router.initialize(
-            address(pool),
-            [address(DAI), address(USDC)].toMemoryArray().asAsset(),
-            [uint256(DAI_AMOUNT_IN), uint256(USDC_AMOUNT_IN)].toMemoryArray(),
-            0,
-            bytes("")
-        );
-
-        vault.manualPausePool(address(pool));
-
-        vm.expectRevert(abi.encodeWithSelector(IVault.PoolPaused.selector, address(pool)));
-=======
     function testSwapGivenOut() public {
         initPool();
 
@@ -365,25 +371,13 @@
             type(uint256).max,
             bytes("")
         );
->>>>>>> 294c2ef4
-
-        vm.prank(bob);
-        router.swap(
-            IVault.SwapKind.GIVEN_IN,
-            address(pool),
-            address(USDC).asAsset(),
-            address(DAI).asAsset(),
-<<<<<<< HEAD
-            USDC_AMOUNT_IN,
-            DAI_AMOUNT_IN,
-            type(uint256).max,
-            bytes("")
-        );
-    }
-
-    function testSwapNotInitialized() public {
-        vm.expectRevert(abi.encodeWithSelector(IVault.PoolNotInitialized.selector, address(pool)));
-=======
+
+        vm.prank(bob);
+        router.swap(
+            IVault.SwapKind.GIVEN_IN,
+            address(pool),
+            address(USDC).asAsset(),
+            address(DAI).asAsset(),
             AMOUNT / 2,
             AMOUNT / 2 - SWAP_FEE / 2,
             type(uint256).max,
@@ -415,7 +409,6 @@
         setProtocolSwapFeePercentage();
 
         vm.prank(bob);
->>>>>>> 294c2ef4
         router.swap(
             IVault.SwapKind.GIVEN_IN,
             address(pool),
