// SPDX-License-Identifier: GPL-3.0-or-later

pragma solidity ^0.8.4;

import "forge-std/Test.sol";

import { IERC20 } from "@openzeppelin/contracts/token/ERC20/IERC20.sol";

import { IRouter } from "@balancer-labs/v3-interfaces/contracts/vault/IRouter.sol";
import { IVault } from "@balancer-labs/v3-interfaces/contracts/vault/IVault.sol";
import { IBasePool } from "@balancer-labs/v3-interfaces/contracts/vault/IBasePool.sol";
import { IWETH } from "@balancer-labs/v3-interfaces/contracts/solidity-utils/misc/IWETH.sol";
import { IERC20Errors } from "@balancer-labs/v3-interfaces/contracts/solidity-utils/token/IERC20Errors.sol";
import { IVaultErrors } from "@balancer-labs/v3-interfaces/contracts/vault/IVaultErrors.sol";
import { AssetHelpers } from "@balancer-labs/v3-solidity-utils/contracts/helpers/AssetHelpers.sol";
import { ArrayHelpers } from "@balancer-labs/v3-solidity-utils/contracts/helpers/ArrayHelpers.sol";
import { ERC20TestToken } from "@balancer-labs/v3-solidity-utils/contracts/test/ERC20TestToken.sol";
import { BasicAuthorizerMock } from "@balancer-labs/v3-solidity-utils/contracts/test/BasicAuthorizerMock.sol";
import { PoolMock } from "@balancer-labs/v3-pool-utils/contracts/test/PoolMock.sol";

<<<<<<< HEAD
import { PoolMock } from "@balancer-labs/v3-pool-utils/contracts/test/PoolMock.sol";
=======
>>>>>>> 6c3359bf
import { Vault } from "../../contracts/Vault.sol";
import { Router } from "../../contracts/Router.sol";
import { VaultMock } from "../../contracts/test/VaultMock.sol";

contract VaultSwapTest is Test {
    using AssetHelpers for address;
    using AssetHelpers for address[];
    using AssetHelpers for address[];
    using ArrayHelpers for address[2];
    using ArrayHelpers for uint256[2];

    VaultMock vault;
    Router router;
    BasicAuthorizerMock authorizer;
    PoolMock pool;
    ERC20TestToken USDC;
    ERC20TestToken DAI;
    address alice = vm.addr(1);
    address bob = vm.addr(2);

    uint256 constant USDC_AMOUNT_IN = 1e3 * 1e6;
    uint256 constant DAI_AMOUNT_IN = 1e3 * 1e18;

    function setUp() public {
        authorizer = new BasicAuthorizerMock();
        vault = new VaultMock(authorizer, 30 days, 90 days);
        router = new Router(IVault(vault), address(0));
        USDC = new ERC20TestToken("USDC", "USDC", 6);
        DAI = new ERC20TestToken("DAI", "DAI", 18);
        pool = new PoolMock(
            vault,
            "ERC20 Pool",
            "ERC20POOL",
            address(0),
            [address(DAI), address(USDC)].toMemoryArray().asIERC20(),
            true
        );

        USDC.mint(bob, USDC_AMOUNT_IN);
        DAI.mint(bob, DAI_AMOUNT_IN);

        USDC.mint(alice, USDC_AMOUNT_IN);
        DAI.mint(alice, DAI_AMOUNT_IN);

        vm.startPrank(bob);

        USDC.approve(address(vault), type(uint256).max);
        DAI.approve(address(vault), type(uint256).max);

        vm.stopPrank();

        vm.startPrank(alice);

        USDC.approve(address(vault), type(uint256).max);
        DAI.approve(address(vault), type(uint256).max);

        vm.stopPrank();

        vm.label(alice, "alice");
        vm.label(bob, "bob");
        vm.label(address(USDC), "USDC");
        vm.label(address(DAI), "DAI");
    }

    function testSwap() public {
        vm.prank(alice);
        router.initialize(
            address(pool),
            [address(DAI), address(USDC)].toMemoryArray().asAsset(),
            [uint256(DAI_AMOUNT_IN), uint256(USDC_AMOUNT_IN)].toMemoryArray(),
<<<<<<< HEAD
            DAI_AMOUNT_IN,
            IBasePool.AddLiquidityKind.EXACT_TOKENS_IN_FOR_BPT_OUT,
=======
            0,
>>>>>>> 6c3359bf
            bytes("")
        );

        pool.setMultiplier(1e30);

        vm.prank(bob);
        router.swap(
            IVault.SwapKind.GIVEN_IN,
            address(pool),
            address(USDC).asAsset(),
            address(DAI).asAsset(),
            USDC_AMOUNT_IN,
            DAI_AMOUNT_IN,
            type(uint256).max,
            bytes("")
        );

        // asssets are transferred to/from Bob
        assertEq(USDC.balanceOf(bob), 0);
        assertEq(DAI.balanceOf(bob), 2 * DAI_AMOUNT_IN);

        // assets are adjusted in the pool
        (, uint256[] memory balances) = vault.getPoolTokens(address(pool));
        assertEq(balances[0], 0);
        assertEq(balances[1], USDC_AMOUNT_IN * 2);
    }

<<<<<<< HEAD
    function testSwapFeeGivenIn() public {
        vm.prank(alice);
        router.addLiquidity(
            address(pool),
            [address(DAI), address(USDC)].toMemoryArray().asAsset(),
            [uint256(DAI_AMOUNT_IN), uint256(USDC_AMOUNT_IN)].toMemoryArray(),
            DAI_AMOUNT_IN,
            IBasePool.AddLiquidityKind.EXACT_TOKENS_IN_FOR_BPT_OUT,
            bytes("")
        );

        pool.setMultiplier(1e30);

        authorizer.grantRole(vault.getActionId(IVault.setSwapFeePercentage.selector), alice);
        vm.prank(alice);
        vault.setSwapFeePercentage(address(pool), 1e4);
        uint256 amountOutWithFee = (DAI_AMOUNT_IN * 99) / 100;

        vm.prank(bob);
=======
    function testSwapNotInitialized() public {
        vm.expectRevert(abi.encodeWithSelector(IVaultErrors.PoolNotInitialized.selector, address(pool)));
>>>>>>> 6c3359bf
        router.swap(
            IVault.SwapKind.GIVEN_IN,
            address(pool),
            address(USDC).asAsset(),
            address(DAI).asAsset(),
            USDC_AMOUNT_IN,
<<<<<<< HEAD
            // account for the fee
            amountOutWithFee,
            type(uint256).max,
            bytes("")
        );

        // asssets are transferred to/from Bob
        assertEq(USDC.balanceOf(bob), 0);
        assertEq(DAI.balanceOf(bob), DAI_AMOUNT_IN + amountOutWithFee);

        // assets are adjusted in the pool
        (, uint256[] memory balances) = vault.getPoolTokens(address(pool));
        assertEq(balances[0], DAI_AMOUNT_IN / 100);
        assertEq(balances[1], USDC_AMOUNT_IN + (USDC_AMOUNT_IN * 99) / 100);
    }

    function testSwapFeeGivenOut() public {
        uint256 USDC_DELTA = (USDC_AMOUNT_IN * 100) / 99 + 1 - USDC_AMOUNT_IN;
        USDC.mint(bob, USDC_AMOUNT_IN);

        vm.prank(alice);
        router.addLiquidity(
            address(pool),
            [address(DAI), address(USDC)].toMemoryArray().asAsset(),
            [uint256(DAI_AMOUNT_IN), uint256(USDC_AMOUNT_IN)].toMemoryArray(),
            DAI_AMOUNT_IN,
            IBasePool.AddLiquidityKind.EXACT_TOKENS_IN_FOR_BPT_OUT,
            bytes("")
        );

        pool.setMultiplier(1e30);

        authorizer.grantRole(vault.getActionId(IVault.setSwapFeePercentage.selector), alice);
        vm.prank(alice);
        vault.setSwapFeePercentage(address(pool), 1e4);

        vm.prank(bob);
        router.swap(
            IVault.SwapKind.GIVEN_OUT,
            address(pool),
            address(USDC).asAsset(),
            address(DAI).asAsset(),
            DAI_AMOUNT_IN,
            (USDC_AMOUNT_IN * 100) / 99 + 1,
            type(uint256).max,
            bytes("")
        );

        // asssets are transferred to/from Bob
        assertApproxEqAbs(USDC.balanceOf(bob), USDC_AMOUNT_IN, USDC_DELTA);
        assertEq(DAI.balanceOf(bob), 2 * DAI_AMOUNT_IN);

        // assets are adjusted in the pool
        (, uint256[] memory balances) = vault.getPoolTokens(address(pool));
        assertEq(balances[0], 0);
        assertEq(balances[1], 2 * USDC_AMOUNT_IN);
=======
            DAI_AMOUNT_IN,
            type(uint256).max,
            bytes("")
        );
>>>>>>> 6c3359bf
    }
}<|MERGE_RESOLUTION|>--- conflicted
+++ resolved
@@ -11,17 +11,12 @@
 import { IBasePool } from "@balancer-labs/v3-interfaces/contracts/vault/IBasePool.sol";
 import { IWETH } from "@balancer-labs/v3-interfaces/contracts/solidity-utils/misc/IWETH.sol";
 import { IERC20Errors } from "@balancer-labs/v3-interfaces/contracts/solidity-utils/token/IERC20Errors.sol";
-import { IVaultErrors } from "@balancer-labs/v3-interfaces/contracts/vault/IVaultErrors.sol";
 import { AssetHelpers } from "@balancer-labs/v3-solidity-utils/contracts/helpers/AssetHelpers.sol";
 import { ArrayHelpers } from "@balancer-labs/v3-solidity-utils/contracts/helpers/ArrayHelpers.sol";
 import { ERC20TestToken } from "@balancer-labs/v3-solidity-utils/contracts/test/ERC20TestToken.sol";
 import { BasicAuthorizerMock } from "@balancer-labs/v3-solidity-utils/contracts/test/BasicAuthorizerMock.sol";
+
 import { PoolMock } from "@balancer-labs/v3-pool-utils/contracts/test/PoolMock.sol";
-
-<<<<<<< HEAD
-import { PoolMock } from "@balancer-labs/v3-pool-utils/contracts/test/PoolMock.sol";
-=======
->>>>>>> 6c3359bf
 import { Vault } from "../../contracts/Vault.sol";
 import { Router } from "../../contracts/Router.sol";
 import { VaultMock } from "../../contracts/test/VaultMock.sol";
@@ -84,20 +79,25 @@
         vm.label(bob, "bob");
         vm.label(address(USDC), "USDC");
         vm.label(address(DAI), "DAI");
+
+        vm.prank(alice);
+        router.initialize(
+            address(pool),
+            [address(DAI), address(USDC)].toMemoryArray().asAsset(),
+            [uint256(0), uint256(0)].toMemoryArray(),
+            0,
+            bytes("")
+        );
     }
 
     function testSwap() public {
         vm.prank(alice);
-        router.initialize(
+        router.addLiquidity(
             address(pool),
             [address(DAI), address(USDC)].toMemoryArray().asAsset(),
             [uint256(DAI_AMOUNT_IN), uint256(USDC_AMOUNT_IN)].toMemoryArray(),
-<<<<<<< HEAD
             DAI_AMOUNT_IN,
             IBasePool.AddLiquidityKind.EXACT_TOKENS_IN_FOR_BPT_OUT,
-=======
-            0,
->>>>>>> 6c3359bf
             bytes("")
         );
 
@@ -125,7 +125,6 @@
         assertEq(balances[1], USDC_AMOUNT_IN * 2);
     }
 
-<<<<<<< HEAD
     function testSwapFeeGivenIn() public {
         vm.prank(alice);
         router.addLiquidity(
@@ -145,17 +144,12 @@
         uint256 amountOutWithFee = (DAI_AMOUNT_IN * 99) / 100;
 
         vm.prank(bob);
-=======
-    function testSwapNotInitialized() public {
-        vm.expectRevert(abi.encodeWithSelector(IVaultErrors.PoolNotInitialized.selector, address(pool)));
->>>>>>> 6c3359bf
         router.swap(
             IVault.SwapKind.GIVEN_IN,
             address(pool),
             address(USDC).asAsset(),
             address(DAI).asAsset(),
             USDC_AMOUNT_IN,
-<<<<<<< HEAD
             // account for the fee
             amountOutWithFee,
             type(uint256).max,
@@ -212,11 +206,5 @@
         (, uint256[] memory balances) = vault.getPoolTokens(address(pool));
         assertEq(balances[0], 0);
         assertEq(balances[1], 2 * USDC_AMOUNT_IN);
-=======
-            DAI_AMOUNT_IN,
-            type(uint256).max,
-            bytes("")
-        );
->>>>>>> 6c3359bf
     }
 }