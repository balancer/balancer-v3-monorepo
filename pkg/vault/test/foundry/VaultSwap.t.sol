--- conflicted
+++ resolved
@@ -30,12 +30,8 @@
 
     VaultMock vault;
     Router router;
-<<<<<<< HEAD
+    BasicAuthorizerMock authorizer;
     PoolMock pool;
-=======
-    BasicAuthorizerMock authorizer;
-    ERC20PoolMock pool;
->>>>>>> 1a2cd096
     ERC20TestToken USDC;
     ERC20TestToken DAI;
     address alice = vm.addr(1);
