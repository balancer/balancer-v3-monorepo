--- conflicted
+++ resolved
@@ -87,9 +87,6 @@
             0,
             bytes("")
         );
-
-<<<<<<< HEAD
-        pool.setMultiplier(1e18);
     }
 
     function setSwapFeePercentage() internal {
@@ -121,8 +118,6 @@
     function testSwapGivenIn() public {
         initPool();
 
-=======
->>>>>>> 12977cda
         vm.prank(bob);
         router.swap(
             IVault.SwapKind.GIVEN_IN,
