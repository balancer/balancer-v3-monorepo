// SPDX-License-Identifier: GPL-3.0-or-later

pragma solidity ^0.8.4;

import "forge-std/Test.sol";

import { IVault } from "@balancer-labs/v3-interfaces/contracts/vault/IVault.sol";
import { IVaultExtension } from "@balancer-labs/v3-interfaces/contracts/vault/IVaultExtension.sol";
import { IVaultMain } from "@balancer-labs/v3-interfaces/contracts/vault/IVaultMain.sol";
import "@balancer-labs/v3-interfaces/contracts/vault/IVaultErrors.sol";

import { ArrayHelpers } from "@balancer-labs/v3-solidity-utils/contracts/helpers/ArrayHelpers.sol";

import { PoolMock } from "../../contracts/test/PoolMock.sol";

import { BaseVaultTest } from "./utils/BaseVaultTest.sol";

contract VaultSwapTest is BaseVaultTest {
    using ArrayHelpers for *;

    PoolMock internal noInitPool;
    uint256 internal swapFee = defaultAmount / 100; // 1%
    uint256 internal protocolSwapFee = swapFee / 2; // 50%

    function setUp() public virtual override {
        BaseVaultTest.setUp();

        noInitPool = PoolMock(createPool());
    }

    /// Utils

    function setSwapFeePercentage() internal {
        authorizer.grantRole(vault.getActionId(IVaultExtension.setStaticSwapFeePercentage.selector), alice);
        vm.prank(alice);
        vault.setStaticSwapFeePercentage(address(pool), 1e16); // 1%
    }

    function setProtocolSwapFeePercentage() internal {
        authorizer.grantRole(vault.getActionId(IVaultExtension.setProtocolSwapFeePercentage.selector), alice);
        vm.prank(alice);
        vault.setProtocolSwapFeePercentage(50e16); // %50
    }

    /// Swap

    function testCannotSwapWhenPaused() public {
        vault.manualPausePool(address(pool));

        vm.expectRevert(abi.encodeWithSelector(IVaultErrors.PoolPaused.selector, address(pool)));

        vm.prank(bob);
<<<<<<< HEAD
        router.swapSingleTokenExactIn(address(pool), usdc, dai, defaultAmount, defaultAmount, type(uint256).max, false, bytes(""));
=======
        router.swapSingleTokenExactIn(
            address(pool),
            usdc,
            dai,
            defaultAmount,
            defaultAmount,
            type(uint256).max,
            false,
            bytes("")
        );
>>>>>>> 31c33200
    }

    function testSwapNotInitialized() public {
        vm.expectRevert(abi.encodeWithSelector(IVaultErrors.PoolNotInitialized.selector, address(noInitPool)));
        router.swapSingleTokenExactIn(
            address(noInitPool),
            usdc,
            dai,
            defaultAmount,
            defaultAmount,
            type(uint256).max,
            false,
            bytes("")
        );
    }

    function testSwapSingleTokenExactIn() public {
        assertSwap(swapSingleTokenExactIn);
    }

    function swapSingleTokenExactIn() public returns (uint256 fee, uint256 protocolFee) {
        vm.prank(alice);
<<<<<<< HEAD
        snapStart("vaultSwapExactIn");
        router.swapSingleTokenExactIn(address(pool), usdc, dai, defaultAmount, defaultAmount, type(uint256).max, false, bytes(""));
=======
        snapStart("vaultSwapSingleTokenExactIn");
        router.swapSingleTokenExactIn(
            address(pool),
            usdc,
            dai,
            defaultAmount,
            defaultAmount,
            type(uint256).max,
            false,
            bytes("")
        );
>>>>>>> 31c33200
        snapEnd();
        return (0, 0);
    }

    function testSwapSingleTokenExactOut() public {
        assertSwap(swapSingleTokenExactOut);
    }

    function swapSingleTokenExactOut() public returns (uint256 fee, uint256 protocolFee) {
        vm.prank(alice);
<<<<<<< HEAD
        snapStart("vaultSwapExactIn");
=======
        snapStart("vaultSwapSingleTokenExactOut");
>>>>>>> 31c33200
        router.swapSingleTokenExactOut(
            address(pool),
            usdc,
            dai,
            defaultAmount,
            defaultAmount,
            type(uint256).max,
            false,
            bytes("")
        );
        snapEnd();
        return (0, 0);
    }

    function testSwapSingleTokenExactInWithFee() public {
        assertSwap(swapSingleTokenExactInWithFee);
    }

    function swapSingleTokenExactInWithFee() public returns (uint256 fee, uint256 protocolFee) {
        setSwapFeePercentage();

        vm.prank(alice);
<<<<<<< HEAD
        snapStart("vaultSwapFeeGivenIn");
=======
        snapStart("vaultSwapSingleTokenExactInWithFee");
>>>>>>> 31c33200
        router.swapSingleTokenExactIn(
            address(pool),
            usdc,
            dai,
            defaultAmount,
            defaultAmount - swapFee,
            type(uint256).max,
            false,
            bytes("")
        );
        snapEnd();

        return (swapFee, 0);
    }

    function testSwapSingleTokenExactInWithProtocolFee() public {
        assertSwap(swapSingleTokenExactInWithProtocolFee);
    }

    function swapSingleTokenExactInWithProtocolFee() public returns (uint256 fee, uint256 protocolFee) {
        setSwapFeePercentage();
        setProtocolSwapFeePercentage();

        vm.prank(alice);
<<<<<<< HEAD
        snapStart("vaultProtocolSwapFeeGivenIn");
=======
        snapStart("vaultSwapSingleTokenExactInWithProtocolFee");
>>>>>>> 31c33200
        router.swapSingleTokenExactIn(
            address(pool),
            usdc,
            dai,
            defaultAmount,
            defaultAmount - swapFee,
            type(uint256).max,
            false,
            bytes("")
        );
        snapEnd();

        return (swapFee, protocolSwapFee);
    }

    function testSwapSingleTokenExactOutWithFee() public {
        assertSwap(swapSingleTokenExactOutWithFee);
    }

    function swapSingleTokenExactOutWithFee() public returns (uint256 fee, uint256 protocolFee) {
        setSwapFeePercentage();

        vm.prank(alice);
        router.swapSingleTokenExactOut(
            address(pool),
            usdc,
            dai,
            defaultAmount - swapFee,
            defaultAmount,
            type(uint256).max,
            false,
            bytes("")
        );

        return (swapFee, 0);
    }

    function testSwapSingleTokenExactOutWithProtocolFee() public {
        assertSwap(swapSingleTokenExactOutWithProtocolFee);
    }

    function swapSingleTokenExactOutWithProtocolFee() public returns (uint256 fee, uint256 protocolFee) {
        setSwapFeePercentage();
        setProtocolSwapFeePercentage();

        vm.prank(alice);
        router.swapSingleTokenExactOut(
            address(pool),
            usdc,
            dai,
            defaultAmount - swapFee,
            defaultAmount,
            type(uint256).max,
            false,
            bytes("")
        );

        return (swapFee, protocolSwapFee);
    }

    function testProtocolSwapFeeAccumulation() public {
        assertSwap(protocolSwapFeeAccumulation);
    }

    function protocolSwapFeeAccumulation() public returns (uint256 fee, uint256 protocolFee) {
        setSwapFeePercentage();
        setProtocolSwapFeePercentage();

        vm.prank(alice);
        router.swapSingleTokenExactIn(
            address(pool),
            usdc,
            dai,
            defaultAmount / 2,
            defaultAmount / 2 - swapFee / 2,
            type(uint256).max,
            false,
            bytes("")
        );

        vm.prank(alice);
        router.swapSingleTokenExactIn(
            address(pool),
            usdc,
            dai,
            defaultAmount / 2,
            defaultAmount / 2 - swapFee / 2,
            type(uint256).max,
            false,
            bytes("")
        );

        return (swapFee, protocolSwapFee);
    }

    function testCollectProtocolFees() public {
        usdc.mint(bob, defaultAmount);

        setSwapFeePercentage();
        setProtocolSwapFeePercentage();

        vm.prank(bob);
        router.swapSingleTokenExactIn(
            address(pool),
            usdc,
            dai,
            defaultAmount,
            defaultAmount - swapFee,
            type(uint256).max,
            false,
            bytes("")
        );

        authorizer.grantRole(vault.getActionId(IVaultExtension.collectProtocolFees.selector), admin);
        vm.prank(admin);
        vault.collectProtocolFees([address(dai)].toMemoryArray().asIERC20());

        // protocol fees are zero
        assertEq(0, vault.getProtocolSwapFee(address(dai)), "Protocol fees are not zero");

        // alice received protocol fees
        assertEq(dai.balanceOf(admin) - defaultBalance, (protocolSwapFee), "Protocol fees not collected");
    }

    /// Utils

    function assertSwap(function() returns (uint256, uint256) testFunc) internal {
        uint256 usdcBeforeSwap = usdc.balanceOf(alice);
        uint256 daiBeforeSwap = dai.balanceOf(alice);

        (uint256 fee, uint256 protocolFee) = testFunc();

        // assets are transferred to/from user
        assertEq(usdc.balanceOf(alice), usdcBeforeSwap - defaultAmount, "Swap: User's USDC balance is wrong");
        assertEq(dai.balanceOf(alice), daiBeforeSwap + defaultAmount - fee, "Swap: User's DAI balance is wrong");

        // Tokens are adjusted in the pool
        (, , uint256[] memory balances, , ) = vault.getPoolTokenInfo(address(pool));
        assertEq(balances[0], fee - protocolFee, "Swap: Pool's [0] balance is wrong");
        assertEq(balances[1], 2 * defaultAmount, "Swap: Pool's [1] balance is wrong");

        // protocol fees are accrued
        assertEq(protocolFee, vault.getProtocolSwapFee(address(dai)), "Swap: Protocol's fee amount is wrong");

        // vault are adjusted balances
        assertEq(dai.balanceOf(address(vault)), fee, "Swap: Vault's DAI balance is wrong");
        assertEq(usdc.balanceOf(address(vault)), 2 * defaultAmount, "Swap: Vault's USDC balance is wrong");
    }
}<|MERGE_RESOLUTION|>--- conflicted
+++ resolved
@@ -50,20 +50,16 @@
         vm.expectRevert(abi.encodeWithSelector(IVaultErrors.PoolPaused.selector, address(pool)));
 
         vm.prank(bob);
-<<<<<<< HEAD
-        router.swapSingleTokenExactIn(address(pool), usdc, dai, defaultAmount, defaultAmount, type(uint256).max, false, bytes(""));
-=======
-        router.swapSingleTokenExactIn(
-            address(pool),
-            usdc,
-            dai,
-            defaultAmount,
-            defaultAmount,
-            type(uint256).max,
-            false,
-            bytes("")
-        );
->>>>>>> 31c33200
+        router.swapSingleTokenExactIn(
+            address(pool),
+            usdc,
+            dai,
+            defaultAmount,
+            defaultAmount,
+            type(uint256).max,
+            false,
+            bytes("")
+        );
     }
 
     function testSwapNotInitialized() public {
@@ -86,10 +82,6 @@
 
     function swapSingleTokenExactIn() public returns (uint256 fee, uint256 protocolFee) {
         vm.prank(alice);
-<<<<<<< HEAD
-        snapStart("vaultSwapExactIn");
-        router.swapSingleTokenExactIn(address(pool), usdc, dai, defaultAmount, defaultAmount, type(uint256).max, false, bytes(""));
-=======
         snapStart("vaultSwapSingleTokenExactIn");
         router.swapSingleTokenExactIn(
             address(pool),
@@ -101,7 +93,6 @@
             false,
             bytes("")
         );
->>>>>>> 31c33200
         snapEnd();
         return (0, 0);
     }
@@ -112,11 +103,7 @@
 
     function swapSingleTokenExactOut() public returns (uint256 fee, uint256 protocolFee) {
         vm.prank(alice);
-<<<<<<< HEAD
-        snapStart("vaultSwapExactIn");
-=======
         snapStart("vaultSwapSingleTokenExactOut");
->>>>>>> 31c33200
         router.swapSingleTokenExactOut(
             address(pool),
             usdc,
@@ -139,11 +126,7 @@
         setSwapFeePercentage();
 
         vm.prank(alice);
-<<<<<<< HEAD
-        snapStart("vaultSwapFeeGivenIn");
-=======
         snapStart("vaultSwapSingleTokenExactInWithFee");
->>>>>>> 31c33200
         router.swapSingleTokenExactIn(
             address(pool),
             usdc,
@@ -168,11 +151,7 @@
         setProtocolSwapFeePercentage();
 
         vm.prank(alice);
-<<<<<<< HEAD
-        snapStart("vaultProtocolSwapFeeGivenIn");
-=======
         snapStart("vaultSwapSingleTokenExactInWithProtocolFee");
->>>>>>> 31c33200
         router.swapSingleTokenExactIn(
             address(pool),
             usdc,
