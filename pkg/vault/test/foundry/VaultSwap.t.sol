// SPDX-License-Identifier: GPL-3.0-or-later

pragma solidity ^0.8.4;

import "forge-std/Test.sol";

import { IVault } from "@balancer-labs/v3-interfaces/contracts/vault/IVault.sol";
import { IVaultExtension } from "@balancer-labs/v3-interfaces/contracts/vault/IVaultExtension.sol";
import { IVaultMain } from "@balancer-labs/v3-interfaces/contracts/vault/IVaultMain.sol";
import "@balancer-labs/v3-interfaces/contracts/vault/IVaultErrors.sol";

import { ArrayHelpers } from "@balancer-labs/v3-solidity-utils/contracts/helpers/ArrayHelpers.sol";

import { PoolMock } from "../../contracts/test/PoolMock.sol";

import { BaseVaultTest } from "./utils/BaseVaultTest.sol";

contract VaultSwapTest is BaseVaultTest {
    using ArrayHelpers for *;

    PoolMock internal noInitPool;
    uint256 internal swapFee = defaultAmount / 100; // 1%
    uint256 internal protocolSwapFee = swapFee / 2; // 50%

    function setUp() public virtual override {
        BaseVaultTest.setUp();

        noInitPool = PoolMock(createPool());
    }

    /// Swap

    function testCannotSwapWhenPaused() public {
        vault.manualPausePool(address(pool));

        vm.expectRevert(abi.encodeWithSelector(IVaultErrors.PoolPaused.selector, address(pool)));

        vm.prank(bob);
        router.swapSingleTokenExactIn(
            address(pool),
            usdc,
            dai,
            defaultAmount,
            defaultAmount,
            type(uint256).max,
            false,
            bytes("")
        );
    }

    function testSwapNotInitialized() public {
        vm.expectRevert(abi.encodeWithSelector(IVaultErrors.PoolNotInitialized.selector, address(noInitPool)));
        router.swapSingleTokenExactIn(
            address(noInitPool),
            usdc,
            dai,
            defaultAmount,
            defaultAmount,
            type(uint256).max,
            false,
            bytes("")
        );
    }

    function testSwapLimitGivenIn() public {
        vm.prank(alice);
        vm.expectRevert(abi.encodeWithSelector(IVaultErrors.SwapLimit.selector, defaultAmount - 1, defaultAmount));
        router.swapSingleTokenExactIn(
            address(pool),
            usdc,
            dai,
            defaultAmount - 1,
            defaultAmount,
            type(uint256).max,
            false,
            bytes("")
        );
    }

    function testSwapLimitExactOut() public {
        vm.prank(alice);
        vm.expectRevert(abi.encodeWithSelector(IVaultErrors.SwapLimit.selector, defaultAmount, defaultAmount - 1));
        router.swapSingleTokenExactOut(
            address(pool),
            usdc,
            dai,
            defaultAmount,
            defaultAmount - 1,
            type(uint256).max,
            false,
            bytes("")
        );
    }

    function testSwapSingleTokenExactIn() public {
        assertSwap(swapSingleTokenExactIn);
    }

    function swapSingleTokenExactIn() public returns (uint256 fee, uint256 protocolFee) {
        vm.prank(alice);
        snapStart("vaultSwapSingleTokenExactIn");
        router.swapSingleTokenExactIn(
            address(pool),
            usdc,
            dai,
            defaultAmount,
            defaultAmount,
            type(uint256).max,
            false,
            bytes("")
        );
        snapEnd();
        return (0, 0);
    }

    function testSwapSingleTokenExactOut() public {
        assertSwap(swapSingleTokenExactOut);
    }

    function swapSingleTokenExactOut() public returns (uint256 fee, uint256 protocolFee) {
        vm.prank(alice);
        snapStart("vaultSwapSingleTokenExactOut");
        router.swapSingleTokenExactOut(
            address(pool),
            usdc,
            dai,
            defaultAmount,
            defaultAmount,
            type(uint256).max,
            false,
            bytes("")
        );
        snapEnd();
        return (0, 0);
    }

    function testSwapSingleTokenExactInWithFee() public {
        assertSwap(swapSingleTokenExactInWithFee);
    }

    function swapSingleTokenExactInWithFee() public returns (uint256 fee, uint256 protocolFee) {
        setSwapFeePercentage(swapFeePercentage);

        vm.prank(alice);
        snapStart("vaultSwapSingleTokenExactInWithFee");
        router.swapSingleTokenExactIn(
            address(pool),
            usdc,
            dai,
            defaultAmount,
            defaultAmount - swapFee,
            type(uint256).max,
            false,
            bytes("")
        );
        snapEnd();

        return (swapFee, 0);
    }

    function testSwapSingleTokenExactInWithProtocolFee() public {
        assertSwap(swapSingleTokenExactInWithProtocolFee);
    }

<<<<<<< HEAD
    function testProtocolSwapFeeRecoveryModeExactIn() public {
        // Put pool in recovery mode
        vault.manualEnableRecoveryMode(pool);

        assertSwap(protocolSwapFeeRecoveryModeExactIn);
    }

    function protocolSwapFeeExactIn() public returns (uint256 fee, uint256 protocolFee) {
=======
    function swapSingleTokenExactInWithProtocolFee() public returns (uint256 fee, uint256 protocolFee) {
>>>>>>> 23a95e3f
        setSwapFeePercentage(swapFeePercentage);
        setProtocolSwapFeePercentage(protocolSwapFeePercentage);

        vm.prank(alice);
        snapStart("vaultSwapSingleTokenExactInWithProtocolFee");
        router.swapSingleTokenExactIn(
            address(pool),
            usdc,
            dai,
            defaultAmount,
            defaultAmount - swapFee,
            type(uint256).max,
            false,
            bytes("")
        );
        snapEnd();

        return (swapFee, protocolSwapFee);
    }

<<<<<<< HEAD
    function protocolSwapFeeRecoveryModeExactIn() public returns (uint256 fee, uint256 protocolFee) {
        // Call regular function (which sets the protocol swap fee), but return a fee of 0 to the validation function.
        protocolFee = 0;
        (fee, ) = protocolSwapFeeExactIn();
    }

    function testSwapFeeExactOut() public {
        assertSwap(swapFeeExactOut);
=======
    function testSwapSingleTokenExactOutWithFee() public {
        assertSwap(swapSingleTokenExactOutWithFee);
>>>>>>> 23a95e3f
    }

    function swapSingleTokenExactOutWithFee() public returns (uint256 fee, uint256 protocolFee) {
        setSwapFeePercentage(swapFeePercentage);

        vm.prank(alice);
        router.swapSingleTokenExactOut(
            address(pool),
            usdc,
            dai,
            defaultAmount - swapFee,
            defaultAmount,
            type(uint256).max,
            false,
            bytes("")
        );

        return (swapFee, 0);
    }

    function testSwapSingleTokenExactOutWithProtocolFee() public {
        assertSwap(swapSingleTokenExactOutWithProtocolFee);
    }

<<<<<<< HEAD
    function testProtocolSwapFeeRecoveryModeExactOut() public {
        // Put pool in recovery mode
        vault.manualEnableRecoveryMode(pool);

        assertSwap(protocolSwapFeeRecoveryModeExactOut);
    }

    function protocolSwapFeeExactOut() public returns (uint256 fee, uint256 protocolFee) {
=======
    function swapSingleTokenExactOutWithProtocolFee() public returns (uint256 fee, uint256 protocolFee) {
>>>>>>> 23a95e3f
        setSwapFeePercentage(swapFeePercentage);
        setProtocolSwapFeePercentage(protocolSwapFeePercentage);

        vm.prank(alice);
        router.swapSingleTokenExactOut(
            address(pool),
            usdc,
            dai,
            defaultAmount - swapFee,
            defaultAmount,
            type(uint256).max,
            false,
            bytes("")
        );

        return (swapFee, protocolSwapFee);
    }

    function protocolSwapFeeRecoveryModeExactOut() public returns (uint256 fee, uint256 protocolFee) {
        // Call regular function (which sets the protocol swap fee), but return a fee of 0 to the validation function.
        protocolFee = 0;
        (fee, ) = protocolSwapFeeExactOut();
    }

    function testProtocolSwapFeeAccumulation() public {
        assertSwap(protocolSwapFeeAccumulation);
    }

    function protocolSwapFeeAccumulation() public returns (uint256 fee, uint256 protocolFee) {
        setSwapFeePercentage(swapFeePercentage);
        setProtocolSwapFeePercentage(protocolSwapFeePercentage);

        vm.prank(alice);
        router.swapSingleTokenExactIn(
            address(pool),
            usdc,
            dai,
            defaultAmount / 2,
            defaultAmount / 2 - swapFee / 2,
            type(uint256).max,
            false,
            bytes("")
        );

        vm.prank(alice);
        router.swapSingleTokenExactIn(
            address(pool),
            usdc,
            dai,
            defaultAmount / 2,
            defaultAmount / 2 - swapFee / 2,
            type(uint256).max,
            false,
            bytes("")
        );

        return (swapFee, protocolSwapFee);
    }

    function testCollectProtocolFees() public {
        usdc.mint(bob, defaultAmount);

        setSwapFeePercentage(swapFeePercentage);
        setProtocolSwapFeePercentage(protocolSwapFeePercentage);

        vm.prank(bob);
        router.swapSingleTokenExactIn(
            address(pool),
            usdc,
            dai,
            defaultAmount,
            defaultAmount - swapFee,
            type(uint256).max,
            false,
            bytes("")
        );

        authorizer.grantRole(vault.getActionId(IVaultExtension.collectProtocolFees.selector), admin);
        vm.prank(admin);
        vault.collectProtocolFees([address(dai)].toMemoryArray().asIERC20());

        // protocol fees are zero
        assertEq(0, vault.getProtocolFees(address(dai)), "Protocol fees are not zero");

        // alice received protocol fees
        assertEq(dai.balanceOf(admin) - defaultBalance, (protocolSwapFee), "Protocol fees not collected");
    }

    /// Utils

    function assertSwap(function() returns (uint256, uint256) testFunc) internal {
        uint256 usdcBeforeSwap = usdc.balanceOf(alice);
        uint256 daiBeforeSwap = dai.balanceOf(alice);

        (uint256 fee, uint256 protocolFee) = testFunc();

        // assets are transferred to/from user
        assertEq(usdc.balanceOf(alice), usdcBeforeSwap - defaultAmount, "Swap: User's USDC balance is wrong");
        assertEq(dai.balanceOf(alice), daiBeforeSwap + defaultAmount - fee, "Swap: User's DAI balance is wrong");

        // Tokens are adjusted in the pool
        (, , uint256[] memory balances, , ) = vault.getPoolTokenInfo(address(pool));
        assertEq(balances[0], fee - protocolFee, "Swap: Pool's [0] balance is wrong");
        assertEq(balances[1], 2 * defaultAmount, "Swap: Pool's [1] balance is wrong");

        // protocol fees are accrued
        assertEq(protocolFee, vault.getProtocolFees(address(dai)), "Swap: Protocol's fee amount is wrong");

        // vault are adjusted balances
        assertEq(dai.balanceOf(address(vault)), fee, "Swap: Vault's DAI balance is wrong");
        assertEq(usdc.balanceOf(address(vault)), 2 * defaultAmount, "Swap: Vault's USDC balance is wrong");

        // Ensure raw and last live balances are in sync after the operation
        uint256[] memory currentLiveBalances = vault.getCurrentLiveBalances(pool);
        uint256[] memory lastLiveBalances = vault.getLastLiveBalances(pool);

        for (uint256 i = 0; i < 2; i++) {
            assertEq(currentLiveBalances[i], lastLiveBalances[i]);
        }
    }
}<|MERGE_RESOLUTION|>--- conflicted
+++ resolved
@@ -162,51 +162,42 @@
         assertSwap(swapSingleTokenExactInWithProtocolFee);
     }
 
-<<<<<<< HEAD
-    function testProtocolSwapFeeRecoveryModeExactIn() public {
+    function testSwapSingleTokenExactInWithFeeInRecoveryMode() public {
         // Put pool in recovery mode
         vault.manualEnableRecoveryMode(pool);
 
-        assertSwap(protocolSwapFeeRecoveryModeExactIn);
-    }
-
-    function protocolSwapFeeExactIn() public returns (uint256 fee, uint256 protocolFee) {
-=======
-    function swapSingleTokenExactInWithProtocolFee() public returns (uint256 fee, uint256 protocolFee) {
->>>>>>> 23a95e3f
-        setSwapFeePercentage(swapFeePercentage);
-        setProtocolSwapFeePercentage(protocolSwapFeePercentage);
-
-        vm.prank(alice);
-        snapStart("vaultSwapSingleTokenExactInWithProtocolFee");
-        router.swapSingleTokenExactIn(
-            address(pool),
-            usdc,
-            dai,
-            defaultAmount,
-            defaultAmount - swapFee,
-            type(uint256).max,
-            false,
-            bytes("")
-        );
-        snapEnd();
-
-        return (swapFee, protocolSwapFee);
-    }
-
-<<<<<<< HEAD
-    function protocolSwapFeeRecoveryModeExactIn() public returns (uint256 fee, uint256 protocolFee) {
+        assertSwap(swapSingleTokenExactInWithFeeInRecoveryMode);
+    }
+
+    function swapSingleTokenExactInWithFeeInRecoveryMode() public returns (uint256 fee, uint256 protocolFee) {
         // Call regular function (which sets the protocol swap fee), but return a fee of 0 to the validation function.
         protocolFee = 0;
-        (fee, ) = protocolSwapFeeExactIn();
-    }
-
-    function testSwapFeeExactOut() public {
-        assertSwap(swapFeeExactOut);
-=======
+        (fee, ) = swapSingleTokenExactInWithProtocolFee();
+    }
+
+    function swapSingleTokenExactInWithProtocolFee() public returns (uint256 fee, uint256 protocolFee) {
+        setSwapFeePercentage(swapFeePercentage);
+        setProtocolSwapFeePercentage(protocolSwapFeePercentage);
+
+        vm.prank(alice);
+        snapStart("vaultSwapSingleTokenExactInWithProtocolFee");
+        router.swapSingleTokenExactIn(
+            address(pool),
+            usdc,
+            dai,
+            defaultAmount,
+            defaultAmount - swapFee,
+            type(uint256).max,
+            false,
+            bytes("")
+        );
+        snapEnd();
+
+        return (swapFee, protocolSwapFee);
+    }
+
     function testSwapSingleTokenExactOutWithFee() public {
         assertSwap(swapSingleTokenExactOutWithFee);
->>>>>>> 23a95e3f
     }
 
     function swapSingleTokenExactOutWithFee() public returns (uint256 fee, uint256 protocolFee) {
@@ -231,40 +222,37 @@
         assertSwap(swapSingleTokenExactOutWithProtocolFee);
     }
 
-<<<<<<< HEAD
-    function testProtocolSwapFeeRecoveryModeExactOut() public {
+    function testSwapSingleTokenExactOutWithFeeInRecoveryMode() public {
         // Put pool in recovery mode
         vault.manualEnableRecoveryMode(pool);
 
-        assertSwap(protocolSwapFeeRecoveryModeExactOut);
-    }
-
-    function protocolSwapFeeExactOut() public returns (uint256 fee, uint256 protocolFee) {
-=======
-    function swapSingleTokenExactOutWithProtocolFee() public returns (uint256 fee, uint256 protocolFee) {
->>>>>>> 23a95e3f
-        setSwapFeePercentage(swapFeePercentage);
-        setProtocolSwapFeePercentage(protocolSwapFeePercentage);
-
-        vm.prank(alice);
-        router.swapSingleTokenExactOut(
-            address(pool),
-            usdc,
-            dai,
-            defaultAmount - swapFee,
-            defaultAmount,
-            type(uint256).max,
-            false,
-            bytes("")
-        );
-
-        return (swapFee, protocolSwapFee);
-    }
-
-    function protocolSwapFeeRecoveryModeExactOut() public returns (uint256 fee, uint256 protocolFee) {
+        assertSwap(swapSingleTokenExactOutWithFeeInRecoveryMode);
+    }
+
+    function swapSingleTokenExactOutWithFeeInRecoveryMode() public returns (uint256 fee, uint256 protocolFee) {
         // Call regular function (which sets the protocol swap fee), but return a fee of 0 to the validation function.
         protocolFee = 0;
-        (fee, ) = protocolSwapFeeExactOut();
+        (fee, ) = swapSingleTokenExactOutWithProtocolFee();
+    }
+
+
+    function swapSingleTokenExactOutWithProtocolFee() public returns (uint256 fee, uint256 protocolFee) {
+        setSwapFeePercentage(swapFeePercentage);
+        setProtocolSwapFeePercentage(protocolSwapFeePercentage);
+
+        vm.prank(alice);
+        router.swapSingleTokenExactOut(
+            address(pool),
+            usdc,
+            dai,
+            defaultAmount - swapFee,
+            defaultAmount,
+            type(uint256).max,
+            false,
+            bytes("")
+        );
+
+        return (swapFee, protocolSwapFee);
     }
 
     function testProtocolSwapFeeAccumulation() public {
