// SPDX-License-Identifier: GPL-3.0-or-later

pragma solidity ^0.8.4;

import "forge-std/Test.sol";

import { IVault } from "@balancer-labs/v3-interfaces/contracts/vault/IVault.sol";
import { IVaultExtension } from "@balancer-labs/v3-interfaces/contracts/vault/IVaultExtension.sol";
import { IVaultMain } from "@balancer-labs/v3-interfaces/contracts/vault/IVaultMain.sol";
import "@balancer-labs/v3-interfaces/contracts/vault/IVaultErrors.sol";

import { ArrayHelpers } from "@balancer-labs/v3-solidity-utils/contracts/helpers/ArrayHelpers.sol";

import { PoolMock } from "../../contracts/test/PoolMock.sol";

import { BaseVaultTest } from "./utils/BaseVaultTest.sol";

contract VaultSwapTest is BaseVaultTest {
    using ArrayHelpers for *;

    PoolMock internal noInitPool;
    uint256 internal swapFee = defaultAmount / 100; // 1%
    uint256 internal protocolSwapFee = swapFee / 2; // 50%

    function setUp() public virtual override {
        BaseVaultTest.setUp();

        noInitPool = PoolMock(createPool());
    }

    /// Utils

    function setSwapFeePercentage() internal {
        authorizer.grantRole(vault.getActionId(IVaultExtension.setStaticSwapFeePercentage.selector), alice);
        vm.prank(alice);
        vault.setStaticSwapFeePercentage(address(pool), 1e16); // 1%
    }

    function setProtocolSwapFeePercentage() internal {
        authorizer.grantRole(vault.getActionId(IVaultExtension.setProtocolSwapFeePercentage.selector), alice);
        vm.prank(alice);
        vault.setProtocolSwapFeePercentage(50e16); // %50
    }

    /// Swap

    function testCannotSwapWhenPaused() public {
        vault.manualPausePool(address(pool));

        vm.expectRevert(abi.encodeWithSelector(IVaultErrors.PoolPaused.selector, address(pool)));

        vm.prank(bob);
        router.swapSingleTokenExactIn(address(pool), usdc, dai, defaultAmount, defaultAmount, type(uint256).max, false, bytes(""));
    }

    function testSwapNotInitialized() public {
<<<<<<< HEAD
        vm.expectRevert(abi.encodeWithSelector(PoolNotInitialized.selector, address(noInitPool)));
        router.swapSingleTokenExactIn(
=======
        vm.expectRevert(abi.encodeWithSelector(IVaultErrors.PoolNotInitialized.selector, address(noInitPool)));
        router.swapExactIn(
>>>>>>> 2f7d1a13
            address(noInitPool),
            usdc,
            dai,
            defaultAmount,
            defaultAmount,
            type(uint256).max,
            false,
            bytes("")
        );
    }

    function testSwapGivenIn() public {
        assertSwap(swapSingleTokenExactIn);
    }

    function swapSingleTokenExactIn() public returns (uint256 fee, uint256 protocolFee) {
        vm.prank(alice);
        snapStart("vaultSwapExactIn");
        router.swapSingleTokenExactIn(address(pool), usdc, dai, defaultAmount, defaultAmount, type(uint256).max, false, bytes(""));
        snapEnd();
        return (0, 0);
    }

    function testSwapGivenOut() public {
        assertSwap(swapSingleTokenExactOut);
    }

    function swapSingleTokenExactOut() public returns (uint256 fee, uint256 protocolFee) {
        vm.prank(alice);
        snapStart("vaultSwapExactIn");
        router.swapSingleTokenExactOut(
            address(pool),
            usdc,
            dai,
            defaultAmount,
            defaultAmount,
            type(uint256).max,
            false,
            bytes("")
        );
        snapEnd();
        return (0, 0);
    }

    function testSwapFeeGivenIn() public {
        assertSwap(swapFeeGivenIn);
    }

    function swapFeeGivenIn() public returns (uint256 fee, uint256 protocolFee) {
        setSwapFeePercentage();

        vm.prank(alice);
        snapStart("vaultSwapFeeGivenIn");
        router.swapSingleTokenExactIn(
            address(pool),
            usdc,
            dai,
            defaultAmount,
            defaultAmount - swapFee,
            type(uint256).max,
            false,
            bytes("")
        );
        snapEnd();

        return (swapFee, 0);
    }

    function testProtocolSwapFeeGivenIn() public {
        assertSwap(protocolSwapFeeGivenIn);
    }

    function protocolSwapFeeGivenIn() public returns (uint256 fee, uint256 protocolFee) {
        setSwapFeePercentage();
        setProtocolSwapFeePercentage();

        vm.prank(alice);
        snapStart("vaultProtocolSwapFeeGivenIn");
        router.swapSingleTokenExactIn(
            address(pool),
            usdc,
            dai,
            defaultAmount,
            defaultAmount - swapFee,
            type(uint256).max,
            false,
            bytes("")
        );
        snapEnd();

        return (swapFee, protocolSwapFee);
    }

    function testSwapFeeGivenOut() public {
        assertSwap(swapFeeGivenOut);
    }

    function swapFeeGivenOut() public returns (uint256 fee, uint256 protocolFee) {
        setSwapFeePercentage();

        vm.prank(alice);
        router.swapSingleTokenExactOut(
            address(pool),
            usdc,
            dai,
            defaultAmount - swapFee,
            defaultAmount,
            type(uint256).max,
            false,
            bytes("")
        );

        return (swapFee, 0);
    }

    function testProtocolSwapFeeGivenOut() public {
        assertSwap(protocolSwapFeeGivenOut);
    }

    function protocolSwapFeeGivenOut() public returns (uint256 fee, uint256 protocolFee) {
        setSwapFeePercentage();
        setProtocolSwapFeePercentage();

        vm.prank(alice);
        router.swapSingleTokenExactOut(
            address(pool),
            usdc,
            dai,
            defaultAmount - swapFee,
            defaultAmount,
            type(uint256).max,
            false,
            bytes("")
        );

        return (swapFee, protocolSwapFee);
    }

    function testProtocolSwapFeeAccumulation() public {
        assertSwap(protocolSwapFeeAccumulation);
    }

    function protocolSwapFeeAccumulation() public returns (uint256 fee, uint256 protocolFee) {
        setSwapFeePercentage();
        setProtocolSwapFeePercentage();

        vm.prank(alice);
        router.swapSingleTokenExactIn(
            address(pool),
            usdc,
            dai,
            defaultAmount / 2,
            defaultAmount / 2 - swapFee / 2,
            type(uint256).max,
            false,
            bytes("")
        );

        vm.prank(alice);
        router.swapSingleTokenExactIn(
            address(pool),
            usdc,
            dai,
            defaultAmount / 2,
            defaultAmount / 2 - swapFee / 2,
            type(uint256).max,
            false,
            bytes("")
        );

        return (swapFee, protocolSwapFee);
    }

    function testCollectProtocolFees() public {
        usdc.mint(bob, defaultAmount);

        setSwapFeePercentage();
        setProtocolSwapFeePercentage();

        vm.prank(bob);
        router.swapSingleTokenExactIn(
            address(pool),
            usdc,
            dai,
            defaultAmount,
            defaultAmount - swapFee,
            type(uint256).max,
            false,
            bytes("")
        );

        authorizer.grantRole(vault.getActionId(IVaultExtension.collectProtocolFees.selector), admin);
        vm.prank(admin);
        vault.collectProtocolFees([address(dai)].toMemoryArray().asIERC20());

        // protocol fees are zero
        assertEq(0, vault.getProtocolSwapFee(address(dai)), "Protocol fees are not zero");

        // alice received protocol fees
        assertEq(dai.balanceOf(admin) - defaultBalance, (protocolSwapFee), "Protocol fees not collected");
    }

    /// Utils

    function assertSwap(function() returns (uint256, uint256) testFunc) internal {
        uint256 usdcBeforeSwap = usdc.balanceOf(alice);
        uint256 daiBeforeSwap = dai.balanceOf(alice);

        (uint256 fee, uint256 protocolFee) = testFunc();

        // assets are transferred to/from user
        assertEq(usdc.balanceOf(alice), usdcBeforeSwap - defaultAmount, "Swap: User's USDC balance is wrong");
        assertEq(dai.balanceOf(alice), daiBeforeSwap + defaultAmount - fee, "Swap: User's DAI balance is wrong");

        // Tokens are adjusted in the pool
        (, , uint256[] memory balances, , ) = vault.getPoolTokenInfo(address(pool));
        assertEq(balances[0], fee - protocolFee, "Swap: Pool's [0] balance is wrong");
        assertEq(balances[1], 2 * defaultAmount, "Swap: Pool's [1] balance is wrong");

        // protocol fees are accrued
        assertEq(protocolFee, vault.getProtocolSwapFee(address(dai)), "Swap: Protocol's fee amount is wrong");

        // vault are adjusted balances
        assertEq(dai.balanceOf(address(vault)), fee, "Swap: Vault's DAI balance is wrong");
        assertEq(usdc.balanceOf(address(vault)), 2 * defaultAmount, "Swap: Vault's USDC balance is wrong");
    }
}<|MERGE_RESOLUTION|>--- conflicted
+++ resolved
@@ -54,13 +54,8 @@
     }
 
     function testSwapNotInitialized() public {
-<<<<<<< HEAD
-        vm.expectRevert(abi.encodeWithSelector(PoolNotInitialized.selector, address(noInitPool)));
-        router.swapSingleTokenExactIn(
-=======
         vm.expectRevert(abi.encodeWithSelector(IVaultErrors.PoolNotInitialized.selector, address(noInitPool)));
-        router.swapExactIn(
->>>>>>> 2f7d1a13
+        router.swapSingleTokenExactIn(
             address(noInitPool),
             usdc,
             dai,
@@ -72,7 +67,7 @@
         );
     }
 
-    function testSwapGivenIn() public {
+    function testSwapSingleTokenExactIn() public {
         assertSwap(swapSingleTokenExactIn);
     }
 
@@ -84,7 +79,7 @@
         return (0, 0);
     }
 
-    function testSwapGivenOut() public {
+    function testSwapSingleTokenExactOut() public {
         assertSwap(swapSingleTokenExactOut);
     }
 
