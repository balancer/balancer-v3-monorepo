--- conflicted
+++ resolved
@@ -138,13 +138,8 @@
         assertSwap(swapSingleTokenExactInWithFee);
     }
 
-<<<<<<< HEAD
     function swapSingleTokenExactInWithFee() public returns (uint256 fee, uint256 protocolFee) {
-        setSwapFeePercentage();
-=======
-    function swapFeeExactIn() public returns (uint256 fee, uint256 protocolFee) {
-        setSwapFeePercentage(swapFeePercentage);
->>>>>>> 9838220d
+        setSwapFeePercentage(swapFeePercentage);
 
         vm.prank(alice);
         snapStart("vaultSwapSingleTokenExactInWithFee");
@@ -167,15 +162,9 @@
         assertSwap(swapSingleTokenExactInWithProtocolFee);
     }
 
-<<<<<<< HEAD
     function swapSingleTokenExactInWithProtocolFee() public returns (uint256 fee, uint256 protocolFee) {
-        setSwapFeePercentage();
-        setProtocolSwapFeePercentage();
-=======
-    function protocolSwapFeeExactIn() public returns (uint256 fee, uint256 protocolFee) {
         setSwapFeePercentage(swapFeePercentage);
         setProtocolSwapFeePercentage(protocolSwapFeePercentage);
->>>>>>> 9838220d
 
         vm.prank(alice);
         snapStart("vaultSwapSingleTokenExactInWithProtocolFee");
@@ -198,13 +187,8 @@
         assertSwap(swapSingleTokenExactOutWithFee);
     }
 
-<<<<<<< HEAD
     function swapSingleTokenExactOutWithFee() public returns (uint256 fee, uint256 protocolFee) {
-        setSwapFeePercentage();
-=======
-    function swapFeeExactOut() public returns (uint256 fee, uint256 protocolFee) {
-        setSwapFeePercentage(swapFeePercentage);
->>>>>>> 9838220d
+        setSwapFeePercentage(swapFeePercentage);
 
         vm.prank(alice);
         router.swapSingleTokenExactOut(
@@ -225,15 +209,9 @@
         assertSwap(swapSingleTokenExactOutWithProtocolFee);
     }
 
-<<<<<<< HEAD
     function swapSingleTokenExactOutWithProtocolFee() public returns (uint256 fee, uint256 protocolFee) {
-        setSwapFeePercentage();
-        setProtocolSwapFeePercentage();
-=======
-    function protocolSwapFeeExactOut() public returns (uint256 fee, uint256 protocolFee) {
         setSwapFeePercentage(swapFeePercentage);
         setProtocolSwapFeePercentage(protocolSwapFeePercentage);
->>>>>>> 9838220d
 
         vm.prank(alice);
         router.swapSingleTokenExactOut(
