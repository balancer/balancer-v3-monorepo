--- conflicted
+++ resolved
@@ -65,24 +65,8 @@
     }
 
     function testSwapGivenIn() public {
-<<<<<<< HEAD
-        initPool();
-
-        vm.prank(bob);
-        router.swapExactIn(address(pool), USDC, DAI, AMOUNT, AMOUNT, type(uint256).max, false, bytes(""));
-
-        // Tokens are transferred to/from Bob
-        assertEq(USDC.balanceOf(bob), 0);
-        assertEq(DAI.balanceOf(bob), 2 * AMOUNT);
-
-        // Tokens are adjusted in the pool
-        (, , uint256[] memory balances, , ) = vault.getPoolTokenInfo(address(pool));
-        assertEq(balances[0], 0);
-        assertEq(balances[1], AMOUNT * 2);
-=======
         assertSwap(swapGivenIn);
     }
->>>>>>> 6e217edc
 
     function swapGivenIn() public returns (uint256 fee, uint256 protocolFee) {
         vm.prank(alice);
@@ -91,24 +75,8 @@
     }
 
     function testSwapGivenOut() public {
-<<<<<<< HEAD
-        initPool();
-
-        vm.prank(bob);
-        router.swapExactOut(address(pool), USDC, DAI, AMOUNT, AMOUNT, type(uint256).max, false, bytes(""));
-
-        // asssets are transferred to/from Bob
-        assertEq(USDC.balanceOf(bob), 0);
-        assertEq(DAI.balanceOf(bob), 2 * AMOUNT);
-
-        // Tokens are adjusted in the pool
-        (, , uint256[] memory balances, , ) = vault.getPoolTokenInfo(address(pool));
-        assertEq(balances[0], 0);
-        assertEq(balances[1], AMOUNT * 2);
-=======
         assertSwap(swapGivenOut);
     }
->>>>>>> 6e217edc
 
     function swapGivenOut() public returns (uint256 fee, uint256 protocolFee) {
         vm.prank(alice);
@@ -132,34 +100,17 @@
     function swapFeeGivenIn() public returns (uint256 fee, uint256 protocolFee) {
         setSwapFeePercentage();
 
-<<<<<<< HEAD
-        uint256 bobUsdcBeforeSwap = USDC.balanceOf(bob);
-        uint256 bobDaiBeforeSwap = DAI.balanceOf(bob);
-
-        vm.prank(bob);
-        router.swapExactIn(address(pool), USDC, DAI, AMOUNT, AMOUNT - SWAP_FEE, type(uint256).max, false, bytes(""));
-
-        // asssets are transferred to/from Bob
-        assertEq(USDC.balanceOf(bob), bobUsdcBeforeSwap - AMOUNT);
-        assertEq(DAI.balanceOf(bob), bobDaiBeforeSwap + AMOUNT - SWAP_FEE);
-
-        // Tokens are adjusted in the pool
-        (, , uint256[] memory balances, , ) = vault.getPoolTokenInfo(address(pool));
-        assertEq(balances[0], SWAP_FEE);
-        assertEq(balances[1], 2 * AMOUNT);
-=======
-        vm.prank(alice);
-        router.swapExactIn(
-            address(pool),
-            usdc,
-            dai,
-            defaultAmount,
-            defaultAmount - swapFee,
-            type(uint256).max,
-            false,
-            bytes("")
-        );
->>>>>>> 6e217edc
+        vm.prank(alice);
+        router.swapExactIn(
+            address(pool),
+            usdc,
+            dai,
+            defaultAmount,
+            defaultAmount - swapFee,
+            type(uint256).max,
+            false,
+            bytes("")
+        );
 
         return (swapFee, 0);
     }
@@ -172,37 +123,17 @@
         setSwapFeePercentage();
         setProtocolSwapFeePercentage();
 
-<<<<<<< HEAD
-        uint256 bobUsdcBeforeSwap = USDC.balanceOf(bob);
-        uint256 bobDaiBeforeSwap = DAI.balanceOf(bob);
-
-        vm.prank(bob);
-        router.swapExactIn(address(pool), USDC, DAI, AMOUNT, AMOUNT - SWAP_FEE, type(uint256).max, false, bytes(""));
-
-        // asssets are transferred to/from Bob: USDC in, DAI out
-        assertEq(DAI.balanceOf(bob), bobDaiBeforeSwap + AMOUNT - SWAP_FEE);
-        assertEq(USDC.balanceOf(bob), bobUsdcBeforeSwap - AMOUNT);
-
-        // Tokens are adjusted in the pool: DAI out, USDC in
-        (, , uint256[] memory balances, , ) = vault.getPoolTokenInfo(address(pool));
-        assertEq(balances[0], SWAP_FEE - PROTOCOL_SWAP_FEE);
-        assertEq(balances[1], 2 * AMOUNT);
-
-        // protocol fees are accrued
-        assertEq(PROTOCOL_SWAP_FEE, vault.getProtocolSwapFee(address(DAI)));
-=======
-        vm.prank(alice);
-        router.swapExactIn(
-            address(pool),
-            usdc,
-            dai,
-            defaultAmount,
-            defaultAmount - swapFee,
-            type(uint256).max,
-            false,
-            bytes("")
-        );
->>>>>>> 6e217edc
+        vm.prank(alice);
+        router.swapExactIn(
+            address(pool),
+            usdc,
+            dai,
+            defaultAmount,
+            defaultAmount - swapFee,
+            type(uint256).max,
+            false,
+            bytes("")
+        );
 
         return (swapFee, protocolSwapFee);
     }
@@ -214,22 +145,6 @@
     function swapFeeGivenOut() public returns (uint256 fee, uint256 protocolFee) {
         setSwapFeePercentage();
 
-<<<<<<< HEAD
-        uint256 bobUsdcBeforeSwap = USDC.balanceOf(bob);
-        uint256 bobDaiBeforeSwap = DAI.balanceOf(bob);
-
-        vm.prank(bob);
-        router.swapExactOut(address(pool), USDC, DAI, AMOUNT - SWAP_FEE, AMOUNT, type(uint256).max, false, bytes(""));
-
-        // asssets are transferred to/from Bob
-        assertEq(USDC.balanceOf(bob), bobUsdcBeforeSwap - AMOUNT);
-        assertEq(DAI.balanceOf(bob), bobDaiBeforeSwap + AMOUNT - SWAP_FEE);
-
-        // Tokens are adjusted in the pool
-        (, , uint256[] memory balances, , ) = vault.getPoolTokenInfo(address(pool));
-        assertEq(balances[0], SWAP_FEE);
-        assertEq(balances[1], 2 * AMOUNT);
-=======
         vm.prank(alice);
         router.swapExactOut(
             address(pool),
@@ -241,7 +156,6 @@
             false,
             bytes("")
         );
->>>>>>> 6e217edc
 
         return (swapFee, 0);
     }
@@ -254,25 +168,6 @@
         setSwapFeePercentage();
         setProtocolSwapFeePercentage();
 
-<<<<<<< HEAD
-        uint256 bobUsdcBeforeSwap = USDC.balanceOf(bob);
-        uint256 bobDaiBeforeSwap = DAI.balanceOf(bob);
-
-        vm.prank(bob);
-        router.swapExactOut(address(pool), USDC, DAI, AMOUNT - SWAP_FEE, AMOUNT, type(uint256).max, false, bytes(""));
-
-        // asssets are transferred to/from Bob
-        assertEq(USDC.balanceOf(bob), bobUsdcBeforeSwap - AMOUNT);
-        assertEq(DAI.balanceOf(bob), bobDaiBeforeSwap + AMOUNT - SWAP_FEE);
-
-        // Tokens are adjusted in the pool
-        (, , uint256[] memory balances, , ) = vault.getPoolTokenInfo(address(pool));
-        assertEq(balances[0], SWAP_FEE - PROTOCOL_SWAP_FEE);
-        assertEq(balances[1], 2 * AMOUNT);
-
-        // protocol fees are accrued
-        assertEq(PROTOCOL_SWAP_FEE, vault.getProtocolSwapFee(address(DAI)));
-=======
         vm.prank(alice);
         router.swapExactOut(
             address(pool),
@@ -284,7 +179,6 @@
             false,
             bytes("")
         );
->>>>>>> 6e217edc
 
         return (swapFee, protocolSwapFee);
     }
@@ -321,25 +215,7 @@
             bytes("")
         );
 
-<<<<<<< HEAD
-        // asssets are transferred to/from Bob
-        assertEq(USDC.balanceOf(bob), bobUsdcBeforeSwap - AMOUNT);
-        assertEq(DAI.balanceOf(bob), bobDaiBeforeSwap + AMOUNT - SWAP_FEE);
-
-        // Tokens are adjusted in the pool
-        (, , uint256[] memory balances, , ) = vault.getPoolTokenInfo(address(pool));
-        assertEq(balances[0], SWAP_FEE - PROTOCOL_SWAP_FEE);
-        assertEq(balances[1], 2 * AMOUNT);
-
-        // protocol fees are accrued
-        assertEq(PROTOCOL_SWAP_FEE, vault.getProtocolSwapFee(address(DAI)));
-
-        // vault are adjusted balances
-        assertEq(DAI.balanceOf(address(vault)), SWAP_FEE);
-        assertEq(USDC.balanceOf(address(vault)), 2 * AMOUNT);
-=======
         return (swapFee, protocolSwapFee);
->>>>>>> 6e217edc
     }
 
     function testCollectProtocolFees() public {
@@ -384,7 +260,7 @@
         assertEq(dai.balanceOf(alice), daiBeforeSwap + defaultAmount - fee, "Swap: User's DAI balance is wrong");
 
         // Tokens are adjusted in the pool
-        (, uint256[] memory balances, , ) = vault.getPoolTokenInfo(address(pool));
+        (, , uint256[] memory balances, , ) = vault.getPoolTokenInfo(address(pool));
         assertEq(balances[0], fee - protocolFee, "Swap: Pool's [0] balance is wrong");
         assertEq(balances[1], 2 * defaultAmount, "Swap: Pool's [1] balance is wrong");
 
