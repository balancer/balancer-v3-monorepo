--- conflicted
+++ resolved
@@ -50,96 +50,61 @@
         vm.expectRevert(abi.encodeWithSelector(IVaultErrors.PoolPaused.selector, address(pool)));
 
         vm.prank(bob);
-<<<<<<< HEAD
-        router.swapSingleTokenExactIn(
-            address(pool),
-            USDC,
-            DAI,
-            AMOUNT,
-            AMOUNT,
-            type(uint256).max,
-            false,
-            bytes("")
-        );
-    }
-
-    function testSwapNotInitialized() public {
-        vm.expectRevert(abi.encodeWithSelector(IVault.PoolNotInitialized.selector, address(pool)));
-        router.swapSingleTokenExactIn(
-            address(pool),
-            USDC,
-            DAI,
-            AMOUNT,
-            AMOUNT,
-=======
-        router.swapExactIn(address(pool), usdc, dai, defaultAmount, defaultAmount, type(uint256).max, false, bytes(""));
+        router.swapSingleTokenExactIn(
+            address(pool),
+            usdc,
+            dai,
+            defaultAmount,
+            defaultAmount,
+            type(uint256).max,
+            false,
+            bytes("")
+        );
     }
 
     function testSwapNotInitialized() public {
         vm.expectRevert(abi.encodeWithSelector(IVaultErrors.PoolNotInitialized.selector, address(noInitPool)));
-        router.swapExactIn(
+        router.swapSingleTokenExactIn(
             address(noInitPool),
             usdc,
             dai,
             defaultAmount,
             defaultAmount,
->>>>>>> 5b73a07c
-            type(uint256).max,
-            false,
-            bytes("")
-        );
-    }
-
-    function testSwapGivenIn() public {
-<<<<<<< HEAD
-        initPool();
-
-        vm.prank(bob);
-        router.swapSingleTokenExactIn(
-            address(pool),
-            USDC,
-            DAI,
-            AMOUNT,
-            AMOUNT,
-            type(uint256).max,
-            false,
-            bytes("")
-        );
-
-        // Tokens are transferred to/from Bob
-        assertEq(USDC.balanceOf(bob), 0);
-        assertEq(DAI.balanceOf(bob), 2 * AMOUNT);
-
-        // Tokens are adjusted in the pool
-        (, uint256[] memory balances, , ) = vault.getPoolTokenInfo(address(pool));
-        assertEq(balances[0], 0);
-        assertEq(balances[1], AMOUNT * 2);
-=======
-        assertSwap(swapGivenIn);
-    }
->>>>>>> 5b73a07c
-
-    function swapGivenIn() public returns (uint256 fee, uint256 protocolFee) {
-        vm.prank(alice);
-        snapStart("vaultSwapExactIn");
-        router.swapExactIn(address(pool), usdc, dai, defaultAmount, defaultAmount, type(uint256).max, false, bytes(""));
+            type(uint256).max,
+            false,
+            bytes("")
+        );
+    }
+
+    function testSwapSingleTokenExactIn() public {
+        assertSwap(swapSingleTokenExactIn);
+    }
+
+    function swapSingleTokenExactIn() public returns (uint256 fee, uint256 protocolFee) {
+        vm.prank(alice);
+        snapStart("vaultSwapSingleTokenExactIn");
+        router.swapSingleTokenExactIn(
+            address(pool),
+            usdc,
+            dai,
+            defaultAmount,
+            defaultAmount,
+            type(uint256).max,
+            false,
+            bytes("")
+        );
         snapEnd();
         return (0, 0);
     }
 
-    function testSwapGivenOut() public {
-        assertSwap(swapGivenOut);
-    }
-
-<<<<<<< HEAD
-        vm.prank(bob);
+    function testSwapSingleTokenExactOut() public {
+        assertSwap(swapSingleTokenExactOut);
+    }
+
+    function swapSingleTokenExactOut() public returns (uint256 fee, uint256 protocolFee) {
+        vm.prank(alice);
+        snapStart("vaultSwapSingleTokenExactOut");
         router.swapSingleTokenExactOut(
-=======
-    function swapGivenOut() public returns (uint256 fee, uint256 protocolFee) {
-        vm.prank(alice);
-        snapStart("vaultSwapExactIn");
-        router.swapExactOut(
->>>>>>> 5b73a07c
             address(pool),
             usdc,
             dai,
@@ -153,24 +118,16 @@
         return (0, 0);
     }
 
-    function testSwapFeeGivenIn() public {
-        assertSwap(swapFeeGivenIn);
-    }
-
-    function swapFeeGivenIn() public returns (uint256 fee, uint256 protocolFee) {
-        setSwapFeePercentage();
-
-<<<<<<< HEAD
-        uint256 bobUsdcBeforeSwap = USDC.balanceOf(bob);
-        uint256 bobDaiBeforeSwap = DAI.balanceOf(bob);
-
-        vm.prank(bob);
-        router.swapSingleTokenExactIn(
-=======
-        vm.prank(alice);
-        snapStart("vaultSwapFeeGivenIn");
-        router.swapExactIn(
->>>>>>> 5b73a07c
+    function testSwapSingleTokenExactInWithFee() public {
+        assertSwap(swapSingleTokenExactInWithFee);
+    }
+
+    function swapSingleTokenExactInWithFee() public returns (uint256 fee, uint256 protocolFee) {
+        setSwapFeePercentage();
+
+        vm.prank(alice);
+        snapStart("vaultSwapSingleTokenExactInWithFee");
+        router.swapSingleTokenExactIn(
             address(pool),
             usdc,
             dai,
@@ -185,25 +142,17 @@
         return (swapFee, 0);
     }
 
-    function testProtocolSwapFeeGivenIn() public {
-        assertSwap(protocolSwapFeeGivenIn);
-    }
-
-    function protocolSwapFeeGivenIn() public returns (uint256 fee, uint256 protocolFee) {
+    function testSwapSingleTokenExactInWithProtocolFee() public {
+        assertSwap(swapSingleTokenExactInWithProtocolFee);
+    }
+
+    function swapSingleTokenExactInWithProtocolFee() public returns (uint256 fee, uint256 protocolFee) {
         setSwapFeePercentage();
         setProtocolSwapFeePercentage();
 
-<<<<<<< HEAD
-        uint256 bobUsdcBeforeSwap = USDC.balanceOf(bob);
-        uint256 bobDaiBeforeSwap = DAI.balanceOf(bob);
-
-        vm.prank(bob);
-        router.swapSingleTokenExactIn(
-=======
-        vm.prank(alice);
-        snapStart("vaultProtocolSwapFeeGivenIn");
-        router.swapExactIn(
->>>>>>> 5b73a07c
+        vm.prank(alice);
+        snapStart("vaultSwapSingleTokenExactInWithProtocolFee");
+        router.swapSingleTokenExactIn(
             address(pool),
             usdc,
             dai,
@@ -218,23 +167,15 @@
         return (swapFee, protocolSwapFee);
     }
 
-    function testSwapFeeGivenOut() public {
-        assertSwap(swapFeeGivenOut);
-    }
-
-    function swapFeeGivenOut() public returns (uint256 fee, uint256 protocolFee) {
-        setSwapFeePercentage();
-
-<<<<<<< HEAD
-        uint256 bobUsdcBeforeSwap = USDC.balanceOf(bob);
-        uint256 bobDaiBeforeSwap = DAI.balanceOf(bob);
-
-        vm.prank(bob);
+    function testSwapSingleTokenExactOutWithFee() public {
+        assertSwap(swapSingleTokenExactOutWithFee);
+    }
+
+    function swapSingleTokenExactOutWithFee() public returns (uint256 fee, uint256 protocolFee) {
+        setSwapFeePercentage();
+
+        vm.prank(alice);
         router.swapSingleTokenExactOut(
-=======
-        vm.prank(alice);
-        router.swapExactOut(
->>>>>>> 5b73a07c
             address(pool),
             usdc,
             dai,
@@ -248,24 +189,16 @@
         return (swapFee, 0);
     }
 
-    function testProtocolSwapFeeGivenOut() public {
-        assertSwap(protocolSwapFeeGivenOut);
-    }
-
-    function protocolSwapFeeGivenOut() public returns (uint256 fee, uint256 protocolFee) {
+    function testSwapSingleTokenExactOutWithProtocolFee() public {
+        assertSwap(swapSingleTokenExactOutWithProtocolFee);
+    }
+
+    function swapSingleTokenExactOutWithProtocolFee() public returns (uint256 fee, uint256 protocolFee) {
         setSwapFeePercentage();
         setProtocolSwapFeePercentage();
 
-<<<<<<< HEAD
-        uint256 bobUsdcBeforeSwap = USDC.balanceOf(bob);
-        uint256 bobDaiBeforeSwap = DAI.balanceOf(bob);
-
-        vm.prank(bob);
+        vm.prank(alice);
         router.swapSingleTokenExactOut(
-=======
-        vm.prank(alice);
-        router.swapExactOut(
->>>>>>> 5b73a07c
             address(pool),
             usdc,
             dai,
@@ -287,16 +220,8 @@
         setSwapFeePercentage();
         setProtocolSwapFeePercentage();
 
-<<<<<<< HEAD
-        uint256 bobUsdcBeforeSwap = USDC.balanceOf(bob);
-        uint256 bobDaiBeforeSwap = DAI.balanceOf(bob);
-
-        vm.prank(bob);
-        router.swapSingleTokenExactIn(
-=======
-        vm.prank(alice);
-        router.swapExactIn(
->>>>>>> 5b73a07c
+        vm.prank(alice);
+        router.swapSingleTokenExactIn(
             address(pool),
             usdc,
             dai,
@@ -307,13 +232,8 @@
             bytes("")
         );
 
-<<<<<<< HEAD
-        vm.prank(bob);
-        router.swapSingleTokenExactIn(
-=======
-        vm.prank(alice);
-        router.swapExactIn(
->>>>>>> 5b73a07c
+        vm.prank(alice);
+        router.swapSingleTokenExactIn(
             address(pool),
             usdc,
             dai,
