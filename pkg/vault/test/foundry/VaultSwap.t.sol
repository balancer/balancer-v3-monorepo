--- conflicted
+++ resolved
@@ -434,19 +434,11 @@
         uint256 usdcBeforeSwap = usdc.balanceOf(address(this));
         uint256 daiBeforeSwap = dai.balanceOf(address(this));
 
-<<<<<<< HEAD
-        (, , uint256[] memory balancesRawBefore, ) = vault.getPoolTokenInfo(address(pool));
+        (, , uint256[] memory balancesRawBefore, ) = vault.getPoolTokenInfo(pool);
 
         vault.unlock(abi.encode(this.startSwap.selector));
 
-        (, , uint256[] memory balancesRawAfter, ) = vault.getPoolTokenInfo(address(pool));
-=======
-        (, uint256[] memory balancesRawBefore, ) = vault.getPoolTokenInfo(pool);
-
-        vault.unlock(abi.encode(this.startSwap.selector));
-
-        (, uint256[] memory balancesRawAfter, ) = vault.getPoolTokenInfo(pool);
->>>>>>> 49553c05
+        (, , uint256[] memory balancesRawAfter, ) = vault.getPoolTokenInfo(pool);
 
         // Pool balances should not change
         for (uint256 i = 0; i < balancesRawAfter.length; ++i) {
@@ -482,11 +474,7 @@
         assertEq(dai.balanceOf(alice), daiBeforeSwap + defaultAmount - daiFee, "Swap: User's DAI balance is wrong");
 
         // Tokens are adjusted in the pool
-<<<<<<< HEAD
-        (, , uint256[] memory balances, ) = vault.getPoolTokenInfo(address(pool));
-=======
-        (, uint256[] memory balances, ) = vault.getPoolTokenInfo(pool);
->>>>>>> 49553c05
+        (, , uint256[] memory balances, ) = vault.getPoolTokenInfo(pool);
         assertEq(balances[daiIdx], daiFee - daiProtocolFee, "Swap: Pool's [0] balance is wrong");
         assertEq(balances[usdcIdx], 2 * defaultAmount + usdcFee - usdcProtocolFee, "Swap: Pool's [1] balance is wrong");
 
