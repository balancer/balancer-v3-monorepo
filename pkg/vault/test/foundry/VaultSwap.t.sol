// SPDX-License-Identifier: GPL-3.0-or-later

pragma solidity ^0.8.4;

import "forge-std/Test.sol";

import { IVault } from "@balancer-labs/v3-interfaces/contracts/vault/IVault.sol";
import { IVaultExtension } from "@balancer-labs/v3-interfaces/contracts/vault/IVaultExtension.sol";
import { IVaultMain } from "@balancer-labs/v3-interfaces/contracts/vault/IVaultMain.sol";
import "@balancer-labs/v3-interfaces/contracts/vault/IVaultErrors.sol";

import { ArrayHelpers } from "@balancer-labs/v3-solidity-utils/contracts/helpers/ArrayHelpers.sol";

import { PoolMock } from "../../contracts/test/PoolMock.sol";

import { BaseVaultTest } from "./utils/BaseVaultTest.sol";

contract VaultSwapTest is BaseVaultTest {
    using ArrayHelpers for *;

    PoolMock internal noInitPool;
    uint256 internal swapFee = defaultAmount / 100; // 1%
    uint256 internal protocolSwapFee = swapFee / 2; // 50%

    function setUp() public virtual override {
        BaseVaultTest.setUp();

        noInitPool = PoolMock(createPool());
    }

    /// Utils

    function setSwapFeePercentage() internal {
        authorizer.grantRole(vault.getActionId(IVaultExtension.setStaticSwapFeePercentage.selector), alice);
        vm.prank(alice);
        vault.setStaticSwapFeePercentage(address(pool), 1e16); // 1%
    }

    function setProtocolSwapFeePercentage() internal {
        authorizer.grantRole(vault.getActionId(IVaultExtension.setProtocolSwapFeePercentage.selector), alice);
        vm.prank(alice);
        vault.setProtocolSwapFeePercentage(50e16); // %50
    }

    /// Swap

    function testCannotSwapWhenPaused() public {
        vault.manualPausePool(address(pool));

        vm.expectRevert(abi.encodeWithSelector(IVaultErrors.PoolPaused.selector, address(pool)));

        vm.prank(bob);
        router.swapSingleTokenExactIn(
            address(pool),
            usdc,
            dai,
            defaultAmount,
            defaultAmount,
            type(uint256).max,
            false,
            bytes("")
        );
    }

    function testSwapNotInitialized() public {
        vm.expectRevert(abi.encodeWithSelector(IVaultErrors.PoolNotInitialized.selector, address(noInitPool)));
        router.swapSingleTokenExactIn(
            address(noInitPool),
            usdc,
            dai,
            defaultAmount,
            defaultAmount,
            type(uint256).max,
            false,
            bytes("")
        );
    }

<<<<<<< HEAD
    function testSwapLimitGivenIn() public {
        vm.prank(alice);
        vm.expectRevert(abi.encodeWithSelector(IVaultErrors.SwapLimit.selector, defaultAmount - 1, defaultAmount));
        router.swapSingleTokenExactIn(
            address(pool),
            usdc,
            dai,
            defaultAmount - 1,
            defaultAmount,
            type(uint256).max,
            false,
            bytes("")
        );
    }

    function testSwapLimitGivenOut() public {
=======
    function testSwapExactIn() public {
        assertSwap(swapExactIn);
    }

    function swapExactIn() public returns (uint256 fee, uint256 protocolFee) {
        vm.prank(alice);
        snapStart("vaultSwapExactIn");
        router.swapExactIn(address(pool), usdc, dai, defaultAmount, defaultAmount, type(uint256).max, false, bytes(""));
        snapEnd();
        return (0, 0);
    }

    function testSwapExactOut() public {
        assertSwap(swapExactOut);
    }

    function swapExactOut() public returns (uint256 fee, uint256 protocolFee) {
>>>>>>> f10f99eb
        vm.prank(alice);
        vm.expectRevert(abi.encodeWithSelector(IVaultErrors.SwapLimit.selector, defaultAmount, defaultAmount - 1));
        router.swapSingleTokenExactOut(
            address(pool),
            usdc,
            dai,
            defaultAmount,
            defaultAmount - 1,
            type(uint256).max,
            false,
            bytes("")
        );
    }

<<<<<<< HEAD
    function testSwapSingleTokenExactIn() public {
        assertSwap(swapSingleTokenExactIn);
    }

    function swapSingleTokenExactIn() public returns (uint256 fee, uint256 protocolFee) {
=======
    function testSwapLimitExactIn() public {
>>>>>>> f10f99eb
        vm.prank(alice);
        snapStart("vaultSwapSingleTokenExactIn");
        router.swapSingleTokenExactIn(
            address(pool),
            usdc,
            dai,
            defaultAmount,
            defaultAmount,
            type(uint256).max,
            false,
            bytes("")
        );
        snapEnd();
        return (0, 0);
    }

<<<<<<< HEAD
    function testSwapSingleTokenExactOut() public {
        assertSwap(swapSingleTokenExactOut);
    }

    function swapSingleTokenExactOut() public returns (uint256 fee, uint256 protocolFee) {
=======
    function testSwapLimitExactOut() public {
>>>>>>> f10f99eb
        vm.prank(alice);
        snapStart("vaultSwapSingleTokenExactOut");
        router.swapSingleTokenExactOut(
            address(pool),
            usdc,
            dai,
            defaultAmount,
            defaultAmount,
            type(uint256).max,
            false,
            bytes("")
        );
        snapEnd();
        return (0, 0);
    }

<<<<<<< HEAD
    function testSwapSingleTokenExactInWithFee() public {
        assertSwap(swapSingleTokenExactInWithFee);
    }

    function swapSingleTokenExactInWithFee() public returns (uint256 fee, uint256 protocolFee) {
        setSwapFeePercentage();

        vm.prank(alice);
        snapStart("vaultSwapSingleTokenExactInWithFee");
        router.swapSingleTokenExactIn(
=======
    function testSwapFeeExactIn() public {
        assertSwap(swapFeeExactIn);
    }

    function swapFeeExactIn() public returns (uint256 fee, uint256 protocolFee) {
        setSwapFeePercentage();

        vm.prank(alice);
        snapStart("vaultSwapFeeExactIn");
        router.swapExactIn(
>>>>>>> f10f99eb
            address(pool),
            usdc,
            dai,
            defaultAmount,
            defaultAmount - swapFee,
            type(uint256).max,
            false,
            bytes("")
        );
        snapEnd();

        return (swapFee, 0);
    }

<<<<<<< HEAD
    function testSwapSingleTokenExactInWithProtocolFee() public {
        assertSwap(swapSingleTokenExactInWithProtocolFee);
    }

    function swapSingleTokenExactInWithProtocolFee() public returns (uint256 fee, uint256 protocolFee) {
=======
    function testProtocolSwapFeeExactIn() public {
        assertSwap(protocolSwapFeeExactIn);
    }

    function protocolSwapFeeExactIn() public returns (uint256 fee, uint256 protocolFee) {
>>>>>>> f10f99eb
        setSwapFeePercentage();
        setProtocolSwapFeePercentage();

        vm.prank(alice);
<<<<<<< HEAD
        snapStart("vaultSwapSingleTokenExactInWithProtocolFee");
        router.swapSingleTokenExactIn(
=======
        snapStart("vaultProtocolSwapFeeExactIn");
        router.swapExactIn(
>>>>>>> f10f99eb
            address(pool),
            usdc,
            dai,
            defaultAmount,
            defaultAmount - swapFee,
            type(uint256).max,
            false,
            bytes("")
        );
        snapEnd();

        return (swapFee, protocolSwapFee);
    }

<<<<<<< HEAD
    function testSwapSingleTokenExactOutWithFee() public {
        assertSwap(swapSingleTokenExactOutWithFee);
    }

    function swapSingleTokenExactOutWithFee() public returns (uint256 fee, uint256 protocolFee) {
=======
    function testSwapFeeExactOut() public {
        assertSwap(swapFeeExactOut);
    }

    function swapFeeExactOut() public returns (uint256 fee, uint256 protocolFee) {
>>>>>>> f10f99eb
        setSwapFeePercentage();

        vm.prank(alice);
        router.swapSingleTokenExactOut(
            address(pool),
            usdc,
            dai,
            defaultAmount - swapFee,
            defaultAmount,
            type(uint256).max,
            false,
            bytes("")
        );

        return (swapFee, 0);
    }

<<<<<<< HEAD
    function testSwapSingleTokenExactOutWithProtocolFee() public {
        assertSwap(swapSingleTokenExactOutWithProtocolFee);
    }

    function swapSingleTokenExactOutWithProtocolFee() public returns (uint256 fee, uint256 protocolFee) {
=======
    function testProtocolSwapFeeExactOut() public {
        assertSwap(protocolSwapFeeExactOut);
    }

    function protocolSwapFeeExactOut() public returns (uint256 fee, uint256 protocolFee) {
>>>>>>> f10f99eb
        setSwapFeePercentage();
        setProtocolSwapFeePercentage();

        vm.prank(alice);
        router.swapSingleTokenExactOut(
            address(pool),
            usdc,
            dai,
            defaultAmount - swapFee,
            defaultAmount,
            type(uint256).max,
            false,
            bytes("")
        );

        return (swapFee, protocolSwapFee);
    }

    function testProtocolSwapFeeAccumulation() public {
        assertSwap(protocolSwapFeeAccumulation);
    }

    function protocolSwapFeeAccumulation() public returns (uint256 fee, uint256 protocolFee) {
        setSwapFeePercentage();
        setProtocolSwapFeePercentage();

        vm.prank(alice);
        router.swapSingleTokenExactIn(
            address(pool),
            usdc,
            dai,
            defaultAmount / 2,
            defaultAmount / 2 - swapFee / 2,
            type(uint256).max,
            false,
            bytes("")
        );

        vm.prank(alice);
        router.swapSingleTokenExactIn(
            address(pool),
            usdc,
            dai,
            defaultAmount / 2,
            defaultAmount / 2 - swapFee / 2,
            type(uint256).max,
            false,
            bytes("")
        );

        return (swapFee, protocolSwapFee);
    }

    function testCollectProtocolFees() public {
        usdc.mint(bob, defaultAmount);

        setSwapFeePercentage();
        setProtocolSwapFeePercentage();

        vm.prank(bob);
        router.swapSingleTokenExactIn(
            address(pool),
            usdc,
            dai,
            defaultAmount,
            defaultAmount - swapFee,
            type(uint256).max,
            false,
            bytes("")
        );

        authorizer.grantRole(vault.getActionId(IVaultExtension.collectProtocolFees.selector), admin);
        vm.prank(admin);
        vault.collectProtocolFees([address(dai)].toMemoryArray().asIERC20());

        // protocol fees are zero
        assertEq(0, vault.getProtocolFees(address(dai)), "Protocol fees are not zero");

        // alice received protocol fees
        assertEq(dai.balanceOf(admin) - defaultBalance, (protocolSwapFee), "Protocol fees not collected");
    }

    /// Utils

    function assertSwap(function() returns (uint256, uint256) testFunc) internal {
        uint256 usdcBeforeSwap = usdc.balanceOf(alice);
        uint256 daiBeforeSwap = dai.balanceOf(alice);

        (uint256 fee, uint256 protocolFee) = testFunc();

        // assets are transferred to/from user
        assertEq(usdc.balanceOf(alice), usdcBeforeSwap - defaultAmount, "Swap: User's USDC balance is wrong");
        assertEq(dai.balanceOf(alice), daiBeforeSwap + defaultAmount - fee, "Swap: User's DAI balance is wrong");

        // Tokens are adjusted in the pool
        (, , uint256[] memory balances, , ) = vault.getPoolTokenInfo(address(pool));
        assertEq(balances[0], fee - protocolFee, "Swap: Pool's [0] balance is wrong");
        assertEq(balances[1], 2 * defaultAmount, "Swap: Pool's [1] balance is wrong");

        // protocol fees are accrued
        assertEq(protocolFee, vault.getProtocolFees(address(dai)), "Swap: Protocol's fee amount is wrong");

        // vault are adjusted balances
        assertEq(dai.balanceOf(address(vault)), fee, "Swap: Vault's DAI balance is wrong");
        assertEq(usdc.balanceOf(address(vault)), 2 * defaultAmount, "Swap: Vault's USDC balance is wrong");
    }
}<|MERGE_RESOLUTION|>--- conflicted
+++ resolved
@@ -76,7 +76,6 @@
         );
     }
 
-<<<<<<< HEAD
     function testSwapLimitGivenIn() public {
         vm.prank(alice);
         vm.expectRevert(abi.encodeWithSelector(IVaultErrors.SwapLimit.selector, defaultAmount - 1, defaultAmount));
@@ -92,52 +91,50 @@
         );
     }
 
-    function testSwapLimitGivenOut() public {
-=======
-    function testSwapExactIn() public {
-        assertSwap(swapExactIn);
-    }
-
-    function swapExactIn() public returns (uint256 fee, uint256 protocolFee) {
-        vm.prank(alice);
-        snapStart("vaultSwapExactIn");
-        router.swapExactIn(address(pool), usdc, dai, defaultAmount, defaultAmount, type(uint256).max, false, bytes(""));
+    function testSwapLimitExactOut() public {
+        vm.prank(alice);
+        vm.expectRevert(abi.encodeWithSelector(IVaultErrors.SwapLimit.selector, defaultAmount, defaultAmount - 1));
+        router.swapSingleTokenExactOut(
+            address(pool),
+            usdc,
+            dai,
+            defaultAmount,
+            defaultAmount - 1,
+            type(uint256).max,
+            false,
+            bytes("")
+        );
+    }
+
+    function testSwapSingleTokenExactIn() public {
+        assertSwap(swapSingleTokenExactIn);
+    }
+
+    function swapSingleTokenExactIn() public returns (uint256 fee, uint256 protocolFee) {
+        vm.prank(alice);
+        snapStart("vaultSwapSingleTokenExactIn");
+        router.swapSingleTokenExactIn(
+            address(pool),
+            usdc,
+            dai,
+            defaultAmount,
+            defaultAmount,
+            type(uint256).max,
+            false,
+            bytes("")
+        );
         snapEnd();
         return (0, 0);
     }
 
-    function testSwapExactOut() public {
-        assertSwap(swapExactOut);
-    }
-
-    function swapExactOut() public returns (uint256 fee, uint256 protocolFee) {
->>>>>>> f10f99eb
-        vm.prank(alice);
-        vm.expectRevert(abi.encodeWithSelector(IVaultErrors.SwapLimit.selector, defaultAmount, defaultAmount - 1));
+    function testSwapSingleTokenExactOut() public {
+        assertSwap(swapSingleTokenExactOut);
+    }
+
+    function swapSingleTokenExactOut() public returns (uint256 fee, uint256 protocolFee) {
+        vm.prank(alice);
+        snapStart("vaultSwapSingleTokenExactOut");
         router.swapSingleTokenExactOut(
-            address(pool),
-            usdc,
-            dai,
-            defaultAmount,
-            defaultAmount - 1,
-            type(uint256).max,
-            false,
-            bytes("")
-        );
-    }
-
-<<<<<<< HEAD
-    function testSwapSingleTokenExactIn() public {
-        assertSwap(swapSingleTokenExactIn);
-    }
-
-    function swapSingleTokenExactIn() public returns (uint256 fee, uint256 protocolFee) {
-=======
-    function testSwapLimitExactIn() public {
->>>>>>> f10f99eb
-        vm.prank(alice);
-        snapStart("vaultSwapSingleTokenExactIn");
-        router.swapSingleTokenExactIn(
             address(pool),
             usdc,
             dai,
@@ -151,32 +148,6 @@
         return (0, 0);
     }
 
-<<<<<<< HEAD
-    function testSwapSingleTokenExactOut() public {
-        assertSwap(swapSingleTokenExactOut);
-    }
-
-    function swapSingleTokenExactOut() public returns (uint256 fee, uint256 protocolFee) {
-=======
-    function testSwapLimitExactOut() public {
->>>>>>> f10f99eb
-        vm.prank(alice);
-        snapStart("vaultSwapSingleTokenExactOut");
-        router.swapSingleTokenExactOut(
-            address(pool),
-            usdc,
-            dai,
-            defaultAmount,
-            defaultAmount,
-            type(uint256).max,
-            false,
-            bytes("")
-        );
-        snapEnd();
-        return (0, 0);
-    }
-
-<<<<<<< HEAD
     function testSwapSingleTokenExactInWithFee() public {
         assertSwap(swapSingleTokenExactInWithFee);
     }
@@ -187,18 +158,6 @@
         vm.prank(alice);
         snapStart("vaultSwapSingleTokenExactInWithFee");
         router.swapSingleTokenExactIn(
-=======
-    function testSwapFeeExactIn() public {
-        assertSwap(swapFeeExactIn);
-    }
-
-    function swapFeeExactIn() public returns (uint256 fee, uint256 protocolFee) {
-        setSwapFeePercentage();
-
-        vm.prank(alice);
-        snapStart("vaultSwapFeeExactIn");
-        router.swapExactIn(
->>>>>>> f10f99eb
             address(pool),
             usdc,
             dai,
@@ -213,30 +172,17 @@
         return (swapFee, 0);
     }
 
-<<<<<<< HEAD
     function testSwapSingleTokenExactInWithProtocolFee() public {
         assertSwap(swapSingleTokenExactInWithProtocolFee);
     }
 
     function swapSingleTokenExactInWithProtocolFee() public returns (uint256 fee, uint256 protocolFee) {
-=======
-    function testProtocolSwapFeeExactIn() public {
-        assertSwap(protocolSwapFeeExactIn);
-    }
-
-    function protocolSwapFeeExactIn() public returns (uint256 fee, uint256 protocolFee) {
->>>>>>> f10f99eb
         setSwapFeePercentage();
         setProtocolSwapFeePercentage();
 
         vm.prank(alice);
-<<<<<<< HEAD
         snapStart("vaultSwapSingleTokenExactInWithProtocolFee");
         router.swapSingleTokenExactIn(
-=======
-        snapStart("vaultProtocolSwapFeeExactIn");
-        router.swapExactIn(
->>>>>>> f10f99eb
             address(pool),
             usdc,
             dai,
@@ -251,19 +197,11 @@
         return (swapFee, protocolSwapFee);
     }
 
-<<<<<<< HEAD
     function testSwapSingleTokenExactOutWithFee() public {
         assertSwap(swapSingleTokenExactOutWithFee);
     }
 
     function swapSingleTokenExactOutWithFee() public returns (uint256 fee, uint256 protocolFee) {
-=======
-    function testSwapFeeExactOut() public {
-        assertSwap(swapFeeExactOut);
-    }
-
-    function swapFeeExactOut() public returns (uint256 fee, uint256 protocolFee) {
->>>>>>> f10f99eb
         setSwapFeePercentage();
 
         vm.prank(alice);
@@ -281,19 +219,11 @@
         return (swapFee, 0);
     }
 
-<<<<<<< HEAD
     function testSwapSingleTokenExactOutWithProtocolFee() public {
         assertSwap(swapSingleTokenExactOutWithProtocolFee);
     }
 
     function swapSingleTokenExactOutWithProtocolFee() public returns (uint256 fee, uint256 protocolFee) {
-=======
-    function testProtocolSwapFeeExactOut() public {
-        assertSwap(protocolSwapFeeExactOut);
-    }
-
-    function protocolSwapFeeExactOut() public returns (uint256 fee, uint256 protocolFee) {
->>>>>>> f10f99eb
         setSwapFeePercentage();
         setProtocolSwapFeePercentage();
 
