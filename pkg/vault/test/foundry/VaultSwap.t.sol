--- conflicted
+++ resolved
@@ -123,37 +123,17 @@
         setSwapFeePercentage();
         setProtocolSwapFeePercentage();
 
-<<<<<<< HEAD
-        uint256 bobUsdcBeforeSwap = USDC.balanceOf(bob);
-        uint256 bobDaiBeforeSwap = DAI.balanceOf(bob);
-
-        vm.prank(bob);
-        router.swapExactIn(address(pool), USDC, DAI, AMOUNT, AMOUNT - SWAP_FEE, type(uint256).max, false, bytes(""));
-
-        // asssets are transferred to/from Bob: USDC in, DAI out
-        assertEq(DAI.balanceOf(bob), bobDaiBeforeSwap + AMOUNT - SWAP_FEE);
-        assertEq(USDC.balanceOf(bob), bobUsdcBeforeSwap - AMOUNT);
-
-        // Tokens are adjusted in the pool: DAI out, USDC in
-        (, , uint256[] memory balances, , ) = vault.getPoolTokenInfo(address(pool));
-        assertEq(balances[0], SWAP_FEE - PROTOCOL_SWAP_FEE);
-        assertEq(balances[1], 2 * AMOUNT);
-
-        // protocol fees are accrued
-        assertEq(PROTOCOL_SWAP_FEE, vault.getProtocolFees(address(DAI)));
-=======
-        vm.prank(alice);
-        router.swapExactIn(
-            address(pool),
-            usdc,
-            dai,
-            defaultAmount,
-            defaultAmount - swapFee,
-            type(uint256).max,
-            false,
-            bytes("")
-        );
->>>>>>> aa4c227d
+        vm.prank(alice);
+        router.swapExactIn(
+            address(pool),
+            usdc,
+            dai,
+            defaultAmount,
+            defaultAmount - swapFee,
+            type(uint256).max,
+            false,
+            bytes("")
+        );
 
         return (swapFee, protocolSwapFee);
     }
@@ -188,25 +168,6 @@
         setSwapFeePercentage();
         setProtocolSwapFeePercentage();
 
-<<<<<<< HEAD
-        uint256 bobUsdcBeforeSwap = USDC.balanceOf(bob);
-        uint256 bobDaiBeforeSwap = DAI.balanceOf(bob);
-
-        vm.prank(bob);
-        router.swapExactOut(address(pool), USDC, DAI, AMOUNT - SWAP_FEE, AMOUNT, type(uint256).max, false, bytes(""));
-
-        // asssets are transferred to/from Bob
-        assertEq(USDC.balanceOf(bob), bobUsdcBeforeSwap - AMOUNT);
-        assertEq(DAI.balanceOf(bob), bobDaiBeforeSwap + AMOUNT - SWAP_FEE);
-
-        // Tokens are adjusted in the pool
-        (, , uint256[] memory balances, , ) = vault.getPoolTokenInfo(address(pool));
-        assertEq(balances[0], SWAP_FEE - PROTOCOL_SWAP_FEE);
-        assertEq(balances[1], 2 * AMOUNT);
-
-        // protocol fees are accrued
-        assertEq(PROTOCOL_SWAP_FEE, vault.getProtocolFees(address(DAI)));
-=======
         vm.prank(alice);
         router.swapExactOut(
             address(pool),
@@ -218,7 +179,6 @@
             false,
             bytes("")
         );
->>>>>>> aa4c227d
 
         return (swapFee, protocolSwapFee);
     }
@@ -255,25 +215,7 @@
             bytes("")
         );
 
-<<<<<<< HEAD
-        // asssets are transferred to/from Bob
-        assertEq(USDC.balanceOf(bob), bobUsdcBeforeSwap - AMOUNT);
-        assertEq(DAI.balanceOf(bob), bobDaiBeforeSwap + AMOUNT - SWAP_FEE);
-
-        // Tokens are adjusted in the pool
-        (, , uint256[] memory balances, , ) = vault.getPoolTokenInfo(address(pool));
-        assertEq(balances[0], SWAP_FEE - PROTOCOL_SWAP_FEE);
-        assertEq(balances[1], 2 * AMOUNT);
-
-        // protocol fees are accrued
-        assertEq(PROTOCOL_SWAP_FEE, vault.getProtocolFees(address(DAI)));
-
-        // vault are adjusted balances
-        assertEq(DAI.balanceOf(address(vault)), SWAP_FEE);
-        assertEq(USDC.balanceOf(address(vault)), 2 * AMOUNT);
-=======
         return (swapFee, protocolSwapFee);
->>>>>>> aa4c227d
     }
 
     function testCollectProtocolFees() public {
@@ -299,11 +241,7 @@
         vault.collectProtocolFees([address(dai)].toMemoryArray().asIERC20());
 
         // protocol fees are zero
-<<<<<<< HEAD
-        assertEq(0, vault.getProtocolFees(address(DAI)));
-=======
-        assertEq(0, vault.getProtocolSwapFee(address(dai)), "Protocol fees are not zero");
->>>>>>> aa4c227d
+        assertEq(0, vault.getProtocolFees(address(dai)), "Protocol fees are not zero");
 
         // alice received protocol fees
         assertEq(dai.balanceOf(admin) - defaultBalance, (protocolSwapFee), "Protocol fees not collected");
@@ -327,7 +265,7 @@
         assertEq(balances[1], 2 * defaultAmount, "Swap: Pool's [1] balance is wrong");
 
         // protocol fees are accrued
-        assertEq(protocolFee, vault.getProtocolSwapFee(address(dai)), "Swap: Protocol's fee amount is wrong");
+        assertEq(protocolFee, vault.getProtocolFees(address(dai)), "Swap: Protocol's fee amount is wrong");
 
         // vault are adjusted balances
         assertEq(dai.balanceOf(address(vault)), fee, "Swap: Vault's DAI balance is wrong");
