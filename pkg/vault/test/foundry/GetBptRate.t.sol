// SPDX-License-Identifier: GPL-3.0-or-later

pragma solidity ^0.8.24;

import "forge-std/Test.sol";

import { IVault } from "@balancer-labs/v3-interfaces/contracts/vault/IVault.sol";
import { IRateProvider } from "@balancer-labs/v3-interfaces/contracts/vault/IRateProvider.sol";
import { PoolRoleAccounts } from "@balancer-labs/v3-interfaces/contracts/vault/VaultTypes.sol";

import { ArrayHelpers } from "@balancer-labs/v3-solidity-utils/contracts/helpers/ArrayHelpers.sol";
import { WeightedMath } from "@balancer-labs/v3-solidity-utils/contracts/math/WeightedMath.sol";
import { FixedPoint } from "@balancer-labs/v3-solidity-utils/contracts/math/FixedPoint.sol";

import { WeightedPool } from "@balancer-labs/v3-pool-weighted/contracts/WeightedPool.sol";
import { WeightedPoolFactory } from "@balancer-labs/v3-pool-weighted/contracts/WeightedPoolFactory.sol";

import { RateProviderMock } from "../../contracts/test/RateProviderMock.sol";
import { BaseVaultTest } from "./utils/BaseVaultTest.sol";

contract GetBptRateTest is BaseVaultTest {
    using ArrayHelpers for *;
    using FixedPoint for uint256;

    WeightedPoolFactory factory;
    uint256[] internal weights;
    uint256 internal initBptAmountOut;

    uint256 private daiMockRate = 1.5e18;
    uint256 private usdcMockRate = 0.5e18;

    function setUp() public virtual override {
        BaseVaultTest.setUp();
    }

    function _createPool(address[] memory tokens, string memory label) internal virtual override returns (address) {
        factory = new WeightedPoolFactory(IVault(address(vault)), 365 days);
        weights = [uint256(0.50e18), uint256(0.50e18)].toMemoryArray();

        RateProviderMock rateProviderDai = new RateProviderMock();
        rateProviderDai.mockRate(daiMockRate);
        RateProviderMock rateProviderUsdc = new RateProviderMock();
        rateProviderUsdc.mockRate(usdcMockRate);

        IRateProvider[] memory rateProviders = new IRateProvider[](2);
        rateProviders[0] = IRateProvider(rateProviderDai);
        rateProviders[1] = IRateProvider(rateProviderUsdc);

        WeightedPool newPool = WeightedPool(
            factory.create(
                "ERC20 Pool",
                "ERC20POOL",
                vault.buildTokenConfig(tokens.asIERC20(), rateProviders),
                weights,
                PoolRoleAccounts({ pauseManager: address(0), swapFeeManager: address(0), poolCreator: address(0) }),
                swapFeePercentage,
<<<<<<< HEAD
                address(0),
=======
                address(0), // No hook contract
>>>>>>> 0edc8144
                ZERO_BYTES32
            )
        );
        vm.label(address(newPool), label);
        return address(newPool);
    }

    function initPool() internal override {
        vm.startPrank(lp);
        initBptAmountOut = _initPool(pool, [defaultAmount, defaultAmount].toMemoryArray(), 0);
        vm.stopPrank();
    }

    function testGetBptRateWithRateProvider() public {
        uint256 totalSupply = initBptAmountOut + MIN_BPT;
        uint256[] memory liveBalances = [defaultAmount.mulDown(daiMockRate), defaultAmount.mulDown(usdcMockRate)]
            .toMemoryArray();
        uint256 weightedInvariant = WeightedMath.computeInvariant(weights, liveBalances);
        uint256 expectedRate = weightedInvariant.divDown(totalSupply);
        uint256 actualRate = vault.getBptRate(address(pool));
        assertEq(actualRate, expectedRate, "Wrong rate");

        uint256[] memory amountsIn = [defaultAmount, 0].toMemoryArray();
        vm.prank(bob);
        uint256 addLiquidityBptAmountOut = router.addLiquidityUnbalanced(address(pool), amountsIn, 0, false, bytes(""));

        totalSupply += addLiquidityBptAmountOut;
        liveBalances = [2 * defaultAmount.mulDown(daiMockRate), defaultAmount.mulDown(usdcMockRate)].toMemoryArray();
        weightedInvariant = WeightedMath.computeInvariant(weights, liveBalances);

        expectedRate = weightedInvariant.divDown(totalSupply);
        actualRate = vault.getBptRate(address(pool));
        assertEq(actualRate, expectedRate, "Wrong rate after addLiquidity");
    }
}<|MERGE_RESOLUTION|>--- conflicted
+++ resolved
@@ -54,11 +54,7 @@
                 weights,
                 PoolRoleAccounts({ pauseManager: address(0), swapFeeManager: address(0), poolCreator: address(0) }),
                 swapFeePercentage,
-<<<<<<< HEAD
-                address(0),
-=======
                 address(0), // No hook contract
->>>>>>> 0edc8144
                 ZERO_BYTES32
             )
         );
