// SPDX-License-Identifier: GPL-3.0-or-later

pragma solidity ^0.8.24;

import "forge-std/Test.sol";

import { IVault } from "@balancer-labs/v3-interfaces/contracts/vault/IVault.sol";
import { IRateProvider } from "@balancer-labs/v3-interfaces/contracts/vault/IRateProvider.sol";
import { PoolRoleAccounts } from "@balancer-labs/v3-interfaces/contracts/vault/VaultTypes.sol";

import { ArrayHelpers } from "@balancer-labs/v3-solidity-utils/contracts/helpers/ArrayHelpers.sol";
import { WeightedMath } from "@balancer-labs/v3-solidity-utils/contracts/math/WeightedMath.sol";
import { FixedPoint } from "@balancer-labs/v3-solidity-utils/contracts/math/FixedPoint.sol";

import { WeightedPool } from "@balancer-labs/v3-pool-weighted/contracts/WeightedPool.sol";
import { WeightedPoolFactory } from "@balancer-labs/v3-pool-weighted/contracts/WeightedPoolFactory.sol";

import { RateProviderMock } from "../../contracts/test/RateProviderMock.sol";
import { BaseVaultTest } from "./utils/BaseVaultTest.sol";

contract GetBptRateTest is BaseVaultTest {
    using ArrayHelpers for *;
    using FixedPoint for uint256;

    WeightedPoolFactory factory;
    uint256[] internal weights;
    uint256 internal initBptAmountOut;

    uint256 private daiMockRate = 1.5e18;
    uint256 private usdcMockRate = 0.5e18;

    function setUp() public virtual override {
        BaseVaultTest.setUp();
    }

    function _createPool(address[] memory tokens, string memory label) internal virtual override returns (address) {
        PoolRoleAccounts memory roleAccounts;

        factory = new WeightedPoolFactory(IVault(address(vault)), 365 days);
        weights = [uint256(0.50e18), uint256(0.50e18)].toMemoryArray();

        RateProviderMock rateProviderDai = new RateProviderMock();
        rateProviderDai.mockRate(daiMockRate);
        RateProviderMock rateProviderUsdc = new RateProviderMock();
        rateProviderUsdc.mockRate(usdcMockRate);

        IRateProvider[] memory rateProviders = new IRateProvider[](2);
        rateProviders[0] = IRateProvider(rateProviderDai);
        rateProviders[1] = IRateProvider(rateProviderUsdc);

        WeightedPool newPool = WeightedPool(
            factory.create(
                "ERC20 Pool",
                "ERC20POOL",
                vault.buildTokenConfig(tokens.asIERC20(), rateProviders),
                weights,
                roleAccounts,
                swapFeePercentage,
<<<<<<< HEAD
                address(0),
=======
                address(0), // No hook contract
>>>>>>> 8c509500
                ZERO_BYTES32
            )
        );
        vm.label(address(newPool), label);
        return address(newPool);
    }

    function initPool() internal override {
        vm.startPrank(lp);
        initBptAmountOut = _initPool(pool, [defaultAmount, defaultAmount].toMemoryArray(), 0);
        vm.stopPrank();
    }

    function testGetBptRateWithRateProvider() public {
        uint256 totalSupply = initBptAmountOut + MIN_BPT;
        uint256[] memory liveBalances = [defaultAmount.mulDown(daiMockRate), defaultAmount.mulDown(usdcMockRate)]
            .toMemoryArray();
        uint256 weightedInvariant = WeightedMath.computeInvariant(weights, liveBalances);
        uint256 expectedRate = weightedInvariant.divDown(totalSupply);
        uint256 actualRate = vault.getBptRate(address(pool));
        assertEq(actualRate, expectedRate, "Wrong rate");

        uint256[] memory amountsIn = [defaultAmount, 0].toMemoryArray();
        vm.prank(bob);
        uint256 addLiquidityBptAmountOut = router.addLiquidityUnbalanced(address(pool), amountsIn, 0, false, bytes(""));

        totalSupply += addLiquidityBptAmountOut;
        liveBalances = [2 * defaultAmount.mulDown(daiMockRate), defaultAmount.mulDown(usdcMockRate)].toMemoryArray();
        weightedInvariant = WeightedMath.computeInvariant(weights, liveBalances);

        expectedRate = weightedInvariant.divDown(totalSupply);
        actualRate = vault.getBptRate(address(pool));
        assertEq(actualRate, expectedRate, "Wrong rate after addLiquidity");
    }
}<|MERGE_RESOLUTION|>--- conflicted
+++ resolved
@@ -56,11 +56,7 @@
                 weights,
                 roleAccounts,
                 swapFeePercentage,
-<<<<<<< HEAD
-                address(0),
-=======
                 address(0), // No hook contract
->>>>>>> 8c509500
                 ZERO_BYTES32
             )
         );
