--- conflicted
+++ resolved
@@ -472,13 +472,8 @@
         poolSwapFeePercentage = bound(poolSwapFeePercentage, $.minPoolSwapFeePercentage, $.maxPoolSwapFeePercentage);
         vault.manualSetStaticSwapFeePercentage(pool, poolSwapFeePercentage);
 
-<<<<<<< HEAD
         vm.startPrank($.sender);
-        uint256 snapshotId = vm.snapshot();
-=======
-        vm.startPrank(sender);
         uint256 snapshotId = vm.snapshotState();
->>>>>>> cb731f82
         uint256 exactAmountOut = router.swapSingleTokenExactIn(
             pool,
             tokenA,
