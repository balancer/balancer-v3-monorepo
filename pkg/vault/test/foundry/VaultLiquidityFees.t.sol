--- conflicted
+++ resolved
@@ -41,11 +41,7 @@
 
         assertEq(config.staticSwapFeePercentage, swapFeePercentage);
         assertEq(
-<<<<<<< HEAD
-            config.aggregateProtocolSwapFeePercentage,
-=======
-            config.getAggregateSwapFeePercentage(),
->>>>>>> 9fb70209
+            config.aggregateSwapFeePercentage,
             _getAggregateFeePercentage(protocolSwapFeePercentage, poolCreatorFeePercentage)
         );
     }
