--- conflicted
+++ resolved
@@ -42,17 +42,11 @@
 
         PoolConfig memory config = vault.getPoolConfig(address(pool));
 
-<<<<<<< HEAD
         assertEq(config.getStaticSwapFeePercentage(), swapFeePercentage);
-        assertEq(config.getPoolCreatorFeePercentage(), poolCreatorFeePercentage);
-        assertEq(vault.getProtocolSwapFeePercentage(), protocolSwapFeePercentage);
-=======
-        assertEq(config.staticSwapFeePercentage, swapFeePercentage);
-        assertEq(
-            config.aggregateProtocolSwapFeePercentage,
+        assertEq(
+            config.getAggregateProtocolSwapFeePercentage(),
             _getAggregateFeePercentage(protocolSwapFeePercentage, poolCreatorFeePercentage)
         );
->>>>>>> 8c509500
     }
 
     /// Add
