--- conflicted
+++ resolved
@@ -76,14 +76,8 @@
         uint256 expectedBptAmountOut = (defaultAmount * 995) / 1000;
 
         vm.prank(alice);
-<<<<<<< HEAD
-        bptAmountOut = router.addLiquidityUnbalanced(address(pool), amountsIn, expectedBptAmountOut, false, bytes(""));
-
-=======
-        snapStart("routerAddLiquidityUnbalancedWithCreatorFee");
         bptAmountOut = router.addLiquidityUnbalanced(pool, amountsIn, expectedBptAmountOut, false, bytes(""));
-        snapEnd();
->>>>>>> 49553c05
+
         // should mint correct amount of BPT tokens
         assertEq(bptAmountOut, expectedBptAmountOut, "Invalid amount of BPT");
     }
