--- conflicted
+++ resolved
@@ -115,13 +115,8 @@
 
     function testComputeDynamicSwapFeeWhenNotVault() public {
         vm.expectRevert(IVaultErrors.NotVaultDelegateCall.selector);
-<<<<<<< HEAD
         PoolSwapParams memory swapParams;
-        vaultExtension.computeDynamicSwapFee(pool, swapParams);
-=======
-        IBasePool.PoolSwapParams memory swapParams;
         vaultExtension.computeDynamicSwapFeePercentage(pool, swapParams);
->>>>>>> d1cc8792
     }
 
     function testGetBptRateWhenNotVault() public {
