--- conflicted
+++ resolved
@@ -30,19 +30,11 @@
 
     address internal yieldBearingPool;
 
-<<<<<<< HEAD
-    // The boosted pool will have 100x the liquidity of the buffer.
-    uint256 internal boostedPoolAmount = 10e6 * 1e18;
-    uint256 internal bufferAmount = boostedPoolAmount / 100;
-    uint256 internal tooLargeSwapAmount = boostedPoolAmount / 2;
-    // We will swap with 10% of the buffer.
-=======
-    // The yield-bearing pool will have 100x the liquidity of the buffer
+    // The yield-bearing pool will have 100x the liquidity of the buffer.
     uint256 internal yieldBearingPoolAmount = 10e6 * 1e18;
     uint256 internal bufferAmount = yieldBearingPoolAmount / 100;
     uint256 internal tooLargeSwapAmount = yieldBearingPoolAmount / 2;
-    // We will swap with 10% of the buffer
->>>>>>> 5a791e1e
+    // We will swap with 10% of the buffer.
     uint256 internal swapAmount = bufferAmount / 10;
 
     function setUp() public virtual override {
@@ -63,17 +55,12 @@
     }
 
     function testSwapPreconditions() public view {
-<<<<<<< HEAD
-        // Bob should have the full boostedPool BPT.
-        assertEq(IERC20(boostedPool).balanceOf(bob), boostedPoolAmount * 2 - MIN_BPT, "Wrong boosted pool BPT amount");
-=======
-        // bob should have the full yieldBearingPool BPT.
+        // Bob should have the full yield-bearing pool BPT.
         assertEq(
             IERC20(yieldBearingPool).balanceOf(bob),
             yieldBearingPoolAmount * 2 - MIN_BPT,
             "Wrong yield-bearing pool BPT amount"
         );
->>>>>>> 5a791e1e
 
         (IERC20[] memory tokens, , uint256[] memory balancesRaw, ) = vault.getPoolTokenInfo(yieldBearingPool);
         // The yield-bearing pool should have `yieldBearingPoolAmount` of both tokens.
