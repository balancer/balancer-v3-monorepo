--- conflicted
+++ resolved
@@ -117,14 +117,13 @@
         boostedPool = address(newPool);
 
         vm.startPrank(bob);
-<<<<<<< HEAD
         waDAI.approve(address(permit2), MAX_UINT256);
         permit2.approve(address(waDAI), address(router), type(uint160).max, type(uint48).max);
         permit2.approve(address(waDAI), address(batchRouter), type(uint160).max, type(uint48).max);
         waUSDC.approve(address(permit2), MAX_UINT256);
         permit2.approve(address(waUSDC), address(router), type(uint160).max, type(uint48).max);
         permit2.approve(address(waUSDC), address(batchRouter), type(uint160).max, type(uint48).max);
-=======
+
         dai.mint(address(bob), boostedPoolAmount);
         dai.approve(address(waDAI), boostedPoolAmount);
         waDAI.deposit(boostedPoolAmount, address(bob));
@@ -132,10 +131,6 @@
         usdc.mint(address(bob), boostedPoolAmount);
         usdc.approve(address(waUSDC), boostedPoolAmount);
         waUSDC.deposit(boostedPoolAmount, address(bob));
-
-        waDAI.approve(address(vault), MAX_UINT256);
-        waUSDC.approve(address(vault), MAX_UINT256);
->>>>>>> 349fb68e
 
         _initPool(boostedPool, [boostedPoolAmount, boostedPoolAmount].toMemoryArray(), boostedPoolAmount * 2 - MIN_BPT);
         vm.stopPrank();
