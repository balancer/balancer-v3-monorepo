// SPDX-License-Identifier: GPL-3.0-or-later

pragma solidity ^0.8.24;

import "forge-std/Test.sol";

import { IERC20 } from "@openzeppelin/contracts/token/ERC20/IERC20.sol";
import { IERC4626 } from "@openzeppelin/contracts/interfaces/IERC4626.sol";

import { TokenConfig, TokenType } from "@balancer-labs/v3-interfaces/contracts/vault/VaultTypes.sol";
import { IVault } from "@balancer-labs/v3-interfaces/contracts/vault/IVault.sol";
import { IRateProvider } from "@balancer-labs/v3-interfaces/contracts/vault/IRateProvider.sol";

import { ERC4626TestToken } from "@balancer-labs/v3-solidity-utils/contracts/test/ERC4626TestToken.sol";
import { ArrayHelpers } from "@balancer-labs/v3-solidity-utils/contracts/test/ArrayHelpers.sol";

import { PoolMock } from "../../../contracts/test/PoolMock.sol";
import { BaseVaultTest } from "./BaseVaultTest.sol";

abstract contract BaseERC4626BufferTest is BaseVaultTest {
    using ArrayHelpers for *;

    uint256 bufferInitialAmount = 1e5 * 1e18;
    uint256 erc4626PoolInitialAmount = 10e6 * 1e18;
    uint256 erc4626PoolInitialBPTAmount = erc4626PoolInitialAmount * 2;

    ERC4626TestToken internal waDAI;
    ERC4626TestToken internal waUSDC;
    uint256 internal waDaiIdx;
    uint256 internal waUsdcIdx;
    address erc4626Pool;

    // Rounding issues are introduced when dealing with tokens with rates different than 1:1. For example, to scale the
    // tokens of an yield-bearing pool, the amount of tokens is multiplied by the rate of the token, which is
    // calculated using `convertToAssets(FixedPoint.ONE)`. It generates an 18 decimals rate, but quantities bigger than
    // 1e18 will have rounding issues. Another example is the different between convert (used to calculate query
    // results of buffer operations) and the actual operation.
    uint256 internal errorTolerance = 1e8;

    function setUp() public virtual override {
        BaseVaultTest.setUp();

        _setupWrappedTokens();
        _initializeBuffers();
        _initializeERC4626Pool();
    }

    function testERC4626BufferPreconditions() public view {
        // bob should have the full erc4626Pool BPT. Since BPT amount is based on ERC4626 rates (using rate providers
        // to convert wrapped amounts to underlying amounts), some rounding imprecision can occur. The test below
        // allows an error of 0.00000001%.
        assertApproxEqRel(
            IERC20(erc4626Pool).balanceOf(bob),
            erc4626PoolInitialAmount * 2 - MIN_BPT,
            errorTolerance,
            "Wrong yield-bearing pool BPT amount"
        );

        (IERC20[] memory tokens, , uint256[] memory balancesRaw, ) = vault.getPoolTokenInfo(erc4626Pool);
        // The yield-bearing pool should have `erc4626PoolInitialAmount` of both tokens.
        assertEq(address(tokens[waDaiIdx]), address(waDAI), "Wrong yield-bearing pool token (waDAI)");
        assertEq(address(tokens[waUsdcIdx]), address(waUSDC), "Wrong yield-bearing pool token (waUSDC)");
        assertEq(
            balancesRaw[waDaiIdx],
            waDAI.convertToShares(erc4626PoolInitialAmount),
            "Wrong yield-bearing pool balance waDAI"
        );
        assertEq(
            balancesRaw[waUsdcIdx],
            waUSDC.convertToShares(erc4626PoolInitialAmount),
            "Wrong yield-bearing pool balance waUSDC"
        );

        // LP should have correct amount of shares from buffer (invested amount in underlying minus burned "BPTs")
        assertApproxEqAbs(
            vault.getBufferOwnerShares(IERC4626(waDAI), lp),
            2 * bufferInitialAmount - MIN_BPT,
            1, // 1 wei error due to rounding issues
            "Wrong share of waDAI buffer belonging to LP"
        );
        assertApproxEqAbs(
            vault.getBufferOwnerShares(IERC4626(waUSDC), lp),
            2 * bufferInitialAmount - MIN_BPT,
            1, // 1 wei error due to rounding issues
            "Wrong share of waUSDC buffer belonging to LP"
        );

        // Buffer should have the correct amount of issued shares.
        assertApproxEqAbs(
            vault.getBufferTotalShares(IERC4626(waDAI)),
            bufferInitialAmount * 2,
            1, // 1 wei error due to rounding issues
            "Wrong issued shares of waDAI buffer"
        );
        assertApproxEqAbs(
            vault.getBufferTotalShares(IERC4626(waUSDC)),
            bufferInitialAmount * 2,
            1, // 1 wei error due to rounding issues
            "Wrong issued shares of waUSDC buffer"
        );

        uint256 baseBalance;
        uint256 wrappedBalance;

        // The vault buffers should each have `bufferInitialAmount` of their respective tokens.
        (baseBalance, wrappedBalance) = vault.getBufferBalance(IERC4626(waDAI));
        assertEq(baseBalance, bufferInitialAmount, "Wrong waDAI buffer balance for base token");
        assertEq(
            wrappedBalance,
            waDAI.convertToShares(bufferInitialAmount),
            "Wrong waDAI buffer balance for wrapped token"
        );

        (baseBalance, wrappedBalance) = vault.getBufferBalance(IERC4626(waUSDC));
        assertEq(baseBalance, bufferInitialAmount, "Wrong waUSDC buffer balance for base token");
        assertEq(
            wrappedBalance,
            waUSDC.convertToShares(bufferInitialAmount),
            "Wrong waUSDC buffer balance for wrapped token"
        );
    }

    function _initializeBuffers() private {
        // Create and fund buffer pools.
        vm.startPrank(lp);
        dai.mint(lp, bufferInitialAmount);
        dai.approve(address(waDAI), bufferInitialAmount);
        uint256 waDAILPShares = waDAI.deposit(bufferInitialAmount, lp);

        usdc.mint(lp, bufferInitialAmount);
        usdc.approve(address(waUSDC), bufferInitialAmount);
        uint256 waUSDCLPShares = waUSDC.deposit(bufferInitialAmount, lp);
        vm.stopPrank();

        vm.startPrank(lp);
        waDAI.approve(address(permit2), MAX_UINT256);
        permit2.approve(address(waDAI), address(router), type(uint160).max, type(uint48).max);
        permit2.approve(address(waDAI), address(batchRouter), type(uint160).max, type(uint48).max);
        waUSDC.approve(address(permit2), MAX_UINT256);
        permit2.approve(address(waUSDC), address(router), type(uint160).max, type(uint48).max);
        permit2.approve(address(waUSDC), address(batchRouter), type(uint160).max, type(uint48).max);

<<<<<<< HEAD
        router.addLiquidityToBuffer(waDAI, bufferInitialAmount, waDAILPShares);
        router.addLiquidityToBuffer(waUSDC, bufferInitialAmount, waUSDCLPShares);
=======
        router.initializeBuffer(waDAI, bufferInitialAmount, bufferInitialAmount);
        router.initializeBuffer(waUSDC, bufferInitialAmount, bufferInitialAmount);
>>>>>>> 4d456606
        vm.stopPrank();
    }

    function _initializeERC4626Pool() private {
        TokenConfig[] memory tokenConfig = new TokenConfig[](2);
        tokenConfig[waDaiIdx].token = IERC20(waDAI);
        tokenConfig[waUsdcIdx].token = IERC20(waUSDC);
        tokenConfig[0].tokenType = TokenType.WITH_RATE;
        tokenConfig[1].tokenType = TokenType.WITH_RATE;
        tokenConfig[waDaiIdx].rateProvider = IRateProvider(address(waDAI));
        tokenConfig[waUsdcIdx].rateProvider = IRateProvider(address(waUSDC));

        PoolMock newPool = new PoolMock(IVault(address(vault)), "ERC4626 Pool", "ERC4626P");

        factoryMock.registerTestPool(address(newPool), tokenConfig, poolHooksContract);

        vm.label(address(newPool), "erc4626 pool");
        erc4626Pool = address(newPool);

        vm.startPrank(bob);
        waDAI.approve(address(permit2), MAX_UINT256);
        permit2.approve(address(waDAI), address(router), type(uint160).max, type(uint48).max);
        permit2.approve(address(waDAI), address(batchRouter), type(uint160).max, type(uint48).max);

        waUSDC.approve(address(permit2), MAX_UINT256);
        permit2.approve(address(waUSDC), address(router), type(uint160).max, type(uint48).max);
        permit2.approve(address(waUSDC), address(batchRouter), type(uint160).max, type(uint48).max);

        dai.mint(bob, erc4626PoolInitialAmount);
        dai.approve(address(waDAI), erc4626PoolInitialAmount);
        uint256 waDaiBobShares = waDAI.deposit(erc4626PoolInitialAmount, bob);

        usdc.mint(bob, erc4626PoolInitialAmount);
        usdc.approve(address(waUSDC), erc4626PoolInitialAmount);
        uint256 waUsdcBobShares = waUSDC.deposit(erc4626PoolInitialAmount, bob);

        uint256[] memory amountsIn = new uint256[](2);
        amountsIn[waDaiIdx] = waDaiBobShares;
        amountsIn[waUsdcIdx] = waUsdcBobShares;

        // Since token rates are rounding down, the BPT calculation may be a little less than the predicted amount.
        _initPool(erc4626Pool, amountsIn, erc4626PoolInitialBPTAmount - errorTolerance - MIN_BPT);

        IERC20(address(erc4626Pool)).approve(address(permit2), MAX_UINT256);
        permit2.approve(address(erc4626Pool), address(router), type(uint160).max, type(uint48).max);
        permit2.approve(address(erc4626Pool), address(batchRouter), type(uint160).max, type(uint48).max);

        IERC20(address(erc4626Pool)).approve(address(router), type(uint256).max);
        IERC20(address(erc4626Pool)).approve(address(batchRouter), type(uint256).max);
        vm.stopPrank();
    }

    function _setupWrappedTokens() private {
        waDAI = new ERC4626TestToken(dai, "Wrapped aDAI", "waDAI", 18);
        vm.label(address(waDAI), "waDAI");

        // "USDC" is deliberately 18 decimals to test one thing at a time.
        waUSDC = new ERC4626TestToken(usdc, "Wrapped aUSDC", "waUSDC", 18);
        vm.label(address(waUSDC), "waUSDC");

        (waDaiIdx, waUsdcIdx) = getSortedIndexes(address(waDAI), address(waUSDC));

        // Manipulate rates before creating the ERC4626 pools. It's important to don't have a 1:1 rate when testing
        // ERC4626 tokens, so we can differ what's wrapped and what's underlying amounts.
        dai.mint(lp, 10 * erc4626PoolInitialAmount);
        usdc.mint(lp, 10 * erc4626PoolInitialAmount);
        // Deposit sets the rate to 1.
        vm.startPrank(lp);
        dai.approve(address(waDAI), 10 * erc4626PoolInitialAmount);
        waDAI.deposit(10 * erc4626PoolInitialAmount, lp);
        usdc.approve(address(waUSDC), 10 * erc4626PoolInitialAmount);
        waUSDC.deposit(10 * erc4626PoolInitialAmount, lp);
        vm.stopPrank();
        // Changing asset balances without minting shares makes the balance be different than 1.
        dai.mint(address(waDAI), 2 * erc4626PoolInitialAmount);
        usdc.mint(address(waUSDC), 4 * erc4626PoolInitialAmount);
    }
}<|MERGE_RESOLUTION|>--- conflicted
+++ resolved
@@ -140,13 +140,8 @@
         permit2.approve(address(waUSDC), address(router), type(uint160).max, type(uint48).max);
         permit2.approve(address(waUSDC), address(batchRouter), type(uint160).max, type(uint48).max);
 
-<<<<<<< HEAD
-        router.addLiquidityToBuffer(waDAI, bufferInitialAmount, waDAILPShares);
-        router.addLiquidityToBuffer(waUSDC, bufferInitialAmount, waUSDCLPShares);
-=======
-        router.initializeBuffer(waDAI, bufferInitialAmount, bufferInitialAmount);
-        router.initializeBuffer(waUSDC, bufferInitialAmount, bufferInitialAmount);
->>>>>>> 4d456606
+        router.initializeBuffer(waDAI, bufferInitialAmount, waDAILPShares);
+        router.initializeBuffer(waUSDC, bufferInitialAmount, waUSDCLPShares);
         vm.stopPrank();
     }
 
