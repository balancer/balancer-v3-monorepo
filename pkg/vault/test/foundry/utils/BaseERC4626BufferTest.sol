// SPDX-License-Identifier: GPL-3.0-or-later

pragma solidity ^0.8.24;

import "forge-std/Test.sol";

import { IERC20 } from "@openzeppelin/contracts/token/ERC20/IERC20.sol";
import { IERC4626 } from "@openzeppelin/contracts/interfaces/IERC4626.sol";

import { TokenConfig, TokenType } from "@balancer-labs/v3-interfaces/contracts/vault/VaultTypes.sol";
import { IVault } from "@balancer-labs/v3-interfaces/contracts/vault/IVault.sol";
import { IRateProvider } from "@balancer-labs/v3-interfaces/contracts/vault/IRateProvider.sol";

import { ERC4626TestToken } from "@balancer-labs/v3-solidity-utils/contracts/test/ERC4626TestToken.sol";
import { ArrayHelpers } from "@balancer-labs/v3-solidity-utils/contracts/test/ArrayHelpers.sol";

import { PoolMock } from "../../../contracts/test/PoolMock.sol";
import { BaseVaultTest } from "./BaseVaultTest.sol";

abstract contract BaseERC4626BufferTest is BaseVaultTest {
    using ArrayHelpers for *;

    uint256 bufferInitialAmount = 1e5 * 1e18;
    uint256 erc4626PoolInitialAmount = 10e6 * 1e18;
    uint256 erc4626PoolInitialBPTAmount = erc4626PoolInitialAmount * 2;

    ERC4626TestToken internal waDAI;
    ERC4626TestToken internal waUSDC;
    uint256 internal waDaiIdx;
    uint256 internal waUsdcIdx;
    address erc4626Pool;

    // Rounding issues are introduced when dealing with tokens with rates different than 1:1. For example, to scale the
    // tokens of an yield-bearing pool, the amount of tokens is multiplied by the rate of the token, which is
    // calculated using `convertToAssets(FixedPoint.ONE)`. It generates an 18 decimals rate, but quantities bigger than
    // 1e18 will have rounding issues. Another example is the different between convert (used to calculate query
    // results of buffer operations) and the actual operation.
    uint256 internal errorTolerance = 1e8;

    function setUp() public virtual override {
        BaseVaultTest.setUp();

        _setupWrappedTokens();
        _initializeBuffers();
        _initializeERC4626Pool();
    }

    function testERC4626BufferPreconditions() public view {
        // bob should have the full erc4626Pool BPT. Since BPT amount is based on ERC4626 rates (using rate providers
        // to convert wrapped amounts to underlying amounts), some rounding imprecision can occur. The test below
        // allows an error of 0.00000001%.
        assertApproxEqRel(
            IERC20(erc4626Pool).balanceOf(bob),
            erc4626PoolInitialAmount * 2 - MIN_BPT,
            errorTolerance,
            "Wrong yield-bearing pool BPT amount"
        );

        (IERC20[] memory tokens, , uint256[] memory balancesRaw, ) = vault.getPoolTokenInfo(erc4626Pool);
        // The yield-bearing pool should have `erc4626PoolInitialAmount` of both tokens.
        assertEq(address(tokens[waDaiIdx]), address(waDAI), "Wrong yield-bearing pool token (waDAI)");
        assertEq(address(tokens[waUsdcIdx]), address(waUSDC), "Wrong yield-bearing pool token (waUSDC)");
        assertEq(
            balancesRaw[waDaiIdx],
            waDAI.convertToShares(erc4626PoolInitialAmount),
            "Wrong yield-bearing pool balance waDAI"
        );
        assertEq(
            balancesRaw[waUsdcIdx],
            waUSDC.convertToShares(erc4626PoolInitialAmount),
            "Wrong yield-bearing pool balance waUSDC"
        );

        // LP should have correct amount of shares from buffer (invested amount in underlying minus burned "BPTs")
        assertApproxEqAbs(
            vault.getBufferOwnerShares(IERC4626(waDAI), lp),
            2 * bufferInitialAmount - MIN_BPT,
            1, // 1 wei error due to rounding issues
            "Wrong share of waDAI buffer belonging to LP"
        );
        assertApproxEqAbs(
            vault.getBufferOwnerShares(IERC4626(waUSDC), lp),
            2 * bufferInitialAmount - MIN_BPT,
            1, // 1 wei error due to rounding issues
            "Wrong share of waUSDC buffer belonging to LP"
        );

        // Buffer should have the correct amount of issued shares.
        assertApproxEqAbs(
            vault.getBufferTotalShares(IERC4626(waDAI)),
            bufferInitialAmount * 2,
            1, // 1 wei error due to rounding issues
            "Wrong issued shares of waDAI buffer"
        );
        assertApproxEqAbs(
            vault.getBufferTotalShares(IERC4626(waUSDC)),
            bufferInitialAmount * 2,
            1, // 1 wei error due to rounding issues
            "Wrong issued shares of waUSDC buffer"
        );

        uint256 baseBalance;
        uint256 wrappedBalance;

        // The vault buffers should each have `bufferInitialAmount` of their respective tokens.
        (baseBalance, wrappedBalance) = vault.getBufferBalance(IERC4626(waDAI));
        assertEq(baseBalance, bufferInitialAmount, "Wrong waDAI buffer balance for base token");
        assertEq(
            wrappedBalance,
            waDAI.convertToShares(bufferInitialAmount),
            "Wrong waDAI buffer balance for wrapped token"
        );

        (baseBalance, wrappedBalance) = vault.getBufferBalance(IERC4626(waUSDC));
        assertEq(baseBalance, bufferInitialAmount, "Wrong waUSDC buffer balance for base token");
        assertEq(
            wrappedBalance,
            waUSDC.convertToShares(bufferInitialAmount),
            "Wrong waUSDC buffer balance for wrapped token"
        );
    }

    function _initializeBuffers() private {
        // Create and fund buffer pools.
        vm.startPrank(lp);
        dai.mint(lp, bufferInitialAmount);
        dai.approve(address(waDAI), bufferInitialAmount);
        uint256 waDAILPShares = waDAI.deposit(bufferInitialAmount, lp);

        usdc.mint(lp, bufferInitialAmount);
        usdc.approve(address(waUSDC), bufferInitialAmount);
        uint256 waUSDCLPShares = waUSDC.deposit(bufferInitialAmount, lp);
        vm.stopPrank();

        vm.startPrank(lp);
        waDAI.approve(address(permit2), MAX_UINT256);
        permit2.approve(address(waDAI), address(router), type(uint160).max, type(uint48).max);
        permit2.approve(address(waDAI), address(batchRouter), type(uint160).max, type(uint48).max);
        waUSDC.approve(address(permit2), MAX_UINT256);
        permit2.approve(address(waUSDC), address(router), type(uint160).max, type(uint48).max);
        permit2.approve(address(waUSDC), address(batchRouter), type(uint160).max, type(uint48).max);

<<<<<<< HEAD
        router.addLiquidityToBuffer(waDAI, bufferInitialAmount, waDAILPShares, lp);
        router.addLiquidityToBuffer(waUSDC, bufferInitialAmount, waUSDCLPShares, lp);
=======
        router.addLiquidityToBuffer(waDAI, bufferInitialAmount, bufferInitialAmount);
        router.addLiquidityToBuffer(waUSDC, bufferInitialAmount, bufferInitialAmount);
>>>>>>> 26fd3c5d
        vm.stopPrank();
    }

    function _initializeERC4626Pool() private {
        TokenConfig[] memory tokenConfig = new TokenConfig[](2);
        tokenConfig[waDaiIdx].token = IERC20(waDAI);
        tokenConfig[waUsdcIdx].token = IERC20(waUSDC);
        tokenConfig[0].tokenType = TokenType.WITH_RATE;
        tokenConfig[1].tokenType = TokenType.WITH_RATE;
        tokenConfig[waDaiIdx].rateProvider = IRateProvider(address(waDAI));
        tokenConfig[waUsdcIdx].rateProvider = IRateProvider(address(waUSDC));

        PoolMock newPool = new PoolMock(IVault(address(vault)), "ERC4626 Pool", "ERC4626P");

        factoryMock.registerTestPool(address(newPool), tokenConfig, poolHooksContract);

        vm.label(address(newPool), "erc4626 pool");
        erc4626Pool = address(newPool);

        vm.startPrank(bob);
        waDAI.approve(address(permit2), MAX_UINT256);
        permit2.approve(address(waDAI), address(router), type(uint160).max, type(uint48).max);
        permit2.approve(address(waDAI), address(batchRouter), type(uint160).max, type(uint48).max);

        waUSDC.approve(address(permit2), MAX_UINT256);
        permit2.approve(address(waUSDC), address(router), type(uint160).max, type(uint48).max);
        permit2.approve(address(waUSDC), address(batchRouter), type(uint160).max, type(uint48).max);

        dai.mint(bob, erc4626PoolInitialAmount);
        dai.approve(address(waDAI), erc4626PoolInitialAmount);
        uint256 waDaiBobShares = waDAI.deposit(erc4626PoolInitialAmount, bob);

        usdc.mint(bob, erc4626PoolInitialAmount);
        usdc.approve(address(waUSDC), erc4626PoolInitialAmount);
        uint256 waUsdcBobShares = waUSDC.deposit(erc4626PoolInitialAmount, bob);

        uint256[] memory amountsIn = new uint256[](2);
        amountsIn[waDaiIdx] = waDaiBobShares;
        amountsIn[waUsdcIdx] = waUsdcBobShares;

        // Since token rates are rounding down, the BPT calculation may be a little less than the predicted amount.
        _initPool(erc4626Pool, amountsIn, erc4626PoolInitialBPTAmount - errorTolerance - MIN_BPT);

        IERC20(address(erc4626Pool)).approve(address(permit2), MAX_UINT256);
        permit2.approve(address(erc4626Pool), address(router), type(uint160).max, type(uint48).max);
        permit2.approve(address(erc4626Pool), address(batchRouter), type(uint160).max, type(uint48).max);

        IERC20(address(erc4626Pool)).approve(address(router), type(uint256).max);
        IERC20(address(erc4626Pool)).approve(address(batchRouter), type(uint256).max);
        vm.stopPrank();
    }

    function _setupWrappedTokens() private {
        waDAI = new ERC4626TestToken(dai, "Wrapped aDAI", "waDAI", 18);
        vm.label(address(waDAI), "waDAI");

        // "USDC" is deliberately 18 decimals to test one thing at a time.
        waUSDC = new ERC4626TestToken(usdc, "Wrapped aUSDC", "waUSDC", 18);
        vm.label(address(waUSDC), "waUSDC");

        (waDaiIdx, waUsdcIdx) = getSortedIndexes(address(waDAI), address(waUSDC));

        // Manipulate rates before creating the ERC4626 pools. It's important to don't have a 1:1 rate when testing
        // ERC4626 tokens, so we can differ what's wrapped and what's underlying amounts.
        dai.mint(lp, 10 * erc4626PoolInitialAmount);
        usdc.mint(lp, 10 * erc4626PoolInitialAmount);
        // Deposit sets the rate to 1.
        vm.startPrank(lp);
        dai.approve(address(waDAI), 10 * erc4626PoolInitialAmount);
        waDAI.deposit(10 * erc4626PoolInitialAmount, lp);
        usdc.approve(address(waUSDC), 10 * erc4626PoolInitialAmount);
        waUSDC.deposit(10 * erc4626PoolInitialAmount, lp);
        vm.stopPrank();
        // Changing asset balances without minting shares makes the balance be different than 1.
        dai.mint(address(waDAI), 2 * erc4626PoolInitialAmount);
        usdc.mint(address(waUSDC), 4 * erc4626PoolInitialAmount);
    }
}<|MERGE_RESOLUTION|>--- conflicted
+++ resolved
@@ -140,13 +140,8 @@
         permit2.approve(address(waUSDC), address(router), type(uint160).max, type(uint48).max);
         permit2.approve(address(waUSDC), address(batchRouter), type(uint160).max, type(uint48).max);
 
-<<<<<<< HEAD
-        router.addLiquidityToBuffer(waDAI, bufferInitialAmount, waDAILPShares, lp);
-        router.addLiquidityToBuffer(waUSDC, bufferInitialAmount, waUSDCLPShares, lp);
-=======
-        router.addLiquidityToBuffer(waDAI, bufferInitialAmount, bufferInitialAmount);
-        router.addLiquidityToBuffer(waUSDC, bufferInitialAmount, bufferInitialAmount);
->>>>>>> 26fd3c5d
+        router.addLiquidityToBuffer(waDAI, bufferInitialAmount, waDAILPShares);
+        router.addLiquidityToBuffer(waUSDC, bufferInitialAmount, waUSDCLPShares);
         vm.stopPrank();
     }
 
