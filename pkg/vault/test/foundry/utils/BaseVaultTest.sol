// SPDX-License-Identifier: GPL-3.0-or-later

pragma solidity ^0.8.24;

import "forge-std/Test.sol";

import { IERC20 } from "@openzeppelin/contracts/token/ERC20/IERC20.sol";

import { HookFlags, FEE_SCALING_FACTOR, Rounding } from "@balancer-labs/v3-interfaces/contracts/vault/VaultTypes.sol";
import { IProtocolFeeController } from "@balancer-labs/v3-interfaces/contracts/vault/IProtocolFeeController.sol";
import { IVaultExtension } from "@balancer-labs/v3-interfaces/contracts/vault/IVaultExtension.sol";
import { IVaultAdmin } from "@balancer-labs/v3-interfaces/contracts/vault/IVaultAdmin.sol";
import { IVaultMock } from "@balancer-labs/v3-interfaces/contracts/test/IVaultMock.sol";
import { IBasePool } from "@balancer-labs/v3-interfaces/contracts/vault/IBasePool.sol";
import { IVault } from "@balancer-labs/v3-interfaces/contracts/vault/IVault.sol";

import { CastingHelpers } from "@balancer-labs/v3-solidity-utils/contracts/helpers/CastingHelpers.sol";
import { ArrayHelpers } from "@balancer-labs/v3-solidity-utils/contracts/test/ArrayHelpers.sol";
import { BaseTest } from "@balancer-labs/v3-solidity-utils/test/foundry/utils/BaseTest.sol";
import { FixedPoint } from "@balancer-labs/v3-solidity-utils/contracts/math/FixedPoint.sol";

import { BasicAuthorizerMock } from "../../../contracts/test/BasicAuthorizerMock.sol";
import { RateProviderMock } from "../../../contracts/test/RateProviderMock.sol";
<<<<<<< HEAD
import { VaultMock } from "../../../contracts/test/VaultMock.sol";
import { Router } from "../../../contracts/Router.sol";
import { BatchRouter } from "../../../contracts/BatchRouter.sol";
import { VaultStorage } from "../../../contracts/VaultStorage.sol";
import { RouterMock } from "../../../contracts/test/RouterMock.sol";
import { AggRouterMock } from "../../../contracts/test/AggRouterMock.sol";
=======
>>>>>>> 2dca71b2
import { BatchRouterMock } from "../../../contracts/test/BatchRouterMock.sol";
import { CompositeLiquidityRouterMock } from "../../../contracts/test/CompositeLiquidityRouterMock.sol";
import { PoolFactoryMock } from "../../../contracts/test/PoolFactoryMock.sol";
import { PoolHooksMock } from "../../../contracts/test/PoolHooksMock.sol";
import { RouterMock } from "../../../contracts/test/RouterMock.sol";
import { VaultStorage } from "../../../contracts/VaultStorage.sol";
import { PoolMock } from "../../../contracts/test/PoolMock.sol";

import { Permit2Helpers } from "./Permit2Helpers.sol";
import { VaultContractsDeployer } from "./VaultContractsDeployer.sol";

abstract contract BaseVaultTest is VaultContractsDeployer, VaultStorage, BaseTest, Permit2Helpers {
    using CastingHelpers for address[];
    using FixedPoint for uint256;
    using ArrayHelpers for *;

    struct Balances {
        uint256[] userTokens;
        uint256 userBpt;
        uint256[] aliceTokens;
        uint256 aliceBpt;
        uint256[] bobTokens;
        uint256 bobBpt;
        uint256[] hookTokens;
        uint256 hookBpt;
        uint256[] lpTokens;
        uint256 lpBpt;
        uint256[] vaultTokens;
        uint256[] vaultReserves;
        uint256[] poolTokens;
        uint256 poolSupply;
        uint256 poolInvariant;
        uint256[] swapFeeAmounts;
        uint256[] yieldFeeAmounts;
    }

    // Pool limits.
    uint256 internal constant POOL_MINIMUM_TOTAL_SUPPLY = 1e6;
    uint256 internal constant PRODUCTION_MIN_TRADE_AMOUNT = 1e6;

    // ERC4626 buffer limits.
    uint256 internal constant BUFFER_MINIMUM_TOTAL_SUPPLY = 1e4;
    uint256 internal constant PRODUCTION_MIN_WRAP_AMOUNT = 1e3;

    bytes32 internal constant ZERO_BYTES32 = 0x0000000000000000000000000000000000000000000000000000000000000000;
    bytes32 internal constant ONE_BYTES32 = 0x0000000000000000000000000000000000000000000000000000000000000001;

    // Main contract mocks.
    IVaultMock internal vault;
    IVaultExtension internal vaultExtension;
    IVaultAdmin internal vaultAdmin;
    RouterMock internal router;
    BatchRouterMock internal batchRouter;
<<<<<<< HEAD
    // Agg router mock
    AggRouterMock internal aggRouter;
    // Authorizer mock.
=======
    PoolFactoryMock internal factoryMock;
    RateProviderMock internal rateProvider;
    CompositeLiquidityRouterMock internal compositeLiquidityRouter;
>>>>>>> 2dca71b2
    BasicAuthorizerMock internal authorizer;

    // Fee controller deployed with the Vault.
    IProtocolFeeController internal feeController;
    // Pool for tests.
    address internal pool;
    // Pool Hooks.
    address internal poolHooksContract;

    // Default amount to use in tests for user operations.
    uint256 internal defaultAmount = 1e3 * 1e18;
    // Default amount round up.
    uint256 internal defaultAmountRoundUp = defaultAmount + 1;
    // Default amount round down.
    uint256 internal defaultAmountRoundDown = defaultAmount - 2;
    // Default amount of BPT to use in tests for user operations.
    uint256 internal bptAmount = 2e3 * 1e18;
    // Default amount of BPT round down.
    uint256 internal bptAmountRoundDown = bptAmount - 2;
    // Amount to use to init the mock pool.
    uint256 internal poolInitAmount = 1e3 * 1e18;
    // Default rate for the rate provider mock.
    uint256 internal mockRate = 2e18;
    // Default swap fee percentage.
    uint256 internal swapFeePercentage = 1e16; // 1%
    // Default protocol swap fee percentage.
    uint64 internal protocolSwapFeePercentage = 50e16; // 50%

    // VaultMock can override min trade amount; tests shall use 0 by default to simplify fuzz tests.
    // Min trade amount is meant to be an extra protection against unknown rounding errors; the Vault should still work
    // without it, so it can be zeroed out in general.
    // Change this value before calling `setUp` to test under real conditions.
    uint256 vaultMockMinTradeAmount = 0;

    // VaultMock can override min wrap amount; tests shall use 0 by default to simplify fuzz tests.
    // Min wrap amount is meant to be an extra protection against unknown rounding errors; the Vault should still work
    // without it, so it can be zeroed out in general.
    // Change this value before calling `setUp` to test under real conditions.
    uint256 vaultMockMinWrapAmount = 0;

    // Applies to Weighted Pools.
    uint256 internal constant BASE_MIN_SWAP_FEE = 1e12; // 0.00001%
    uint256 internal constant BASE_MAX_SWAP_FEE = 10e16; // 10%

    function setUp() public virtual override {
        BaseTest.setUp();
        _setUpBaseVaultTest();
        // Add initial liquidity
        initPool();
    }

    function _setUpBaseVaultTest() internal {
        vault = deployVaultMock(vaultMockMinTradeAmount, vaultMockMinWrapAmount);

        vm.label(address(vault), "vault");
        vaultExtension = IVaultExtension(vault.getVaultExtension());
        vm.label(address(vaultExtension), "vaultExtension");
        vaultAdmin = IVaultAdmin(vault.getVaultAdmin());
        vm.label(address(vaultAdmin), "vaultAdmin");
        authorizer = BasicAuthorizerMock(address(vault.getAuthorizer()));
        vm.label(address(authorizer), "authorizer");
        factoryMock = PoolFactoryMock(address(vault.getPoolFactoryMock()));
        vm.label(address(factoryMock), "factory");
        router = deployRouterMock(IVault(address(vault)), weth, permit2);
        vm.label(address(router), "router");
        batchRouter = deployBatchRouterMock(IVault(address(vault)), weth, permit2);
        vm.label(address(batchRouter), "batch router");
<<<<<<< HEAD
        aggRouter = new AggRouterMock(IVault(address(vault)), weth, permit2);
        vm.label(address(aggRouter), "agg router");
=======
        compositeLiquidityRouter = new CompositeLiquidityRouterMock(IVault(address(vault)), weth, permit2);
        vm.label(address(compositeLiquidityRouter), "composite liquidity router");
        feeController = vault.getProtocolFeeController();
        vm.label(address(feeController), "fee controller");

>>>>>>> 2dca71b2
        poolHooksContract = createHook();
        pool = createPool();

        // Approve vault allowances.
        for (uint256 i = 0; i < users.length; ++i) {
            address user = users[i];
            vm.startPrank(user);
            approveForSender();
            vm.stopPrank();
        }
        if (pool != address(0)) {
            approveForPool(IERC20(pool));
        }
    }

    function approveForSender() internal virtual {
        for (uint256 i = 0; i < tokens.length; ++i) {
            tokens[i].approve(address(permit2), type(uint256).max);
            permit2.approve(address(tokens[i]), address(router), type(uint160).max, type(uint48).max);
            permit2.approve(address(tokens[i]), address(batchRouter), type(uint160).max, type(uint48).max);
            permit2.approve(address(tokens[i]), address(compositeLiquidityRouter), type(uint160).max, type(uint48).max);
        }

        for (uint256 i = 0; i < erc4626Tokens.length; ++i) {
            erc4626Tokens[i].approve(address(permit2), type(uint256).max);
            permit2.approve(address(erc4626Tokens[i]), address(router), type(uint160).max, type(uint48).max);
            permit2.approve(address(erc4626Tokens[i]), address(batchRouter), type(uint160).max, type(uint48).max);
            permit2.approve(
                address(erc4626Tokens[i]),
                address(compositeLiquidityRouter),
                type(uint160).max,
                type(uint48).max
            );

            // Approve deposits from sender.
            IERC20 underlying = IERC20(erc4626Tokens[i].asset());
            underlying.approve(address(erc4626Tokens[i]), type(uint160).max);
        }
    }

    function approveForPool(IERC20 bpt) internal virtual {
        for (uint256 i = 0; i < users.length; ++i) {
            vm.startPrank(users[i]);

            bpt.approve(address(router), type(uint256).max);
            bpt.approve(address(batchRouter), type(uint256).max);
            bpt.approve(address(compositeLiquidityRouter), type(uint256).max);

            IERC20(bpt).approve(address(permit2), type(uint256).max);
            permit2.approve(address(bpt), address(router), type(uint160).max, type(uint48).max);
            permit2.approve(address(bpt), address(batchRouter), type(uint160).max, type(uint48).max);
            permit2.approve(address(bpt), address(compositeLiquidityRouter), type(uint160).max, type(uint48).max);

            vm.stopPrank();
        }
    }

    function initPool() internal virtual {
        vm.startPrank(lp);
        _initPool(pool, [poolInitAmount, poolInitAmount].toMemoryArray(), 0);
        vm.stopPrank();
    }

    function _initPool(
        address poolToInit,
        uint256[] memory amountsIn,
        uint256 minBptOut
    ) internal virtual returns (uint256 bptOut) {
        (IERC20[] memory tokens, , , ) = vault.getPoolTokenInfo(poolToInit);

        return router.initialize(poolToInit, tokens, amountsIn, minBptOut, false, bytes(""));
    }

    function createPool() internal virtual returns (address) {
        return _createPool([address(dai), address(usdc)].toMemoryArray(), "pool");
    }

    function _createPool(address[] memory tokens, string memory label) internal virtual returns (address) {
        address newPool = factoryMock.createPool("ERC20 Pool", "ERC20POOL");
        vm.label(newPool, label);

        factoryMock.registerTestPool(newPool, vault.buildTokenConfig(tokens.asIERC20()), poolHooksContract, lp);

        return newPool;
    }

    function createHook() internal virtual returns (address) {
        // Sets all flags to false.
        HookFlags memory hookFlags;
        return _createHook(hookFlags);
    }

    function _createHook(HookFlags memory hookFlags) internal virtual returns (address) {
        PoolHooksMock newHook = deployPoolHooksMock(IVault(address(vault)));
        // Allow pools built with factoryMock to use the poolHooksMock.
        newHook.allowFactory(address(factoryMock));
        // Configure pool hook flags.
        newHook.setHookFlags(hookFlags);
        vm.label(address(newHook), "pool hooks");
        return address(newHook);
    }

    function setSwapFeePercentage(uint256 percentage) internal {
        _setSwapFeePercentage(pool, percentage);
    }

    function _setSwapFeePercentage(address setPool, uint256 percentage) internal {
        vault.manuallySetSwapFee(setPool, percentage);
    }

    function getBalances(address user) internal view returns (Balances memory balances) {
        return getBalances(user, Rounding.ROUND_DOWN);
    }

    function getBalances(address user, Rounding invariantRounding) internal view returns (Balances memory balances) {
        balances.userBpt = IERC20(pool).balanceOf(user);
        balances.aliceBpt = IERC20(pool).balanceOf(alice);
        balances.bobBpt = IERC20(pool).balanceOf(bob);
        balances.hookBpt = IERC20(pool).balanceOf(poolHooksContract);
        balances.lpBpt = IERC20(pool).balanceOf(lp);

        balances.poolSupply = IERC20(pool).totalSupply();

        (IERC20[] memory tokens, , uint256[] memory poolBalances, uint256[] memory lastBalancesLiveScaled18) = vault
            .getPoolTokenInfo(pool);
        balances.poolTokens = poolBalances;
        uint256 numTokens = tokens.length;

        balances.poolInvariant = IBasePool(pool).computeInvariant(lastBalancesLiveScaled18, invariantRounding);
        balances.userTokens = new uint256[](numTokens);
        balances.aliceTokens = new uint256[](numTokens);
        balances.bobTokens = new uint256[](numTokens);
        balances.hookTokens = new uint256[](numTokens);
        balances.lpTokens = new uint256[](numTokens);
        balances.vaultTokens = new uint256[](numTokens);
        balances.vaultReserves = new uint256[](numTokens);
        balances.swapFeeAmounts = new uint256[](numTokens);
        balances.yieldFeeAmounts = new uint256[](numTokens);
        for (uint256 i = 0; i < numTokens; ++i) {
            // Don't assume token ordering.
            balances.userTokens[i] = tokens[i].balanceOf(user);
            balances.aliceTokens[i] = tokens[i].balanceOf(alice);
            balances.bobTokens[i] = tokens[i].balanceOf(bob);
            balances.hookTokens[i] = tokens[i].balanceOf(poolHooksContract);
            balances.lpTokens[i] = tokens[i].balanceOf(lp);
            balances.vaultTokens[i] = tokens[i].balanceOf(address(vault));
            balances.vaultReserves[i] = vault.getReservesOf(tokens[i]);
            balances.swapFeeAmounts[i] = vault.manualGetAggregateSwapFeeAmount(pool, tokens[i]);
            balances.yieldFeeAmounts[i] = vault.manualGetAggregateYieldFeeAmount(pool, tokens[i]);
        }
    }

    /// @dev A different function is needed to measure token balances when tracking tokens across multiple pools.
    function getBalances(address user, IERC20[] memory tokensToTrack) internal view returns (Balances memory balances) {
        balances.userBpt = IERC20(pool).balanceOf(user);
        balances.aliceBpt = IERC20(pool).balanceOf(alice);
        balances.bobBpt = IERC20(pool).balanceOf(bob);
        balances.hookBpt = IERC20(pool).balanceOf(poolHooksContract);
        balances.lpBpt = IERC20(pool).balanceOf(lp);

        uint256 numTokens = tokensToTrack.length;

        balances.userTokens = new uint256[](numTokens);
        balances.aliceTokens = new uint256[](numTokens);
        balances.bobTokens = new uint256[](numTokens);
        balances.hookTokens = new uint256[](numTokens);
        balances.lpTokens = new uint256[](numTokens);
        balances.vaultTokens = new uint256[](numTokens);
        balances.vaultReserves = new uint256[](numTokens);
        for (uint256 i = 0; i < numTokens; ++i) {
            // Don't assume token ordering.
            balances.userTokens[i] = tokensToTrack[i].balanceOf(user);
            balances.aliceTokens[i] = tokensToTrack[i].balanceOf(alice);
            balances.bobTokens[i] = tokensToTrack[i].balanceOf(bob);
            balances.hookTokens[i] = tokensToTrack[i].balanceOf(poolHooksContract);
            balances.lpTokens[i] = tokensToTrack[i].balanceOf(lp);
            balances.vaultTokens[i] = tokensToTrack[i].balanceOf(address(vault));
            balances.vaultReserves[i] = vault.getReservesOf(tokensToTrack[i]);
        }
    }

    function getSalt(address addr) internal pure returns (bytes32) {
        return bytes32(uint256(uint160(addr)));
    }

    function _prankStaticCall() internal {
        // Prank address 0x0 for both msg.sender and tx.origin (to identify as a staticcall).
        vm.prank(address(0), address(0));
    }
}<|MERGE_RESOLUTION|>--- conflicted
+++ resolved
@@ -21,15 +21,6 @@
 
 import { BasicAuthorizerMock } from "../../../contracts/test/BasicAuthorizerMock.sol";
 import { RateProviderMock } from "../../../contracts/test/RateProviderMock.sol";
-<<<<<<< HEAD
-import { VaultMock } from "../../../contracts/test/VaultMock.sol";
-import { Router } from "../../../contracts/Router.sol";
-import { BatchRouter } from "../../../contracts/BatchRouter.sol";
-import { VaultStorage } from "../../../contracts/VaultStorage.sol";
-import { RouterMock } from "../../../contracts/test/RouterMock.sol";
-import { AggRouterMock } from "../../../contracts/test/AggRouterMock.sol";
-=======
->>>>>>> 2dca71b2
 import { BatchRouterMock } from "../../../contracts/test/BatchRouterMock.sol";
 import { CompositeLiquidityRouterMock } from "../../../contracts/test/CompositeLiquidityRouterMock.sol";
 import { PoolFactoryMock } from "../../../contracts/test/PoolFactoryMock.sol";
@@ -83,16 +74,11 @@
     IVaultAdmin internal vaultAdmin;
     RouterMock internal router;
     BatchRouterMock internal batchRouter;
-<<<<<<< HEAD
-    // Agg router mock
-    AggRouterMock internal aggRouter;
-    // Authorizer mock.
-=======
     PoolFactoryMock internal factoryMock;
     RateProviderMock internal rateProvider;
     CompositeLiquidityRouterMock internal compositeLiquidityRouter;
->>>>>>> 2dca71b2
     BasicAuthorizerMock internal authorizer;
+    AggRouterMock internal aggRouter;
 
     // Fee controller deployed with the Vault.
     IProtocolFeeController internal feeController;
@@ -159,16 +145,13 @@
         vm.label(address(router), "router");
         batchRouter = deployBatchRouterMock(IVault(address(vault)), weth, permit2);
         vm.label(address(batchRouter), "batch router");
-<<<<<<< HEAD
         aggRouter = new AggRouterMock(IVault(address(vault)), weth, permit2);
         vm.label(address(aggRouter), "agg router");
-=======
         compositeLiquidityRouter = new CompositeLiquidityRouterMock(IVault(address(vault)), weth, permit2);
         vm.label(address(compositeLiquidityRouter), "composite liquidity router");
         feeController = vault.getProtocolFeeController();
         vm.label(address(feeController), "fee controller");
 
->>>>>>> 2dca71b2
         poolHooksContract = createHook();
         pool = createPool();
 
