--- conflicted
+++ resolved
@@ -138,19 +138,7 @@
     }
 
     function _createPool(address[] memory tokens, string memory label) internal virtual returns (address) {
-<<<<<<< HEAD
-        PoolMock newPool = new PoolMock(
-            IVault(address(vault)),
-            "ERC20 Pool",
-            "ERC20POOL",
-            vault.buildTokenConfig(tokens.asIERC20()),
-            PoolRoleAccounts({ pauseManager: address(0), swapFeeManager: address(0) }),
-            true,
-            365 days
-        );
-=======
         PoolMock newPool = new PoolMock(IVault(address(vault)), "ERC20 Pool", "ERC20POOL");
->>>>>>> 098c7c30
         vm.label(address(newPool), label);
 
         factoryMock.registerTestPool(address(newPool), vault.buildTokenConfig(tokens.asIERC20()));
