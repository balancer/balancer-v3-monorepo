// SPDX-License-Identifier: GPL-3.0-or-later

pragma solidity ^0.8.24;

import "forge-std/Test.sol";

import { IERC20 } from "@openzeppelin/contracts/token/ERC20/IERC20.sol";
import { IERC4626 } from "@openzeppelin/contracts/interfaces/IERC4626.sol";

import { HookFlags, FEE_SCALING_FACTOR, Rounding } from "@balancer-labs/v3-interfaces/contracts/vault/VaultTypes.sol";
import { IProtocolFeeController } from "@balancer-labs/v3-interfaces/contracts/vault/IProtocolFeeController.sol";
import { IVaultExtension } from "@balancer-labs/v3-interfaces/contracts/vault/IVaultExtension.sol";
import { IVaultAdmin } from "@balancer-labs/v3-interfaces/contracts/vault/IVaultAdmin.sol";
import { IVaultMock } from "@balancer-labs/v3-interfaces/contracts/test/IVaultMock.sol";
import { IBasePool } from "@balancer-labs/v3-interfaces/contracts/vault/IBasePool.sol";
import { IVault } from "@balancer-labs/v3-interfaces/contracts/vault/IVault.sol";

import { CastingHelpers } from "@balancer-labs/v3-solidity-utils/contracts/helpers/CastingHelpers.sol";
import { ArrayHelpers } from "@balancer-labs/v3-solidity-utils/contracts/test/ArrayHelpers.sol";
import { BaseTest } from "@balancer-labs/v3-solidity-utils/test/foundry/utils/BaseTest.sol";
import { FixedPoint } from "@balancer-labs/v3-solidity-utils/contracts/math/FixedPoint.sol";

import { BasicAuthorizerMock } from "../../../contracts/test/BasicAuthorizerMock.sol";
import { RateProviderMock } from "../../../contracts/test/RateProviderMock.sol";
import { BatchRouterMock } from "../../../contracts/test/BatchRouterMock.sol";
import { CompositeLiquidityRouterMock } from "../../../contracts/test/CompositeLiquidityRouterMock.sol";
import { PoolFactoryMock } from "../../../contracts/test/PoolFactoryMock.sol";
import { PoolHooksMock } from "../../../contracts/test/PoolHooksMock.sol";
import { RouterMock } from "../../../contracts/test/RouterMock.sol";
import { BufferRouterMock } from "../../../contracts/test/BufferRouterMock.sol";
import { MevRouterMock } from "../../../contracts/test/MevRouterMock.sol";
import { VaultStorage } from "../../../contracts/VaultStorage.sol";
import { PoolMock } from "../../../contracts/test/PoolMock.sol";

import { Permit2Helpers } from "./Permit2Helpers.sol";
import { VaultContractsDeployer } from "./VaultContractsDeployer.sol";

abstract contract BaseVaultTest is VaultContractsDeployer, VaultStorage, BaseTest, Permit2Helpers {
    using CastingHelpers for address[];
    using FixedPoint for uint256;
    using ArrayHelpers for *;

    struct Balances {
        uint256[] userTokens;
        uint256 userEth;
        uint256 userBpt;
        uint256[] aliceTokens;
        uint256 aliceEth;
        uint256 aliceBpt;
        uint256[] bobTokens;
        uint256 bobEth;
        uint256 bobBpt;
        uint256[] hookTokens;
        uint256 hookEth;
        uint256 hookBpt;
        uint256[] lpTokens;
        uint256 lpEth;
        uint256 lpBpt;
        uint256[] vaultTokens;
        uint256 vaultEth;
        uint256[] vaultReserves;
        uint256[] poolTokens;
        uint256 poolEth;
        uint256 poolSupply;
        uint256 poolInvariant;
        uint256[] swapFeeAmounts;
        uint256[] yieldFeeAmounts;
    }

    // Pool limits.
    uint256 internal constant POOL_MINIMUM_TOTAL_SUPPLY = 1e6;
    uint256 internal constant PRODUCTION_MIN_TRADE_AMOUNT = 1e6;

    // ERC4626 buffer limits.
    uint256 internal constant BUFFER_MINIMUM_TOTAL_SUPPLY = 1e4;
    uint256 internal constant PRODUCTION_MIN_WRAP_AMOUNT = 1e3;

    bytes32 internal constant ZERO_BYTES32 = 0x0000000000000000000000000000000000000000000000000000000000000000;
    bytes32 internal constant ONE_BYTES32 = 0x0000000000000000000000000000000000000000000000000000000000000001;

    // Main contract mocks.
    IVaultMock internal vault;
    IVaultExtension internal vaultExtension;
    IVaultAdmin internal vaultAdmin;
    RouterMock internal router;
    BatchRouterMock internal batchRouter;
    BufferRouterMock internal bufferRouter;
<<<<<<< HEAD
    MevRouterMock internal mevRouter;
    PoolFactoryMock internal factoryMock;
=======
>>>>>>> 93bacf3b
    RateProviderMock internal rateProvider;
    CompositeLiquidityRouterMock internal compositeLiquidityRouter;
    BasicAuthorizerMock internal authorizer;

    // Fee controller deployed with the Vault.
    IProtocolFeeController internal feeController;
    // Pool for tests.
    address internal pool;
    // Arguments used to build pool. Used to check deployment address.
    bytes internal poolArguments;
    // Pool Hooks.
    address internal poolHooksContract;
    // Pool factory.
    address internal poolFactory;

    // Default amount to use in tests for user operations.
    uint256 internal defaultAmount = 1e3 * 1e18;
    // Default amount round up.
    uint256 internal defaultAmountRoundUp = defaultAmount + 1;
    // Default amount round down.
    uint256 internal defaultAmountRoundDown = defaultAmount - 2;
    // Default amount of BPT to use in tests for user operations.
    uint256 internal bptAmount = 2e3 * 1e18;
    // Default amount of BPT round down.
    uint256 internal bptAmountRoundDown = bptAmount - 2;
    // Amount to use to init the mock pool.
    uint256 internal poolInitAmount = 1e3 * 1e18;
    // Default rate for the rate provider mock.
    uint256 internal mockRate = 2e18;
    // Default swap fee percentage.
    uint256 internal swapFeePercentage = 1e16; // 1%
    // Default protocol swap fee percentage.
    uint64 internal protocolSwapFeePercentage = 50e16; // 50%

    // VaultMock can override min trade amount; tests shall use 0 by default to simplify fuzz tests.
    // Min trade amount is meant to be an extra protection against unknown rounding errors; the Vault should still work
    // without it, so it can be zeroed out in general.
    // Change this value before calling `setUp` to test under real conditions.
    uint256 vaultMockMinTradeAmount = 0;

    // VaultMock can override min wrap amount; tests shall use 1 by default to simplify fuzz tests but trigger minimum
    // wrap amount errors. Min wrap amount is meant to be an extra protection against unknown rounding errors; the
    // Vault should still work without it, so it can be zeroed out in general.
    // Change this value before calling `setUp` to test under real conditions.
    uint256 vaultMockMinWrapAmount = 1;

    // Applies to Weighted Pools.
    uint256 internal constant BASE_MIN_SWAP_FEE = 1e12; // 0.00001%
    uint256 internal constant BASE_MAX_SWAP_FEE = 10e16; // 10%

    function setUp() public virtual override {
        BaseTest.setUp();
        _setUpBaseVaultTest();
        // Add initial liquidity
        initPool();
    }

    function _setUpBaseVaultTest() internal {
        vault = deployVaultMock(vaultMockMinTradeAmount, vaultMockMinWrapAmount);

        vm.label(address(vault), "vault");
        vaultExtension = IVaultExtension(vault.getVaultExtension());
        vm.label(address(vaultExtension), "vaultExtension");
        vaultAdmin = IVaultAdmin(vault.getVaultAdmin());
        vm.label(address(vaultAdmin), "vaultAdmin");
        authorizer = BasicAuthorizerMock(address(vault.getAuthorizer()));
        vm.label(address(authorizer), "authorizer");
        router = deployRouterMock(IVault(address(vault)), weth, permit2);
        vm.label(address(router), "router");
        batchRouter = deployBatchRouterMock(IVault(address(vault)), weth, permit2);
        vm.label(address(batchRouter), "batch router");
        compositeLiquidityRouter = new CompositeLiquidityRouterMock(IVault(address(vault)), weth, permit2);
        vm.label(address(compositeLiquidityRouter), "composite liquidity router");
        bufferRouter = deployBufferRouterMock(IVault(address(vault)), weth, permit2);
        vm.label(address(bufferRouter), "buffer router");
        mevRouter = deployMevRouterMock(IVault(address(vault)), weth, permit2);
        vm.label(address(mevRouter), "mev router");
        feeController = vault.getProtocolFeeController();
        vm.label(address(feeController), "fee controller");

        poolFactory = createPoolFactory();
        poolHooksContract = createHook();
        (pool, poolArguments) = createPool();

        // Approve vault allowances.
        for (uint256 i = 0; i < users.length; ++i) {
            address user = users[i];
            vm.startPrank(user);
            approveForSender();
            vm.stopPrank();
        }
        if (pool != address(0)) {
            approveForPool(IERC20(pool));
        }
    }

    function approveForSender() internal virtual {
        for (uint256 i = 0; i < tokens.length; ++i) {
            tokens[i].approve(address(permit2), type(uint256).max);
            permit2.approve(address(tokens[i]), address(router), type(uint160).max, type(uint48).max);
            permit2.approve(address(tokens[i]), address(bufferRouter), type(uint160).max, type(uint48).max);
            permit2.approve(address(tokens[i]), address(batchRouter), type(uint160).max, type(uint48).max);
            permit2.approve(address(tokens[i]), address(mevRouter), type(uint160).max, type(uint48).max);
            permit2.approve(address(tokens[i]), address(compositeLiquidityRouter), type(uint160).max, type(uint48).max);
        }

        for (uint256 i = 0; i < erc4626Tokens.length; ++i) {
            erc4626Tokens[i].approve(address(permit2), type(uint256).max);
            permit2.approve(address(erc4626Tokens[i]), address(router), type(uint160).max, type(uint48).max);
            permit2.approve(address(erc4626Tokens[i]), address(bufferRouter), type(uint160).max, type(uint48).max);
            permit2.approve(address(erc4626Tokens[i]), address(batchRouter), type(uint160).max, type(uint48).max);
            permit2.approve(address(erc4626Tokens[i]), address(mevRouter), type(uint160).max, type(uint48).max);
            permit2.approve(
                address(erc4626Tokens[i]),
                address(compositeLiquidityRouter),
                type(uint160).max,
                type(uint48).max
            );

            // Approve deposits from sender.
            IERC20 underlying = IERC20(erc4626Tokens[i].asset());
            underlying.approve(address(erc4626Tokens[i]), type(uint160).max);
        }
    }

    function approveForPool(IERC20 bpt) internal virtual {
        for (uint256 i = 0; i < users.length; ++i) {
            vm.startPrank(users[i]);

            bpt.approve(address(router), type(uint256).max);
            bpt.approve(address(bufferRouter), type(uint256).max);
            bpt.approve(address(batchRouter), type(uint256).max);
            bpt.approve(address(mevRouter), type(uint256).max);
            bpt.approve(address(compositeLiquidityRouter), type(uint256).max);

            IERC20(bpt).approve(address(permit2), type(uint256).max);
            permit2.approve(address(bpt), address(router), type(uint160).max, type(uint48).max);
            permit2.approve(address(bpt), address(bufferRouter), type(uint160).max, type(uint48).max);
            permit2.approve(address(bpt), address(batchRouter), type(uint160).max, type(uint48).max);
            permit2.approve(address(bpt), address(mevRouter), type(uint160).max, type(uint48).max);
            permit2.approve(address(bpt), address(compositeLiquidityRouter), type(uint160).max, type(uint48).max);

            vm.stopPrank();
        }
    }

    function initPool() internal virtual {
        vm.startPrank(lp);
        _initPool(pool, [poolInitAmount, poolInitAmount].toMemoryArray(), 0);
        vm.stopPrank();
    }

    function _initPool(
        address poolToInit,
        uint256[] memory amountsIn,
        uint256 minBptOut
    ) internal virtual returns (uint256 bptOut) {
        (IERC20[] memory tokens, , , ) = vault.getPoolTokenInfo(poolToInit);

        return router.initialize(poolToInit, tokens, amountsIn, minBptOut, false, bytes(""));
    }

    function createPoolFactory() internal virtual returns (address) {
        PoolFactoryMock factoryMock = PoolFactoryMock(address(vault.getPoolFactoryMock()));
        vm.label(address(factoryMock), "factory");

        return address(factoryMock);
    }

    function createPool() internal virtual returns (address, bytes memory) {
        return _createPool([address(dai), address(usdc)].toMemoryArray(), "pool");
    }

    function _createPool(
        address[] memory tokens,
        string memory label
    ) internal virtual returns (address newPool, bytes memory poolArgs) {
        string memory name = "ERC20 Pool";
        string memory symbol = "ERC20POOL";

        newPool = PoolFactoryMock(poolFactory).createPool(name, symbol);
        vm.label(newPool, label);

        PoolFactoryMock(poolFactory).registerTestPool(
            newPool,
            vault.buildTokenConfig(tokens.asIERC20()),
            poolHooksContract,
            lp
        );

        poolArgs = abi.encode(vault, name, symbol);
    }

    function createHook() internal virtual returns (address) {
        // Sets all flags to false.
        HookFlags memory hookFlags;
        return _createHook(hookFlags);
    }

    function _createHook(HookFlags memory hookFlags) internal virtual returns (address) {
        PoolHooksMock newHook = deployPoolHooksMock(IVault(address(vault)));
        // Allow pools built with factoryMock to use the poolHooksMock.
        newHook.allowFactory(poolFactory);
        // Configure pool hook flags.
        newHook.setHookFlags(hookFlags);
        vm.label(address(newHook), "pool hooks");
        return address(newHook);
    }

    function setSwapFeePercentage(uint256 percentage) internal {
        _setSwapFeePercentage(pool, percentage);
    }

    function _setSwapFeePercentage(address setPool, uint256 percentage) internal {
        vault.manuallySetSwapFee(setPool, percentage);
    }

    function getBalances(address user) internal view returns (Balances memory balances) {
        return getBalances(user, Rounding.ROUND_DOWN);
    }

    function getBalances(address user, Rounding invariantRounding) internal view returns (Balances memory balances) {
        balances.userBpt = IERC20(pool).balanceOf(user);
        balances.aliceBpt = IERC20(pool).balanceOf(alice);
        balances.bobBpt = IERC20(pool).balanceOf(bob);
        balances.hookBpt = IERC20(pool).balanceOf(poolHooksContract);
        balances.lpBpt = IERC20(pool).balanceOf(lp);

        balances.poolSupply = IERC20(pool).totalSupply();

        (IERC20[] memory tokens, , uint256[] memory poolBalances, uint256[] memory lastBalancesLiveScaled18) = vault
            .getPoolTokenInfo(pool);
        balances.poolTokens = poolBalances;
        uint256 numTokens = tokens.length;

        balances.poolInvariant = IBasePool(pool).computeInvariant(lastBalancesLiveScaled18, invariantRounding);
        balances.poolEth = pool.balance;

        _fillBalances(balances, user, tokens);

        balances.swapFeeAmounts = new uint256[](numTokens);
        balances.yieldFeeAmounts = new uint256[](numTokens);
        for (uint256 i = 0; i < numTokens; ++i) {
            balances.swapFeeAmounts[i] = vault.manualGetAggregateSwapFeeAmount(pool, tokens[i]);
            balances.yieldFeeAmounts[i] = vault.manualGetAggregateYieldFeeAmount(pool, tokens[i]);
        }
    }

    /// @dev A different function is needed to measure token balances when tracking tokens across multiple pools.
    function getBalances(address user, IERC20[] memory tokensToTrack) internal view returns (Balances memory balances) {
        balances.userBpt = IERC20(pool).balanceOf(user);
        balances.aliceBpt = IERC20(pool).balanceOf(alice);
        balances.bobBpt = IERC20(pool).balanceOf(bob);
        balances.hookBpt = IERC20(pool).balanceOf(poolHooksContract);
        balances.lpBpt = IERC20(pool).balanceOf(lp);

        _fillBalances(balances, user, tokensToTrack);
    }

    function _fillBalances(Balances memory balances, address user, IERC20[] memory tokens) private view {
        uint256 numTokens = tokens.length;

        balances.userTokens = new uint256[](numTokens);
        balances.userEth = user.balance;
        balances.aliceTokens = new uint256[](numTokens);
        balances.aliceEth = alice.balance;
        balances.bobTokens = new uint256[](numTokens);
        balances.bobEth = bob.balance;
        balances.hookTokens = new uint256[](numTokens);
        balances.hookEth = poolHooksContract.balance;
        balances.lpTokens = new uint256[](numTokens);
        balances.lpEth = lp.balance;
        balances.vaultTokens = new uint256[](numTokens);
        balances.vaultEth = address(vault).balance;
        balances.vaultReserves = new uint256[](numTokens);

        for (uint256 i = 0; i < numTokens; ++i) {
            // Don't assume token ordering.
            balances.userTokens[i] = tokens[i].balanceOf(user);
            balances.aliceTokens[i] = tokens[i].balanceOf(alice);
            balances.bobTokens[i] = tokens[i].balanceOf(bob);
            balances.hookTokens[i] = tokens[i].balanceOf(poolHooksContract);
            balances.lpTokens[i] = tokens[i].balanceOf(lp);
            balances.vaultTokens[i] = tokens[i].balanceOf(address(vault));
            balances.vaultReserves[i] = vault.getReservesOf(tokens[i]);
        }
    }

    function getSalt(address addr) internal pure returns (bytes32) {
        return bytes32(uint256(uint160(addr)));
    }

    function _vaultPreviewDeposit(
        IERC4626 wrapper,
        uint256 amountInUnderlying
    ) internal returns (uint256 amountOutWrapped) {
        _prankStaticCall();
        return vault.previewDeposit(wrapper, amountInUnderlying);
    }

    function _vaultPreviewMint(
        IERC4626 wrapper,
        uint256 amountOutWrapped
    ) internal returns (uint256 amountInUnderlying) {
        _prankStaticCall();
        return vault.previewMint(wrapper, amountOutWrapped);
    }

    function _vaultPreviewRedeem(
        IERC4626 wrapper,
        uint256 amountInWrapped
    ) internal returns (uint256 amountOutUnderlying) {
        _prankStaticCall();
        return vault.previewRedeem(wrapper, amountInWrapped);
    }

    function _vaultPreviewWithdraw(
        IERC4626 wrapper,
        uint256 amountOutUnderlying
    ) internal returns (uint256 amountInWrapped) {
        _prankStaticCall();
        return vault.previewWithdraw(wrapper, amountOutUnderlying);
    }

    function _prankStaticCall() internal {
        // Prank address 0x0 for both msg.sender and tx.origin (to identify as a staticcall).
        vm.prank(address(0), address(0));
    }
}<|MERGE_RESOLUTION|>--- conflicted
+++ resolved
@@ -85,11 +85,7 @@
     RouterMock internal router;
     BatchRouterMock internal batchRouter;
     BufferRouterMock internal bufferRouter;
-<<<<<<< HEAD
     MevRouterMock internal mevRouter;
-    PoolFactoryMock internal factoryMock;
-=======
->>>>>>> 93bacf3b
     RateProviderMock internal rateProvider;
     CompositeLiquidityRouterMock internal compositeLiquidityRouter;
     BasicAuthorizerMock internal authorizer;
