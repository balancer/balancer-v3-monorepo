// SPDX-License-Identifier: GPL-3.0-or-later

pragma solidity ^0.8.24;

import "forge-std/Test.sol";

import { IERC20 } from "@openzeppelin/contracts/token/ERC20/IERC20.sol";

import { IProtocolFeeController } from "@balancer-labs/v3-interfaces/contracts/vault/IProtocolFeeController.sol";
import { IBasePool } from "@balancer-labs/v3-interfaces/contracts/vault/IBasePool.sol";
import { IVault } from "@balancer-labs/v3-interfaces/contracts/vault/IVault.sol";
import { IVaultAdmin } from "@balancer-labs/v3-interfaces/contracts/vault/IVaultAdmin.sol";
import { IVaultExtension } from "@balancer-labs/v3-interfaces/contracts/vault/IVaultExtension.sol";
import { IVaultMock } from "@balancer-labs/v3-interfaces/contracts/test/IVaultMock.sol";
import { HookFlags, FEE_SCALING_FACTOR, Rounding } from "@balancer-labs/v3-interfaces/contracts/vault/VaultTypes.sol";

import { BasicAuthorizerMock } from "@balancer-labs/v3-solidity-utils/contracts/test/BasicAuthorizerMock.sol";
import { CastingHelpers } from "@balancer-labs/v3-solidity-utils/contracts/helpers/CastingHelpers.sol";
import { ArrayHelpers } from "@balancer-labs/v3-solidity-utils/contracts/test/ArrayHelpers.sol";
import { BaseTest } from "@balancer-labs/v3-solidity-utils/test/foundry/utils/BaseTest.sol";
import { FixedPoint } from "@balancer-labs/v3-solidity-utils/contracts/math/FixedPoint.sol";

import { RateProviderMock } from "../../../contracts/test/RateProviderMock.sol";
import { VaultStorage } from "../../../contracts/VaultStorage.sol";
import { RouterMock } from "../../../contracts/test/RouterMock.sol";
import { BatchRouterMock } from "../../../contracts/test/BatchRouterMock.sol";
import { PoolMock } from "../../../contracts/test/PoolMock.sol";
import { PoolHooksMock } from "../../../contracts/test/PoolHooksMock.sol";
import { PoolFactoryMock } from "../../../contracts/test/PoolFactoryMock.sol";

import { VaultMockDeployer } from "./VaultMockDeployer.sol";

import { Permit2Helpers } from "./Permit2Helpers.sol";

abstract contract BaseVaultTest is VaultStorage, BaseTest, Permit2Helpers {
    using CastingHelpers for address[];
    using FixedPoint for uint256;
    using ArrayHelpers for *;

    struct Balances {
        uint256[] userTokens;
        uint256 userBpt;
        uint256[] aliceTokens;
        uint256 aliceBpt;
        uint256[] bobTokens;
        uint256 bobBpt;
        uint256[] hookTokens;
        uint256 hookBpt;
        uint256[] lpTokens;
        uint256 lpBpt;
        uint256[] vaultTokens;
        uint256[] vaultReserves;
        uint256[] poolTokens;
        uint256 poolSupply;
        uint256 poolInvariant;
        uint256[] swapFeeAmounts;
        uint256[] yieldFeeAmounts;
    }

    // Pool limits.
    uint256 internal constant POOL_MINIMUM_TOTAL_SUPPLY = 1e6;
    uint256 internal constant PRODUCTION_MIN_TRADE_AMOUNT = 1e6;

    // ERC4626 buffer limits.
    uint256 internal constant BUFFER_MINIMUM_TOTAL_SUPPLY = 1e4;
    uint256 internal constant PRODUCTION_MIN_WRAP_AMOUNT = 1e4;

    bytes32 internal constant ZERO_BYTES32 = 0x0000000000000000000000000000000000000000000000000000000000000000;
    bytes32 internal constant ONE_BYTES32 = 0x0000000000000000000000000000000000000000000000000000000000000001;

    // Vault mock.
    IVaultMock internal vault;
    // VaultExtension mock.
    IVaultExtension internal vaultExtension;
    // VaultAdmin mock.
    IVaultAdmin internal vaultAdmin;
    // Router mock.
    RouterMock internal router;
    // Batch router
    BatchRouterMock internal batchRouter;
    // Authorizer mock.
    BasicAuthorizerMock internal authorizer;
    // Fee controller deployed with the Vault.
    IProtocolFeeController internal feeController;
    // Pool for tests.
    address internal pool;
    // Rate provider mock.
    RateProviderMock internal rateProvider;
    // Pool Factory
    PoolFactoryMock internal factoryMock;
    // Pool Hooks
    address internal poolHooksContract;

    // Default amount to use in tests for user operations.
    uint256 internal defaultAmount = 1e3 * 1e18;
    // Default amount round up.
    uint256 internal defaultAmountRoundUp = defaultAmount + 1;
    // Default amount round down.
    uint256 internal defaultAmountRoundDown = defaultAmount - 1;
    // Default amount of BPT to use in tests for user operations.
    uint256 internal bptAmount = 2e3 * 1e18;
    // Default amount of BPT round down.
    uint256 internal bptAmountRoundDown = bptAmount - 1;
    // Amount to use to init the mock pool.
    uint256 internal poolInitAmount = 1e3 * 1e18;
    // Default rate for the rate provider mock.
    uint256 internal mockRate = 2e18;
    // Default swap fee percentage.
    uint256 internal swapFeePercentage = 1e16; // 1%
    // Default protocol swap fee percentage.
    uint64 internal protocolSwapFeePercentage = 50e16; // 50%

    // VaultMock can override min trade amount; tests shall use 0 by default to simplify fuzz tests.
    // Min trade amount is meant to be an extra protection against unknown rounding errors; the Vault should still work
    // without it, so it can be zeroed out in general.
    // Change this value before calling `setUp` to test under real conditions.
    uint256 vaultMockMinTradeAmount = 0;

<<<<<<< HEAD
    // VaultMock can override min wrap amount; tests shall use 0 by default to simplify fuzz tests.
    // Min wrap amount is meant to be an extra protection against unknown rounding errors; the Vault should still work
    // without it, so it can be zeroed out in general.
    // Change this value before calling `setUp` to test under real conditions.
    uint256 vaultMockMinWrapAmount = 0;
=======
    // Stores the Vault's CONVERT_FACTOR, used to fix the result of ERC4626 buffer's "convert" calls (amount used to
    // wrap/unwrap using the buffer liquidity).
    uint16 internal vaultConvertFactor;
>>>>>>> 3db8bd72

    // Applies to Weighted Pools.
    uint256 internal constant BASE_MIN_SWAP_FEE = 1e12; // 0.00001%
    uint256 internal constant BASE_MAX_SWAP_FEE = 10e16; // 10%

    function setUp() public virtual override {
        BaseTest.setUp();

        vault = IVaultMock(address(VaultMockDeployer.deploy(vaultMockMinTradeAmount, vaultMockMinWrapAmount)));

        vm.label(address(vault), "vault");
        vaultExtension = IVaultExtension(vault.getVaultExtension());
        vm.label(address(vaultExtension), "vaultExtension");
        vaultAdmin = IVaultAdmin(vault.getVaultAdmin());
        vm.label(address(vaultAdmin), "vaultAdmin");
        authorizer = BasicAuthorizerMock(address(vault.getAuthorizer()));
        vm.label(address(authorizer), "authorizer");
        factoryMock = PoolFactoryMock(address(vault.getPoolFactoryMock()));
        vm.label(address(factoryMock), "factory");
        router = new RouterMock(IVault(address(vault)), weth, permit2);
        vm.label(address(router), "router");
        batchRouter = new BatchRouterMock(IVault(address(vault)), weth, permit2);
        vm.label(address(batchRouter), "batch router");
        feeController = vault.getProtocolFeeController();
        vm.label(address(feeController), "fee controller");

        poolHooksContract = createHook();
        pool = createPool();

        // Approve vault allowances
        for (uint256 i = 0; i < users.length; ++i) {
            address user = users[i];
            vm.startPrank(user);
            approveForSender();
            vm.stopPrank();
        }
        if (pool != address(0)) {
            approveForPool(IERC20(pool));
        }
        // Add initial liquidity
        initPool();

        vaultConvertFactor = vault.getConvertFactor();
    }

    function approveForSender() internal virtual {
        for (uint256 i = 0; i < tokens.length; ++i) {
            tokens[i].approve(address(permit2), type(uint256).max);
            permit2.approve(address(tokens[i]), address(router), type(uint160).max, type(uint48).max);
            permit2.approve(address(tokens[i]), address(batchRouter), type(uint160).max, type(uint48).max);
        }
    }

    function approveForPool(IERC20 bpt) internal virtual {
        for (uint256 i = 0; i < users.length; ++i) {
            vm.startPrank(users[i]);

            bpt.approve(address(router), type(uint256).max);
            bpt.approve(address(batchRouter), type(uint256).max);

            IERC20(bpt).approve(address(permit2), type(uint256).max);
            permit2.approve(address(bpt), address(router), type(uint160).max, type(uint48).max);
            permit2.approve(address(bpt), address(batchRouter), type(uint160).max, type(uint48).max);

            vm.stopPrank();
        }
    }

    function initPool() internal virtual {
        vm.startPrank(lp);
        _initPool(pool, [poolInitAmount, poolInitAmount].toMemoryArray(), 0);
        vm.stopPrank();
    }

    function _initPool(
        address poolToInit,
        uint256[] memory amountsIn,
        uint256 minBptOut
    ) internal virtual returns (uint256 bptOut) {
        (IERC20[] memory tokens, , , ) = vault.getPoolTokenInfo(poolToInit);

        return router.initialize(poolToInit, tokens, amountsIn, minBptOut, false, bytes(""));
    }

    function createPool() internal virtual returns (address) {
        return _createPool([address(dai), address(usdc)].toMemoryArray(), "pool");
    }

    function _createPool(address[] memory tokens, string memory label) internal virtual returns (address) {
        address newPool = factoryMock.createPool("ERC20 Pool", "ERC20POOL");
        vm.label(newPool, label);

        factoryMock.registerTestPool(newPool, vault.buildTokenConfig(tokens.asIERC20()), poolHooksContract, lp);

        return newPool;
    }

    function createHook() internal virtual returns (address) {
        // Sets all flags as false
        HookFlags memory hookFlags;
        return _createHook(hookFlags);
    }

    function _createHook(HookFlags memory hookFlags) internal virtual returns (address) {
        PoolHooksMock newHook = new PoolHooksMock(IVault(address(vault)));
        // Allow pools built with factoryMock to use the poolHooksMock
        newHook.allowFactory(address(factoryMock));
        // Configure pool hook flags
        newHook.setHookFlags(hookFlags);
        vm.label(address(newHook), "pool hooks");
        return address(newHook);
    }

    function setSwapFeePercentage(uint256 percentage) internal {
        _setSwapFeePercentage(pool, percentage);
    }

    function _setSwapFeePercentage(address setPool, uint256 percentage) internal {
        vault.manuallySetSwapFee(setPool, percentage);
    }

    function getBalances(address user) internal view returns (Balances memory balances) {
        balances.userBpt = IERC20(pool).balanceOf(user);
        balances.aliceBpt = IERC20(pool).balanceOf(alice);
        balances.bobBpt = IERC20(pool).balanceOf(bob);
        balances.hookBpt = IERC20(pool).balanceOf(poolHooksContract);
        balances.lpBpt = IERC20(pool).balanceOf(lp);

        balances.poolSupply = IERC20(pool).totalSupply();

        (IERC20[] memory tokens, , uint256[] memory poolBalances, uint256[] memory lastBalancesLiveScaled18) = vault
            .getPoolTokenInfo(pool);
        balances.poolTokens = poolBalances;
        uint256 numTokens = tokens.length;

        balances.poolInvariant = IBasePool(pool).computeInvariant(lastBalancesLiveScaled18, Rounding.ROUND_DOWN);
        balances.userTokens = new uint256[](numTokens);
        balances.aliceTokens = new uint256[](numTokens);
        balances.bobTokens = new uint256[](numTokens);
        balances.hookTokens = new uint256[](numTokens);
        balances.lpTokens = new uint256[](numTokens);
        balances.vaultTokens = new uint256[](numTokens);
        balances.vaultReserves = new uint256[](numTokens);
        balances.swapFeeAmounts = new uint256[](numTokens);
        balances.yieldFeeAmounts = new uint256[](numTokens);
        for (uint256 i = 0; i < numTokens; ++i) {
            // Don't assume token ordering.
            balances.userTokens[i] = tokens[i].balanceOf(user);
            balances.aliceTokens[i] = tokens[i].balanceOf(alice);
            balances.bobTokens[i] = tokens[i].balanceOf(bob);
            balances.hookTokens[i] = tokens[i].balanceOf(poolHooksContract);
            balances.lpTokens[i] = tokens[i].balanceOf(lp);
            balances.vaultTokens[i] = tokens[i].balanceOf(address(vault));
            balances.vaultReserves[i] = vault.getReservesOf(tokens[i]);
            balances.swapFeeAmounts[i] = vault.manualGetAggregateSwapFeeAmount(pool, tokens[i]);
            balances.yieldFeeAmounts[i] = vault.manualGetAggregateYieldFeeAmount(pool, tokens[i]);
        }
    }

    /// @dev A different function is needed to measure token balances when tracking tokens across multiple pools.
    function getBalances(address user, IERC20[] memory tokensToTrack) internal view returns (Balances memory balances) {
        balances.userBpt = IERC20(pool).balanceOf(user);
        balances.aliceBpt = IERC20(pool).balanceOf(alice);
        balances.bobBpt = IERC20(pool).balanceOf(bob);
        balances.hookBpt = IERC20(pool).balanceOf(poolHooksContract);
        balances.lpBpt = IERC20(pool).balanceOf(lp);

        uint256 numTokens = tokensToTrack.length;

        balances.userTokens = new uint256[](numTokens);
        balances.aliceTokens = new uint256[](numTokens);
        balances.bobTokens = new uint256[](numTokens);
        balances.hookTokens = new uint256[](numTokens);
        balances.lpTokens = new uint256[](numTokens);
        balances.vaultTokens = new uint256[](numTokens);
        balances.vaultReserves = new uint256[](numTokens);
        for (uint256 i = 0; i < numTokens; ++i) {
            // Don't assume token ordering.
            balances.userTokens[i] = tokensToTrack[i].balanceOf(user);
            balances.aliceTokens[i] = tokensToTrack[i].balanceOf(alice);
            balances.bobTokens[i] = tokensToTrack[i].balanceOf(bob);
            balances.hookTokens[i] = tokensToTrack[i].balanceOf(poolHooksContract);
            balances.lpTokens[i] = tokensToTrack[i].balanceOf(lp);
            balances.vaultTokens[i] = tokensToTrack[i].balanceOf(address(vault));
            balances.vaultReserves[i] = vault.getReservesOf(tokensToTrack[i]);
        }
    }

    function getSalt(address addr) internal pure returns (bytes32) {
        return bytes32(uint256(uint160(addr)));
    }

    function _prankStaticCall() internal {
        // Prank address 0x0 for both msg.sender and tx.origin (to identify as a staticcall)
        vm.prank(address(0), address(0));
    }
}<|MERGE_RESOLUTION|>--- conflicted
+++ resolved
@@ -116,17 +116,15 @@
     // Change this value before calling `setUp` to test under real conditions.
     uint256 vaultMockMinTradeAmount = 0;
 
-<<<<<<< HEAD
     // VaultMock can override min wrap amount; tests shall use 0 by default to simplify fuzz tests.
     // Min wrap amount is meant to be an extra protection against unknown rounding errors; the Vault should still work
     // without it, so it can be zeroed out in general.
     // Change this value before calling `setUp` to test under real conditions.
     uint256 vaultMockMinWrapAmount = 0;
-=======
+
     // Stores the Vault's CONVERT_FACTOR, used to fix the result of ERC4626 buffer's "convert" calls (amount used to
     // wrap/unwrap using the buffer liquidity).
     uint16 internal vaultConvertFactor;
->>>>>>> 3db8bd72
 
     // Applies to Weighted Pools.
     uint256 internal constant BASE_MIN_SWAP_FEE = 1e12; // 0.00001%
