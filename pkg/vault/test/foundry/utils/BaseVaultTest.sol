--- conflicted
+++ resolved
@@ -103,11 +103,7 @@
     IVaultAdmin internal vaultAdmin;
     RouterMock internal router;
     BatchRouterMock internal batchRouter;
-<<<<<<< HEAD
     BatchRouterMock internal aggregatorBatchRouter;
-=======
-    AggregatorBatchRouter internal aggregatorBatchRouter;
->>>>>>> 2a73ff06
     BufferRouterMock internal bufferRouter;
     RateProviderMock internal rateProvider;
     BasicAuthorizerMock internal authorizer;
@@ -186,15 +182,7 @@
         vm.label(address(router), "router");
         batchRouter = deployBatchRouterMock(IVault(address(vault)), weth, permit2);
         vm.label(address(batchRouter), "batch router");
-<<<<<<< HEAD
         aggregatorBatchRouter = deployBatchRouterMock(IVault(address(vault)), weth, IPermit2(address(0)));
-=======
-        aggregatorBatchRouter = new AggregatorBatchRouter(
-            IVault(address(vault)),
-            weth,
-            AGGREGATOR_BATCH_ROUTER_VERSION
-        );
->>>>>>> 2a73ff06
         vm.label(address(aggregatorBatchRouter), "aggregator batch router");
         compositeLiquidityRouter = deployCompositeLiquidityRouterMock(IVault(address(vault)), weth, permit2);
         vm.label(address(compositeLiquidityRouter), "composite liquidity router");
