--- conflicted
+++ resolved
@@ -138,21 +138,7 @@
     }
 
     function _createPool(address[] memory tokens, string memory label) internal virtual returns (address) {
-<<<<<<< HEAD
-        address poolCreator = address(lp);
-        PoolMock newPool = new PoolMock(
-            IVault(address(vault)),
-            "ERC20 Pool",
-            "ERC20POOL",
-            vault.buildTokenConfig(tokens.asIERC20()),
-            true,
-            365 days,
-            address(0),
-            poolCreator
-        );
-=======
         PoolMock newPool = new PoolMock(IVault(address(vault)), "ERC20 Pool", "ERC20POOL");
->>>>>>> b76eea8c
         vm.label(address(newPool), label);
 
         factoryMock.registerTestPool(address(newPool), vault.buildTokenConfig(tokens.asIERC20()));
