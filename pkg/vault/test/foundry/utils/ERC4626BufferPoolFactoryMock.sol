--- conflicted
+++ resolved
@@ -47,12 +47,7 @@
             wrappedToken,
             rateProvider,
             getNewPoolPauseWindowEndTime(),
-<<<<<<< HEAD
-            PoolRoleAccounts({ pauseManager: address(0), swapFeeManager: address(0) }),
-=======
-            address(0),
-            address(0),
->>>>>>> 171482fd
+            PoolRoleAccounts({ pauseManager: address(0), swapFeeManager: address(0), poolCreator: address(0) }),
             _getDefaultPoolHooks(),
             _getDefaultLiquidityManagement()
         );
