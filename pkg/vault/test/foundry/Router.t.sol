--- conflicted
+++ resolved
@@ -25,11 +25,7 @@
 
 import { RateProviderMock } from "../../contracts/test/RateProviderMock.sol";
 import { MOCK_ROUTER_VERSION } from "../../contracts/test/RouterMock.sol";
-<<<<<<< HEAD
-=======
 import { RouterWethLib } from "../../contracts/lib/RouterWethLib.sol";
-import { RouterCommon } from "../../contracts/RouterCommon.sol";
->>>>>>> 2894149c
 import { BasePoolMath } from "../../contracts/BasePoolMath.sol";
 import { PoolMock } from "../../contracts/test/PoolMock.sol";
 import { PoolFactoryMock, BaseVaultTest } from "./utils/BaseVaultTest.sol";
@@ -237,11 +233,7 @@
         checkAddLiquidityPreConditions();
 
         // Caller does not have enough ETH, even if they hold weth.
-<<<<<<< HEAD
-        vm.expectRevert(IRouterCommon.InsufficientEth.selector);
-=======
         vm.expectRevert(RouterWethLib.InsufficientEth.selector);
->>>>>>> 2894149c
         vm.prank(alice);
         router.initialize(address(wethPoolNoInit), wethDaiTokens, wethDaiAmountsIn, initBpt, true, bytes(""));
     }
@@ -310,11 +302,7 @@
         checkAddLiquidityPreConditions();
 
         // Caller does not have enough ETH, even if they hold weth.
-<<<<<<< HEAD
-        vm.expectRevert(IRouterCommon.InsufficientEth.selector);
-=======
         vm.expectRevert(RouterWethLib.InsufficientEth.selector);
->>>>>>> 2894149c
         vm.prank(alice);
         router.addLiquidityCustom(address(wethPool), wethDaiAmountsIn, bptAmountOut, true, bytes(""));
     }
