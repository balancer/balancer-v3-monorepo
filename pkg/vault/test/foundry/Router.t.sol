--- conflicted
+++ resolved
@@ -69,11 +69,7 @@
             address(newPool),
             vault.buildTokenConfig([address(dai), address(usdc)].toMemoryArray().asIERC20()),
             poolHooksContract,
-<<<<<<< HEAD
-            address(lp)
-=======
             lp
->>>>>>> 8c509500
         );
         (daiIdx, usdcIdx) = getSortedIndexes(address(dai), address(usdc));
 
@@ -84,11 +80,7 @@
             address(wethPool),
             vault.buildTokenConfig([address(dai), address(weth)].toMemoryArray().asIERC20()),
             poolHooksContract,
-<<<<<<< HEAD
-            address(lp)
-=======
             lp
->>>>>>> 8c509500
         );
 
         (daiIdxWethPool, wethIdx) = getSortedIndexes(address(dai), address(weth));
@@ -106,11 +98,7 @@
             address(wethPoolNoInit),
             vault.buildTokenConfig([address(weth), address(dai)].toMemoryArray().asIERC20()),
             poolHooksContract,
-<<<<<<< HEAD
-            address(lp)
-=======
             lp
->>>>>>> 8c509500
         );
 
         return address(newPool);
