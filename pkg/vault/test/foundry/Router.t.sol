// SPDX-License-Identifier: GPL-2.0-or-later

pragma solidity ^0.8.4;

import "forge-std/Test.sol";
import { GasSnapshot } from "forge-gas-snapshot/GasSnapshot.sol";

import { IERC20Errors } from "@openzeppelin/contracts/interfaces/draft-IERC6093.sol";

import { IRouter } from "@balancer-labs/v3-interfaces/contracts/vault/IRouter.sol";
import { IVault } from "@balancer-labs/v3-interfaces/contracts/vault/IVault.sol";
import { IVaultMain } from "@balancer-labs/v3-interfaces/contracts/vault/IVaultMain.sol";
import { TokenNotRegistered } from "@balancer-labs/v3-interfaces/contracts/vault/VaultErrors.sol";
import { IERC20MultiToken } from "@balancer-labs/v3-interfaces/contracts/vault/IERC20MultiToken.sol";
import { IAuthentication } from "@balancer-labs/v3-interfaces/contracts/solidity-utils/helpers/IAuthentication.sol";
import { IRateProvider } from "@balancer-labs/v3-interfaces/contracts/vault/IRateProvider.sol";

import { ArrayHelpers } from "@balancer-labs/v3-solidity-utils/contracts/helpers/ArrayHelpers.sol";
import { ERC20TestToken } from "@balancer-labs/v3-solidity-utils/contracts/test/ERC20TestToken.sol";
import { WETHTestToken } from "@balancer-labs/v3-solidity-utils/contracts/test/WETHTestToken.sol";
import { BasicAuthorizerMock } from "@balancer-labs/v3-solidity-utils/contracts/test/BasicAuthorizerMock.sol";
import { EVMCallModeHelpers } from "@balancer-labs/v3-solidity-utils/contracts/helpers/EVMCallModeHelpers.sol";

import { PoolMock } from "../../contracts/test/PoolMock.sol";
import { Router } from "../../contracts/Router.sol";
import { RouterMock } from "../../contracts/test/RouterMock.sol";
import { VaultMock } from "../../contracts/test/VaultMock.sol";
import { VaultExtensionMock } from "../../contracts/test/VaultExtensionMock.sol";

import { VaultMockDeployer } from "./utils/VaultMockDeployer.sol";

contract RouterTest is Test, GasSnapshot {
    using ArrayHelpers for *;

    VaultMock vault;
    VaultExtensionMock vaultExtension;
    IRouter router;
    RouterMock routerMock;
    BasicAuthorizerMock authorizer;
    PoolMock pool;
    PoolMock wethPool;
    ERC20TestToken USDC;
    ERC20TestToken DAI;
    WETHTestToken WETH;
    address alice = vm.addr(1);
    address bob = vm.addr(2);

    uint256 constant USDC_AMOUNT_IN = 1e3 * 1e6;
    uint256 constant DAI_AMOUNT_IN = 1e3 * 1e18;
    uint256 constant DAI_AMOUNT_OUT = 1e2 * 1e18;
    uint256 constant ETH_AMOUNT_IN = 1e3 ether;
    uint256 constant INIT_BPT = 10e18;
    uint256 constant BPT_AMOUNT_OUT = 1e18;

    function setUp() public {
        vault = VaultMockDeployer.deploy();
        authorizer = BasicAuthorizerMock(address(vault.getAuthorizer()));
        WETH = new WETHTestToken();
        router = new Router(IVault(address(vault)), WETH);
        routerMock = new RouterMock(IVault(address(vault)), WETH);
        USDC = new ERC20TestToken("USDC", "USDC", 6);
        DAI = new ERC20TestToken("DAI", "DAI", 18);
        IRateProvider[] memory rateProviders = new IRateProvider[](2);

        pool = new PoolMock(
            IVault(address(vault)),
            "ERC20 Pool",
            "ERC20POOL",
            [address(DAI), address(USDC)].toMemoryArray().asIERC20(),
            rateProviders,
            true,
            365 days,
            address(0)
        );
        wethPool = new PoolMock(
            IVault(address(vault)),
            "ERC20 WETH Pool",
            "ERC20POOL",
            [address(WETH), address(DAI)].toMemoryArray().asIERC20(),
            rateProviders,
            true,
            365 days,
            address(0)
        );

        USDC.mint(bob, USDC_AMOUNT_IN);
        DAI.mint(bob, DAI_AMOUNT_IN);
        vm.deal(bob, ETH_AMOUNT_IN);

        USDC.mint(alice, USDC_AMOUNT_IN);
        DAI.mint(alice, DAI_AMOUNT_IN);
        vm.deal(alice, ETH_AMOUNT_IN);

        vm.startPrank(bob);

        USDC.approve(address(vault), type(uint256).max);
        DAI.approve(address(vault), type(uint256).max);
        WETH.approve(address(vault), type(uint256).max);

        vm.stopPrank();

        vm.startPrank(alice);

        USDC.approve(address(vault), type(uint256).max);
        DAI.approve(address(vault), type(uint256).max);
        WETH.approve(address(vault), type(uint256).max);

        vm.stopPrank();

        vm.label(alice, "alice");
        vm.label(bob, "bob");
        vm.label(address(USDC), "USDC");
        vm.label(address(DAI), "DAI");
    }

    function testQuerySwap() public {
        vm.prank(alice);
        router.initialize(
            address(pool),
            [address(DAI), address(USDC)].toMemoryArray().asIERC20(),
            [uint256(DAI_AMOUNT_IN), uint256(USDC_AMOUNT_IN)].toMemoryArray(),
            INIT_BPT,
            false,
            bytes("")
        );

        vm.prank(bob);
        vm.expectRevert(abi.encodeWithSelector(EVMCallModeHelpers.NotStaticCall.selector));
        router.querySwapSingleTokenExactIn(
            address(pool),
            USDC,
            DAI,
            USDC_AMOUNT_IN,
            bytes("")
        );
    }

    function testDisableQueries() public {
        vm.prank(alice);
        router.initialize(
            address(pool),
            [address(DAI), address(USDC)].toMemoryArray().asIERC20(),
            [uint256(DAI_AMOUNT_IN), uint256(USDC_AMOUNT_IN)].toMemoryArray(),
            INIT_BPT,
            false,
            bytes("")
        );

        vm.expectRevert(abi.encodeWithSelector(IAuthentication.SenderNotAllowed.selector));

        vault.disableQuery();

        // Authorize alice
        bytes32 disableQueryRole = vault.getActionId(IVaultMain.disableQuery.selector);

        authorizer.grantRole(disableQueryRole, alice);

        vm.prank(alice);
        vault.disableQuery();

        vm.expectRevert(abi.encodeWithSelector(IVaultMain.QueriesDisabled.selector));

        vm.prank(address(0), address(0));
        router.querySwapSingleTokenExactIn(address(pool), USDC, DAI, USDC_AMOUNT_IN, bytes(""));
    }

    function testInitializeBelowMinimum() public {
        vm.expectRevert(abi.encodeWithSelector(IERC20MultiToken.TotalSupplyTooLow.selector, 0, 1e6));
        router.initialize(
            address(wethPool),
            [address(WETH), address(DAI)].toMemoryArray().asIERC20(),
            [uint256(0), uint256(0)].toMemoryArray(),
            uint256(0),
            false,
            bytes("")
        );
    }

    function testInitializeWETHNoBalance() public {
        require(WETH.balanceOf(alice) == 0);

        vm.prank(alice);
        bool wethIsEth = false;
        // Revert when sending ETH while wethIsEth is false (caller holds no WETH).
        vm.expectRevert(
            abi.encodeWithSelector(IERC20Errors.ERC20InsufficientBalance.selector, alice, 0, ETH_AMOUNT_IN)
        );
        router.initialize{ value: ETH_AMOUNT_IN }(
            address(wethPool),
            [address(WETH), address(DAI)].toMemoryArray().asIERC20(),
            [uint256(ETH_AMOUNT_IN), uint256(DAI_AMOUNT_IN)].toMemoryArray(),
            INIT_BPT,
            wethIsEth,
            bytes("")
        );
    }

    function testInitializeWETH() public {
        vm.startPrank(alice);
        WETH.deposit{ value: ETH_AMOUNT_IN }();
        // Alice holds WETH, but no pool tokens.
        require(WETH.balanceOf(alice) == ETH_AMOUNT_IN);
        require(wethPool.balanceOf(alice) == 0);

        bool wethIsEth = false;
        uint256 bptAmountOut = router.initialize(
            address(wethPool),
            [address(WETH), address(DAI)].toMemoryArray().asIERC20(),
            [uint256(ETH_AMOUNT_IN), uint256(DAI_AMOUNT_IN)].toMemoryArray(),
            INIT_BPT,
            wethIsEth,
            bytes("")
        );

        // WETH was deposited, pool tokens were minted to Alice.
        assertEq(WETH.balanceOf(alice), 0);
        assertEq(wethPool.balanceOf(alice), bptAmountOut);
        assertGt(bptAmountOut, 0);
    }

    function testInitializeNativeNoBalance() public {
        vm.startPrank(alice);
        WETH.deposit{ value: ETH_AMOUNT_IN }();
        require(WETH.balanceOf(alice) == ETH_AMOUNT_IN);
        require(alice.balance < ETH_AMOUNT_IN);
        require(wethPool.balanceOf(alice) == 0);

        bool wethIsEth = true;
        // Caller does not have enough ETH, even if they hold WETH.
        vm.expectRevert(abi.encodeWithSelector(IRouter.InsufficientEth.selector));
        router.initialize(
            address(wethPool),
            [address(WETH), address(DAI)].toMemoryArray().asIERC20(),
            [uint256(ETH_AMOUNT_IN), uint256(DAI_AMOUNT_IN)].toMemoryArray(),
            INIT_BPT,
            wethIsEth,
            bytes("")
        );
    }

    function testInitializeNative() public {
        vm.startPrank(alice);
        uint256 aliceNativeBalanceBefore = address(alice).balance;
        require(aliceNativeBalanceBefore >= ETH_AMOUNT_IN);
        require(wethPool.balanceOf(alice) == 0);

        bool wethIsEth = true;
        uint256 bptAmountOut = router.initialize{ value: ETH_AMOUNT_IN }(
            address(wethPool),
            [address(WETH), address(DAI)].toMemoryArray().asIERC20(),
            [uint256(ETH_AMOUNT_IN), uint256(DAI_AMOUNT_IN)].toMemoryArray(),
            INIT_BPT,
            wethIsEth,
            bytes("")
        );

        // WETH was deposited, pool tokens were minted to Alice.
        assertEq(address(alice).balance, aliceNativeBalanceBefore - ETH_AMOUNT_IN);
        assertEq(wethPool.balanceOf(alice), bptAmountOut);
        assertGt(bptAmountOut, 0);
    }

    function testInitializeNativeExcessEth() public {
        uint256 initExcessEth = ETH_AMOUNT_IN + 1 ether;
        vm.deal(alice, initExcessEth);

        vm.startPrank(alice);
        uint256 aliceNativeBalanceBefore = address(alice).balance;
        require(aliceNativeBalanceBefore >= initExcessEth);
        require(wethPool.balanceOf(alice) == 0);

        bool wethIsEth = true;
        uint256 bptAmountOut = router.initialize{ value: initExcessEth }(
            address(wethPool),
            [address(WETH), address(DAI)].toMemoryArray().asIERC20(),
            [uint256(ETH_AMOUNT_IN), uint256(DAI_AMOUNT_IN)].toMemoryArray(),
            INIT_BPT,
            wethIsEth,
            bytes("")
        );

        // WETH was deposited, excess ETH was returned, pool tokens were minted to Alice.
        assertEq(address(alice).balance, aliceNativeBalanceBefore - ETH_AMOUNT_IN);
        assertEq(wethPool.balanceOf(alice), bptAmountOut);
        assertGt(bptAmountOut, 0);
    }

    function testAddLiquidityWETHNoBalance() public {
        _initializePool();

        bool wethIsEth = false;
        vm.startPrank(alice);
        require(WETH.balanceOf(alice) == 0);

        // Revert when sending ETH while wethIsEth is false (caller holds no WETH).
        vm.expectRevert(
            abi.encodeWithSelector(IERC20Errors.ERC20InsufficientBalance.selector, alice, 0, ETH_AMOUNT_IN)
        );
        router.addLiquidityCustom(
            address(wethPool),
            [uint256(ETH_AMOUNT_IN), uint256(DAI_AMOUNT_IN)].toMemoryArray(),
            BPT_AMOUNT_OUT,
            wethIsEth,
            bytes("")
        );
    }

    function testAddLiquidityWETH() public {
        _initializePool();
        bool wethIsEth = false;

        vm.startPrank(alice);
        WETH.deposit{ value: ETH_AMOUNT_IN }();
        require(WETH.balanceOf(alice) == ETH_AMOUNT_IN);
        require(wethPool.balanceOf(alice) == 0);

        snapStart("routerAddLiquidityWETH");
        router.addLiquidityCustom(
            address(wethPool),
            [uint256(ETH_AMOUNT_IN), uint256(DAI_AMOUNT_IN)].toMemoryArray(),
            BPT_AMOUNT_OUT,
            wethIsEth,
            bytes("")
        );
        snapEnd();

        // WETH was deposited, pool tokens were minted to Alice.
        assertEq(WETH.balanceOf(alice), 0);
        assertEq(wethPool.balanceOf(alice), BPT_AMOUNT_OUT);
    }

    function testAddLiquidityNativeNoBalance() public {
        _initializePool();
        bool wethIsEth = true;

        vm.startPrank(alice);
        WETH.deposit{ value: ETH_AMOUNT_IN }();
        require(WETH.balanceOf(alice) == ETH_AMOUNT_IN);
        require(alice.balance < ETH_AMOUNT_IN);
        require(wethPool.balanceOf(alice) == 0);

        // Caller does not have enough ETH, even if they hold WETH.
        vm.expectRevert(abi.encodeWithSelector(IRouter.InsufficientEth.selector));
        router.addLiquidityCustom(
            address(wethPool),
            [uint256(ETH_AMOUNT_IN), uint256(DAI_AMOUNT_IN)].toMemoryArray(),
            BPT_AMOUNT_OUT,
            wethIsEth,
            bytes("")
        );
    }

    function testAddLiquidityNative() public {
        _initializePool();
        bool wethIsEth = true;

        vm.startPrank(alice);
        uint256 aliceNativeBalanceBefore = address(alice).balance;
        require(aliceNativeBalanceBefore >= ETH_AMOUNT_IN);
        require(wethPool.balanceOf(alice) == 0);

        snapStart("routerAddLiquidityNative");
        router.addLiquidityCustom{ value: ETH_AMOUNT_IN }(
            address(wethPool),
            [uint256(ETH_AMOUNT_IN), uint256(DAI_AMOUNT_IN)].toMemoryArray(),
            BPT_AMOUNT_OUT,
            wethIsEth,
            bytes("")
        );
        snapEnd();

        // WETH was deposited, pool tokens were minted to Alice.
        assertEq(address(alice).balance, aliceNativeBalanceBefore - ETH_AMOUNT_IN);
        assertEq(wethPool.balanceOf(alice), BPT_AMOUNT_OUT);
    }

    function testAddLiquidityNativeExcessEth() public {
        _initializePool();
        uint256 ethAmountInExcess = ETH_AMOUNT_IN + 1 ether;
        vm.deal(alice, ethAmountInExcess);
        bool wethIsEth = true;

        vm.startPrank(alice);
        uint256 aliceNativeBalanceBefore = address(alice).balance;
        require(aliceNativeBalanceBefore >= ethAmountInExcess);
        require(wethPool.balanceOf(alice) == 0);

        router.addLiquidityCustom{ value: ethAmountInExcess }(
            address(wethPool),
            [uint256(ETH_AMOUNT_IN), uint256(DAI_AMOUNT_IN)].toMemoryArray(),
            BPT_AMOUNT_OUT,
            wethIsEth,
            bytes("")
        );

        // WETH was deposited, excess was returned, pool tokens were minted to Alice.
        assertEq(address(alice).balance, aliceNativeBalanceBefore - ETH_AMOUNT_IN);
        assertEq(wethPool.balanceOf(alice), BPT_AMOUNT_OUT);
    }

    function testRemoveLiquidityWETH() public {
        _initializePool();
        // Make Alice an LP and remove its liquidity position afterwards
        vm.startPrank(alice);
        bool wethIsEth = true;
        uint256 exactBptAmount = BPT_AMOUNT_OUT;

        router.addLiquidityCustom{ value: ETH_AMOUNT_IN }(
            address(wethPool),
            [uint256(ETH_AMOUNT_IN), uint256(DAI_AMOUNT_IN)].toMemoryArray(),
            exactBptAmount,
            wethIsEth,
            bytes("")
        );

        uint256 aliceNativeBalanceBefore = address(alice).balance;
        require(wethPool.balanceOf(alice) == exactBptAmount);
        require(WETH.balanceOf(alice) == 0);

        wethIsEth = false;
        snapStart("routerRemoveLiquidityWETH");
        router.removeLiquidityCustom(
            address(wethPool),
            exactBptAmount,
            [uint256(ETH_AMOUNT_IN), uint256(DAI_AMOUNT_IN)].toMemoryArray(),
            wethIsEth,
            ""
        );
        snapEnd();

        // Liquidity position was removed, Alice gets WETH back
        assertGt(WETH.balanceOf(alice), 0);
        assertEq(WETH.balanceOf(alice), ETH_AMOUNT_IN);
        assertEq(wethPool.balanceOf(alice), 0);
        assertEq(address(alice).balance, aliceNativeBalanceBefore);
    }

    function testRemoveLiquidityNative() public {
        _initializePool();
        // Make Alice an LP and remove its liquidity position afterwards
        vm.startPrank(alice);
        bool wethIsEth = true;
        uint256 exactBptAmount = BPT_AMOUNT_OUT;
        router.addLiquidityCustom{ value: ETH_AMOUNT_IN }(
            address(wethPool),
            [uint256(ETH_AMOUNT_IN), uint256(DAI_AMOUNT_IN)].toMemoryArray(),
            exactBptAmount,
            wethIsEth,
            bytes("")
        );

        uint256 aliceNativeBalanceBefore = address(alice).balance;
        require(wethPool.balanceOf(alice) == exactBptAmount);
        require(WETH.balanceOf(alice) == 0);

        snapStart("routerRemoveLiquidityNative");
        router.removeLiquidityCustom(
            address(wethPool),
            exactBptAmount,
            [uint256(ETH_AMOUNT_IN), uint256(DAI_AMOUNT_IN)].toMemoryArray(),
            wethIsEth,
            ""
        );
        snapEnd();

        // Liquidity position was removed, Alice gets ETH back
        assertEq(WETH.balanceOf(alice), 0);
        assertEq(wethPool.balanceOf(alice), 0);
        assertEq(address(alice).balance, aliceNativeBalanceBefore + ETH_AMOUNT_IN);
    }

    function testSwapExactInWETH() public {
        _initializePool();
        vm.startPrank(alice);
        WETH.deposit{ value: ETH_AMOUNT_IN }();

        require(WETH.balanceOf(alice) == ETH_AMOUNT_IN);
        uint256 daiBalanceBefore = DAI.balanceOf(alice);
        bool wethIsEth = false;

<<<<<<< HEAD
        uint256 outputTokenAmount = router.swapSingleTokenExactIn(
=======
        snapStart("routerSwapExactInWETH");
        uint256 outputTokenAmount = router.swapExactIn(
>>>>>>> 4de51887
            address(wethPool),
            WETH,
            DAI,
            ETH_AMOUNT_IN,
            0,
            type(uint256).max,
            wethIsEth,
            ""
        );
        snapEnd();

        assertEq(WETH.balanceOf(alice), 0);
        assertEq(DAI.balanceOf(alice), daiBalanceBefore + outputTokenAmount);
    }

    function testSwapExactOutWETH() public {
        _initializePool();
        vm.startPrank(alice);
        WETH.deposit{ value: ETH_AMOUNT_IN }();

        require(WETH.balanceOf(alice) == ETH_AMOUNT_IN);
        uint256 daiBalanceBefore = DAI.balanceOf(alice);
        bool wethIsEth = false;

        uint256 outputTokenAmount = router.swapSingleTokenExactOut(
            address(wethPool),
            WETH,
            DAI,
            DAI_AMOUNT_OUT,
            type(uint256).max,
            type(uint256).max,
            wethIsEth,
            ""
        );

        assertEq(WETH.balanceOf(alice), ETH_AMOUNT_IN - outputTokenAmount);
        assertEq(DAI.balanceOf(alice), daiBalanceBefore + DAI_AMOUNT_OUT);
    }

    function testSwapExactInNative() public {
        _initializePool();
        vm.startPrank(alice);

        require(WETH.balanceOf(alice) == 0);
        require(alice.balance >= ETH_AMOUNT_IN);
        uint256 ethBalanceBefore = alice.balance;
        uint256 daiBalanceBefore = DAI.balanceOf(alice);
        bool wethIsEth = true;

<<<<<<< HEAD
        router.swapSingleTokenExactIn{ value: ETH_AMOUNT_IN }(
=======
        snapStart("routerSwapExactInNative");
        router.swapExactIn{ value: ETH_AMOUNT_IN }(
>>>>>>> 4de51887
            address(wethPool),
            WETH,
            DAI,
            ETH_AMOUNT_IN,
            0,
            type(uint256).max,
            wethIsEth,
            ""
        );
        snapEnd();

        assertEq(WETH.balanceOf(alice), 0);
        assertEq(DAI.balanceOf(alice), daiBalanceBefore + ETH_AMOUNT_IN);
        assertEq(alice.balance, ethBalanceBefore - ETH_AMOUNT_IN);
    }

    function testSwapExactOutNative() public {
        _initializePool();
        vm.startPrank(alice);

        require(WETH.balanceOf(alice) == 0);
        require(alice.balance >= ETH_AMOUNT_IN);
        uint256 daiBalanceBefore = DAI.balanceOf(alice);
        uint256 ethBalanceBefore = alice.balance;
        bool wethIsEth = true;

        router.swapSingleTokenExactOut{ value: DAI_AMOUNT_OUT }(
            address(wethPool),
            WETH,
            DAI,
            DAI_AMOUNT_OUT,
            type(uint256).max,
            type(uint256).max,
            wethIsEth,
            ""
        );

        assertEq(WETH.balanceOf(alice), 0);
        assertEq(DAI.balanceOf(alice), daiBalanceBefore + DAI_AMOUNT_OUT);
        assertEq(alice.balance, ethBalanceBefore - DAI_AMOUNT_OUT);
    }

    function testSwapNativeExcessEth() public {
        _initializePool();
        uint256 excessEthAmountIn = ETH_AMOUNT_IN + 1 ether;
        vm.deal(alice, excessEthAmountIn);

        vm.startPrank(alice);

        require(WETH.balanceOf(alice) == 0);
        require(alice.balance >= ETH_AMOUNT_IN);
        uint256 ethBalanceBefore = alice.balance;
        uint256 daiBalanceBefore = DAI.balanceOf(alice);
        bool wethIsEth = true;

        router.swapSingleTokenExactIn{ value: excessEthAmountIn }(
            address(wethPool),
            WETH,
            DAI,
            ETH_AMOUNT_IN,
            0,
            type(uint256).max,
            wethIsEth,
            ""
        );

        // Only ETH_AMOUNT_IN is sent to the router
        assertEq(WETH.balanceOf(alice), 0);
        assertEq(DAI.balanceOf(alice), daiBalanceBefore + ETH_AMOUNT_IN);
        assertEq(alice.balance, ethBalanceBefore - ETH_AMOUNT_IN);
    }

    function testGetSingleInputArray() public {
        uint256[] memory amountsGiven;
        uint256 index;
        (amountsGiven, index) = routerMock.getSingleInputArrayAndTokenIndex(address(pool), DAI, 1234);
        assertEq(amountsGiven.length, 2);
        assertEq(amountsGiven[0], 1234);
        assertEq(amountsGiven[1], 0);
        assertEq(index, 0);

        (amountsGiven, index) = routerMock.getSingleInputArrayAndTokenIndex(address(pool), USDC, 4321);
        assertEq(amountsGiven.length, 2);
        assertEq(amountsGiven[0], 0);
        assertEq(amountsGiven[1], 4321);
        assertEq(index, 1);

        vm.expectRevert(abi.encodeWithSelector(TokenNotRegistered.selector));
        routerMock.getSingleInputArrayAndTokenIndex(address(pool), WETH, DAI_AMOUNT_IN);
    }

    function _initializePool() internal returns (uint256 bptAmountOut) {
        vm.prank(bob);
        bool wethIsEth = true;
        bptAmountOut = router.initialize{ value: ETH_AMOUNT_IN }(
            address(wethPool),
            [address(WETH), address(DAI)].toMemoryArray().asIERC20(),
            [uint256(ETH_AMOUNT_IN), uint256(DAI_AMOUNT_IN)].toMemoryArray(),
            INIT_BPT,
            wethIsEth,
            bytes("")
        );
    }
}<|MERGE_RESOLUTION|>--- conflicted
+++ resolved
@@ -478,12 +478,8 @@
         uint256 daiBalanceBefore = DAI.balanceOf(alice);
         bool wethIsEth = false;
 
-<<<<<<< HEAD
+        snapStart("routerSwapExactInWETH");
         uint256 outputTokenAmount = router.swapSingleTokenExactIn(
-=======
-        snapStart("routerSwapExactInWETH");
-        uint256 outputTokenAmount = router.swapExactIn(
->>>>>>> 4de51887
             address(wethPool),
             WETH,
             DAI,
@@ -533,12 +529,8 @@
         uint256 daiBalanceBefore = DAI.balanceOf(alice);
         bool wethIsEth = true;
 
-<<<<<<< HEAD
+        snapStart("routerSwapExactInNative");
         router.swapSingleTokenExactIn{ value: ETH_AMOUNT_IN }(
-=======
-        snapStart("routerSwapExactInNative");
-        router.swapExactIn{ value: ETH_AMOUNT_IN }(
->>>>>>> 4de51887
             address(wethPool),
             WETH,
             DAI,
