--- conflicted
+++ resolved
@@ -501,21 +501,6 @@
     }
 
     function testGetSingleInputArray() public {
-<<<<<<< HEAD
-        uint256[] memory amountsGiven;
-        uint256 index;
-        (amountsGiven, index) = router.getSingleInputArrayAndTokenIndex(address(pool), dai, 1234);
-        assertEq(amountsGiven.length, 2);
-        assertEq(amountsGiven[0], 1234);
-        assertEq(amountsGiven[1], 0);
-        assertEq(index, 0);
-
-        (amountsGiven, index) = router.getSingleInputArrayAndTokenIndex(address(pool), usdc, 4321);
-        assertEq(amountsGiven.length, 2);
-        assertEq(amountsGiven[0], 0);
-        assertEq(amountsGiven[1], 4321);
-        assertEq(index, 1);
-=======
         (uint256[] memory amountsGiven, uint256 tokenIndex) = router.getSingleInputArrayAndTokenIndex(
             address(pool),
             dai,
@@ -531,7 +516,6 @@
         assertEq(amountsGiven[0], 0);
         assertEq(amountsGiven[1], 4321);
         assertEq(tokenIndex, 1);
->>>>>>> ccd9ca68
 
         vm.expectRevert(abi.encodeWithSelector(IVaultErrors.TokenNotRegistered.selector));
         router.getSingleInputArrayAndTokenIndex(address(pool), weth, daiAmountIn);
