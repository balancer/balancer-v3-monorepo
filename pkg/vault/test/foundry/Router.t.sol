--- conflicted
+++ resolved
@@ -152,8 +152,6 @@
 
         vm.prank(address(0), address(0));
         router.querySwapExactIn(address(pool), USDC, DAI, USDC_AMOUNT_IN, bytes(""));
-<<<<<<< HEAD
-=======
     }
 
     function testInitializeBelowMinimum() public {
@@ -166,7 +164,6 @@
             false,
             bytes("")
         );
->>>>>>> 6793433a
     }
 
     function testInitializeWETHNoBalance() public {
