--- conflicted
+++ resolved
@@ -37,12 +37,8 @@
     VaultMock vault;
     IRouter router;
     BasicAuthorizerMock authorizer;
-<<<<<<< HEAD
     PoolMock pool;
-=======
-    ERC20PoolMock pool;
-    ERC20PoolMock wethPool;
->>>>>>> 3e9b9740
+    PoolMock wethPool;
     ERC20TestToken USDC;
     ERC20TestToken DAI;
     WETHTestToken WETH;
