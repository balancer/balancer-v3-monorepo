// SPDX-License-Identifier: GPL-2.0-or-later

pragma solidity ^0.8.4;

import "forge-std/Test.sol";
import { GasSnapshot } from "forge-gas-snapshot/GasSnapshot.sol";

import { IERC20Errors } from "@openzeppelin/contracts/interfaces/draft-IERC6093.sol";
import { IERC20 } from "@openzeppelin/contracts/token/ERC20/IERC20.sol";

import { IRouter } from "@balancer-labs/v3-interfaces/contracts/vault/IRouter.sol";
import { IVault } from "@balancer-labs/v3-interfaces/contracts/vault/IVault.sol";
import { IVaultExtension } from "@balancer-labs/v3-interfaces/contracts/vault/IVaultExtension.sol";
import { IVaultErrors } from "@balancer-labs/v3-interfaces/contracts/vault/IVaultErrors.sol";
import { IERC20MultiToken } from "@balancer-labs/v3-interfaces/contracts/vault/IERC20MultiToken.sol";
import { IAuthentication } from "@balancer-labs/v3-interfaces/contracts/solidity-utils/helpers/IAuthentication.sol";

import { ArrayHelpers } from "@balancer-labs/v3-solidity-utils/contracts/helpers/ArrayHelpers.sol";
import { ERC20TestToken } from "@balancer-labs/v3-solidity-utils/contracts/test/ERC20TestToken.sol";
import { WETHTestToken } from "@balancer-labs/v3-solidity-utils/contracts/test/WETHTestToken.sol";
import { BasicAuthorizerMock } from "@balancer-labs/v3-solidity-utils/contracts/test/BasicAuthorizerMock.sol";
import { EVMCallModeHelpers } from "@balancer-labs/v3-solidity-utils/contracts/helpers/EVMCallModeHelpers.sol";

import { PoolMock } from "../../contracts/test/PoolMock.sol";
import { Router } from "../../contracts/Router.sol";
import { VaultMock } from "../../contracts/test/VaultMock.sol";
import { VaultExtensionMock } from "../../contracts/test/VaultExtensionMock.sol";

import { VaultMockDeployer } from "./utils/VaultMockDeployer.sol";

import { BaseVaultTest } from "./utils/BaseVaultTest.sol";

contract RouterTest is BaseVaultTest {
    using ArrayHelpers for *;

    uint256 internal usdcAmountIn = 1e3 * 1e6;
    uint256 internal daiAmountIn = 1e3 * 1e18;
    uint256 internal daiAmountOut = 1e2 * 1e18;
    uint256 internal ethAmountIn = 1e3 ether;
    uint256 internal initBpt = 10e18;
    uint256 internal bptAmountOut = 1e18;

    PoolMock internal wethPool;
    PoolMock internal wethPoolNoInit;

    function setUp() public virtual override {
        BaseVaultTest.setUp();
    }

    function createPool() internal override returns (address) {
<<<<<<< HEAD
        IRateProvider[] memory rateProviders = new IRateProvider[](2);
        bool[] memory yieldExemptFlags = new bool[](2);

=======
>>>>>>> be1609a0
        PoolMock newPool = new PoolMock(
            IVault(address(vault)),
            "ERC20 Pool",
            "ERC20POOL",
            vault.buildTokenConfig([address(dai), address(usdc)].toMemoryArray().asIERC20()),
            true,
            365 days,
            address(0)
        );
        vm.label(address(newPool), "pool");

        wethPool = new PoolMock(
            IVault(address(vault)),
            "ERC20 weth Pool",
            "ERC20POOL",
            vault.buildTokenConfig([address(weth), address(dai)].toMemoryArray().asIERC20()),
            true,
            365 days,
            address(0)
        );
        vm.label(address(wethPool), "wethPool");

        wethPoolNoInit = new PoolMock(
            IVault(address(vault)),
            "ERC20 weth Pool",
            "ERC20POOL",
            vault.buildTokenConfig([address(weth), address(dai)].toMemoryArray().asIERC20()),
            true,
            365 days,
            address(0)
        );
        vm.label(address(wethPoolNoInit), "wethPoolNoInit");

        return address(newPool);
    }

    function initPool() internal override {
        (IERC20[] memory tokens, , , , ) = vault.getPoolTokenInfo(address(pool));
        vm.prank(lp);
        router.initialize(address(pool), tokens, [poolInitAmount, poolInitAmount].toMemoryArray(), 0, false, "");

        vm.prank(lp);
        bool wethIsEth = true;
        router.initialize{ value: ethAmountIn }(
            address(wethPool),
            [address(weth), address(dai)].toMemoryArray().asIERC20(),
            [uint256(ethAmountIn), uint256(daiAmountIn)].toMemoryArray(),
            initBpt,
            wethIsEth,
            bytes("")
        );
    }

    function testQuerySwap() public {
        vm.prank(bob);
        vm.expectRevert(abi.encodeWithSelector(EVMCallModeHelpers.NotStaticCall.selector));
        router.querySwapExactIn(address(pool), usdc, dai, usdcAmountIn, bytes(""));
    }

    function testDisableQueries() public {
        vm.expectRevert(abi.encodeWithSelector(IAuthentication.SenderNotAllowed.selector));

        vault.disableQuery();

        // Authorize alice
        bytes32 disableQueryRole = vault.getActionId(IVaultExtension.disableQuery.selector);

        authorizer.grantRole(disableQueryRole, alice);

        vm.prank(alice);
        vault.disableQuery();

        vm.expectRevert(abi.encodeWithSelector(IVaultErrors.QueriesDisabled.selector));

        vm.prank(address(0), address(0));
        router.querySwapExactIn(address(pool), usdc, dai, usdcAmountIn, bytes(""));
    }

    function testInitializeBelowMinimum() public {
        vm.expectRevert(abi.encodeWithSelector(IERC20MultiToken.TotalSupplyTooLow.selector, 0, 1e6));
        router.initialize(
            address(wethPoolNoInit),
            [address(weth), address(dai)].toMemoryArray().asIERC20(),
            [uint256(0), uint256(0)].toMemoryArray(),
            uint256(0),
            false,
            bytes("")
        );
    }

    function testInitializeWETHNoBalance() public {
        require(weth.balanceOf(broke) == 0, "Precondition: WETH balance non-zero");

        bool wethIsEth = false;
        // Revert when sending ETH while wethIsEth is false (caller holds no weth).
        vm.expectRevert(abi.encodeWithSelector(IERC20Errors.ERC20InsufficientBalance.selector, broke, 0, ethAmountIn));
        vm.prank(broke);
        router.initialize(
            address(wethPoolNoInit),
            [address(weth), address(dai)].toMemoryArray().asIERC20(),
            [uint256(ethAmountIn), uint256(daiAmountIn)].toMemoryArray(),
            initBpt,
            wethIsEth,
            bytes("")
        );
    }

    function testInitializeWETH() public {
        checkAddLiquidityPreConditions();

        vm.prank(alice);
        bptAmountOut = router.initialize(
            address(wethPoolNoInit),
            [address(weth), address(dai)].toMemoryArray().asIERC20(),
            [uint256(ethAmountIn), uint256(daiAmountIn)].toMemoryArray(),
            initBpt,
            false,
            bytes("")
        );

        // weth was deposited, pool tokens were minted to Alice.
        assertEq(weth.balanceOf(alice), defaultBalance - ethAmountIn, "Wrong WETH balance");
        assertEq(wethPoolNoInit.balanceOf(alice), bptAmountOut, "Wrong WETH pool balance");
        assertGt(bptAmountOut, 0, "bptAmountOut is zero");
    }

    function testInitializeNativeNoBalance() public {
        checkAddLiquidityPreConditions();

        // Caller does not have enough ETH, even if they hold weth.
        vm.expectRevert(abi.encodeWithSelector(IRouter.InsufficientEth.selector));
        vm.prank(alice);
        router.initialize(
            address(wethPoolNoInit),
            [address(weth), address(dai)].toMemoryArray().asIERC20(),
            [uint256(ethAmountIn), uint256(daiAmountIn)].toMemoryArray(),
            initBpt,
            true,
            bytes("")
        );
    }

    function testInitializeNative() public {
        checkAddLiquidityPreConditions();

        bool wethIsEth = true;
        vm.startPrank(alice);
        bptAmountOut = router.initialize{ value: ethAmountIn }(
            address(wethPoolNoInit),
            [address(weth), address(dai)].toMemoryArray().asIERC20(),
            [uint256(ethAmountIn), uint256(daiAmountIn)].toMemoryArray(),
            initBpt,
            wethIsEth,
            bytes("")
        );

        // weth was deposited, pool tokens were minted to Alice.
        assertEq(address(alice).balance, defaultBalance - ethAmountIn, "Wrong ETH balance");
        assertEq(wethPoolNoInit.balanceOf(alice), bptAmountOut, "Wrong WETH pool balance");
        assertGt(bptAmountOut, 0, "bptAmountOut is zero");
    }

    function testInitializeNativeExcessEth() public {
        checkAddLiquidityPreConditions();

        bool wethIsEth = true;
        vm.prank(alice);
        bptAmountOut = router.initialize{ value: defaultBalance }(
            address(wethPoolNoInit),
            [address(weth), address(dai)].toMemoryArray().asIERC20(),
            [uint256(ethAmountIn), uint256(daiAmountIn)].toMemoryArray(),
            initBpt,
            wethIsEth,
            bytes("")
        );

        // weth was deposited, excess ETH was returned, pool tokens were minted to Alice.
        assertEq(address(alice).balance, defaultBalance - ethAmountIn, "Wrong ETH balance");
        assertEq(wethPoolNoInit.balanceOf(alice), bptAmountOut, "Wrong WETH pool balance");
        assertGt(bptAmountOut, 0, "bptAmountOut is zero");
    }

    function testAddLiquidityWETHNoBalance() public {
        checkAddLiquidityPreConditions();

        // Revert when sending ETH while wethIsEth is false (caller holds no weth).
        vm.expectRevert(abi.encodeWithSelector(IERC20Errors.ERC20InsufficientBalance.selector, broke, 0, ethAmountIn));
        vm.prank(broke);
        router.addLiquidityCustom(
            address(wethPool),
            [uint256(ethAmountIn), uint256(daiAmountIn)].toMemoryArray(),
            bptAmountOut,
            false,
            bytes("")
        );
    }

    function testAddLiquidityWETH() public {
        checkAddLiquidityPreConditions();

        vm.prank(alice);
        snapStart("routerAddLiquidityWETH");
        router.addLiquidityCustom(
            address(wethPool),
            [uint256(ethAmountIn), uint256(daiAmountIn)].toMemoryArray(),
            bptAmountOut,
            false,
            bytes("")
        );
        snapEnd();

        // weth was deposited, pool tokens were minted to Alice.
        assertEq(defaultBalance - weth.balanceOf(alice), ethAmountIn, "Wrong ETH balance");
        assertEq(wethPool.balanceOf(alice), bptAmountOut, "Wrong WETH pool balance");
    }

    function testAddLiquidityNativeNoBalance() public {
        checkAddLiquidityPreConditions();

        // Caller does not have enough ETH, even if they hold weth.
        vm.expectRevert(abi.encodeWithSelector(IRouter.InsufficientEth.selector));
        vm.prank(alice);
        router.addLiquidityCustom(
            address(wethPool),
            [uint256(ethAmountIn), uint256(daiAmountIn)].toMemoryArray(),
            bptAmountOut,
            true,
            bytes("")
        );
    }

    function testAddLiquidityNative() public {
        checkAddLiquidityPreConditions();

        snapStart("routerAddLiquidityNative");
        vm.prank(alice);
        router.addLiquidityCustom{ value: ethAmountIn }(
            address(wethPool),
            [uint256(ethAmountIn), uint256(daiAmountIn)].toMemoryArray(),
            bptAmountOut,
            true,
            bytes("")
        );
        snapEnd();

        // weth was deposited, pool tokens were minted to Alice.
        assertEq(address(alice).balance, defaultBalance - ethAmountIn, "Wrong ETH balance");
        assertEq(wethPool.balanceOf(alice), bptAmountOut, "Wrong WETH pool balance");
    }

    function testAddLiquidityNativeExcessEth() public {
        checkAddLiquidityPreConditions();

        vm.prank(alice);
        router.addLiquidityCustom{ value: defaultBalance }(
            address(wethPool),
            [uint256(ethAmountIn), uint256(daiAmountIn)].toMemoryArray(),
            bptAmountOut,
            true,
            bytes("")
        );

        // weth was deposited, excess was returned, pool tokens were minted to Alice.
        assertEq(address(alice).balance, defaultBalance - ethAmountIn, "Wrong ETH balance");
        assertEq(wethPool.balanceOf(alice), bptAmountOut, "Wrong WETH pool balance");
    }

    function testRemoveLiquidityWETH() public {
        // Make Alice an LP and remove its liquidity position afterwards
        vm.startPrank(alice);
        bool wethIsEth = true;
        uint256 exactBptAmount = bptAmountOut;

        router.addLiquidityCustom{ value: ethAmountIn }(
            address(wethPool),
            [uint256(ethAmountIn), uint256(daiAmountIn)].toMemoryArray(),
            exactBptAmount,
            wethIsEth,
            bytes("")
        );

        checkRemoveLiquidityPreConditions();

        wethIsEth = false;
        snapStart("routerRemoveLiquidityWETH");
        router.removeLiquidityCustom(
            address(wethPool),
            exactBptAmount,
            [uint256(ethAmountIn), uint256(daiAmountIn)].toMemoryArray(),
            wethIsEth,
            ""
        );
        snapEnd();

        // Liquidity position was removed, Alice gets weth back
        assertEq(weth.balanceOf(alice), defaultBalance + ethAmountIn, "Wrong WETH balance");
        assertEq(wethPool.balanceOf(alice), 0, "WETH pool balance is > 0");
        assertEq(address(alice).balance, defaultBalance - ethAmountIn, "Wrong ETH balance");
    }

    function testRemoveLiquidityNative() public {
        // Make Alice an LP and remove its liquidity position afterwards
        vm.startPrank(alice);
        bool wethIsEth = true;
        uint256 exactBptAmount = bptAmountOut;
        router.addLiquidityCustom{ value: ethAmountIn }(
            address(wethPool),
            [uint256(ethAmountIn), uint256(daiAmountIn)].toMemoryArray(),
            exactBptAmount,
            wethIsEth,
            bytes("")
        );

        uint256 aliceNativeBalanceBefore = address(alice).balance;
        checkRemoveLiquidityPreConditions();

        snapStart("routerRemoveLiquidityNative");
        router.removeLiquidityCustom(
            address(wethPool),
            exactBptAmount,
            [uint256(ethAmountIn), uint256(daiAmountIn)].toMemoryArray(),
            wethIsEth,
            ""
        );
        snapEnd();

        // Liquidity position was removed, Alice gets ETH back
        assertEq(weth.balanceOf(alice), defaultBalance, "Wrong WETH balance");
        assertEq(wethPool.balanceOf(alice), 0, "WETH pool balance is > 0");
        assertEq(address(alice).balance, aliceNativeBalanceBefore + ethAmountIn, "Wrong ETH balance");
    }

    function testSwapExactInWETH() public {
        require(weth.balanceOf(alice) == defaultBalance, "Precondition: wrong WETH balance");

        bool wethIsEth = false;

        vm.prank(alice);
        snapStart("routerSwapExactInWETH");
        uint256 outputTokenAmount = router.swapExactIn(
            address(wethPool),
            weth,
            dai,
            ethAmountIn,
            0,
            type(uint256).max,
            wethIsEth,
            ""
        );
        snapEnd();

        assertEq(weth.balanceOf(alice), defaultBalance - ethAmountIn, "Wrong WETH balance");
        assertEq(dai.balanceOf(alice), defaultBalance + outputTokenAmount, "Wrong DAI balance");
    }

    function testSwapExactOutWETH() public {
        require(weth.balanceOf(alice) == defaultBalance, "Precondition: wrong WETH balance");
        bool wethIsEth = false;

        vm.prank(alice);
        uint256 outputTokenAmount = router.swapExactOut(
            address(wethPool),
            weth,
            dai,
            daiAmountOut,
            type(uint256).max,
            type(uint256).max,
            wethIsEth,
            ""
        );

        assertEq(weth.balanceOf(alice), defaultBalance - outputTokenAmount, "Wrong WETH balance");
        assertEq(dai.balanceOf(alice), defaultBalance + daiAmountOut, "Wrong DAI balance");
    }

    function testSwapExactInNative() public {
        require(weth.balanceOf(alice) == defaultBalance, "Precondition: wrong WETH balance");
        require(alice.balance == defaultBalance, "Precondition: wrong ETH balance");

        bool wethIsEth = true;

        vm.prank(alice);
        snapStart("routerSwapExactInNative");
        router.swapExactIn{ value: ethAmountIn }(
            address(wethPool),
            weth,
            dai,
            ethAmountIn,
            0,
            type(uint256).max,
            wethIsEth,
            ""
        );
        snapEnd();

        assertEq(weth.balanceOf(alice), defaultBalance, "Wrong WETH balance");
        assertEq(dai.balanceOf(alice), defaultBalance + ethAmountIn, "Wrong DAI balance");
        assertEq(alice.balance, defaultBalance - ethAmountIn, "Wrong ETH balance");
    }

    function testSwapExactOutNative() public {
        require(weth.balanceOf(alice) == defaultBalance, "Precondition: wrong WETH balance");
        require(alice.balance == defaultBalance, "Precondition: wrong ETH balance");

        bool wethIsEth = true;

        vm.prank(alice);
        router.swapExactOut{ value: daiAmountOut }(
            address(wethPool),
            weth,
            dai,
            daiAmountOut,
            type(uint256).max,
            type(uint256).max,
            wethIsEth,
            ""
        );

        assertEq(weth.balanceOf(alice), defaultBalance, "Wrong WETH balance");
        assertEq(dai.balanceOf(alice), defaultBalance + daiAmountOut, "Wrong DAI balance");
        assertEq(alice.balance, defaultBalance - daiAmountOut, "Wrong ETH balance");
    }

    function testSwapNativeExcessEth() public {
        require(weth.balanceOf(alice) == defaultBalance, "Precondition: wrong WETH balance");
        require(alice.balance == defaultBalance, "Precondition: wrong ETH balance");

        bool wethIsEth = true;

        vm.startPrank(alice);
        router.swapExactIn{ value: defaultBalance }(
            address(wethPool),
            weth,
            dai,
            ethAmountIn,
            0,
            type(uint256).max,
            wethIsEth,
            ""
        );

        // Only ethAmountIn is sent to the router
        assertEq(weth.balanceOf(alice), defaultBalance, "Wrong WETH balance");
        assertEq(dai.balanceOf(alice), defaultBalance + ethAmountIn, "Wrong DAI balance");
        assertEq(alice.balance, defaultBalance - ethAmountIn, "Wrong ETH balance");
    }

    function testGetSingleInputArray() public {
        (uint256[] memory amountsGiven, uint256 tokenIndex) = router.getSingleInputArrayAndTokenIndex(
            address(pool),
            dai,
            1234
        );
        assertEq(amountsGiven.length, 2);
        assertEq(amountsGiven[0], 1234);
        assertEq(amountsGiven[1], 0);
        assertEq(tokenIndex, 0);

        (amountsGiven, tokenIndex) = router.getSingleInputArrayAndTokenIndex(address(pool), usdc, 4321);
        assertEq(amountsGiven.length, 2);
        assertEq(amountsGiven[0], 0);
        assertEq(amountsGiven[1], 4321);
        assertEq(tokenIndex, 1);

        vm.expectRevert(abi.encodeWithSelector(IVaultErrors.TokenNotRegistered.selector));
        router.getSingleInputArrayAndTokenIndex(address(pool), weth, daiAmountIn);
    }

    function checkRemoveLiquidityPreConditions() internal view {
        require(weth.balanceOf(alice) == defaultBalance, "Precondition: Wrong WETH balance");
        require(wethPool.balanceOf(alice) == bptAmountOut, "Precondition: Wrong weth pool balance");
    }

    function checkAddLiquidityPreConditions() internal view {
        require(weth.balanceOf(alice) == defaultBalance, "Precondition: Wrong WETH balance");
        require(alice.balance == defaultBalance, "Precondition: Wrong ETH balance");
        require(wethPool.balanceOf(alice) == 0, "Precondition: Wrong weth pool balance");
    }
}<|MERGE_RESOLUTION|>--- conflicted
+++ resolved
@@ -48,12 +48,6 @@
     }
 
     function createPool() internal override returns (address) {
-<<<<<<< HEAD
-        IRateProvider[] memory rateProviders = new IRateProvider[](2);
-        bool[] memory yieldExemptFlags = new bool[](2);
-
-=======
->>>>>>> be1609a0
         PoolMock newPool = new PoolMock(
             IVault(address(vault)),
             "ERC20 Pool",
