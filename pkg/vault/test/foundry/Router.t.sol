// SPDX-License-Identifier: GPL-2.0-or-later

pragma solidity ^0.8.4;

import "forge-std/Test.sol";

import { IERC20Errors } from "@openzeppelin/contracts/interfaces/draft-IERC6093.sol";
import { IERC20 } from "@openzeppelin/contracts/token/ERC20/IERC20.sol";

import { IRouter } from "@balancer-labs/v3-interfaces/contracts/vault/IRouter.sol";
import { IVault } from "@balancer-labs/v3-interfaces/contracts/vault/IVault.sol";
import { IERC20MultiToken } from "@balancer-labs/v3-interfaces/contracts/vault/IERC20MultiToken.sol";
import { IBasePool } from "@balancer-labs/v3-interfaces/contracts/vault/IBasePool.sol";
import { IAuthentication } from "@balancer-labs/v3-interfaces/contracts/solidity-utils/helpers/IAuthentication.sol";
import { IWETH } from "@balancer-labs/v3-interfaces/contracts/solidity-utils/misc/IWETH.sol";
import { IRateProvider } from "@balancer-labs/v3-interfaces/contracts/vault/IRateProvider.sol";

import { ArrayHelpers } from "@balancer-labs/v3-solidity-utils/contracts/helpers/ArrayHelpers.sol";
import { ERC20TestToken } from "@balancer-labs/v3-solidity-utils/contracts/test/ERC20TestToken.sol";
import { WETHTestToken } from "@balancer-labs/v3-solidity-utils/contracts/test/WETHTestToken.sol";
import { BasicAuthorizerMock } from "@balancer-labs/v3-solidity-utils/contracts/test/BasicAuthorizerMock.sol";
import { EVMCallModeHelpers } from "@balancer-labs/v3-solidity-utils/contracts/helpers/EVMCallModeHelpers.sol";

import { PoolMock } from "../../contracts/test/PoolMock.sol";
import { Vault } from "../../contracts/Vault.sol";
import { Router } from "../../contracts/Router.sol";
import { PoolMock } from "../../contracts/test/PoolMock.sol";
import { RouterMock } from "../../contracts/test/RouterMock.sol";
import { VaultMock } from "../../contracts/test/VaultMock.sol";

contract RouterTest is Test {
    using ArrayHelpers for *;

    VaultMock vault;
    IRouter router;
    RouterMock routerMock;
    BasicAuthorizerMock authorizer;
    PoolMock pool;
    PoolMock wethPool;
    ERC20TestToken USDC;
    ERC20TestToken DAI;
    WETHTestToken WETH;
    address alice = vm.addr(1);
    address bob = vm.addr(2);

    uint256 constant USDC_AMOUNT_IN = 1e3 * 1e6;
    uint256 constant DAI_AMOUNT_IN = 1e3 * 1e18;
    uint256 constant DAI_AMOUNT_OUT = 1e2 * 1e18;
    uint256 constant ETH_AMOUNT_IN = 1e3 ether;
    uint256 constant INIT_BPT = 10e18;
    uint256 constant BPT_AMOUNT_OUT = 1e18;

    function setUp() public {
        authorizer = new BasicAuthorizerMock();
        vault = new VaultMock(authorizer, 30 days, 90 days);
        WETH = new WETHTestToken();
        router = new Router(IVault(vault), WETH);
        routerMock = new RouterMock(IVault(vault), WETH);
        USDC = new ERC20TestToken("USDC", "USDC", 6);
        DAI = new ERC20TestToken("DAI", "DAI", 18);
        IRateProvider[] memory rateProviders = new IRateProvider[](2);

        pool = new PoolMock(
            vault,
            "ERC20 Pool",
            "ERC20POOL",
            [address(DAI), address(USDC)].toMemoryArray().asIERC20(),
            rateProviders,
            true,
            365 days,
            address(0)
        );
        wethPool = new PoolMock(
            vault,
            "ERC20 WETH Pool",
            "ERC20POOL",
            [address(WETH), address(DAI)].toMemoryArray().asIERC20(),
            rateProviders,
            true,
            365 days,
            address(0)
        );

        USDC.mint(bob, USDC_AMOUNT_IN);
        DAI.mint(bob, DAI_AMOUNT_IN);
        vm.deal(bob, ETH_AMOUNT_IN);

        USDC.mint(alice, USDC_AMOUNT_IN);
        DAI.mint(alice, DAI_AMOUNT_IN);
        vm.deal(alice, ETH_AMOUNT_IN);

        vm.startPrank(bob);

        USDC.approve(address(vault), type(uint256).max);
        DAI.approve(address(vault), type(uint256).max);
        WETH.approve(address(vault), type(uint256).max);

        vm.stopPrank();

        vm.startPrank(alice);

        USDC.approve(address(vault), type(uint256).max);
        DAI.approve(address(vault), type(uint256).max);
        WETH.approve(address(vault), type(uint256).max);

        vm.stopPrank();

        vm.label(alice, "alice");
        vm.label(bob, "bob");
        vm.label(address(USDC), "USDC");
        vm.label(address(DAI), "DAI");
    }

    function testQuerySwap() public {
        vm.prank(alice);
        router.initialize(
            address(pool),
            [address(DAI), address(USDC)].toMemoryArray().asIERC20(),
            [uint256(DAI_AMOUNT_IN), uint256(USDC_AMOUNT_IN)].toMemoryArray(),
            INIT_BPT,
            false,
            bytes("")
        );

        vm.prank(bob);
        vm.expectRevert(abi.encodeWithSelector(EVMCallModeHelpers.NotStaticCall.selector));
<<<<<<< HEAD
        router.querySwapSingleTokenExactIn(
            address(pool),
            USDC,
            DAI,
            USDC_AMOUNT_IN,
            bytes("")
        );
=======
        router.querySwapExactIn(address(pool), USDC, DAI, USDC_AMOUNT_IN, bytes(""));
>>>>>>> 8cccf4e4
    }

    function testDisableQueries() public {
        vm.prank(alice);
        router.initialize(
            address(pool),
            [address(DAI), address(USDC)].toMemoryArray().asIERC20(),
            [uint256(DAI_AMOUNT_IN), uint256(USDC_AMOUNT_IN)].toMemoryArray(),
            INIT_BPT,
            false,
            bytes("")
        );

        vm.expectRevert(abi.encodeWithSelector(IAuthentication.SenderNotAllowed.selector));

        vault.disableQuery();

        // Authorize alice
        bytes32 disableQueryRole = vault.getActionId(IVault.disableQuery.selector);

        authorizer.grantRole(disableQueryRole, alice);

        vm.prank(alice);
        vault.disableQuery();

        vm.expectRevert(abi.encodeWithSelector(IVault.QueriesDisabled.selector));

        vm.prank(address(0), address(0));
<<<<<<< HEAD
        router.querySwapSingleTokenExactIn(
            address(pool),
            USDC,
            DAI,
            USDC_AMOUNT_IN,
=======
        router.querySwapExactIn(address(pool), USDC, DAI, USDC_AMOUNT_IN, bytes(""));
    }

    function testInitializeBelowMinimum() public {
        vm.expectRevert(abi.encodeWithSelector(IERC20MultiToken.TotalSupplyTooLow.selector, 0, 1e6));
        router.initialize(
            address(wethPool),
            [address(WETH), address(DAI)].toMemoryArray().asIERC20(),
            [uint256(0), uint256(0)].toMemoryArray(),
            uint256(0),
            false,
>>>>>>> 8cccf4e4
            bytes("")
        );
    }

    function testInitializeWETHNoBalance() public {
        require(WETH.balanceOf(alice) == 0);

        vm.prank(alice);
        bool wethIsEth = false;
        // Revert when sending ETH while wethIsEth is false (caller holds no WETH).
        vm.expectRevert(
            abi.encodeWithSelector(IERC20Errors.ERC20InsufficientBalance.selector, alice, 0, ETH_AMOUNT_IN)
        );
        router.initialize{ value: ETH_AMOUNT_IN }(
            address(wethPool),
            [address(WETH), address(DAI)].toMemoryArray().asIERC20(),
            [uint256(ETH_AMOUNT_IN), uint256(DAI_AMOUNT_IN)].toMemoryArray(),
            INIT_BPT,
            wethIsEth,
            bytes("")
        );
    }

    function testInitializeWETH() public {
        vm.startPrank(alice);
        WETH.deposit{ value: ETH_AMOUNT_IN }();
        // Alice holds WETH, but no pool tokens.
        require(WETH.balanceOf(alice) == ETH_AMOUNT_IN);
        require(wethPool.balanceOf(alice) == 0);

        bool wethIsEth = false;
        uint256 bptAmountOut = router.initialize(
            address(wethPool),
            [address(WETH), address(DAI)].toMemoryArray().asIERC20(),
            [uint256(ETH_AMOUNT_IN), uint256(DAI_AMOUNT_IN)].toMemoryArray(),
            INIT_BPT,
            wethIsEth,
            bytes("")
        );

        // WETH was deposited, pool tokens were minted to Alice.
        assertEq(WETH.balanceOf(alice), 0);
        assertEq(wethPool.balanceOf(alice), bptAmountOut);
        assertGt(bptAmountOut, 0);
    }

    function testInitializeNativeNoBalance() public {
        vm.startPrank(alice);
        WETH.deposit{ value: ETH_AMOUNT_IN }();
        require(WETH.balanceOf(alice) == ETH_AMOUNT_IN);
        require(alice.balance < ETH_AMOUNT_IN);
        require(wethPool.balanceOf(alice) == 0);

        bool wethIsEth = true;
        // Caller does not have enough ETH, even if they hold WETH.
        vm.expectRevert(abi.encodeWithSelector(IRouter.InsufficientEth.selector));
        router.initialize(
            address(wethPool),
            [address(WETH), address(DAI)].toMemoryArray().asIERC20(),
            [uint256(ETH_AMOUNT_IN), uint256(DAI_AMOUNT_IN)].toMemoryArray(),
            INIT_BPT,
            wethIsEth,
            bytes("")
        );
    }

    function testInitializeNative() public {
        vm.startPrank(alice);
        uint256 aliceNativeBalanceBefore = address(alice).balance;
        require(aliceNativeBalanceBefore >= ETH_AMOUNT_IN);
        require(wethPool.balanceOf(alice) == 0);

        bool wethIsEth = true;
        uint256 bptAmountOut = router.initialize{ value: ETH_AMOUNT_IN }(
            address(wethPool),
            [address(WETH), address(DAI)].toMemoryArray().asIERC20(),
            [uint256(ETH_AMOUNT_IN), uint256(DAI_AMOUNT_IN)].toMemoryArray(),
            INIT_BPT,
            wethIsEth,
            bytes("")
        );

        // WETH was deposited, pool tokens were minted to Alice.
        assertEq(address(alice).balance, aliceNativeBalanceBefore - ETH_AMOUNT_IN);
        assertEq(wethPool.balanceOf(alice), bptAmountOut);
        assertGt(bptAmountOut, 0);
    }

    function testInitializeNativeExcessEth() public {
        uint256 initExcessEth = ETH_AMOUNT_IN + 1 ether;
        vm.deal(alice, initExcessEth);

        vm.startPrank(alice);
        uint256 aliceNativeBalanceBefore = address(alice).balance;
        require(aliceNativeBalanceBefore >= initExcessEth);
        require(wethPool.balanceOf(alice) == 0);

        bool wethIsEth = true;
        uint256 bptAmountOut = router.initialize{ value: initExcessEth }(
            address(wethPool),
            [address(WETH), address(DAI)].toMemoryArray().asIERC20(),
            [uint256(ETH_AMOUNT_IN), uint256(DAI_AMOUNT_IN)].toMemoryArray(),
            INIT_BPT,
            wethIsEth,
            bytes("")
        );

        // WETH was deposited, excess ETH was returned, pool tokens were minted to Alice.
        assertEq(address(alice).balance, aliceNativeBalanceBefore - ETH_AMOUNT_IN);
        assertEq(wethPool.balanceOf(alice), bptAmountOut);
        assertGt(bptAmountOut, 0);
    }

    function testAddLiquidityWETHNoBalance() public {
        _initializePool();

        bool wethIsEth = false;
        vm.startPrank(alice);
        require(WETH.balanceOf(alice) == 0);

        // Revert when sending ETH while wethIsEth is false (caller holds no WETH).
        vm.expectRevert(
            abi.encodeWithSelector(IERC20Errors.ERC20InsufficientBalance.selector, alice, 0, ETH_AMOUNT_IN)
        );
        router.addLiquidityCustom(
            address(wethPool),
            [uint256(ETH_AMOUNT_IN), uint256(DAI_AMOUNT_IN)].toMemoryArray(),
            BPT_AMOUNT_OUT,
            wethIsEth,
            bytes("")
        );
    }

    function testAddLiquidityWETH() public {
        _initializePool();
        bool wethIsEth = false;

        vm.startPrank(alice);
        WETH.deposit{ value: ETH_AMOUNT_IN }();
        require(WETH.balanceOf(alice) == ETH_AMOUNT_IN);
        require(wethPool.balanceOf(alice) == 0);

        router.addLiquidityCustom(
            address(wethPool),
            [uint256(ETH_AMOUNT_IN), uint256(DAI_AMOUNT_IN)].toMemoryArray(),
            BPT_AMOUNT_OUT,
            wethIsEth,
            bytes("")
        );

        // WETH was deposited, pool tokens were minted to Alice.
        assertEq(WETH.balanceOf(alice), 0);
        assertEq(wethPool.balanceOf(alice), BPT_AMOUNT_OUT);
    }

    function testAddLiquidityNativeNoBalance() public {
        _initializePool();
        bool wethIsEth = true;

        vm.startPrank(alice);
        WETH.deposit{ value: ETH_AMOUNT_IN }();
        require(WETH.balanceOf(alice) == ETH_AMOUNT_IN);
        require(alice.balance < ETH_AMOUNT_IN);
        require(wethPool.balanceOf(alice) == 0);

        // Caller does not have enough ETH, even if they hold WETH.
        vm.expectRevert(abi.encodeWithSelector(IRouter.InsufficientEth.selector));
        router.addLiquidityCustom(
            address(wethPool),
            [uint256(ETH_AMOUNT_IN), uint256(DAI_AMOUNT_IN)].toMemoryArray(),
            BPT_AMOUNT_OUT,
            wethIsEth,
            bytes("")
        );
    }

    function testAddLiquidityNative() public {
        _initializePool();
        bool wethIsEth = true;

        vm.startPrank(alice);
        uint256 aliceNativeBalanceBefore = address(alice).balance;
        require(aliceNativeBalanceBefore >= ETH_AMOUNT_IN);
        require(wethPool.balanceOf(alice) == 0);

        router.addLiquidityCustom{ value: ETH_AMOUNT_IN }(
            address(wethPool),
            [uint256(ETH_AMOUNT_IN), uint256(DAI_AMOUNT_IN)].toMemoryArray(),
            BPT_AMOUNT_OUT,
            wethIsEth,
            bytes("")
        );

        // WETH was deposited, pool tokens were minted to Alice.
        assertEq(address(alice).balance, aliceNativeBalanceBefore - ETH_AMOUNT_IN);
        assertEq(wethPool.balanceOf(alice), BPT_AMOUNT_OUT);
    }

    function testAddLiquidityNativeExcessEth() public {
        _initializePool();
        uint256 ethAmountInExcess = ETH_AMOUNT_IN + 1 ether;
        vm.deal(alice, ethAmountInExcess);
        bool wethIsEth = true;

        vm.startPrank(alice);
        uint256 aliceNativeBalanceBefore = address(alice).balance;
        require(aliceNativeBalanceBefore >= ethAmountInExcess);
        require(wethPool.balanceOf(alice) == 0);

        router.addLiquidityCustom{ value: ethAmountInExcess }(
            address(wethPool),
            [uint256(ETH_AMOUNT_IN), uint256(DAI_AMOUNT_IN)].toMemoryArray(),
            BPT_AMOUNT_OUT,
            wethIsEth,
            bytes("")
        );

        // WETH was deposited, excess was returned, pool tokens were minted to Alice.
        assertEq(address(alice).balance, aliceNativeBalanceBefore - ETH_AMOUNT_IN);
        assertEq(wethPool.balanceOf(alice), BPT_AMOUNT_OUT);
    }

    function testRemoveLiquidityWETH() public {
        _initializePool();
        // Make Alice an LP and remove its liquidity position afterwards
        vm.startPrank(alice);
        bool wethIsEth = true;
        uint256 exactBptAmount = BPT_AMOUNT_OUT;

        router.addLiquidityCustom{ value: ETH_AMOUNT_IN }(
            address(wethPool),
            [uint256(ETH_AMOUNT_IN), uint256(DAI_AMOUNT_IN)].toMemoryArray(),
            exactBptAmount,
            wethIsEth,
            bytes("")
        );

        uint256 aliceNativeBalanceBefore = address(alice).balance;
        require(wethPool.balanceOf(alice) == exactBptAmount);
        require(WETH.balanceOf(alice) == 0);

        wethIsEth = false;
        router.removeLiquidityCustom(
            address(wethPool),
            exactBptAmount,
            [uint256(ETH_AMOUNT_IN), uint256(DAI_AMOUNT_IN)].toMemoryArray(),
            wethIsEth,
            ""
        );

        // Liquidity position was removed, Alice gets WETH back
        assertGt(WETH.balanceOf(alice), 0);
        assertEq(WETH.balanceOf(alice), ETH_AMOUNT_IN);
        assertEq(wethPool.balanceOf(alice), 0);
        assertEq(address(alice).balance, aliceNativeBalanceBefore);
    }

    function testRemoveLiquidityNative() public {
        _initializePool();
        // Make Alice an LP and remove its liquidity position afterwards
        vm.startPrank(alice);
        bool wethIsEth = true;
        uint256 exactBptAmount = BPT_AMOUNT_OUT;
        router.addLiquidityCustom{ value: ETH_AMOUNT_IN }(
            address(wethPool),
            [uint256(ETH_AMOUNT_IN), uint256(DAI_AMOUNT_IN)].toMemoryArray(),
            exactBptAmount,
            wethIsEth,
            bytes("")
        );

        uint256 aliceNativeBalanceBefore = address(alice).balance;
        require(wethPool.balanceOf(alice) == exactBptAmount);
        require(WETH.balanceOf(alice) == 0);

        router.removeLiquidityCustom(
            address(wethPool),
            exactBptAmount,
            [uint256(ETH_AMOUNT_IN), uint256(DAI_AMOUNT_IN)].toMemoryArray(),
            wethIsEth,
            ""
        );

        // Liquidity position was removed, Alice gets ETH back
        assertEq(WETH.balanceOf(alice), 0);
        assertEq(wethPool.balanceOf(alice), 0);
        assertEq(address(alice).balance, aliceNativeBalanceBefore + ETH_AMOUNT_IN);
    }

    function testSwapExactInWETH() public {
        _initializePool();
        vm.startPrank(alice);
        WETH.deposit{ value: ETH_AMOUNT_IN }();

        require(WETH.balanceOf(alice) == ETH_AMOUNT_IN);
        uint256 daiBalanceBefore = DAI.balanceOf(alice);
        bool wethIsEth = false;

        uint256 outputTokenAmount = router.swapSingleTokenExactIn(
            address(wethPool),
            WETH,
            DAI,
            ETH_AMOUNT_IN,
            0,
            type(uint256).max,
            wethIsEth,
            ""
        );

        assertEq(WETH.balanceOf(alice), 0);
        assertEq(DAI.balanceOf(alice), daiBalanceBefore + outputTokenAmount);
    }

    function testSwapExactOutWETH() public {
        _initializePool();
        vm.startPrank(alice);
        WETH.deposit{ value: ETH_AMOUNT_IN }();

        require(WETH.balanceOf(alice) == ETH_AMOUNT_IN);
        uint256 daiBalanceBefore = DAI.balanceOf(alice);
        bool wethIsEth = false;

        uint256 outputTokenAmount = router.swapSingleTokenExactOut(
            address(wethPool),
            WETH,
            DAI,
            DAI_AMOUNT_OUT,
            type(uint256).max,
            type(uint256).max,
            wethIsEth,
            ""
        );

        assertEq(WETH.balanceOf(alice), ETH_AMOUNT_IN - outputTokenAmount);
        assertEq(DAI.balanceOf(alice), daiBalanceBefore + DAI_AMOUNT_OUT);
    }

    function testSwapExactInNative() public {
        _initializePool();
        vm.startPrank(alice);

        require(WETH.balanceOf(alice) == 0);
        require(alice.balance >= ETH_AMOUNT_IN);
        uint256 ethBalanceBefore = alice.balance;
        uint256 daiBalanceBefore = DAI.balanceOf(alice);
        bool wethIsEth = true;

        router.swapSingleTokenExactIn{ value: ETH_AMOUNT_IN }(
            address(wethPool),
            WETH,
            DAI,
            ETH_AMOUNT_IN,
            0,
            type(uint256).max,
            wethIsEth,
            ""
        );

        assertEq(WETH.balanceOf(alice), 0);
        assertEq(DAI.balanceOf(alice), daiBalanceBefore + ETH_AMOUNT_IN);
        assertEq(alice.balance, ethBalanceBefore - ETH_AMOUNT_IN);
    }

    function testSwapExactOutNative() public {
        _initializePool();
        vm.startPrank(alice);

        require(WETH.balanceOf(alice) == 0);
        require(alice.balance >= ETH_AMOUNT_IN);
        uint256 daiBalanceBefore = DAI.balanceOf(alice);
        uint256 ethBalanceBefore = alice.balance;
        bool wethIsEth = true;

        router.swapSingleTokenExactOut{ value: DAI_AMOUNT_OUT }(
            address(wethPool),
            WETH,
            DAI,
            DAI_AMOUNT_OUT,
            type(uint256).max,
            type(uint256).max,
            wethIsEth,
            ""
        );

        assertEq(WETH.balanceOf(alice), 0);
        assertEq(DAI.balanceOf(alice), daiBalanceBefore + DAI_AMOUNT_OUT);
        assertEq(alice.balance, ethBalanceBefore - DAI_AMOUNT_OUT);
    }

    function testSwapNativeExcessEth() public {
        _initializePool();
        uint256 excessEthAmountIn = ETH_AMOUNT_IN + 1 ether;
        vm.deal(alice, excessEthAmountIn);

        vm.startPrank(alice);

        require(WETH.balanceOf(alice) == 0);
        require(alice.balance >= ETH_AMOUNT_IN);
        uint256 ethBalanceBefore = alice.balance;
        uint256 daiBalanceBefore = DAI.balanceOf(alice);
        bool wethIsEth = true;

        router.swapSingleTokenExactIn{ value: excessEthAmountIn }(
            address(wethPool),
            WETH,
            DAI,
            ETH_AMOUNT_IN,
            0,
            type(uint256).max,
            wethIsEth,
            ""
        );

        // Only ETH_AMOUNT_IN is sent to the router
        assertEq(WETH.balanceOf(alice), 0);
        assertEq(DAI.balanceOf(alice), daiBalanceBefore + ETH_AMOUNT_IN);
        assertEq(alice.balance, ethBalanceBefore - ETH_AMOUNT_IN);
    }

    function testGetSingleInputArray() public {
        uint256[] memory amountsGiven;
        uint256 index;
        (amountsGiven, index) = routerMock.getSingleInputArrayAndTokenIndex(address(pool), DAI, 1234);
        assertEq(amountsGiven.length, 2);
        assertEq(amountsGiven[0], 1234);
        assertEq(amountsGiven[1], 0);
        assertEq(index, 0);

        (amountsGiven, index) = routerMock.getSingleInputArrayAndTokenIndex(address(pool), USDC, 4321);
        assertEq(amountsGiven.length, 2);
        assertEq(amountsGiven[0], 0);
        assertEq(amountsGiven[1], 4321);
        assertEq(index, 1);

        vm.expectRevert(abi.encodeWithSelector(IVault.TokenNotRegistered.selector));
        routerMock.getSingleInputArrayAndTokenIndex(address(pool), WETH, DAI_AMOUNT_IN);
    }

    function _initializePool() internal returns (uint256 bptAmountOut) {
        vm.prank(bob);
        bool wethIsEth = true;
        bptAmountOut = router.initialize{ value: ETH_AMOUNT_IN }(
            address(wethPool),
            [address(WETH), address(DAI)].toMemoryArray().asIERC20(),
            [uint256(ETH_AMOUNT_IN), uint256(DAI_AMOUNT_IN)].toMemoryArray(),
            INIT_BPT,
            wethIsEth,
            bytes("")
        );
    }
}<|MERGE_RESOLUTION|>--- conflicted
+++ resolved
@@ -124,7 +124,6 @@
 
         vm.prank(bob);
         vm.expectRevert(abi.encodeWithSelector(EVMCallModeHelpers.NotStaticCall.selector));
-<<<<<<< HEAD
         router.querySwapSingleTokenExactIn(
             address(pool),
             USDC,
@@ -132,9 +131,6 @@
             USDC_AMOUNT_IN,
             bytes("")
         );
-=======
-        router.querySwapExactIn(address(pool), USDC, DAI, USDC_AMOUNT_IN, bytes(""));
->>>>>>> 8cccf4e4
     }
 
     function testDisableQueries() public {
@@ -163,14 +159,7 @@
         vm.expectRevert(abi.encodeWithSelector(IVault.QueriesDisabled.selector));
 
         vm.prank(address(0), address(0));
-<<<<<<< HEAD
-        router.querySwapSingleTokenExactIn(
-            address(pool),
-            USDC,
-            DAI,
-            USDC_AMOUNT_IN,
-=======
-        router.querySwapExactIn(address(pool), USDC, DAI, USDC_AMOUNT_IN, bytes(""));
+        router.querySwapSingleTokenExactIn(address(pool), USDC, DAI, USDC_AMOUNT_IN, bytes(""));
     }
 
     function testInitializeBelowMinimum() public {
@@ -181,7 +170,6 @@
             [uint256(0), uint256(0)].toMemoryArray(),
             uint256(0),
             false,
->>>>>>> 8cccf4e4
             bytes("")
         );
     }
