--- conflicted
+++ resolved
@@ -90,12 +90,7 @@
             address(pool),
             [address(DAI), address(USDC)].toMemoryArray().asAsset(),
             [uint256(DAI_AMOUNT_IN), uint256(USDC_AMOUNT_IN)].toMemoryArray(),
-<<<<<<< HEAD
-            DAI_AMOUNT_IN,
-            IBasePool.AddLiquidityKind.EXACT_TOKENS_IN_FOR_BPT_OUT,
-=======
             0,
->>>>>>> 6c3359bf
             bytes("")
         );
 
@@ -119,12 +114,7 @@
             address(pool),
             [address(DAI), address(USDC)].toMemoryArray().asAsset(),
             [uint256(DAI_AMOUNT_IN), uint256(USDC_AMOUNT_IN)].toMemoryArray(),
-<<<<<<< HEAD
-            DAI_AMOUNT_IN,
-            IBasePool.AddLiquidityKind.EXACT_TOKENS_IN_FOR_BPT_OUT,
-=======
             0,
->>>>>>> 6c3359bf
             bytes("")
         );
 
