--- conflicted
+++ resolved
@@ -105,22 +105,10 @@
     }
 
     function initPool() internal override {
-<<<<<<< HEAD
-        (IERC20[] memory tokens, , , ) = vault.getPoolTokenInfo(address(pool));
+        (IERC20[] memory tokens, , , ) = vault.getPoolTokenInfo(pool);
 
         vm.prank(lp);
         router.initialize(address(pool), tokens, [poolInitAmount, poolInitAmount].toMemoryArray(), 0, false, "");
-=======
-        (TokenConfig[] memory tokenConfig, , ) = vault.getPoolTokenInfo(pool);
-        vm.prank(lp);
-        IERC20[] memory tokens = new IERC20[](tokenConfig.length);
-
-        for (uint256 i = 0; i < tokens.length; ++i) {
-            tokens[i] = tokenConfig[i].token;
-        }
-
-        router.initialize(pool, tokens, [poolInitAmount, poolInitAmount].toMemoryArray(), 0, false, "");
->>>>>>> 49553c05
 
         vm.prank(lp);
         bool wethIsEth = true;
