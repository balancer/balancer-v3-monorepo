--- conflicted
+++ resolved
@@ -13,10 +13,6 @@
 import { IAuthentication } from "@balancer-labs/v3-interfaces/contracts/solidity-utils/helpers/IAuthentication.sol";
 import { IWETH } from "@balancer-labs/v3-interfaces/contracts/solidity-utils/misc/IWETH.sol";
 import { IERC20Errors } from "@balancer-labs/v3-interfaces/contracts/solidity-utils/token/IERC20Errors.sol";
-<<<<<<< HEAD
-=======
-
->>>>>>> 1a2cd096
 import { AssetHelpers } from "@balancer-labs/v3-solidity-utils/contracts/helpers/AssetHelpers.sol";
 import { ArrayHelpers } from "@balancer-labs/v3-solidity-utils/contracts/helpers/ArrayHelpers.sol";
 import { ERC20TestToken } from "@balancer-labs/v3-solidity-utils/contracts/test/ERC20TestToken.sol";
@@ -36,12 +32,8 @@
 
     VaultMock vault;
     Router router;
-<<<<<<< HEAD
+    BasicAuthorizerMock authorizer;
     PoolMock pool;
-=======
-    BasicAuthorizerMock authorizer;
-    ERC20PoolMock pool;
->>>>>>> 1a2cd096
     ERC20TestToken USDC;
     ERC20TestToken DAI;
     address alice = vm.addr(1);
