// SPDX-License-Identifier: GPL-2.0-or-later

pragma solidity ^0.8.4;

import "forge-std/Test.sol";
import { GasSnapshot } from "forge-gas-snapshot/GasSnapshot.sol";

import { IERC20Errors } from "@openzeppelin/contracts/interfaces/draft-IERC6093.sol";
import { IERC20 } from "@openzeppelin/contracts/token/ERC20/IERC20.sol";

import { IRouter } from "@balancer-labs/v3-interfaces/contracts/vault/IRouter.sol";
import { IVault } from "@balancer-labs/v3-interfaces/contracts/vault/IVault.sol";
import { IVaultMain } from "@balancer-labs/v3-interfaces/contracts/vault/IVaultMain.sol";
import { IVaultErrors } from "@balancer-labs/v3-interfaces/contracts/vault/IVaultErrors.sol";
import { IERC20MultiToken } from "@balancer-labs/v3-interfaces/contracts/vault/IERC20MultiToken.sol";
import { IAuthentication } from "@balancer-labs/v3-interfaces/contracts/solidity-utils/helpers/IAuthentication.sol";
import { IRateProvider } from "@balancer-labs/v3-interfaces/contracts/vault/IRateProvider.sol";

import { ArrayHelpers } from "@balancer-labs/v3-solidity-utils/contracts/helpers/ArrayHelpers.sol";
import { ERC20TestToken } from "@balancer-labs/v3-solidity-utils/contracts/test/ERC20TestToken.sol";
import { WETHTestToken } from "@balancer-labs/v3-solidity-utils/contracts/test/WETHTestToken.sol";
import { BasicAuthorizerMock } from "@balancer-labs/v3-solidity-utils/contracts/test/BasicAuthorizerMock.sol";
import { EVMCallModeHelpers } from "@balancer-labs/v3-solidity-utils/contracts/helpers/EVMCallModeHelpers.sol";

import { PoolMock } from "../../contracts/test/PoolMock.sol";
import { Router } from "../../contracts/Router.sol";
import { VaultMock } from "../../contracts/test/VaultMock.sol";
import { VaultExtensionMock } from "../../contracts/test/VaultExtensionMock.sol";

import { VaultMockDeployer } from "./utils/VaultMockDeployer.sol";

import { BaseVaultTest } from "./utils/BaseVaultTest.sol";

contract RouterTest is BaseVaultTest {
    using ArrayHelpers for *;

    uint256 internal usdcAmountIn = 1e3 * 1e6;
    uint256 internal daiAmountIn = 1e3 * 1e18;
    uint256 internal daiAmountOut = 1e2 * 1e18;
    uint256 internal ethAmountIn = 1e3 ether;
    uint256 internal initBpt = 10e18;
    uint256 internal bptAmountOut = 1e18;

    PoolMock internal wethPool;
    PoolMock internal wethPoolNoInit;

    function setUp() public virtual override {
        BaseVaultTest.setUp();
    }

    function createPool() internal override returns (address) {
        IRateProvider[] memory rateProviders = new IRateProvider[](2);
        PoolMock newPool = new PoolMock(
            IVault(address(vault)),
            "ERC20 Pool",
            "ERC20POOL",
            [address(dai), address(usdc)].toMemoryArray().asIERC20(),
            rateProviders,
            true,
            365 days,
            address(0)
        );
        vm.label(address(newPool), "pool");

        wethPool = new PoolMock(
            IVault(address(vault)),
            "ERC20 weth Pool",
            "ERC20POOL",
            [address(weth), address(dai)].toMemoryArray().asIERC20(),
            rateProviders,
            true,
            365 days,
            address(0)
        );
        vm.label(address(wethPool), "wethPool");

        wethPoolNoInit = new PoolMock(
            IVault(address(vault)),
            "ERC20 weth Pool",
            "ERC20POOL",
            [address(weth), address(dai)].toMemoryArray().asIERC20(),
            rateProviders,
            true,
            365 days,
            address(0)
        );
        vm.label(address(wethPoolNoInit), "wethPoolNoInit");

        return address(newPool);
    }

    function initPool() internal override {
        (IERC20[] memory tokens, , , , ) = vault.getPoolTokenInfo(address(pool));
        vm.prank(lp);
        router.initialize(address(pool), tokens, [poolInitAmount, poolInitAmount].toMemoryArray(), 0, false, "");

        vm.prank(lp);
        bool wethIsEth = true;
        router.initialize{ value: ethAmountIn }(
            address(wethPool),
            [address(weth), address(dai)].toMemoryArray().asIERC20(),
            [uint256(ethAmountIn), uint256(daiAmountIn)].toMemoryArray(),
            initBpt,
            wethIsEth,
            bytes("")
        );
    }

    function testQuerySwap() public {
        vm.prank(bob);
        vm.expectRevert(abi.encodeWithSelector(EVMCallModeHelpers.NotStaticCall.selector));
<<<<<<< HEAD
        router.querySwapSingleTokenExactIn(
            address(pool),
            USDC,
            DAI,
            USDC_AMOUNT_IN,
            bytes("")
        );
=======
        router.querySwapExactIn(address(pool), usdc, dai, usdcAmountIn, bytes(""));
>>>>>>> 2f7d1a13
    }

    function testDisableQueries() public {
        vm.expectRevert(abi.encodeWithSelector(IAuthentication.SenderNotAllowed.selector));

        vault.disableQuery();

        // Authorize alice
        bytes32 disableQueryRole = vault.getActionId(IVaultMain.disableQuery.selector);

        authorizer.grantRole(disableQueryRole, alice);

        vm.prank(alice);
        vault.disableQuery();

        vm.expectRevert(abi.encodeWithSelector(IVaultErrors.QueriesDisabled.selector));

        vm.prank(address(0), address(0));
<<<<<<< HEAD
        router.querySwapSingleTokenExactIn(address(pool), USDC, DAI, USDC_AMOUNT_IN, bytes(""));
=======
        router.querySwapExactIn(address(pool), usdc, dai, usdcAmountIn, bytes(""));
>>>>>>> 2f7d1a13
    }

    function testInitializeBelowMinimum() public {
        vm.expectRevert(abi.encodeWithSelector(IERC20MultiToken.TotalSupplyTooLow.selector, 0, 1e6));
        router.initialize(
            address(wethPoolNoInit),
            [address(weth), address(dai)].toMemoryArray().asIERC20(),
            [uint256(0), uint256(0)].toMemoryArray(),
            uint256(0),
            false,
            bytes("")
        );
    }

    function testInitializeWETHNoBalance() public {
        require(weth.balanceOf(broke) == 0);

        bool wethIsEth = false;
        // Revert when sending ETH while wethIsEth is false (caller holds no weth).
        vm.expectRevert(abi.encodeWithSelector(IERC20Errors.ERC20InsufficientBalance.selector, broke, 0, ethAmountIn));
        vm.prank(broke);
        router.initialize(
            address(wethPoolNoInit),
            [address(weth), address(dai)].toMemoryArray().asIERC20(),
            [uint256(ethAmountIn), uint256(daiAmountIn)].toMemoryArray(),
            initBpt,
            wethIsEth,
            bytes("")
        );
    }

    function testInitializeWETH() public {
        checkAddLiquidityPreConditions();

        vm.prank(alice);
        bptAmountOut = router.initialize(
            address(wethPoolNoInit),
            [address(weth), address(dai)].toMemoryArray().asIERC20(),
            [uint256(ethAmountIn), uint256(daiAmountIn)].toMemoryArray(),
            initBpt,
            false,
            bytes("")
        );

        // weth was deposited, pool tokens were minted to Alice.
        assertEq(weth.balanceOf(alice), defaultBalance - ethAmountIn, "Wrong WETH balance");
        assertEq(wethPoolNoInit.balanceOf(alice), bptAmountOut, "Wrong WETH pool balance");
        assertGt(bptAmountOut, 0, "Wrong bptAmountOut");
    }

    function testInitializeNativeNoBalance() public {
        checkAddLiquidityPreConditions();

        // Caller does not have enough ETH, even if they hold weth.
        vm.expectRevert(abi.encodeWithSelector(IRouter.InsufficientEth.selector));
        vm.prank(alice);
        router.initialize(
            address(wethPoolNoInit),
            [address(weth), address(dai)].toMemoryArray().asIERC20(),
            [uint256(ethAmountIn), uint256(daiAmountIn)].toMemoryArray(),
            initBpt,
            true,
            bytes("")
        );
    }

    function testInitializeNative() public {
        checkAddLiquidityPreConditions();

        bool wethIsEth = true;
        vm.startPrank(alice);
        bptAmountOut = router.initialize{ value: ethAmountIn }(
            address(wethPoolNoInit),
            [address(weth), address(dai)].toMemoryArray().asIERC20(),
            [uint256(ethAmountIn), uint256(daiAmountIn)].toMemoryArray(),
            initBpt,
            wethIsEth,
            bytes("")
        );

        // weth was deposited, pool tokens were minted to Alice.
        assertEq(address(alice).balance, defaultBalance - ethAmountIn, "Wrong ETH balance");
        assertEq(wethPoolNoInit.balanceOf(alice), bptAmountOut, "Wrong WETH pool balance");
        assertGt(bptAmountOut, 0);
    }

    function testInitializeNativeExcessEth() public {
        checkAddLiquidityPreConditions();

        bool wethIsEth = true;
        vm.prank(alice);
        bptAmountOut = router.initialize{ value: defaultBalance }(
            address(wethPoolNoInit),
            [address(weth), address(dai)].toMemoryArray().asIERC20(),
            [uint256(ethAmountIn), uint256(daiAmountIn)].toMemoryArray(),
            initBpt,
            wethIsEth,
            bytes("")
        );

        // weth was deposited, excess ETH was returned, pool tokens were minted to Alice.
        assertEq(address(alice).balance, defaultBalance - ethAmountIn);
        assertEq(wethPoolNoInit.balanceOf(alice), bptAmountOut);
        assertGt(bptAmountOut, 0);
    }

    function testAddLiquidityWETHNoBalance() public {
        checkAddLiquidityPreConditions();

        // Revert when sending ETH while wethIsEth is false (caller holds no weth).
        vm.expectRevert(abi.encodeWithSelector(IERC20Errors.ERC20InsufficientBalance.selector, broke, 0, ethAmountIn));
        vm.prank(broke);
        router.addLiquidityCustom(
            address(wethPool),
            [uint256(ethAmountIn), uint256(daiAmountIn)].toMemoryArray(),
            bptAmountOut,
            false,
            bytes("")
        );
    }

    function testAddLiquidityWETH() public {
        checkAddLiquidityPreConditions();

        vm.prank(alice);
        snapStart("routerAddLiquidityWETH");
        router.addLiquidityCustom(
            address(wethPool),
            [uint256(ethAmountIn), uint256(daiAmountIn)].toMemoryArray(),
            bptAmountOut,
            false,
            bytes("")
        );
        snapEnd();

        // weth was deposited, pool tokens were minted to Alice.
        assertEq(defaultBalance - weth.balanceOf(alice), ethAmountIn);
        assertEq(wethPool.balanceOf(alice), bptAmountOut);
    }

    function testAddLiquidityNativeNoBalance() public {
        checkAddLiquidityPreConditions();

        // Caller does not have enough ETH, even if they hold weth.
        vm.expectRevert(abi.encodeWithSelector(IRouter.InsufficientEth.selector));
        vm.prank(alice);
        router.addLiquidityCustom(
            address(wethPool),
            [uint256(ethAmountIn), uint256(daiAmountIn)].toMemoryArray(),
            bptAmountOut,
            true,
            bytes("")
        );
    }

    function testAddLiquidityNative() public {
        checkAddLiquidityPreConditions();

        snapStart("routerAddLiquidityNative");
        vm.prank(alice);
        router.addLiquidityCustom{ value: ethAmountIn }(
            address(wethPool),
            [uint256(ethAmountIn), uint256(daiAmountIn)].toMemoryArray(),
            bptAmountOut,
            true,
            bytes("")
        );
        snapEnd();

        // weth was deposited, pool tokens were minted to Alice.
        assertEq(address(alice).balance, defaultBalance - ethAmountIn);
        assertEq(wethPool.balanceOf(alice), bptAmountOut);
    }

    function testAddLiquidityNativeExcessEth() public {
        checkAddLiquidityPreConditions();

        vm.prank(alice);
        router.addLiquidityCustom{ value: defaultBalance }(
            address(wethPool),
            [uint256(ethAmountIn), uint256(daiAmountIn)].toMemoryArray(),
            bptAmountOut,
            true,
            bytes("")
        );

        // weth was deposited, excess was returned, pool tokens were minted to Alice.
        assertEq(address(alice).balance, defaultBalance - ethAmountIn);
        assertEq(wethPool.balanceOf(alice), bptAmountOut);
    }

    function testRemoveLiquidityWETH() public {
        // Make Alice an LP and remove its liquidity position afterwards
        vm.startPrank(alice);
        bool wethIsEth = true;
        uint256 exactBptAmount = bptAmountOut;

        router.addLiquidityCustom{ value: ethAmountIn }(
            address(wethPool),
            [uint256(ethAmountIn), uint256(daiAmountIn)].toMemoryArray(),
            exactBptAmount,
            wethIsEth,
            bytes("")
        );

        checkRemoveLiquidityPreConditions();

        wethIsEth = false;
        snapStart("routerRemoveLiquidityWETH");
        router.removeLiquidityCustom(
            address(wethPool),
            exactBptAmount,
            [uint256(ethAmountIn), uint256(daiAmountIn)].toMemoryArray(),
            wethIsEth,
            ""
        );
        snapEnd();

        // Liquidity position was removed, Alice gets weth back
        assertEq(weth.balanceOf(alice), defaultBalance + ethAmountIn);
        assertEq(wethPool.balanceOf(alice), 0);
        assertEq(address(alice).balance, defaultBalance - ethAmountIn);
    }

    function testRemoveLiquidityNative() public {
        // Make Alice an LP and remove its liquidity position afterwards
        vm.startPrank(alice);
        bool wethIsEth = true;
        uint256 exactBptAmount = bptAmountOut;
        router.addLiquidityCustom{ value: ethAmountIn }(
            address(wethPool),
            [uint256(ethAmountIn), uint256(daiAmountIn)].toMemoryArray(),
            exactBptAmount,
            wethIsEth,
            bytes("")
        );

        uint256 aliceNativeBalanceBefore = address(alice).balance;
        checkRemoveLiquidityPreConditions();

        snapStart("routerRemoveLiquidityNative");
        router.removeLiquidityCustom(
            address(wethPool),
            exactBptAmount,
            [uint256(ethAmountIn), uint256(daiAmountIn)].toMemoryArray(),
            wethIsEth,
            ""
        );
        snapEnd();

        // Liquidity position was removed, Alice gets ETH back
        assertEq(weth.balanceOf(alice), defaultBalance);
        assertEq(wethPool.balanceOf(alice), 0);
        assertEq(address(alice).balance, aliceNativeBalanceBefore + ethAmountIn);
    }

    function testSwapExactInWETH() public {
        require(weth.balanceOf(alice) == defaultBalance);

        bool wethIsEth = false;

        vm.prank(alice);
        snapStart("routerSwapExactInWETH");
        uint256 outputTokenAmount = router.swapSingleTokenExactIn(
            address(wethPool),
            weth,
            dai,
            ethAmountIn,
            0,
            type(uint256).max,
            wethIsEth,
            ""
        );
        snapEnd();

        assertEq(weth.balanceOf(alice), defaultBalance - ethAmountIn);
        assertEq(dai.balanceOf(alice), defaultBalance + outputTokenAmount);
    }

    function testSwapExactOutWETH() public {
        require(weth.balanceOf(alice) == defaultBalance);
        bool wethIsEth = false;

<<<<<<< HEAD
        uint256 outputTokenAmount = router.swapSingleTokenExactOut(
=======
        vm.prank(alice);
        uint256 outputTokenAmount = router.swapExactOut(
>>>>>>> 2f7d1a13
            address(wethPool),
            weth,
            dai,
            daiAmountOut,
            type(uint256).max,
            type(uint256).max,
            wethIsEth,
            ""
        );

        assertEq(weth.balanceOf(alice), defaultBalance - outputTokenAmount);
        assertEq(dai.balanceOf(alice), defaultBalance + daiAmountOut);
    }

    function testSwapExactInNative() public {
        require(weth.balanceOf(alice) == defaultBalance);
        require(alice.balance == defaultBalance);

        bool wethIsEth = true;

        vm.prank(alice);
        snapStart("routerSwapExactInNative");
<<<<<<< HEAD
        router.swapSingleTokenExactIn{ value: ETH_AMOUNT_IN }(
=======
        router.swapExactIn{ value: ethAmountIn }(
>>>>>>> 2f7d1a13
            address(wethPool),
            weth,
            dai,
            ethAmountIn,
            0,
            type(uint256).max,
            wethIsEth,
            ""
        );
        snapEnd();

        assertEq(weth.balanceOf(alice), defaultBalance);
        assertEq(dai.balanceOf(alice), defaultBalance + ethAmountIn);
        assertEq(alice.balance, defaultBalance - ethAmountIn);
    }

    function testSwapExactOutNative() public {
        require(weth.balanceOf(alice) == defaultBalance);
        require(alice.balance == defaultBalance);

        bool wethIsEth = true;

<<<<<<< HEAD
        router.swapSingleTokenExactOut{ value: DAI_AMOUNT_OUT }(
=======
        vm.prank(alice);
        router.swapExactOut{ value: daiAmountOut }(
>>>>>>> 2f7d1a13
            address(wethPool),
            weth,
            dai,
            daiAmountOut,
            type(uint256).max,
            type(uint256).max,
            wethIsEth,
            ""
        );

        assertEq(weth.balanceOf(alice), defaultBalance);
        assertEq(dai.balanceOf(alice), defaultBalance + daiAmountOut);
        assertEq(alice.balance, defaultBalance - daiAmountOut);
    }

    function testSwapNativeExcessEth() public {
        require(weth.balanceOf(alice) == defaultBalance);
        require(alice.balance == defaultBalance);

        bool wethIsEth = true;

<<<<<<< HEAD
        router.swapSingleTokenExactIn{ value: excessEthAmountIn }(
=======
        vm.startPrank(alice);
        router.swapExactIn{ value: defaultBalance }(
>>>>>>> 2f7d1a13
            address(wethPool),
            weth,
            dai,
            ethAmountIn,
            0,
            type(uint256).max,
            wethIsEth,
            ""
        );

        // Only ethAmountIn is sent to the router
        assertEq(weth.balanceOf(alice), defaultBalance);
        assertEq(dai.balanceOf(alice), defaultBalance + ethAmountIn);
        assertEq(alice.balance, defaultBalance - ethAmountIn);
    }

    function testGetSingleInputArray() public {
<<<<<<< HEAD
        uint256[] memory amountsGiven;
        uint256 index;
        (amountsGiven, index) = routerMock.getSingleInputArrayAndTokenIndex(address(pool), DAI, 1234);
=======
        uint256[] memory amountsGiven = router.getSingleInputArray(address(pool), dai, 1234);
>>>>>>> 2f7d1a13
        assertEq(amountsGiven.length, 2);
        assertEq(amountsGiven[0], 1234);
        assertEq(amountsGiven[1], 0);
        assertEq(index, 0);

<<<<<<< HEAD
        (amountsGiven, index) = routerMock.getSingleInputArrayAndTokenIndex(address(pool), USDC, 4321);
=======
        amountsGiven = router.getSingleInputArray(address(pool), usdc, 4321);
>>>>>>> 2f7d1a13
        assertEq(amountsGiven.length, 2);
        assertEq(amountsGiven[0], 0);
        assertEq(amountsGiven[1], 4321);
        assertEq(index, 1);

<<<<<<< HEAD
        vm.expectRevert(abi.encodeWithSelector(TokenNotRegistered.selector));
        routerMock.getSingleInputArrayAndTokenIndex(address(pool), WETH, DAI_AMOUNT_IN);
=======
        vm.expectRevert(abi.encodeWithSelector(IVaultErrors.TokenNotRegistered.selector));
        router.getSingleInputArray(address(pool), weth, daiAmountIn);
>>>>>>> 2f7d1a13
    }

    function checkRemoveLiquidityPreConditions() internal view {
        require(weth.balanceOf(alice) == defaultBalance, "Wrong WETH balance");
        require(wethPool.balanceOf(alice) == bptAmountOut, "Wrong weth pool balance");
    }

    function checkAddLiquidityPreConditions() internal view {
        require(weth.balanceOf(alice) == defaultBalance, "Wrong WETH balance");
        require(alice.balance == defaultBalance, "Wrong ETH balance");
        require(wethPool.balanceOf(alice) == 0, "Wrong weth pool balance");
    }
}<|MERGE_RESOLUTION|>--- conflicted
+++ resolved
@@ -109,17 +109,7 @@
     function testQuerySwap() public {
         vm.prank(bob);
         vm.expectRevert(abi.encodeWithSelector(EVMCallModeHelpers.NotStaticCall.selector));
-<<<<<<< HEAD
-        router.querySwapSingleTokenExactIn(
-            address(pool),
-            USDC,
-            DAI,
-            USDC_AMOUNT_IN,
-            bytes("")
-        );
-=======
-        router.querySwapExactIn(address(pool), usdc, dai, usdcAmountIn, bytes(""));
->>>>>>> 2f7d1a13
+        router.querySwapSingleTokenExactIn(address(pool), usdc, dai, usdcAmountIn, bytes(""));
     }
 
     function testDisableQueries() public {
@@ -138,11 +128,7 @@
         vm.expectRevert(abi.encodeWithSelector(IVaultErrors.QueriesDisabled.selector));
 
         vm.prank(address(0), address(0));
-<<<<<<< HEAD
-        router.querySwapSingleTokenExactIn(address(pool), USDC, DAI, USDC_AMOUNT_IN, bytes(""));
-=======
-        router.querySwapExactIn(address(pool), usdc, dai, usdcAmountIn, bytes(""));
->>>>>>> 2f7d1a13
+        router.querySwapSingleTokenExactIn(address(pool), usdc, dai, usdcAmountIn, bytes(""));
     }
 
     function testInitializeBelowMinimum() public {
@@ -426,12 +412,8 @@
         require(weth.balanceOf(alice) == defaultBalance);
         bool wethIsEth = false;
 
-<<<<<<< HEAD
+        vm.prank(alice);
         uint256 outputTokenAmount = router.swapSingleTokenExactOut(
-=======
-        vm.prank(alice);
-        uint256 outputTokenAmount = router.swapExactOut(
->>>>>>> 2f7d1a13
             address(wethPool),
             weth,
             dai,
@@ -454,11 +436,7 @@
 
         vm.prank(alice);
         snapStart("routerSwapExactInNative");
-<<<<<<< HEAD
-        router.swapSingleTokenExactIn{ value: ETH_AMOUNT_IN }(
-=======
-        router.swapExactIn{ value: ethAmountIn }(
->>>>>>> 2f7d1a13
+        router.swapSingleTokenExactIn{ value: ethAmountIn }(
             address(wethPool),
             weth,
             dai,
@@ -481,12 +459,8 @@
 
         bool wethIsEth = true;
 
-<<<<<<< HEAD
-        router.swapSingleTokenExactOut{ value: DAI_AMOUNT_OUT }(
-=======
-        vm.prank(alice);
-        router.swapExactOut{ value: daiAmountOut }(
->>>>>>> 2f7d1a13
+        vm.prank(alice);
+        router.swapSingleTokenExactOut{ value: daiAmountOut }(
             address(wethPool),
             weth,
             dai,
@@ -508,12 +482,8 @@
 
         bool wethIsEth = true;
 
-<<<<<<< HEAD
-        router.swapSingleTokenExactIn{ value: excessEthAmountIn }(
-=======
         vm.startPrank(alice);
-        router.swapExactIn{ value: defaultBalance }(
->>>>>>> 2f7d1a13
+        router.swapSingleTokenExactIn{ value: defaultBalance }(
             address(wethPool),
             weth,
             dai,
@@ -531,35 +501,23 @@
     }
 
     function testGetSingleInputArray() public {
-<<<<<<< HEAD
         uint256[] memory amountsGiven;
         uint256 index;
-        (amountsGiven, index) = routerMock.getSingleInputArrayAndTokenIndex(address(pool), DAI, 1234);
-=======
-        uint256[] memory amountsGiven = router.getSingleInputArray(address(pool), dai, 1234);
->>>>>>> 2f7d1a13
+
+        (amountsGiven, index) = router.getSingleInputArrayAndTokenIndex(address(pool), dai, 1234);
         assertEq(amountsGiven.length, 2);
         assertEq(amountsGiven[0], 1234);
         assertEq(amountsGiven[1], 0);
         assertEq(index, 0);
 
-<<<<<<< HEAD
-        (amountsGiven, index) = routerMock.getSingleInputArrayAndTokenIndex(address(pool), USDC, 4321);
-=======
-        amountsGiven = router.getSingleInputArray(address(pool), usdc, 4321);
->>>>>>> 2f7d1a13
+        (amountsGiven, index) = router.getSingleInputArrayAndTokenIndex(address(pool), usdc, 4321);
         assertEq(amountsGiven.length, 2);
         assertEq(amountsGiven[0], 0);
         assertEq(amountsGiven[1], 4321);
         assertEq(index, 1);
 
-<<<<<<< HEAD
-        vm.expectRevert(abi.encodeWithSelector(TokenNotRegistered.selector));
-        routerMock.getSingleInputArrayAndTokenIndex(address(pool), WETH, DAI_AMOUNT_IN);
-=======
         vm.expectRevert(abi.encodeWithSelector(IVaultErrors.TokenNotRegistered.selector));
-        router.getSingleInputArray(address(pool), weth, daiAmountIn);
->>>>>>> 2f7d1a13
+        router.getSingleInputArrayAndTokenIndex(address(pool), weth, daiAmountIn);
     }
 
     function checkRemoveLiquidityPreConditions() internal view {
