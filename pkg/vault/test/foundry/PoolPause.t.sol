// SPDX-License-Identifier: GPL-3.0-or-later

pragma solidity ^0.8.24;

import "forge-std/Test.sol";

import { IAuthentication } from "@balancer-labs/v3-interfaces/contracts/solidity-utils/helpers/IAuthentication.sol";
import { IVault } from "@balancer-labs/v3-interfaces/contracts/vault/IVault.sol";
import { IVaultAdmin } from "@balancer-labs/v3-interfaces/contracts/vault/IVaultAdmin.sol";
import { IVaultErrors } from "@balancer-labs/v3-interfaces/contracts/vault/IVaultErrors.sol";
import { PoolRoleAccounts, TokenConfig } from "@balancer-labs/v3-interfaces/contracts/vault/VaultTypes.sol";

import { FactoryWidePauseWindow } from "@balancer-labs/v3-solidity-utils/contracts/helpers/FactoryWidePauseWindow.sol";
import { CastingHelpers } from "@balancer-labs/v3-solidity-utils/contracts/helpers/CastingHelpers.sol";
import { ArrayHelpers } from "@balancer-labs/v3-solidity-utils/contracts/test/ArrayHelpers.sol";

import { PoolMock } from "../../contracts/test/PoolMock.sol";
import { PoolFactoryMock } from "../../contracts/test/PoolFactoryMock.sol";

import { BaseVaultTest } from "./utils/BaseVaultTest.sol";

contract PoolPauseTest is BaseVaultTest {
    using CastingHelpers for address[];
    using ArrayHelpers for *;

    PoolMock internal unmanagedPool;
    PoolMock internal permissionlessPool;
    PoolMock internal infinityPool;

    PoolFactoryMock internal factory;

    function setUp() public virtual override {
        BaseVaultTest.setUp();

        TokenConfig[] memory tokenConfig = vault.buildTokenConfig(
            [address(dai), address(usdc)].toMemoryArray().asIERC20()
        );

        PoolRoleAccounts memory defaultRoleAccounts;
        PoolRoleAccounts memory adminRoleAccounts;
        adminRoleAccounts.pauseManager = admin;

        pool = address(deployPoolMock(IVault(address(vault)), "ERC20 Pool", "ERC20POOL"));

        factoryMock.registerGeneralTestPool(
            pool,
            tokenConfig,
            0,
            365 days,
            false,
            adminRoleAccounts,
            poolHooksContract
        );

<<<<<<< HEAD
        // Pass zero for the pause manager
        unmanagedPool = deployPoolMock(IVault(address(vault)), "ERC20 Pool", "ERC20POOL");
=======
        // Pass zero for the pause manager.
        unmanagedPool = new PoolMock(IVault(address(vault)), "ERC20 Pool", "ERC20POOL");
>>>>>>> 6bafaafb

        factoryMock.registerGeneralTestPool(
            address(unmanagedPool),
            tokenConfig,
            0,
            365 days,
            false,
            defaultRoleAccounts,
            poolHooksContract
        );

        permissionlessPool = deployPoolMock(IVault(address(vault)), "ERC20 Pool", "ERC20POOL");

        factoryMock.registerGeneralTestPool(
            address(permissionlessPool),
            tokenConfig,
            0,
            0,
            false,
            defaultRoleAccounts,
            poolHooksContract
        );

        infinityPool = deployPoolMock(IVault(address(vault)), "ERC20 Pool", "ERC20POOL");

        factoryMock.registerGeneralTestPool(
            address(infinityPool),
            tokenConfig,
            0,
            10000 days,
            false,
            defaultRoleAccounts,
            poolHooksContract
        );

        factory = deployPoolFactoryMock(IVault(address(vault)), 365 days);
    }

    function testPoolFactory() public {
        uint256 expectedEndTime = block.timestamp + 365 days;

        assertEq(factory.getPauseWindowDuration(), 365 days, "Wrong pause window duration");
        assertEq(factory.getOriginalPauseWindowEndTime(), expectedEndTime, "Wrong original pause window end time");
        assertEq(factory.getNewPoolPauseWindowEndTime(), expectedEndTime, "Wrong new pool pause window end time");

        skip(365 days);
        assertEq(
            factory.getOriginalPauseWindowEndTime(),
            expectedEndTime,
            "Wrong original pause window end time a year later"
        );
        assertEq(factory.getNewPoolPauseWindowEndTime(), 0, "New pool pause window end time non-zero");
    }

    function testInvalidDuration() public {
        uint32 maxDuration = type(uint32).max - uint32(block.timestamp);

        vm.expectRevert(FactoryWidePauseWindow.PoolPauseWindowDurationOverflow.selector);
        deployPoolFactoryMock(vault, maxDuration + 1);
    }

    function testHasPauseManager() public view {
        (, , , address pauseManager) = vault.getPoolPausedState(pool);
        assertEq(pauseManager, admin, "Pause manager is not admin");

        (, , , pauseManager) = vault.getPoolPausedState(address(unmanagedPool));
        assertEq(pauseManager, address(0), "Pause manager non-zero");
    }

    function testPauseManagerCanPause() public {
        // Pool is not paused.
        require(vault.isPoolPaused(pool) == false, "Vault is already paused");

        // The pause manager can pause and unpause.
        vm.prank(admin);
        vault.pausePool(pool);

        assertTrue(vault.isPoolPaused(pool), "Vault not paused");

        vm.prank(admin);
        vault.unpausePool(pool);

        assertFalse(vault.isPoolPaused(pool), "Vault is still paused after unpause");
    }

    function testCannotPauseIfNotManager() public {
        vm.prank(bob);
        vm.expectRevert(IAuthentication.SenderNotAllowed.selector);
        vault.pausePool(pool);

        vm.prank(alice);
        vm.expectRevert(IAuthentication.SenderNotAllowed.selector);
        vault.unpausePool(pool);
    }

    function testGovernancePause() public {
        // Nice try, Bob!
        vm.prank(bob);
        vm.expectRevert(IAuthentication.SenderNotAllowed.selector);
        vault.pausePool(address(unmanagedPool));

        // Reluctantly authorize Bob.
        bytes32 pausePoolRole = vault.getActionId(IVaultAdmin.pausePool.selector);
        authorizer.grantRole(pausePoolRole, bob);

        vm.prank(bob);
        vault.pausePool(address(unmanagedPool));

        assertTrue(vault.isPoolPaused(address(unmanagedPool)), "Pool not paused");
    }

    function testCannotPausePermissionlessPool() public {
        // Authorize Alice.
        bytes32 pausePoolRole = vault.getActionId(IVaultAdmin.pausePool.selector);
        authorizer.grantRole(pausePoolRole, alice);

        vm.prank(alice);
        vm.expectRevert(
            abi.encodeWithSelector(IVaultErrors.PoolPauseWindowExpired.selector, address(permissionlessPool))
        );
        vault.pausePool(address(permissionlessPool));
    }

    function testInfinitePausePool() public {
        (, , , address pauseManager) = vault.getPoolPausedState(address(infinityPool));
        require(pauseManager == address(0), "Pause manager non-zero");

        // Authorize Alice.
        bytes32 pausePoolRole = vault.getActionId(IVaultAdmin.pausePool.selector);
        authorizer.grantRole(pausePoolRole, alice);

        vm.prank(alice);
        vault.pausePool(address(infinityPool));

        assertTrue(vault.isPoolPaused(address(infinityPool)), "Pool not paused");
    }
}<|MERGE_RESOLUTION|>--- conflicted
+++ resolved
@@ -52,13 +52,8 @@
             poolHooksContract
         );
 
-<<<<<<< HEAD
-        // Pass zero for the pause manager
+        // Pass zero for the pause manager.
         unmanagedPool = deployPoolMock(IVault(address(vault)), "ERC20 Pool", "ERC20POOL");
-=======
-        // Pass zero for the pause manager.
-        unmanagedPool = new PoolMock(IVault(address(vault)), "ERC20 Pool", "ERC20POOL");
->>>>>>> 6bafaafb
 
         factoryMock.registerGeneralTestPool(
             address(unmanagedPool),
