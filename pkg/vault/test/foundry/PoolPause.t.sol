--- conflicted
+++ resolved
@@ -32,22 +32,8 @@
     function setUp() public virtual override {
         BaseVaultTest.setUp();
 
-<<<<<<< HEAD
-        pool = address(
-            new PoolMock(
-                IVault(address(vault)),
-                "ERC20 Pool",
-                "ERC20POOL",
-                vault.buildTokenConfig([address(dai), address(usdc)].toMemoryArray().asIERC20()),
-                true,
-                365 days,
-                admin,
-                address(0)
-            )
-=======
         TokenConfig[] memory tokenConfig = vault.buildTokenConfig(
             [address(dai), address(usdc)].toMemoryArray().asIERC20()
->>>>>>> b76eea8c
         );
 
         pool = address(new PoolMock(IVault(address(vault)), "ERC20 Pool", "ERC20POOL"));
@@ -55,40 +41,6 @@
         factoryMock.registerGeneralTestPool(pool, tokenConfig, 0, 365 days, admin);
 
         // Pass zero for the pause manager
-<<<<<<< HEAD
-        unmanagedPool = new PoolMock(
-            IVault(address(vault)),
-            "ERC20 Pool",
-            "ERC20POOL",
-            vault.buildTokenConfig([address(dai), address(usdc)].toMemoryArray().asIERC20()),
-            true,
-            365 days,
-            address(0),
-            address(0)
-        );
-
-        permissionlessPool = new PoolMock(
-            IVault(address(vault)),
-            "ERC20 Pool",
-            "ERC20POOL",
-            vault.buildTokenConfig([address(dai), address(usdc)].toMemoryArray().asIERC20()),
-            true,
-            0,
-            address(0),
-            address(0)
-        );
-
-        infinityPool = new PoolMock(
-            IVault(address(vault)),
-            "ERC20 Pool",
-            "ERC20POOL",
-            vault.buildTokenConfig([address(dai), address(usdc)].toMemoryArray().asIERC20()),
-            true,
-            10000 days,
-            address(0),
-            address(0)
-        );
-=======
         unmanagedPool = new PoolMock(IVault(address(vault)), "ERC20 Pool", "ERC20POOL");
 
         factoryMock.registerGeneralTestPool(address(unmanagedPool), tokenConfig, 0, 365 days, address(0));
@@ -100,7 +52,6 @@
         infinityPool = new PoolMock(IVault(address(vault)), "ERC20 Pool", "ERC20POOL");
 
         factoryMock.registerGeneralTestPool(address(infinityPool), tokenConfig, 0, 10000 days, address(0));
->>>>>>> b76eea8c
 
         factory = new PoolFactoryMock(IVault(address(vault)), 365 days);
     }
@@ -121,20 +72,7 @@
         uint256 maxDuration = type(uint32).max - block.timestamp;
 
         vm.expectRevert(FactoryWidePauseWindow.PoolPauseWindowDurationOverflow.selector);
-<<<<<<< HEAD
-        new PoolMock(
-            IVault(address(vault)),
-            "ERC20 Pool",
-            "ERC20POOL",
-            tokenConfig,
-            true,
-            maxEndTimeTimestamp + 1,
-            address(0),
-            address(0)
-        );
-=======
         new PoolFactoryMock(vault, maxDuration + 1);
->>>>>>> b76eea8c
     }
 
     function testHasPauseManager() public {
