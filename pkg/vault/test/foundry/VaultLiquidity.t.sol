// SPDX-License-Identifier: GPL-3.0-or-later

pragma solidity ^0.8.4;

import "forge-std/Test.sol";

import { IERC20 } from "@openzeppelin/contracts/token/ERC20/IERC20.sol";

import { IVault } from "@balancer-labs/v3-interfaces/contracts/vault/IVault.sol";
import { IBasePool } from "@balancer-labs/v3-interfaces/contracts/vault/IBasePool.sol";
import { IWETH } from "@balancer-labs/v3-interfaces/contracts/solidity-utils/misc/IWETH.sol";
import { IERC20Errors } from "@balancer-labs/v3-interfaces/contracts/solidity-utils/token/IERC20Errors.sol";
import { IVaultErrors } from "@balancer-labs/v3-interfaces/contracts/vault/IVaultErrors.sol";
import { AssetHelpers } from "@balancer-labs/v3-solidity-utils/contracts/helpers/AssetHelpers.sol";
import { ArrayHelpers } from "@balancer-labs/v3-solidity-utils/contracts/helpers/ArrayHelpers.sol";
import { ERC20TestToken } from "@balancer-labs/v3-solidity-utils/contracts/test/ERC20TestToken.sol";
import { BasicAuthorizerMock } from "@balancer-labs/v3-solidity-utils/contracts/test/BasicAuthorizerMock.sol";

import { PoolMock } from "@balancer-labs/v3-pool-utils/contracts/test/PoolMock.sol";
import { Vault } from "../../contracts/Vault.sol";
import { Router } from "../../contracts/Router.sol";
import { VaultMock } from "../../contracts/test/VaultMock.sol";

contract VaultLiquidityTest is Test {
    using AssetHelpers for address[];
    using AssetHelpers for address[];
    using ArrayHelpers for address[2];
    using ArrayHelpers for uint256[2];

    VaultMock vault;
    Router router;
    BasicAuthorizerMock authorizer;
    PoolMock pool;
    ERC20TestToken USDC;
    ERC20TestToken DAI;
    address alice = vm.addr(1);
    address bob = vm.addr(2);

    uint256 constant USDC_AMOUNT_IN = 1e3 * 1e6;
    uint256 constant DAI_AMOUNT_IN = 1e3 * 1e18;

    function setUp() public {
        authorizer = new BasicAuthorizerMock();
        vault = new VaultMock(authorizer, 30 days, 90 days);
        router = new Router(IVault(vault), address(0));
        USDC = new ERC20TestToken("USDC", "USDC", 6);
        DAI = new ERC20TestToken("DAI", "DAI", 18);
        pool = new PoolMock(
            vault,
            "ERC20 Pool",
            "ERC20POOL",
            address(0),
            [address(DAI), address(USDC)].toMemoryArray().asIERC20(),
            true
        );

        USDC.mint(alice, USDC_AMOUNT_IN);
        DAI.mint(alice, DAI_AMOUNT_IN);

        vm.startPrank(alice);

        USDC.approve(address(vault), type(uint256).max);
        DAI.approve(address(vault), type(uint256).max);

        vm.stopPrank();

        vm.label(alice, "alice");
        vm.label(bob, "bob");
        vm.label(address(USDC), "USDC");
        vm.label(address(DAI), "DAI");
    }

    function testAddLiquidity() public {
        // Use a different account to initialize so that the main LP is clean at the start of the test.
        _mockInitialize(bob);

        vm.startPrank(alice);
        (uint256[] memory amountsIn, uint256 bptAmountOut) = router.addLiquidity(
            address(pool),
            [address(DAI), address(USDC)].toMemoryArray().asAsset(),
            [uint256(DAI_AMOUNT_IN), uint256(USDC_AMOUNT_IN)].toMemoryArray(),
            DAI_AMOUNT_IN,
            IBasePool.AddLiquidityKind.EXACT_TOKENS_IN_FOR_BPT_OUT,
            bytes("")
        );
        vm.stopPrank();

        // asssets are transferred from Alice
        assertEq(USDC.balanceOf(alice), 0);
        assertEq(DAI.balanceOf(alice), 0);

        // assets are stored in the Vault
        assertEq(USDC.balanceOf(address(vault)), USDC_AMOUNT_IN);
        assertEq(DAI.balanceOf(address(vault)), DAI_AMOUNT_IN);

        // assets are deposited to the pool
        (, uint256[] memory balances) = vault.getPoolTokens(address(pool));
        assertEq(balances[0], DAI_AMOUNT_IN);
        assertEq(balances[1], USDC_AMOUNT_IN);

        // amountsIn should be correct
        assertEq(amountsIn[0], DAI_AMOUNT_IN);
        assertEq(amountsIn[1], USDC_AMOUNT_IN);

        // should mint correct amount of BPT tokens
        assertEq(pool.balanceOf(alice), bptAmountOut);
        assertEq(bptAmountOut, DAI_AMOUNT_IN);
    }

    function testAddLiquidityNotInitialized() public {
        vm.startPrank(alice);

        vm.expectRevert(abi.encodeWithSelector(IVaultErrors.PoolNotInitialized.selector, address(pool)));
        router.addLiquidity(
            address(pool),
            [address(DAI), address(USDC)].toMemoryArray().asAsset(),
            [uint256(DAI_AMOUNT_IN), uint256(USDC_AMOUNT_IN)].toMemoryArray(),
            DAI_AMOUNT_IN,
            IBasePool.AddLiquidityKind.EXACT_TOKENS_IN_FOR_BPT_OUT,
            bytes("")
        );
    }

    function testRemoveLiquidity() public {
        // Use a different account to initialize so that the main LP is clean at the start of the test.
        _mockInitialize(bob);

<<<<<<< HEAD
        (uint256[] memory amountsOut, ) = router.removeLiquidity(
=======
        vm.startPrank(alice);

        router.addLiquidity(
>>>>>>> 6c3359bf
            address(pool),
            [address(DAI), address(USDC)].toMemoryArray().asAsset(),
            [uint256(DAI_AMOUNT_IN), uint256(USDC_AMOUNT_IN)].toMemoryArray(),
            DAI_AMOUNT_IN,
<<<<<<< HEAD
=======
            IBasePool.AddLiquidityKind.EXACT_TOKENS_IN_FOR_BPT_OUT,
            bytes("")
        );

        (uint256[] memory amountsOut, ) = router.removeLiquidity(
            address(pool),
            [address(DAI), address(USDC)].toMemoryArray().asAsset(),
            [uint256(DAI_AMOUNT_IN), uint256(USDC_AMOUNT_IN)].toMemoryArray(),
            DAI_AMOUNT_IN,
>>>>>>> 6c3359bf
            IBasePool.RemoveLiquidityKind.EXACT_BPT_IN_FOR_TOKENS_OUT,
            bytes("")
        );

        vm.stopPrank();

        // asssets are transferred from Alice
        assertEq(USDC.balanceOf(alice), USDC_AMOUNT_IN);
        assertEq(DAI.balanceOf(alice), DAI_AMOUNT_IN);

        // assets are stored in the Vault
        assertEq(USDC.balanceOf(address(vault)), 0);
        assertEq(DAI.balanceOf(address(vault)), 0);

        // assets are deposited to the pool
        (, uint256[] memory balances) = vault.getPoolTokens(address(pool));
        assertEq(balances[0], 0);
        assertEq(balances[1], 0);

        // amountsOut are correct
        assertEq(amountsOut[0], DAI_AMOUNT_IN);
        assertEq(amountsOut[1], USDC_AMOUNT_IN);

        // should burn correct amount of BPT tokens
        assertEq(pool.balanceOf(alice), 0);
    }

    function testRemoveLiquidityNotInitialized() public {
        vm.startPrank(alice);

        vm.expectRevert(abi.encodeWithSelector(IVaultErrors.PoolNotInitialized.selector, address(pool)));
        router.removeLiquidity(
            address(pool),
            [address(DAI), address(USDC)].toMemoryArray().asAsset(),
            [uint256(DAI_AMOUNT_IN), uint256(USDC_AMOUNT_IN)].toMemoryArray(),
            DAI_AMOUNT_IN,
            IBasePool.RemoveLiquidityKind.EXACT_BPT_IN_FOR_TOKENS_OUT,
            bytes("")
        );
    }

    function _mockInitialize(address initializer) internal {
        vm.startPrank(initializer);

        // The mock pool can be initialized with no liquidity; it mints some BPT to the initializer
        // to comply with the vault's required minimum.
        router.initialize(
            address(pool),
            [address(DAI), address(USDC)].toMemoryArray().asAsset(),
            [uint256(0), uint256(0)].toMemoryArray(),
            0,
            bytes("")
        );
    }
}<|MERGE_RESOLUTION|>--- conflicted
+++ resolved
@@ -125,19 +125,13 @@
         // Use a different account to initialize so that the main LP is clean at the start of the test.
         _mockInitialize(bob);
 
-<<<<<<< HEAD
-        (uint256[] memory amountsOut, ) = router.removeLiquidity(
-=======
         vm.startPrank(alice);
 
         router.addLiquidity(
->>>>>>> 6c3359bf
             address(pool),
             [address(DAI), address(USDC)].toMemoryArray().asAsset(),
             [uint256(DAI_AMOUNT_IN), uint256(USDC_AMOUNT_IN)].toMemoryArray(),
             DAI_AMOUNT_IN,
-<<<<<<< HEAD
-=======
             IBasePool.AddLiquidityKind.EXACT_TOKENS_IN_FOR_BPT_OUT,
             bytes("")
         );
@@ -147,7 +141,6 @@
             [address(DAI), address(USDC)].toMemoryArray().asAsset(),
             [uint256(DAI_AMOUNT_IN), uint256(USDC_AMOUNT_IN)].toMemoryArray(),
             DAI_AMOUNT_IN,
->>>>>>> 6c3359bf
             IBasePool.RemoveLiquidityKind.EXACT_BPT_IN_FOR_TOKENS_OUT,
             bytes("")
         );
