// SPDX-License-Identifier: GPL-3.0-or-later

pragma solidity ^0.8.4;

import "forge-std/Test.sol";

import { IVault } from "@balancer-labs/v3-interfaces/contracts/vault/IVault.sol";
import { IVaultErrors } from "@balancer-labs/v3-interfaces/contracts/vault/IVaultErrors.sol";

import { ArrayHelpers } from "@balancer-labs/v3-solidity-utils/contracts/helpers/ArrayHelpers.sol";

import { PoolMock } from "../../contracts/test/PoolMock.sol";

import { BaseVaultTest } from "./utils/BaseVaultTest.sol";

contract VaultLiquidityTest is BaseVaultTest {
    using ArrayHelpers for *;

    struct Balances {
        uint256[] userTokens;
        uint256 userBpt;
        uint256[] poolTokens;
    }

    function setUp() public virtual override {
        BaseVaultTest.setUp();
    }

    /// Add

    function addLiquidityUnbalanced() public returns (uint256[] memory amountsIn, uint256 bptAmountOut) {
        amountsIn = [uint256(defaultAmount), uint256(defaultAmount)].toMemoryArray();

        vm.prank(alice);
        snapStart("vaultAddLiquidityUnbalanced");
        bptAmountOut = router.addLiquidityUnbalanced(address(pool), amountsIn, defaultAmount, false, bytes(""));
        snapEnd();

        // should mint correct amount of BPT tokens
        assertEq(bptAmountOut, defaultAmount * 2, "Invalid amount of BPT");
    }

    function testAddLiquidityUnbalanced() public {
        assertAddLiquidity(addLiquidityUnbalanced);
    }

    function addLiquiditySingleTokenExactOut() public returns (uint256[] memory amountsIn, uint256 bptAmountOut) {
        bptAmountOut = defaultAmount;
        vm.prank(alice);
        snapStart("vaultAddLiquiditySingleTokenExactOut");
        uint256 amountIn = router.addLiquiditySingleTokenExactOut(
            address(pool),
            dai,
            defaultAmount,
            bptAmountOut,
            false,
            bytes("")
        );
        snapEnd();

        (amountsIn, ) = router.getSingleInputArrayAndTokenIndex(pool, dai, amountIn);

        // should mint correct amount of BPT tokens
        assertEq(bptAmountOut, defaultAmount, "Invalid amount of BPT");
    }

    function testAddLiquiditySingleTokenExactOut() public {
        assertAddLiquidity(addLiquiditySingleTokenExactOut);
    }

    function addLiquidityCustom() public returns (uint256[] memory amountsIn, uint256 bptAmountOut) {
        vm.prank(alice);
        (amountsIn, bptAmountOut, ) = router.addLiquidityCustom(
            address(pool),
            [uint256(defaultAmount), uint256(defaultAmount)].toMemoryArray(),
            defaultAmount,
            false,
            bytes("")
        );

        // should mint correct amount of BPT tokens
        assertEq(bptAmountOut, defaultAmount);
    }

    function testAddLiquidityCustom() public {
        assertAddLiquidity(addLiquidityCustom);
    }

    function testAddLiquidityNotInitialized() public {
        pool = createPool();

        vm.expectRevert(abi.encodeWithSelector(IVaultErrors.PoolNotInitialized.selector, address(pool)));
        router.addLiquidityUnbalanced(
            address(pool),
            [uint256(defaultAmount), uint256(defaultAmount)].toMemoryArray(),
            defaultAmount,
            false,
            bytes("")
        );
    }

    function testAddLiquidityBptAmountOutBelowMin() public {
        vm.expectRevert(
            abi.encodeWithSelector(IVaultErrors.BptAmountOutBelowMin.selector, 2 * defaultAmount, 2 * defaultAmount + 1)
        );
        vm.prank(alice);
        router.addLiquidityUnbalanced(
            address(pool),
            [uint256(defaultAmount), uint256(defaultAmount)].toMemoryArray(),
            2 * defaultAmount + 1,
            false,
            bytes("")
        );
    }

    function testAddLiquidityAmountInAboveMax() public {
        uint256 bptAmountOut = defaultAmount;
        vm.expectRevert(
            abi.encodeWithSelector(
                IVaultErrors.AmountInAboveMax.selector,
                address(dai),
                2 * defaultAmount,
                defaultAmount - 1
            )
        );
        vm.prank(alice);
        router.addLiquiditySingleTokenExactOut(address(pool), dai, defaultAmount - 1, bptAmountOut, false, bytes(""));
    }

    /// Remove

    function removeLiquidityProportional() public returns (uint256[] memory amountsOut, uint256 bptAmountIn) {
        bptAmountIn = defaultAmount * 2;

        snapStart("vaultRemoveLiquidityProportional");
        amountsOut = router.removeLiquidityProportional(
            address(pool),
            bptAmountIn,
            [uint256(defaultAmount), uint256(defaultAmount)].toMemoryArray(),
            false,
            bytes("")
        );
        snapEnd();

        // amountsOut are correct
        assertEq(amountsOut[0], defaultAmount, "Wrong AmountOut[0]");
        assertEq(amountsOut[1], defaultAmount, "Wrong AmountOut[1]");
    }

    function testRemoveLiquidityProportional() public {
        assertRemoveLiquidity(removeLiquidityProportional);
    }

    function removeLiquiditySingleTokenExactIn() public returns (uint256[] memory amountsOut, uint256 bptAmountIn) {
        bptAmountIn = defaultAmount * 2;

        snapStart("vaultRemoveLiquiditySingleTokenExactIn");
        uint256 amountOut = router.removeLiquiditySingleTokenExactIn(
            address(pool),
            bptAmountIn,
            dai,
            defaultAmount,
            false,
            bytes("")
        );
        snapEnd();

        (amountsOut, ) = router.getSingleInputArrayAndTokenIndex(pool, dai, amountOut);

        // amountsOut are correct
<<<<<<< HEAD
        assertEq(amountsOut[0], 2 * defaultAmount);
        assertEq(amountsOut[1], 0);
=======
        assertEq(amountsOut[0], defaultAmount * 2, "Wrong AmountOut[0]");
        assertEq(amountsOut[1], 0, "AmountOut[1] > 0");
>>>>>>> 45720ec4
    }

    function testRemoveLiquiditySingleTokenExactIn() public {
        assertRemoveLiquidity(removeLiquiditySingleTokenExactIn);
    }

    function removeLiquiditySingleTokenExactOut() public returns (uint256[] memory amountsOut, uint256 bptAmountIn) {
        amountsOut = [defaultAmount * 2, 0].toMemoryArray();

        snapStart("vaultRemoveLiquiditySingleTokenExactOut");
        bptAmountIn = router.removeLiquiditySingleTokenExactOut(
            address(pool),
            2 * defaultAmount,
            dai,
            uint256(2 * defaultAmount),
            false,
            bytes("")
        );
        snapEnd();
    }

    function testRemoveLiquiditySingleTokenExactOut() public {
        assertRemoveLiquidity(removeLiquiditySingleTokenExactOut);
    }

    function removeLiquidityCustom() public returns (uint256[] memory amountsOut, uint256 bptAmountIn) {
        (bptAmountIn, amountsOut, ) = router.removeLiquidityCustom(
            address(pool),
            defaultAmount * 2,
            [uint256(defaultAmount), uint256(defaultAmount)].toMemoryArray(),
            false,
            bytes("")
        );

        // amountsOut are correct
        assertEq(amountsOut[0], defaultAmount, "Wrong AmountOut[0]");
        assertEq(amountsOut[1], defaultAmount, "Wrong AmountOut[1]");
    }

    function testRemoveLiquidityCustom() public {
        assertRemoveLiquidity(removeLiquidityCustom);
    }

    function testRemoveLiquidityNotInitialized() public {
        vm.startPrank(alice);

        pool = createPool();

        vm.expectRevert(abi.encodeWithSelector(IVaultErrors.PoolNotInitialized.selector, address(pool)));
        router.removeLiquidityProportional(
            address(pool),
            defaultAmount,
            [uint256(defaultAmount), uint256(defaultAmount)].toMemoryArray(),
            false,
            bytes("")
        );
    }

    function testRemoveLiquidityAmountOutBelowMin() public {
        vm.expectRevert(
            abi.encodeWithSelector(
                IVaultErrors.AmountOutBelowMin.selector,
                address(dai),
                defaultAmount,
                defaultAmount + 1
            )
        );
        vm.startPrank(alice);
        router.removeLiquidityProportional(
            address(pool),
            2 * defaultAmount,
            [uint256(defaultAmount + 1), uint256(defaultAmount)].toMemoryArray(),
            false,
            bytes("")
        );
    }

    function testRemoveLiquidityBptInAboveMax() public {
        vm.expectRevert(
            abi.encodeWithSelector(IVaultErrors.BptAmountInAboveMax.selector, defaultAmount, defaultAmount / 2 - 1)
        );
        vm.startPrank(alice);
        router.removeLiquiditySingleTokenExactOut(
            address(pool),
            defaultAmount / 2 - 1, // Exit with only one token, so the expected BPT amount in is 1/2 of the total.
            dai,
            uint256(defaultAmount),
            false,
            bytes("")
        );
    }

    /// Utils

    function getBalances(address user) internal view returns (Balances memory balances) {
        balances.userTokens = new uint256[](2);

        balances.userTokens[0] = dai.balanceOf(user);
        balances.userTokens[1] = usdc.balanceOf(user);
        balances.userBpt = PoolMock(pool).balanceOf(user);

        (, , uint256[] memory poolBalances, , ) = vault.getPoolTokenInfo(address(pool));
        balances.poolTokens = poolBalances;
    }

    function assertAddLiquidity(function() returns (uint256[] memory, uint256) testFunc) internal {
        Balances memory balancesBefore = getBalances(alice);

        (uint256[] memory amountsIn, uint256 bptAmountOut) = testFunc();

        Balances memory balancesAfter = getBalances(alice);

        // Tokens are transferred from the user to the vault
        assertEq(
            balancesAfter.userTokens[0],
            balancesBefore.userTokens[0] - amountsIn[0],
            "Add - User balance: token 0"
        );
        assertEq(
            balancesAfter.userTokens[1],
            balancesBefore.userTokens[1] - amountsIn[1],
            "Add - User balance: token 1"
        );

        // Tokens are now in the vault / pool
        assertEq(
            balancesAfter.poolTokens[0],
            balancesBefore.poolTokens[0] + amountsIn[0],
            "Add - Pool balance: token 0"
        );
        assertEq(
            balancesAfter.poolTokens[1],
            balancesBefore.poolTokens[1] + amountsIn[1],
            "Add - Pool balance: token 1"
        );

        // User now has BPT
        assertEq(balancesBefore.userBpt, 0, "Add - User BPT balance before");
        assertEq(balancesAfter.userBpt, bptAmountOut, "Add - User BPT balance after");
    }

    function assertRemoveLiquidity(function() returns (uint256[] memory, uint256) testFunc) internal {
        vm.startPrank(alice);

        router.addLiquidityUnbalanced(
            address(pool),
            [uint256(defaultAmount), uint256(defaultAmount)].toMemoryArray(),
            defaultAmount,
            false,
            bytes("")
        );

        Balances memory balancesBefore = getBalances(alice);

        (uint256[] memory amountsOut, uint256 bptAmountIn) = testFunc();

        vm.stopPrank();

        Balances memory balancesAfter = getBalances(alice);

        // Tokens are transferred back to user
        assertEq(
            balancesAfter.userTokens[0],
            balancesBefore.userTokens[0] + amountsOut[0],
            "Remove - User balance: token 0"
        );
        assertEq(
            balancesAfter.userTokens[1],
            balancesBefore.userTokens[1] + amountsOut[1],
            "Remove - User balance: token 1"
        );

        // Tokens are no longer in the vault / pool
        assertEq(
            balancesAfter.poolTokens[0],
            balancesBefore.poolTokens[0] - amountsOut[0],
            "Remove - Pool balance: token 0"
        );
        assertEq(
            balancesAfter.poolTokens[1],
            balancesBefore.poolTokens[1] - amountsOut[1],
            "Remove - Pool balance: token 1"
        );

        // User has burnt the correct amount of BPT
        assertEq(balancesBefore.userBpt, bptAmountIn, "Remove - User BPT balance before");
        assertEq(balancesAfter.userBpt, 0, "Remove - User BPT balance after");
    }
}<|MERGE_RESOLUTION|>--- conflicted
+++ resolved
@@ -119,7 +119,7 @@
             abi.encodeWithSelector(
                 IVaultErrors.AmountInAboveMax.selector,
                 address(dai),
-                2 * defaultAmount,
+                defaultAmount,
                 defaultAmount - 1
             )
         );
@@ -168,13 +168,8 @@
         (amountsOut, ) = router.getSingleInputArrayAndTokenIndex(pool, dai, amountOut);
 
         // amountsOut are correct
-<<<<<<< HEAD
-        assertEq(amountsOut[0], 2 * defaultAmount);
-        assertEq(amountsOut[1], 0);
-=======
         assertEq(amountsOut[0], defaultAmount * 2, "Wrong AmountOut[0]");
         assertEq(amountsOut[1], 0, "AmountOut[1] > 0");
->>>>>>> 45720ec4
     }
 
     function testRemoveLiquiditySingleTokenExactIn() public {
