--- conflicted
+++ resolved
@@ -123,7 +123,6 @@
         );
     }
 
-<<<<<<< HEAD
     function testRemoveLiquidity() public {
         vm.startPrank(alice);
         router.initialize(
@@ -134,13 +133,7 @@
             bytes("")
         );
 
-        // TODO: adjust with changes from #105 (remove, infinite allowance).
-        pool.approve(address(vault), type(uint256).max);
-
         (uint256[] memory amountsOut, ) = router.removeLiquidity(
-=======
-        uint256[] memory amountsOut = router.removeLiquidity(
->>>>>>> f82df069
             address(pool),
             [address(DAI), address(USDC)].toMemoryArray().asAsset(),
             [uint256(DAI_AMOUNT_IN), uint256(USDC_AMOUNT_IN)].toMemoryArray(),
@@ -174,8 +167,6 @@
 
     function testRemoveLiquidityNotInitialized() public {
         vm.startPrank(alice);
-        // TODO: adjust with changes from #105 (remove, infinite allowance).
-        pool.approve(address(vault), type(uint256).max);
 
         vm.expectRevert(abi.encodeWithSelector(IVaultErrors.PoolNotInitialized.selector, address(pool)));
         router.removeLiquidity(
