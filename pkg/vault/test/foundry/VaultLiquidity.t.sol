--- conflicted
+++ resolved
@@ -173,7 +173,6 @@
         );
     }
 
-<<<<<<< HEAD
     function testAddLiquidityBptAmountOutBelowMin() public {
         // Use a different account to initialize so that the main LP is clean at the start of the test.
         _mockInitialize(bob);
@@ -184,7 +183,7 @@
         router.addLiquidityUnbalanced(
             address(pool),
             [uint256(DAI_AMOUNT_IN), uint256(USDC_AMOUNT_IN)].toMemoryArray(),
-            DAI_AMOUNT_IN + 1,
+            2 * DAI_AMOUNT_IN + 1,
             false,
             bytes("")
         );
@@ -202,11 +201,12 @@
             address(pool),
             DAI,
             DAI_AMOUNT_IN - 1,
-            bptAmountOut,
-            false,
-            bytes("")
-        );
-=======
+            2 * bptAmountOut,
+            false,
+            bytes("")
+        );
+    }
+
     function testRemoveLiquidityMinimumTotalSupply() public {
         _mockInitialize(bob);
 
@@ -230,7 +230,6 @@
         // amountsOut are correct
         assertEq(amountsOut[0], DAI_AMOUNT_IN - MINIMUM_TOTAL_SUPPLY / 2);
         assertEq(amountsOut[1], USDC_AMOUNT_IN - 1);
->>>>>>> 8cccf4e4
     }
 
     function testRemoveLiquidityProportional() public {
@@ -316,20 +315,26 @@
         );
 
         Balances memory balancesBefore = _getBalances(alice);
-        uint256[] memory amountsOut = [DAI_AMOUNT_IN * 2, 0].toMemoryArray();
+        uint256[] memory amountsOut = [DAI_AMOUNT_IN, 0].toMemoryArray();
 
         uint256 bptAmountIn = router.removeLiquiditySingleTokenExactOut(
             address(pool),
             DAI_AMOUNT_IN,
             DAI,
-            uint256(2 * DAI_AMOUNT_IN),
-            false,
-            bytes("")
-        );
-
-        vm.stopPrank();
-
-        _compareBalancesRemoveLiquidity(balancesBefore, _getBalances(alice), bptAmountIn, 0, amountsOut);
+            uint256(DAI_AMOUNT_IN),
+            false,
+            bytes("")
+        );
+
+        vm.stopPrank();
+
+        _compareBalancesRemoveLiquidity(
+            balancesBefore,
+            _getBalances(alice),
+            2 * bptAmountIn,
+            bptAmountIn,
+            amountsOut
+        );
     }
 
     function testRemoveLiquidityCustom() public {
@@ -398,7 +403,9 @@
 
         vm.startPrank(bob);
 
-        vm.expectRevert(abi.encodeWithSelector(IVault.BptAmountInAboveMax.selector));
+        vm.expectRevert(
+            abi.encodeWithSelector(IVault.BptAmountInAboveMax.selector, DAI_AMOUNT_IN, DAI_AMOUNT_IN / 2 - 1)
+        );
         router.removeLiquiditySingleTokenExactOut(
             address(pool),
             DAI_AMOUNT_IN / 2 - 1, // Exit with only one token, so the expected BPT amount in is 1/2 of the total.
