// SPDX-License-Identifier: GPL-3.0-or-later

pragma solidity ^0.8.4;

import "forge-std/Test.sol";

import { IVault } from "@balancer-labs/v3-interfaces/contracts/vault/IVault.sol";
import { IVaultErrors } from "@balancer-labs/v3-interfaces/contracts/vault/IVaultErrors.sol";

import { ArrayHelpers } from "@balancer-labs/v3-solidity-utils/contracts/helpers/ArrayHelpers.sol";

import { PoolMock } from "../../contracts/test/PoolMock.sol";

import { BaseVaultTest } from "./utils/BaseVaultTest.sol";

contract VaultLiquidityTest is BaseVaultTest {
    using ArrayHelpers for *;

    struct Balances {
        uint256[] userTokens;
        uint256 userBpt;
        uint256[] poolTokens;
    }

    function setUp() public virtual override {
        BaseVaultTest.setUp();
    }

    /// Add

    function addLiquidityUnbalanced() public returns (uint256[] memory amountsIn, uint256 bptAmountOut) {
        amountsIn = [uint256(defaultAmount), uint256(defaultAmount)].toMemoryArray();

        vm.prank(alice);
        snapStart("vaultAddLiquidityUnbalanced");
        bptAmountOut = router.addLiquidityUnbalanced(address(pool), amountsIn, defaultAmount, false, bytes(""));
        snapEnd();

        // should mint correct amount of BPT tokens
        assertEq(bptAmountOut, defaultAmount * 2, "Invalid amount of BPT");
    }

    function testAddLiquidityUnbalanced() public {
        assertAddLiquidity(addLiquidityUnbalanced);
    }

    function addLiquiditySingleTokenExactOut() public returns (uint256[] memory amountsIn, uint256 bptAmountOut) {
        bptAmountOut = defaultAmount;
        vm.prank(alice);
        snapStart("vaultAddLiquiditySingleTokenExactOut");
        uint256 amountIn = router.addLiquiditySingleTokenExactOut(
            address(pool),
            dai,
            defaultAmount,
            bptAmountOut,
            false,
            bytes("")
        );
        snapEnd();

        (amountsIn, ) = router.getSingleInputArrayAndTokenIndex(pool, dai, amountIn);

        // should mint correct amount of BPT tokens
        assertEq(bptAmountOut, defaultAmount, "Invalid amount of BPT");
    }

    function testAddLiquiditySingleTokenExactOut() public {
        assertAddLiquidity(addLiquiditySingleTokenExactOut);
    }

    function addLiquidityCustom() public returns (uint256[] memory amountsIn, uint256 bptAmountOut) {
        vm.prank(alice);
        (amountsIn, bptAmountOut, ) = router.addLiquidityCustom(
            address(pool),
            [uint256(defaultAmount), uint256(defaultAmount)].toMemoryArray(),
            defaultAmount,
            false,
            bytes("")
        );

        // should mint correct amount of BPT tokens
        assertEq(bptAmountOut, defaultAmount);
    }

    function testAddLiquidityCustom() public {
        assertAddLiquidity(addLiquidityCustom);
    }

    function testAddLiquidityNotInitialized() public {
        pool = createPool();

        vm.expectRevert(abi.encodeWithSelector(IVaultErrors.PoolNotInitialized.selector, address(pool)));
        router.addLiquidityUnbalanced(
            address(pool),
            [uint256(defaultAmount), uint256(defaultAmount)].toMemoryArray(),
            defaultAmount,
            false,
            bytes("")
        );
    }

    function testAddLiquidityBptAmountOutBelowMin() public {
        vm.expectRevert(
            abi.encodeWithSelector(IVaultErrors.BptAmountOutBelowMin.selector, 2 * defaultAmount, 2 * defaultAmount + 1)
        );
        vm.prank(alice);
        router.addLiquidityUnbalanced(
            address(pool),
            [uint256(defaultAmount), uint256(defaultAmount)].toMemoryArray(),
            2 * defaultAmount + 1,
            false,
            bytes("")
        );
    }

    function testAddLiquidityAmountInAboveMax() public {
        uint256 bptAmountOut = defaultAmount;
        vm.expectRevert(
            abi.encodeWithSelector(
                IVaultErrors.AmountInAboveMax.selector,
                address(dai),
<<<<<<< HEAD
                2 * defaultAmount,
=======
                defaultAmount,
>>>>>>> ccd9ca68
                defaultAmount - 1
            )
        );
        vm.prank(alice);
        router.addLiquiditySingleTokenExactOut(
            address(pool),
            dai,
            defaultAmount - 1,
            2 * bptAmountOut,
            false,
            bytes("")
        );
    }

    /// Remove

    function removeLiquidityProportional() public returns (uint256[] memory amountsOut, uint256 bptAmountIn) {
        bptAmountIn = defaultAmount * 2;

        snapStart("vaultRemoveLiquidityProportional");
        amountsOut = router.removeLiquidityProportional(
            address(pool),
            bptAmountIn,
            [uint256(defaultAmount), uint256(defaultAmount)].toMemoryArray(),
            false,
            bytes("")
        );
        snapEnd();

        // amountsOut are correct
        assertEq(amountsOut[0], defaultAmount);
        assertEq(amountsOut[1], defaultAmount);
    }

    function testRemoveLiquidityProportional() public {
        assertRemoveLiquidity(removeLiquidityProportional);
    }

    function removeLiquiditySingleTokenExactIn() public returns (uint256[] memory amountsOut, uint256 bptAmountIn) {
        bptAmountIn = defaultAmount * 2;

        snapStart("vaultRemoveLiquiditySingleTokenExactIn");
        uint256 amountOut = router.removeLiquiditySingleTokenExactIn(
            address(pool),
            bptAmountIn,
            dai,
            defaultAmount,
            false,
            bytes("")
        );
        snapEnd();

        (amountsOut, ) = router.getSingleInputArrayAndTokenIndex(pool, dai, amountOut);

        // amountsOut are correct
        assertEq(amountsOut[0], 2 * defaultAmount);
        assertEq(amountsOut[1], 0);
    }

    function testRemoveLiquiditySingleTokenExactIn() public {
        assertRemoveLiquidity(removeLiquiditySingleTokenExactIn);
    }

    function removeLiquiditySingleTokenExactOut() public returns (uint256[] memory amountsOut, uint256 bptAmountIn) {
        amountsOut = [defaultAmount * 2, 0].toMemoryArray();

        snapStart("vaultRemoveLiquiditySingleTokenExactOut");
        bptAmountIn = router.removeLiquiditySingleTokenExactOut(
            address(pool),
            2 * defaultAmount,
            dai,
            uint256(2 * defaultAmount),
            false,
            bytes("")
        );
        snapEnd();
    }

    function testRemoveLiquiditySingleTokenExactOut() public {
        assertRemoveLiquidity(removeLiquiditySingleTokenExactOut);
    }

    function removeLiquidityCustom() public returns (uint256[] memory amountsOut, uint256 bptAmountIn) {
        (bptAmountIn, amountsOut, ) = router.removeLiquidityCustom(
            address(pool),
            defaultAmount * 2,
            [uint256(defaultAmount), uint256(defaultAmount)].toMemoryArray(),
            false,
            bytes("")
        );

        // amountsOut are correct
        assertEq(amountsOut[0], defaultAmount);
        assertEq(amountsOut[1], defaultAmount);
    }

    function testRemoveLiquidityCustom() public {
        assertRemoveLiquidity(removeLiquidityCustom);
    }

    function testRemoveLiquidityNotInitialized() public {
        vm.startPrank(alice);

        pool = createPool();

        vm.expectRevert(abi.encodeWithSelector(IVaultErrors.PoolNotInitialized.selector, address(pool)));
        router.removeLiquidityProportional(
            address(pool),
            defaultAmount,
            [uint256(defaultAmount), uint256(defaultAmount)].toMemoryArray(),
            false,
            bytes("")
        );
    }

    function testRemoveLiquidityAmountOutBelowMin() public {
        vm.expectRevert(
            abi.encodeWithSelector(
                IVaultErrors.AmountOutBelowMin.selector,
                address(dai),
                defaultAmount,
                defaultAmount + 1
            )
        );
        vm.startPrank(alice);
        router.removeLiquidityProportional(
            address(pool),
            2 * defaultAmount,
            [uint256(defaultAmount + 1), uint256(defaultAmount)].toMemoryArray(),
            false,
            bytes("")
        );
    }

    function testRemoveLiquidityBptInAboveMax() public {
        vm.expectRevert(
            abi.encodeWithSelector(IVaultErrors.BptAmountInAboveMax.selector, defaultAmount, defaultAmount / 2 - 1)
        );
        vm.startPrank(alice);
        router.removeLiquiditySingleTokenExactOut(
            address(pool),
            defaultAmount / 2 - 1, // Exit with only one token, so the expected BPT amount in is 1/2 of the total.
            dai,
            uint256(defaultAmount),
            false,
            bytes("")
        );
    }

    /// Utils

    function getBalances(address user) internal view returns (Balances memory balances) {
        balances.userTokens = new uint256[](2);

        balances.userTokens[0] = dai.balanceOf(user);
        balances.userTokens[1] = usdc.balanceOf(user);
        balances.userBpt = PoolMock(pool).balanceOf(user);

        (, , uint256[] memory poolBalances, , ) = vault.getPoolTokenInfo(address(pool));
        balances.poolTokens = poolBalances;
    }

    function assertAddLiquidity(function() returns (uint256[] memory, uint256) testFunc) internal {
        Balances memory balancesBefore = getBalances(alice);

        (uint256[] memory amountsIn, uint256 bptAmountOut) = testFunc();

        Balances memory balancesAfter = getBalances(alice);

        // Tokens are transferred from the user to the vault
        assertEq(
            balancesAfter.userTokens[0],
            balancesBefore.userTokens[0] - amountsIn[0],
            "Add - User balance: token 0"
        );
        assertEq(
            balancesAfter.userTokens[1],
            balancesBefore.userTokens[1] - amountsIn[1],
            "Add - User balance: token 1"
        );

        // Tokens are now in the vault / pool
        assertEq(
            balancesAfter.poolTokens[0],
            balancesBefore.poolTokens[0] + amountsIn[0],
            "Add - Pool balance: token 0"
        );
        assertEq(
            balancesAfter.poolTokens[1],
            balancesBefore.poolTokens[1] + amountsIn[1],
            "Add - Pool balance: token 1"
        );

        // User now has BPT
        assertEq(balancesBefore.userBpt, 0, "Add - User BPT balance before");
        assertEq(balancesAfter.userBpt, bptAmountOut, "Add - User BPT balance after");
    }

    function assertRemoveLiquidity(function() returns (uint256[] memory, uint256) testFunc) internal {
        vm.startPrank(alice);

        router.addLiquidityUnbalanced(
            address(pool),
            [uint256(defaultAmount), uint256(defaultAmount)].toMemoryArray(),
            defaultAmount,
            false,
            bytes("")
        );

        Balances memory balancesBefore = getBalances(alice);

        (uint256[] memory amountsOut, uint256 bptAmountIn) = testFunc();

        vm.stopPrank();

        Balances memory balancesAfter = getBalances(alice);

        // Tokens are transferred back to user
        assertEq(
            balancesAfter.userTokens[0],
            balancesBefore.userTokens[0] + amountsOut[0],
            "Remove - User balance: token 0"
        );
        assertEq(
            balancesAfter.userTokens[1],
            balancesBefore.userTokens[1] + amountsOut[1],
            "Remove - User balance: token 1"
        );

        // Tokens are no longer in the vault / pool
        assertEq(
            balancesAfter.poolTokens[0],
            balancesBefore.poolTokens[0] - amountsOut[0],
            "Remove - Pool balance: token 0"
        );
        assertEq(
            balancesAfter.poolTokens[1],
            balancesBefore.poolTokens[1] - amountsOut[1],
            "Remove - Pool balance: token 1"
        );

        // User has burnt the correct amount of BPT
        assertEq(balancesBefore.userBpt, bptAmountIn, "Remove - User BPT balance before");
        assertEq(balancesAfter.userBpt, 0, "Remove - User BPT balance after");
    }
}<|MERGE_RESOLUTION|>--- conflicted
+++ resolved
@@ -119,11 +119,7 @@
             abi.encodeWithSelector(
                 IVaultErrors.AmountInAboveMax.selector,
                 address(dai),
-<<<<<<< HEAD
                 2 * defaultAmount,
-=======
-                defaultAmount,
->>>>>>> ccd9ca68
                 defaultAmount - 1
             )
         );
