--- conflicted
+++ resolved
@@ -32,13 +32,7 @@
         amountsIn = [uint256(defaultAmount), uint256(defaultAmount)].toMemoryArray();
 
         vm.prank(alice);
-<<<<<<< HEAD
-        amountsIn = router.addLiquidityProportional(address(pool), amountsIn, bptAmountOut, false, bytes(""));
-=======
-        snapStart("vaultAddLiquidityProportional");
         amountsIn = router.addLiquidityProportional(pool, amountsIn, bptAmountOut, false, bytes(""));
-        snapEnd();
->>>>>>> 49553c05
 
         // should mint correct amount of BPT tokens
         assertEq(bptAmountOut, defaultAmount, "Invalid amount of BPT");
@@ -52,13 +46,7 @@
         amountsIn = [uint256(defaultAmount), uint256(defaultAmount)].toMemoryArray();
 
         vm.prank(alice);
-<<<<<<< HEAD
-        bptAmountOut = router.addLiquidityUnbalanced(address(pool), amountsIn, defaultAmount, false, bytes(""));
-=======
-        snapStart("vaultAddLiquidityUnbalanced");
         bptAmountOut = router.addLiquidityUnbalanced(pool, amountsIn, defaultAmount, false, bytes(""));
-        snapEnd();
->>>>>>> 49553c05
 
         // should mint correct amount of BPT tokens
         assertEq(bptAmountOut, defaultAmount * 2, "Invalid amount of BPT");
