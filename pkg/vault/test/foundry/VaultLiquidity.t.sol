// SPDX-License-Identifier: GPL-3.0-or-later

pragma solidity ^0.8.4;

import "forge-std/Test.sol";

import { IERC20Errors } from "@openzeppelin/contracts/interfaces/draft-IERC6093.sol";
import { IERC20 } from "@openzeppelin/contracts/token/ERC20/IERC20.sol";

import { IVault } from "@balancer-labs/v3-interfaces/contracts/vault/IVault.sol";
import { IBasePool } from "@balancer-labs/v3-interfaces/contracts/vault/IBasePool.sol";
import { IWETH } from "@balancer-labs/v3-interfaces/contracts/solidity-utils/misc/IWETH.sol";
import { IRateProvider } from "@balancer-labs/v3-interfaces/contracts/vault/IRateProvider.sol";

import { AssetHelpers } from "@balancer-labs/v3-solidity-utils/contracts/helpers/AssetHelpers.sol";
import { ArrayHelpers } from "@balancer-labs/v3-solidity-utils/contracts/helpers/ArrayHelpers.sol";
import { ERC20TestToken } from "@balancer-labs/v3-solidity-utils/contracts/test/ERC20TestToken.sol";
import { BasicAuthorizerMock } from "@balancer-labs/v3-solidity-utils/contracts/test/BasicAuthorizerMock.sol";
import { WETHTestToken } from "@balancer-labs/v3-solidity-utils/contracts/test/WETHTestToken.sol";

import { Vault } from "../../contracts/Vault.sol";
import { Router } from "../../contracts/Router.sol";
import { PoolMock } from "../../contracts/test/PoolMock.sol";
import { VaultMock } from "../../contracts/test/VaultMock.sol";

struct Balances {
    uint256[] userTokens;
    uint256 userBpt;
    uint256[] poolTokens;
}

contract VaultLiquidityTest is Test {
    using AssetHelpers for address[];
    using AssetHelpers for address[];
    using ArrayHelpers for address[2];
    using ArrayHelpers for uint256[2];

    VaultMock vault;
    Router router;
    BasicAuthorizerMock authorizer;
    PoolMock pool;
    ERC20TestToken USDC;
    ERC20TestToken DAI;
    address alice = vm.addr(1);
    address bob = vm.addr(2);

    uint256 constant USDC_AMOUNT_IN = 1e3 * 1e6;
    uint256 constant DAI_AMOUNT_IN = 1e3 * 1e18;

    function setUp() public {
        authorizer = new BasicAuthorizerMock();
        vault = new VaultMock(authorizer, 30 days, 90 days);
        router = new Router(IVault(vault), new WETHTestToken());
        USDC = new ERC20TestToken("USDC", "USDC", 6);
        DAI = new ERC20TestToken("DAI", "DAI", 18);
        IRateProvider[] memory rateProviders = new IRateProvider[](2);

        pool = new PoolMock(
            vault,
            "ERC20 Pool",
            "ERC20POOL",
            [address(DAI), address(USDC)].toMemoryArray().asIERC20(),
            rateProviders,
            true,
            365 days,
            address(0)
        );

        USDC.mint(alice, USDC_AMOUNT_IN);
        DAI.mint(alice, DAI_AMOUNT_IN);
        USDC.mint(bob, USDC_AMOUNT_IN);
        DAI.mint(bob, DAI_AMOUNT_IN);

        vm.startPrank(alice);

        USDC.approve(address(vault), type(uint256).max);
        DAI.approve(address(vault), type(uint256).max);

        vm.stopPrank();

        vm.startPrank(bob);

        USDC.approve(address(vault), type(uint256).max);
        DAI.approve(address(vault), type(uint256).max);

        vm.stopPrank();

        vm.label(alice, "alice");
        vm.label(bob, "bob");
        vm.label(address(USDC), "USDC");
        vm.label(address(DAI), "DAI");
    }

<<<<<<< HEAD
=======
    function testAddLiquidityProportional() public {
        // Use a different account to initialize so that the main LP is clean at the start of the test.
        _mockInitialize(bob);

        vm.startPrank(alice);

        Balances memory balancesBefore = _getBalances(alice);
        uint256 bptAmountOut = DAI_AMOUNT_IN;

        uint256[] memory amountsIn = router.addLiquidityProportional(
            address(pool),
            [uint256(DAI_AMOUNT_IN), uint256(USDC_AMOUNT_IN)].toMemoryArray(),
            bptAmountOut,
            false,
            bytes("")
        );
        vm.stopPrank();

        Balances memory balancesAfter = _getBalances(alice);

        _compareBalancesAddLiquidity(balancesBefore, balancesAfter, amountsIn, bptAmountOut);

        // should mint correct amount of BPT tokens
        assertEq(bptAmountOut, DAI_AMOUNT_IN);
    }

>>>>>>> 3e9b9740
    function testAddLiquidityUnbalanced() public {
        // Use a different account to initialize so that the main LP is clean at the start of the test.
        _mockInitialize(bob);

        vm.startPrank(alice);

        Balances memory balancesBefore = _getBalances(alice);
        uint256[] memory amountsIn = [uint256(DAI_AMOUNT_IN), uint256(USDC_AMOUNT_IN)].toMemoryArray();

        uint256 bptAmountOut = router.addLiquidityUnbalanced(
            address(pool),
            amountsIn,
            DAI_AMOUNT_IN,
            false,
            bytes("")
        );
        vm.stopPrank();

        Balances memory balancesAfter = _getBalances(alice);

        _compareBalancesAddLiquidity(balancesBefore, balancesAfter, amountsIn, bptAmountOut);

        // should mint correct amount of BPT tokens
        assertEq(bptAmountOut, DAI_AMOUNT_IN);
    }

    function testAddLiquiditySingleTokenExactOut() public {
        // Use a different account to initialize so that the main LP is clean at the start of the test.
        _mockInitialize(bob);

        vm.startPrank(alice);

        Balances memory balancesBefore = _getBalances(alice);
        uint256 bptAmountOut = DAI_AMOUNT_IN;

        uint256[] memory amountsIn = router.addLiquiditySingleTokenExactOut(
            address(pool),
            0,
            DAI_AMOUNT_IN,
            bptAmountOut,
            false,
            bytes("")
        );
        vm.stopPrank();

        Balances memory balancesAfter = _getBalances(alice);

        _compareBalancesAddLiquidity(balancesBefore, balancesAfter, amountsIn, bptAmountOut);

        // should mint correct amount of BPT tokens
        assertEq(bptAmountOut, DAI_AMOUNT_IN);
    }

    function testAddLiquidityCustom() public {
        // Use a different account to initialize so that the main LP is clean at the start of the test.
        _mockInitialize(bob);

        vm.startPrank(alice);

        Balances memory balancesBefore = _getBalances(alice);

        (uint256[] memory amountsIn, uint256 bptAmountOut, ) = router.addLiquidityCustom(
            address(pool),
            [uint256(DAI_AMOUNT_IN), uint256(USDC_AMOUNT_IN)].toMemoryArray(),
            DAI_AMOUNT_IN,
            false,
            bytes("")
        );
        vm.stopPrank();

        Balances memory balancesAfter = _getBalances(alice);

        _compareBalancesAddLiquidity(balancesBefore, balancesAfter, amountsIn, bptAmountOut);

        // should mint correct amount of BPT tokens
        assertEq(bptAmountOut, DAI_AMOUNT_IN);
    }

    function testAddLiquidityNotInitialized() public {
        vm.startPrank(alice);

        vm.expectRevert(abi.encodeWithSelector(IVault.PoolNotInitialized.selector, address(pool)));
        router.addLiquidityUnbalanced(
            address(pool),
            [uint256(DAI_AMOUNT_IN), uint256(USDC_AMOUNT_IN)].toMemoryArray(),
            DAI_AMOUNT_IN,
            false,
            bytes("")
        );
    }

    function testRemoveLiquidityProportional() public {
        // Use a different account to initialize so that the main LP is clean at the start of the test.
        _mockInitialize(bob);

        vm.startPrank(alice);

        router.addLiquidityProportional(
            address(pool),
            [uint256(DAI_AMOUNT_IN), uint256(USDC_AMOUNT_IN)].toMemoryArray(),
            DAI_AMOUNT_IN,
<<<<<<< HEAD
            IVault.AddLiquidityKind.UNBALANCED,
=======
            false,
>>>>>>> 3e9b9740
            bytes("")
        );

        Balances memory balancesBefore = _getBalances(alice);
        uint256 bptAmountIn = DAI_AMOUNT_IN;

        uint256[] memory amountsOut = router.removeLiquidityProportional(
            address(pool),
            bptAmountIn,
            [uint256(DAI_AMOUNT_IN), uint256(USDC_AMOUNT_IN)].toMemoryArray(),
            false,
            bytes("")
        );

        vm.stopPrank();

        _compareBalancesRemoveLiquidity(balancesBefore, _getBalances(alice), bptAmountIn, amountsOut);

        // amountsOut are correct
        assertEq(amountsOut[0], DAI_AMOUNT_IN);
        assertEq(amountsOut[1], USDC_AMOUNT_IN);
    }

    function testRemoveLiquiditySingleTokenExactIn() public {
        // Use a different account to initialize so that the main LP is clean at the start of the test.
        _mockInitialize(bob);

        vm.startPrank(alice);

        router.addLiquidityUnbalanced(
            address(pool),
            [uint256(DAI_AMOUNT_IN), uint256(USDC_AMOUNT_IN)].toMemoryArray(),
            DAI_AMOUNT_IN,
            false,
            bytes("")
        );

        Balances memory balancesBefore = _getBalances(alice);
        uint256 bptAmountIn = DAI_AMOUNT_IN;

        uint256[] memory amountsOut = router.removeLiquiditySingleTokenExactIn(
            address(pool),
            bptAmountIn,
            0,
            DAI_AMOUNT_IN,
            false,
            bytes("")
        );

        vm.stopPrank();

        _compareBalancesRemoveLiquidity(balancesBefore, _getBalances(alice), bptAmountIn, amountsOut);

        // amountsOut are correct
        assertEq(amountsOut[0], DAI_AMOUNT_IN);
        assertEq(amountsOut[1], 0);
    }

    function testRemoveLiquiditySingleTokenExactOut() public {
        _mockInitialize(bob);

        vm.startPrank(alice);

        router.addLiquidityUnbalanced(
            address(pool),
            [uint256(DAI_AMOUNT_IN), uint256(USDC_AMOUNT_IN)].toMemoryArray(),
            DAI_AMOUNT_IN,
            false,
            bytes("")
        );

        Balances memory balancesBefore = _getBalances(alice);
        uint256[] memory amountsOut = [uint256(DAI_AMOUNT_IN), 0].toMemoryArray();

        uint256 bptAmountIn = router.removeLiquiditySingleTokenExactOut(
            address(pool),
            DAI_AMOUNT_IN,
<<<<<<< HEAD
            [uint256(2 * DAI_AMOUNT_IN), 0].toMemoryArray(),
            IVault.RemoveLiquidityKind.SINGLE_TOKEN_EXACT_OUT,
=======
            0,
            amountsOut[0],
            false,
>>>>>>> 3e9b9740
            bytes("")
        );

        vm.stopPrank();

        _compareBalancesRemoveLiquidity(balancesBefore, _getBalances(alice), bptAmountIn, amountsOut);

        assertEq(amountsOut[0], 2 * DAI_AMOUNT_IN);
        assertEq(amountsOut[1], 0);
    }

    function testRemoveLiquidityCustom() public {
        // Use a different account to initialize so that the main LP is clean at the start of the test.
        _mockInitialize(bob);

        vm.startPrank(alice);

        router.addLiquidityUnbalanced(
            address(pool),
            [uint256(DAI_AMOUNT_IN), uint256(USDC_AMOUNT_IN)].toMemoryArray(),
            DAI_AMOUNT_IN,
            false,
            bytes("")
        );

        Balances memory balancesBefore = _getBalances(alice);

        (uint256 bptAmountIn, uint256[] memory amountsOut, ) = router.removeLiquidityCustom(
            address(pool),
            DAI_AMOUNT_IN,
            [uint256(DAI_AMOUNT_IN), uint256(USDC_AMOUNT_IN)].toMemoryArray(),
            false,
            bytes("")
        );

        vm.stopPrank();

        _compareBalancesRemoveLiquidity(balancesBefore, _getBalances(alice), bptAmountIn, amountsOut);

        // amountsOut are correct
        assertEq(amountsOut[0], DAI_AMOUNT_IN);
        assertEq(amountsOut[1], USDC_AMOUNT_IN);
    }

    function testRemoveLiquidityNotInitialized() public {
        vm.startPrank(alice);

        vm.expectRevert(abi.encodeWithSelector(IVault.PoolNotInitialized.selector, address(pool)));
        router.removeLiquidityProportional(
            address(pool),
            DAI_AMOUNT_IN,
            [uint256(DAI_AMOUNT_IN), uint256(USDC_AMOUNT_IN)].toMemoryArray(),
            false,
            bytes("")
        );
    }

    function _mockInitialize(address initializer) internal {
        vm.startPrank(initializer);

        // The mock pool can be initialized with no liquidity; it mints some BPT to the initializer
        // to comply with the vault's required minimum.
        router.initialize(
            address(pool),
            [address(DAI), address(USDC)].toMemoryArray().asIERC20(),
            [DAI_AMOUNT_IN, USDC_AMOUNT_IN].toMemoryArray(),
            0,
            false,
            bytes("")
        );
    }

    function _getBalances(address user) internal view returns (Balances memory balances) {
        balances.userTokens = new uint256[](2);

        balances.userTokens[0] = DAI.balanceOf(user);
        balances.userTokens[1] = USDC.balanceOf(user);
        balances.userBpt = pool.balanceOf(user);

        (, uint256[] memory poolBalances, , ) = vault.getPoolTokenInfo(address(pool));
        require(poolBalances[0] == DAI.balanceOf(address(vault)), "DAI pool balance does not match vault balance");
        require(poolBalances[1] == USDC.balanceOf(address(vault)), "USDC pool balance does not match vault balance");

        balances.poolTokens = poolBalances;
    }

    function _compareBalancesAddLiquidity(
        Balances memory balancesBefore,
        Balances memory balancesAfter,
        uint256[] memory amountsIn,
        uint256 bptAmountOut
    ) internal {
        // Assets are transferred from the user to the vault
        assertEq(
            balancesAfter.userTokens[0],
            balancesBefore.userTokens[0] - amountsIn[0],
            "Add - User balance: token 0"
        );
        assertEq(
            balancesAfter.userTokens[1],
            balancesBefore.userTokens[1] - amountsIn[1],
            "Add - User balance: token 1"
        );

        // Assets are now in the vault / pool
        assertEq(
            balancesAfter.poolTokens[0],
            balancesBefore.poolTokens[0] + amountsIn[0],
            "Add - Pool balance: token 0"
        );
        assertEq(
            balancesAfter.poolTokens[1],
            balancesBefore.poolTokens[1] + amountsIn[1],
            "Add - Pool balance: token 1"
        );

        // User now has BPT
        assertEq(balancesBefore.userBpt, 0, "Add - User BPT balance before");
        assertEq(balancesAfter.userBpt, bptAmountOut, "Add - User BPT balance after");
    }

    function _compareBalancesRemoveLiquidity(
        Balances memory balancesBefore,
        Balances memory balancesAfter,
        uint256 bptAmountIn,
        uint256[] memory amountsOut
    ) internal {
        // Assets are transferred back to user
        assertEq(
            balancesAfter.userTokens[0],
            balancesBefore.userTokens[0] + amountsOut[0],
            "Remove - User balance: token 0"
        );
        assertEq(
            balancesAfter.userTokens[1],
            balancesBefore.userTokens[1] + amountsOut[1],
            "Remove - User balance: token 1"
        );

        // Assets are no longer in the vault / pool
        assertEq(
            balancesAfter.poolTokens[0],
            balancesBefore.poolTokens[0] - amountsOut[0],
            "Remove - Pool balance: token 0"
        );
        assertEq(
            balancesAfter.poolTokens[1],
            balancesBefore.poolTokens[1] - amountsOut[1],
            "Remove - Pool balance: token 1"
        );

        // User has burnt the correct amount of BPT
        assertEq(balancesBefore.userBpt, bptAmountIn, "Remove - User BPT balance before");
        assertEq(balancesAfter.userBpt, 0, "Remove - User BPT balance after");
    }
}<|MERGE_RESOLUTION|>--- conflicted
+++ resolved
@@ -91,21 +91,19 @@
         vm.label(address(DAI), "DAI");
     }
 
-<<<<<<< HEAD
-=======
-    function testAddLiquidityProportional() public {
-        // Use a different account to initialize so that the main LP is clean at the start of the test.
-        _mockInitialize(bob);
-
-        vm.startPrank(alice);
-
-        Balances memory balancesBefore = _getBalances(alice);
-        uint256 bptAmountOut = DAI_AMOUNT_IN;
-
-        uint256[] memory amountsIn = router.addLiquidityProportional(
-            address(pool),
-            [uint256(DAI_AMOUNT_IN), uint256(USDC_AMOUNT_IN)].toMemoryArray(),
-            bptAmountOut,
+    function testAddLiquidityUnbalanced() public {
+        // Use a different account to initialize so that the main LP is clean at the start of the test.
+        _mockInitialize(bob);
+
+        vm.startPrank(alice);
+
+        Balances memory balancesBefore = _getBalances(alice);
+        uint256[] memory amountsIn = [uint256(DAI_AMOUNT_IN), uint256(USDC_AMOUNT_IN)].toMemoryArray();
+
+        uint256 bptAmountOut = router.addLiquidityUnbalanced(
+            address(pool),
+            amountsIn,
+            DAI_AMOUNT_IN,
             false,
             bytes("")
         );
@@ -119,20 +117,20 @@
         assertEq(bptAmountOut, DAI_AMOUNT_IN);
     }
 
->>>>>>> 3e9b9740
-    function testAddLiquidityUnbalanced() public {
-        // Use a different account to initialize so that the main LP is clean at the start of the test.
-        _mockInitialize(bob);
-
-        vm.startPrank(alice);
-
-        Balances memory balancesBefore = _getBalances(alice);
-        uint256[] memory amountsIn = [uint256(DAI_AMOUNT_IN), uint256(USDC_AMOUNT_IN)].toMemoryArray();
-
-        uint256 bptAmountOut = router.addLiquidityUnbalanced(
-            address(pool),
-            amountsIn,
-            DAI_AMOUNT_IN,
+    function testAddLiquiditySingleTokenExactOut() public {
+        // Use a different account to initialize so that the main LP is clean at the start of the test.
+        _mockInitialize(bob);
+
+        vm.startPrank(alice);
+
+        Balances memory balancesBefore = _getBalances(alice);
+        uint256 bptAmountOut = DAI_AMOUNT_IN;
+
+        uint256[] memory amountsIn = router.addLiquiditySingleTokenExactOut(
+            address(pool),
+            0,
+            DAI_AMOUNT_IN,
+            bptAmountOut,
             false,
             bytes("")
         );
@@ -146,20 +144,18 @@
         assertEq(bptAmountOut, DAI_AMOUNT_IN);
     }
 
-    function testAddLiquiditySingleTokenExactOut() public {
-        // Use a different account to initialize so that the main LP is clean at the start of the test.
-        _mockInitialize(bob);
-
-        vm.startPrank(alice);
-
-        Balances memory balancesBefore = _getBalances(alice);
-        uint256 bptAmountOut = DAI_AMOUNT_IN;
-
-        uint256[] memory amountsIn = router.addLiquiditySingleTokenExactOut(
-            address(pool),
-            0,
-            DAI_AMOUNT_IN,
-            bptAmountOut,
+    function testAddLiquidityCustom() public {
+        // Use a different account to initialize so that the main LP is clean at the start of the test.
+        _mockInitialize(bob);
+
+        vm.startPrank(alice);
+
+        Balances memory balancesBefore = _getBalances(alice);
+
+        (uint256[] memory amountsIn, uint256 bptAmountOut, ) = router.addLiquidityCustom(
+            address(pool),
+            [uint256(DAI_AMOUNT_IN), uint256(USDC_AMOUNT_IN)].toMemoryArray(),
+            DAI_AMOUNT_IN,
             false,
             bytes("")
         );
@@ -173,31 +169,6 @@
         assertEq(bptAmountOut, DAI_AMOUNT_IN);
     }
 
-    function testAddLiquidityCustom() public {
-        // Use a different account to initialize so that the main LP is clean at the start of the test.
-        _mockInitialize(bob);
-
-        vm.startPrank(alice);
-
-        Balances memory balancesBefore = _getBalances(alice);
-
-        (uint256[] memory amountsIn, uint256 bptAmountOut, ) = router.addLiquidityCustom(
-            address(pool),
-            [uint256(DAI_AMOUNT_IN), uint256(USDC_AMOUNT_IN)].toMemoryArray(),
-            DAI_AMOUNT_IN,
-            false,
-            bytes("")
-        );
-        vm.stopPrank();
-
-        Balances memory balancesAfter = _getBalances(alice);
-
-        _compareBalancesAddLiquidity(balancesBefore, balancesAfter, amountsIn, bptAmountOut);
-
-        // should mint correct amount of BPT tokens
-        assertEq(bptAmountOut, DAI_AMOUNT_IN);
-    }
-
     function testAddLiquidityNotInitialized() public {
         vm.startPrank(alice);
 
@@ -217,15 +188,11 @@
 
         vm.startPrank(alice);
 
-        router.addLiquidityProportional(
-            address(pool),
-            [uint256(DAI_AMOUNT_IN), uint256(USDC_AMOUNT_IN)].toMemoryArray(),
-            DAI_AMOUNT_IN,
-<<<<<<< HEAD
-            IVault.AddLiquidityKind.UNBALANCED,
-=======
-            false,
->>>>>>> 3e9b9740
+        router.addLiquidityUnbalanced(
+            address(pool),
+            [uint256(DAI_AMOUNT_IN), uint256(USDC_AMOUNT_IN)].toMemoryArray(),
+            DAI_AMOUNT_IN,
+            false,
             bytes("")
         );
 
@@ -303,14 +270,9 @@
         uint256 bptAmountIn = router.removeLiquiditySingleTokenExactOut(
             address(pool),
             DAI_AMOUNT_IN,
-<<<<<<< HEAD
-            [uint256(2 * DAI_AMOUNT_IN), 0].toMemoryArray(),
-            IVault.RemoveLiquidityKind.SINGLE_TOKEN_EXACT_OUT,
-=======
             0,
-            amountsOut[0],
-            false,
->>>>>>> 3e9b9740
+            uint256(2 * DAI_AMOUNT_IN),
+            false,
             bytes("")
         );
 
