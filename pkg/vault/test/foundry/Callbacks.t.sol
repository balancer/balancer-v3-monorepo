--- conflicted
+++ resolved
@@ -53,9 +53,6 @@
         PoolMock(pool).setFailOnBeforeSwapCallback(true);
         vm.prank(bob);
         vm.expectRevert(abi.encodeWithSelector(IVaultErrors.CallbackFailed.selector));
-<<<<<<< HEAD
-        router.swapSingleTokenExactIn(address(pool), usdc, dai, defaultAmount, defaultAmount, type(uint256).max, false, bytes(""));
-=======
         router.swapSingleTokenExactIn(
             address(pool),
             usdc,
@@ -66,7 +63,6 @@
             false,
             bytes("")
         );
->>>>>>> 31c33200
     }
 
     function testOnAfterSwapCallback() public {
@@ -94,9 +90,6 @@
         PoolMock(pool).setFailOnAfterSwapCallback(true);
         vm.prank(bob);
         vm.expectRevert(abi.encodeWithSelector(IVaultErrors.CallbackFailed.selector));
-<<<<<<< HEAD
-        router.swapSingleTokenExactIn(address(pool), usdc, dai, defaultAmount, defaultAmount, type(uint256).max, false, bytes(""));
-=======
         router.swapSingleTokenExactIn(
             address(pool),
             usdc,
@@ -107,7 +100,6 @@
             false,
             bytes("")
         );
->>>>>>> 31c33200
     }
 
     // Before add
