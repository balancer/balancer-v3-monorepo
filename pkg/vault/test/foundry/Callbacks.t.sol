// SPDX-License-Identifier: GPL-3.0-or-later

pragma solidity ^0.8.4;

import "forge-std/Test.sol";

import { IERC20Errors } from "@openzeppelin/contracts/interfaces/draft-IERC6093.sol";
import { IERC20 } from "@openzeppelin/contracts/token/ERC20/IERC20.sol";

import { IBasePool } from "@balancer-labs/v3-interfaces/contracts/vault/IBasePool.sol";
import { IRouter } from "@balancer-labs/v3-interfaces/contracts/vault/IRouter.sol";
import { IVault, PoolConfig } from "@balancer-labs/v3-interfaces/contracts/vault/IVault.sol";
import { IWETH } from "@balancer-labs/v3-interfaces/contracts/solidity-utils/misc/IWETH.sol";
import { IRateProvider } from "@balancer-labs/v3-interfaces/contracts/vault/IRateProvider.sol";

import { AssetHelpers } from "@balancer-labs/v3-solidity-utils/contracts/helpers/AssetHelpers.sol";
import { ArrayHelpers } from "@balancer-labs/v3-solidity-utils/contracts/helpers/ArrayHelpers.sol";
import { ERC20TestToken } from "@balancer-labs/v3-solidity-utils/contracts/test/ERC20TestToken.sol";
import { BasicAuthorizerMock } from "@balancer-labs/v3-solidity-utils/contracts/test/BasicAuthorizerMock.sol";
import { WETHTestToken } from "@balancer-labs/v3-solidity-utils/contracts/test/WETHTestToken.sol";

import { PoolMock } from "../../contracts/test/PoolMock.sol";
import { Vault } from "../../contracts/Vault.sol";
import { Router } from "../../contracts/Router.sol";
import { PoolConfigLib } from "../../contracts/lib/PoolConfigLib.sol";
import { RouterAdaptor } from "../../contracts/test/RouterAdaptor.sol";
import { VaultMock } from "../../contracts/test/VaultMock.sol";

contract CallbacksTest is Test {
    using AssetHelpers for address;
    using AssetHelpers for address[];
    using AssetHelpers for address[];
    using ArrayHelpers for address[2];
    using ArrayHelpers for uint256[2];
    using RouterAdaptor for IRouter;

    VaultMock vault;
    IRouter router;
    BasicAuthorizerMock authorizer;
    PoolMock pool;
    ERC20TestToken USDC;
    ERC20TestToken DAI;
    address alice = vm.addr(1);
    address bob = vm.addr(2);

<<<<<<< HEAD
    uint256 constant MINIMUM_AMOUNT = 1e6;
    uint256 constant MINIMUM_AMOUNT_ROUND_UP = 1e6 + 1;

    uint256 constant BPT_AMOUNT = 1e3 * 1e18;
    uint256 constant BPT_AMOUNT_ROUND_DOWN = BPT_AMOUNT - 1;
    uint256 constant DEFAULT_AMOUNT = 1e3 * 1e18;
    uint256 constant DEFAULT_AMOUNT_ROUND_UP = DEFAULT_AMOUNT + 1;
    uint256 constant DEFAULT_AMOUNT_ROUND_DOWN = DEFAULT_AMOUNT - 1;
=======
    uint256 constant USDC_AMOUNT_IN = 1e3 * 1e6;
    uint256 constant DAI_AMOUNT_IN = 1e3 * 1e18;
    uint256 constant USDC_SCALING = 1e12; // 18 - 6
    uint256 initialBptSupply;
    uint256[] maxAmountsIn = [DAI_AMOUNT_IN, USDC_AMOUNT_IN];
    uint256[] minAmountsOut = [DAI_AMOUNT_IN / 2, USDC_AMOUNT_IN / 2];
>>>>>>> 3e9b9740

    function setUp() public {
        authorizer = new BasicAuthorizerMock();
        vault = new VaultMock(authorizer, 30 days, 90 days);
<<<<<<< HEAD
        router = new Router(IVault(vault), address(0));
        USDC = new ERC20TestToken("USDC", "USDC", 18);
=======
        router = new Router(IVault(vault), new WETHTestToken());
        USDC = new ERC20TestToken("USDC", "USDC", 6);
>>>>>>> 3e9b9740
        DAI = new ERC20TestToken("DAI", "DAI", 18);
        IRateProvider[] memory rateProviders = new IRateProvider[](2);

        pool = new PoolMock(
            vault,
            "ERC20 Pool",
            "ERC20POOL",
            [address(DAI), address(USDC)].toMemoryArray().asIERC20(),
            rateProviders,
            true,
            365 days,
            address(0)
        );

        PoolConfig memory config = vault.getPoolConfig(address(pool));
        config.callbacks.shouldCallAfterSwap = true;
        vault.setConfig(address(pool), config);

        USDC.mint(bob, DEFAULT_AMOUNT);
        DAI.mint(bob, DEFAULT_AMOUNT);

        USDC.mint(alice, DEFAULT_AMOUNT + MINIMUM_AMOUNT);
        DAI.mint(alice, DEFAULT_AMOUNT + MINIMUM_AMOUNT);

        vm.startPrank(bob);

        USDC.approve(address(vault), type(uint256).max);
        DAI.approve(address(vault), type(uint256).max);

        vm.stopPrank();

        vm.startPrank(alice);

        USDC.approve(address(vault), type(uint256).max);
        DAI.approve(address(vault), type(uint256).max);

        router.initialize(
            address(pool),
<<<<<<< HEAD
            [address(DAI), address(USDC)].toMemoryArray().asAsset(),
            [MINIMUM_AMOUNT, MINIMUM_AMOUNT].toMemoryArray(),
=======
            [address(DAI), address(USDC)].toMemoryArray().asIERC20(),
            [DAI_AMOUNT_IN, USDC_AMOUNT_IN].toMemoryArray(),
>>>>>>> 3e9b9740
            0,
            false,
            bytes("")
        );

        router.addLiquidity(
            address(pool),
            [address(DAI), address(USDC)].toMemoryArray().asAsset(),
            [DEFAULT_AMOUNT, DEFAULT_AMOUNT].toMemoryArray(),
            BPT_AMOUNT,
            IVault.AddLiquidityKind.UNBALANCED,
            bytes("")
        );

        vm.stopPrank();

        vm.label(alice, "alice");
        vm.label(bob, "bob");
        vm.label(address(USDC), "USDC");
        vm.label(address(DAI), "DAI");
    }

    function testOnAfterSwapCallback() public {
        vm.prank(bob);
        vm.expectCall(
            address(pool),
            abi.encodeWithSelector(
                IBasePool.onSwap.selector,
                IBasePool.SwapParams({
                    kind: IVault.SwapKind.GIVEN_IN,
                    tokenIn: IERC20(USDC),
                    tokenOut: IERC20(DAI),
                    amountGivenScaled18: DEFAULT_AMOUNT,
                    balancesScaled18: [DEFAULT_AMOUNT + MINIMUM_AMOUNT, DEFAULT_AMOUNT + MINIMUM_AMOUNT]
                        .toMemoryArray(),
                    indexIn: 1,
                    indexOut: 0,
                    sender: address(router),
                    userData: bytes("")
                })
            )
        );
        router.swap(
            IVault.SwapKind.GIVEN_IN,
            address(pool),
            address(USDC).asAsset(),
            address(DAI).asAsset(),
            DEFAULT_AMOUNT,
            0,
            type(uint256).max,
            bytes("")
        );
    }

    function testOnAfterSwapCallbackRevert() public {
        // should fail
        pool.setFailOnAfterSwapCallback(true);
        vm.prank(bob);
        vm.expectRevert(abi.encodeWithSelector(IVault.CallbackFailed.selector));
        router.swap(
            IVault.SwapKind.GIVEN_IN,
            address(pool),
            address(USDC).asAsset(),
            address(DAI).asAsset(),
            DEFAULT_AMOUNT,
            DEFAULT_AMOUNT,
            type(uint256).max,
            bytes("")
        );
    }

    // Before add

    function testOnBeforeAddLiquidityFlag() public {
        pool.setFailOnBeforeAddLiquidityCallback(true);

        vm.prank(bob);
        // Doesn't fail, does not call callbacks
        router.addLiquidity(
            address(pool),
<<<<<<< HEAD
            [address(DAI), address(USDC)].toMemoryArray().asAsset(),
            [DEFAULT_AMOUNT, DEFAULT_AMOUNT].toMemoryArray(),
            MINIMUM_AMOUNT,
            IVault.AddLiquidityKind.UNBALANCED,
=======
            RouterAdaptor.adaptMaxAmountsIn(kind, maxAmountsIn),
            initialBptSupply,
            kind,
>>>>>>> 3e9b9740
            bytes("")
        );
    }

    function testOnBeforeAddLiquidityCallback() public {
        PoolConfig memory config = vault.getPoolConfig(address(pool));
        config.callbacks.shouldCallBeforeAddLiquidity = true;
        vault.setConfig(address(pool), config);

<<<<<<< HEAD
=======
        (, uint256[] memory poolBalances, , ) = vault.getPoolTokenInfo(address(pool));
        uint256[] memory maxInputs = RouterAdaptor.adaptMaxAmountsIn(kind, maxAmountsIn);

>>>>>>> 3e9b9740
        vm.prank(bob);
        vm.expectCall(
            address(pool),
            abi.encodeWithSelector(
                IBasePool.onBeforeAddLiquidity.selector,
                bob,
                [DEFAULT_AMOUNT, DEFAULT_AMOUNT].toMemoryArray(),
                BPT_AMOUNT_ROUND_DOWN,
                [DEFAULT_AMOUNT + MINIMUM_AMOUNT, DEFAULT_AMOUNT + MINIMUM_AMOUNT].toMemoryArray(),
                bytes("")
            )
        );
<<<<<<< HEAD
        router.addLiquidity(
            address(pool),
            [address(DAI), address(USDC)].toMemoryArray().asAsset(),
            [DEFAULT_AMOUNT, DEFAULT_AMOUNT].toMemoryArray(),
            BPT_AMOUNT_ROUND_DOWN,
            IVault.AddLiquidityKind.UNBALANCED,
            bytes("")
        );
=======
        router.addLiquidity(address(pool), maxInputs, initialBptSupply, kind, bytes(""));
>>>>>>> 3e9b9740
    }

    // Before remove

    function testOnBeforeRemoveLiquidityFlag() public {
        pool.setFailOnBeforeRemoveLiquidityCallback(true);

        vm.prank(alice);
        router.removeLiquidity(
            address(pool),
<<<<<<< HEAD
            [address(DAI), address(USDC)].toMemoryArray().asAsset(),
            BPT_AMOUNT,
            [DEFAULT_AMOUNT_ROUND_DOWN, DEFAULT_AMOUNT_ROUND_DOWN].toMemoryArray(),
            IVault.RemoveLiquidityKind.PROPORTIONAL,
=======
            bptBalance,
            RouterAdaptor.adaptMinAmountsOut(kind, minAmountsOut),
            kind,
>>>>>>> 3e9b9740
            bytes("")
        );
    }

    function testOnBeforeRemoveLiquidityCallback() public {
        PoolConfig memory config = vault.getPoolConfig(address(pool));
        config.callbacks.shouldCallBeforeRemoveLiquidity = true;
        vault.setConfig(address(pool), config);

<<<<<<< HEAD
=======
        (, uint256[] memory poolBalances, , ) = vault.getPoolTokenInfo(address(pool));
        uint256[] memory minOutputs = RouterAdaptor.adaptMinAmountsOut(kind, minAmountsOut);

        // Alice has LP tokens from initialization
        uint256 bptBalance = pool.balanceOf(alice);
>>>>>>> 3e9b9740
        vm.prank(alice);
        vm.expectCall(
            address(pool),
            abi.encodeWithSelector(
                IBasePool.onBeforeRemoveLiquidity.selector,
                alice,
                BPT_AMOUNT,
                [DEFAULT_AMOUNT_ROUND_DOWN, DEFAULT_AMOUNT_ROUND_DOWN].toMemoryArray(),
                [DEFAULT_AMOUNT + MINIMUM_AMOUNT, DEFAULT_AMOUNT + MINIMUM_AMOUNT].toMemoryArray(),
                bytes("")
            )
        );
        router.removeLiquidity(
            address(pool),
<<<<<<< HEAD
            [address(DAI), address(USDC)].toMemoryArray().asAsset(),
            BPT_AMOUNT,
            [DEFAULT_AMOUNT_ROUND_DOWN, DEFAULT_AMOUNT_ROUND_DOWN].toMemoryArray(),
            IVault.RemoveLiquidityKind.PROPORTIONAL,
=======
            bptBalance,
            RouterAdaptor.adaptMinAmountsOut(kind, minAmountsOut),
            kind,
>>>>>>> 3e9b9740
            bytes("")
        );
    }

    // After add

    function testOnAfterAddLiquidityFlag() public {
        pool.setFailOnAfterAddLiquidityCallback(true);

        vm.prank(bob);
        // Doesn't fail, does not call callbacks
        router.addLiquidity(
            address(pool),
<<<<<<< HEAD
            [address(DAI), address(USDC)].toMemoryArray().asAsset(),
            [DEFAULT_AMOUNT, DEFAULT_AMOUNT].toMemoryArray(),
            MINIMUM_AMOUNT,
            IVault.AddLiquidityKind.UNBALANCED,
=======
            RouterAdaptor.adaptMaxAmountsIn(kind, maxAmountsIn),
            initialBptSupply,
            kind,
>>>>>>> 3e9b9740
            bytes("")
        );
    }

    function testOnAfterAddLiquidityCallback() public {
        PoolConfig memory config = vault.getPoolConfig(address(pool));
        config.callbacks.shouldCallAfterAddLiquidity = true;
        vault.setConfig(address(pool), config);

<<<<<<< HEAD
=======
        (, uint256[] memory poolBalances, , ) = vault.getPoolTokenInfo(address(pool));
        uint256[] memory amountsIn;
        uint256 bptAmountOut;

        // Dry run to get actual amounts in and bpt out from the operation
        uint256 snapshot = vm.snapshot();
        vm.prank(bob);
        (amountsIn, bptAmountOut) = router.addLiquidity(
            address(pool),
            RouterAdaptor.adaptMaxAmountsIn(kind, maxAmountsIn),
            initialBptSupply,
            kind,
            bytes("")
        );
        vm.revertTo(snapshot);

>>>>>>> 3e9b9740
        vm.prank(bob);
        vm.expectCall(
            address(pool),
            abi.encodeWithSelector(
                IBasePool.onAfterAddLiquidity.selector,
                bob,
                [DEFAULT_AMOUNT, DEFAULT_AMOUNT].toMemoryArray(),
                BPT_AMOUNT_ROUND_DOWN,
                [2 * DEFAULT_AMOUNT + MINIMUM_AMOUNT, 2 * DEFAULT_AMOUNT + MINIMUM_AMOUNT].toMemoryArray(),
                bytes("")
            )
        );
        router.addLiquidity(
            address(pool),
<<<<<<< HEAD
            [address(DAI), address(USDC)].toMemoryArray().asAsset(),
            [DEFAULT_AMOUNT, DEFAULT_AMOUNT].toMemoryArray(),
            BPT_AMOUNT_ROUND_DOWN,
            IVault.AddLiquidityKind.UNBALANCED,
=======
            RouterAdaptor.adaptMaxAmountsIn(kind, maxAmountsIn),
            initialBptSupply,
            kind,
>>>>>>> 3e9b9740
            bytes("")
        );
    }

    // After remove

    function testOnAfterRemoveLiquidityFlag() public {
        pool.setFailOnAfterRemoveLiquidityCallback(true);

        vm.prank(alice);
        router.removeLiquidity(
            address(pool),
<<<<<<< HEAD
            [address(DAI), address(USDC)].toMemoryArray().asAsset(),
            BPT_AMOUNT,
            [DEFAULT_AMOUNT_ROUND_DOWN, DEFAULT_AMOUNT_ROUND_DOWN].toMemoryArray(),
            IVault.RemoveLiquidityKind.PROPORTIONAL,
=======
            bptBalance,
            RouterAdaptor.adaptMinAmountsOut(kind, minAmountsOut),
            kind,
>>>>>>> 3e9b9740
            bytes("")
        );
    }

    function testOnAfterRemoveLiquidityCallback() public {
        PoolConfig memory config = vault.getPoolConfig(address(pool));
        config.callbacks.shouldCallAfterRemoveLiquidity = true;
        vault.setConfig(address(pool), config);

<<<<<<< HEAD
=======
        uint256 bptBalance = pool.balanceOf(alice);
        // Cut the tail so that there is no precision loss when calculating upscaled amounts out in proportional mode
        bptBalance -= bptBalance % USDC_SCALING;
        (, uint256[] memory poolBalances, , ) = vault.getPoolTokenInfo(address(pool));
        uint256 bptAmountIn;
        uint256[] memory amountsOut;

        // Dry run to get actual amounts out and bpt in from the operation
        uint256 snapshot = vm.snapshot();
        // Alice has LP tokens from initialization
        vm.prank(alice);
        (bptAmountIn, amountsOut) = router.removeLiquidity(
            address(pool),
            bptBalance,
            RouterAdaptor.adaptMinAmountsOut(kind, minAmountsOut),
            kind,
            bytes("")
        );
        vm.revertTo(snapshot);

>>>>>>> 3e9b9740
        vm.prank(alice);
        vm.expectCall(
            address(pool),
            abi.encodeWithSelector(
                IBasePool.onAfterRemoveLiquidity.selector,
                alice,
                BPT_AMOUNT,
                [DEFAULT_AMOUNT_ROUND_DOWN, DEFAULT_AMOUNT_ROUND_DOWN].toMemoryArray(),
                [MINIMUM_AMOUNT_ROUND_UP, MINIMUM_AMOUNT_ROUND_UP].toMemoryArray(),
                bytes("")
            )
        );

        router.removeLiquidity(
            address(pool),
<<<<<<< HEAD
            [address(DAI), address(USDC)].toMemoryArray().asAsset(),
            BPT_AMOUNT,
            [DEFAULT_AMOUNT_ROUND_DOWN, DEFAULT_AMOUNT_ROUND_DOWN].toMemoryArray(),
            IVault.RemoveLiquidityKind.PROPORTIONAL,
=======
            bptBalance,
            RouterAdaptor.adaptMinAmountsOut(kind, minAmountsOut),
            kind,
>>>>>>> 3e9b9740
            bytes("")
        );
    }
}<|MERGE_RESOLUTION|>--- conflicted
+++ resolved
@@ -43,7 +43,6 @@
     address alice = vm.addr(1);
     address bob = vm.addr(2);
 
-<<<<<<< HEAD
     uint256 constant MINIMUM_AMOUNT = 1e6;
     uint256 constant MINIMUM_AMOUNT_ROUND_UP = 1e6 + 1;
 
@@ -52,25 +51,12 @@
     uint256 constant DEFAULT_AMOUNT = 1e3 * 1e18;
     uint256 constant DEFAULT_AMOUNT_ROUND_UP = DEFAULT_AMOUNT + 1;
     uint256 constant DEFAULT_AMOUNT_ROUND_DOWN = DEFAULT_AMOUNT - 1;
-=======
-    uint256 constant USDC_AMOUNT_IN = 1e3 * 1e6;
-    uint256 constant DAI_AMOUNT_IN = 1e3 * 1e18;
-    uint256 constant USDC_SCALING = 1e12; // 18 - 6
-    uint256 initialBptSupply;
-    uint256[] maxAmountsIn = [DAI_AMOUNT_IN, USDC_AMOUNT_IN];
-    uint256[] minAmountsOut = [DAI_AMOUNT_IN / 2, USDC_AMOUNT_IN / 2];
->>>>>>> 3e9b9740
 
     function setUp() public {
         authorizer = new BasicAuthorizerMock();
         vault = new VaultMock(authorizer, 30 days, 90 days);
-<<<<<<< HEAD
-        router = new Router(IVault(vault), address(0));
-        USDC = new ERC20TestToken("USDC", "USDC", 18);
-=======
         router = new Router(IVault(vault), new WETHTestToken());
         USDC = new ERC20TestToken("USDC", "USDC", 6);
->>>>>>> 3e9b9740
         DAI = new ERC20TestToken("DAI", "DAI", 18);
         IRateProvider[] memory rateProviders = new IRateProvider[](2);
 
@@ -109,13 +95,8 @@
 
         router.initialize(
             address(pool),
-<<<<<<< HEAD
             [address(DAI), address(USDC)].toMemoryArray().asAsset(),
             [MINIMUM_AMOUNT, MINIMUM_AMOUNT].toMemoryArray(),
-=======
-            [address(DAI), address(USDC)].toMemoryArray().asIERC20(),
-            [DAI_AMOUNT_IN, USDC_AMOUNT_IN].toMemoryArray(),
->>>>>>> 3e9b9740
             0,
             false,
             bytes("")
@@ -196,16 +177,10 @@
         // Doesn't fail, does not call callbacks
         router.addLiquidity(
             address(pool),
-<<<<<<< HEAD
             [address(DAI), address(USDC)].toMemoryArray().asAsset(),
             [DEFAULT_AMOUNT, DEFAULT_AMOUNT].toMemoryArray(),
             MINIMUM_AMOUNT,
             IVault.AddLiquidityKind.UNBALANCED,
-=======
-            RouterAdaptor.adaptMaxAmountsIn(kind, maxAmountsIn),
-            initialBptSupply,
-            kind,
->>>>>>> 3e9b9740
             bytes("")
         );
     }
@@ -215,12 +190,6 @@
         config.callbacks.shouldCallBeforeAddLiquidity = true;
         vault.setConfig(address(pool), config);
 
-<<<<<<< HEAD
-=======
-        (, uint256[] memory poolBalances, , ) = vault.getPoolTokenInfo(address(pool));
-        uint256[] memory maxInputs = RouterAdaptor.adaptMaxAmountsIn(kind, maxAmountsIn);
-
->>>>>>> 3e9b9740
         vm.prank(bob);
         vm.expectCall(
             address(pool),
@@ -233,7 +202,6 @@
                 bytes("")
             )
         );
-<<<<<<< HEAD
         router.addLiquidity(
             address(pool),
             [address(DAI), address(USDC)].toMemoryArray().asAsset(),
@@ -242,9 +210,6 @@
             IVault.AddLiquidityKind.UNBALANCED,
             bytes("")
         );
-=======
-        router.addLiquidity(address(pool), maxInputs, initialBptSupply, kind, bytes(""));
->>>>>>> 3e9b9740
     }
 
     // Before remove
@@ -255,16 +220,10 @@
         vm.prank(alice);
         router.removeLiquidity(
             address(pool),
-<<<<<<< HEAD
             [address(DAI), address(USDC)].toMemoryArray().asAsset(),
             BPT_AMOUNT,
             [DEFAULT_AMOUNT_ROUND_DOWN, DEFAULT_AMOUNT_ROUND_DOWN].toMemoryArray(),
             IVault.RemoveLiquidityKind.PROPORTIONAL,
-=======
-            bptBalance,
-            RouterAdaptor.adaptMinAmountsOut(kind, minAmountsOut),
-            kind,
->>>>>>> 3e9b9740
             bytes("")
         );
     }
@@ -274,14 +233,6 @@
         config.callbacks.shouldCallBeforeRemoveLiquidity = true;
         vault.setConfig(address(pool), config);
 
-<<<<<<< HEAD
-=======
-        (, uint256[] memory poolBalances, , ) = vault.getPoolTokenInfo(address(pool));
-        uint256[] memory minOutputs = RouterAdaptor.adaptMinAmountsOut(kind, minAmountsOut);
-
-        // Alice has LP tokens from initialization
-        uint256 bptBalance = pool.balanceOf(alice);
->>>>>>> 3e9b9740
         vm.prank(alice);
         vm.expectCall(
             address(pool),
@@ -296,16 +247,10 @@
         );
         router.removeLiquidity(
             address(pool),
-<<<<<<< HEAD
             [address(DAI), address(USDC)].toMemoryArray().asAsset(),
             BPT_AMOUNT,
             [DEFAULT_AMOUNT_ROUND_DOWN, DEFAULT_AMOUNT_ROUND_DOWN].toMemoryArray(),
             IVault.RemoveLiquidityKind.PROPORTIONAL,
-=======
-            bptBalance,
-            RouterAdaptor.adaptMinAmountsOut(kind, minAmountsOut),
-            kind,
->>>>>>> 3e9b9740
             bytes("")
         );
     }
@@ -319,16 +264,10 @@
         // Doesn't fail, does not call callbacks
         router.addLiquidity(
             address(pool),
-<<<<<<< HEAD
             [address(DAI), address(USDC)].toMemoryArray().asAsset(),
             [DEFAULT_AMOUNT, DEFAULT_AMOUNT].toMemoryArray(),
             MINIMUM_AMOUNT,
             IVault.AddLiquidityKind.UNBALANCED,
-=======
-            RouterAdaptor.adaptMaxAmountsIn(kind, maxAmountsIn),
-            initialBptSupply,
-            kind,
->>>>>>> 3e9b9740
             bytes("")
         );
     }
@@ -338,25 +277,6 @@
         config.callbacks.shouldCallAfterAddLiquidity = true;
         vault.setConfig(address(pool), config);
 
-<<<<<<< HEAD
-=======
-        (, uint256[] memory poolBalances, , ) = vault.getPoolTokenInfo(address(pool));
-        uint256[] memory amountsIn;
-        uint256 bptAmountOut;
-
-        // Dry run to get actual amounts in and bpt out from the operation
-        uint256 snapshot = vm.snapshot();
-        vm.prank(bob);
-        (amountsIn, bptAmountOut) = router.addLiquidity(
-            address(pool),
-            RouterAdaptor.adaptMaxAmountsIn(kind, maxAmountsIn),
-            initialBptSupply,
-            kind,
-            bytes("")
-        );
-        vm.revertTo(snapshot);
-
->>>>>>> 3e9b9740
         vm.prank(bob);
         vm.expectCall(
             address(pool),
@@ -371,16 +291,10 @@
         );
         router.addLiquidity(
             address(pool),
-<<<<<<< HEAD
             [address(DAI), address(USDC)].toMemoryArray().asAsset(),
             [DEFAULT_AMOUNT, DEFAULT_AMOUNT].toMemoryArray(),
             BPT_AMOUNT_ROUND_DOWN,
             IVault.AddLiquidityKind.UNBALANCED,
-=======
-            RouterAdaptor.adaptMaxAmountsIn(kind, maxAmountsIn),
-            initialBptSupply,
-            kind,
->>>>>>> 3e9b9740
             bytes("")
         );
     }
@@ -393,16 +307,10 @@
         vm.prank(alice);
         router.removeLiquidity(
             address(pool),
-<<<<<<< HEAD
             [address(DAI), address(USDC)].toMemoryArray().asAsset(),
             BPT_AMOUNT,
             [DEFAULT_AMOUNT_ROUND_DOWN, DEFAULT_AMOUNT_ROUND_DOWN].toMemoryArray(),
             IVault.RemoveLiquidityKind.PROPORTIONAL,
-=======
-            bptBalance,
-            RouterAdaptor.adaptMinAmountsOut(kind, minAmountsOut),
-            kind,
->>>>>>> 3e9b9740
             bytes("")
         );
     }
@@ -412,29 +320,6 @@
         config.callbacks.shouldCallAfterRemoveLiquidity = true;
         vault.setConfig(address(pool), config);
 
-<<<<<<< HEAD
-=======
-        uint256 bptBalance = pool.balanceOf(alice);
-        // Cut the tail so that there is no precision loss when calculating upscaled amounts out in proportional mode
-        bptBalance -= bptBalance % USDC_SCALING;
-        (, uint256[] memory poolBalances, , ) = vault.getPoolTokenInfo(address(pool));
-        uint256 bptAmountIn;
-        uint256[] memory amountsOut;
-
-        // Dry run to get actual amounts out and bpt in from the operation
-        uint256 snapshot = vm.snapshot();
-        // Alice has LP tokens from initialization
-        vm.prank(alice);
-        (bptAmountIn, amountsOut) = router.removeLiquidity(
-            address(pool),
-            bptBalance,
-            RouterAdaptor.adaptMinAmountsOut(kind, minAmountsOut),
-            kind,
-            bytes("")
-        );
-        vm.revertTo(snapshot);
-
->>>>>>> 3e9b9740
         vm.prank(alice);
         vm.expectCall(
             address(pool),
@@ -450,16 +335,10 @@
 
         router.removeLiquidity(
             address(pool),
-<<<<<<< HEAD
             [address(DAI), address(USDC)].toMemoryArray().asAsset(),
             BPT_AMOUNT,
             [DEFAULT_AMOUNT_ROUND_DOWN, DEFAULT_AMOUNT_ROUND_DOWN].toMemoryArray(),
             IVault.RemoveLiquidityKind.PROPORTIONAL,
-=======
-            bptBalance,
-            RouterAdaptor.adaptMinAmountsOut(kind, minAmountsOut),
-            kind,
->>>>>>> 3e9b9740
             bytes("")
         );
     }
