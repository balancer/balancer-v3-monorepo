--- conflicted
+++ resolved
@@ -7,13 +7,8 @@
 import { IBasePool } from "@balancer-labs/v3-interfaces/contracts/vault/IBasePool.sol";
 import { IPoolCallbacks } from "@balancer-labs/v3-interfaces/contracts/vault/IPoolCallbacks.sol";
 import { IVault } from "@balancer-labs/v3-interfaces/contracts/vault/IVault.sol";
-<<<<<<< HEAD
-import { IVaultMain } from "@balancer-labs/v3-interfaces/contracts/vault/IVaultMain.sol";
-import { PoolConfig, SwapKind } from "@balancer-labs/v3-interfaces/contracts/vault/IVaultTypes.sol";
-=======
 import { CallbackFailed } from "@balancer-labs/v3-interfaces/contracts/vault/VaultErrors.sol";
 import { PoolConfig, SwapKind } from "@balancer-labs/v3-interfaces/contracts/vault/VaultTypes.sol";
->>>>>>> 96b08b4a
 
 import { ArrayHelpers } from "@balancer-labs/v3-solidity-utils/contracts/helpers/ArrayHelpers.sol";
 
@@ -57,22 +52,8 @@
         // should fail
         PoolMock(pool).setFailOnBeforeSwapCallback(true);
         vm.prank(bob);
-<<<<<<< HEAD
-        vm.expectRevert(abi.encodeWithSelector(IVaultMain.CallbackFailed.selector));
-        router.swapExactIn(
-            address(pool),
-            usdc,
-            dai,
-            defaultAmount,
-            defaultAmount,
-            type(uint256).max,
-            false,
-            bytes("")
-        );
-=======
         vm.expectRevert(abi.encodeWithSelector(CallbackFailed.selector));
         router.swapExactIn(address(pool), usdc, dai, defaultAmount, defaultAmount, type(uint256).max, false, bytes(""));
->>>>>>> 96b08b4a
     }
 
     function testOnAfterSwapCallback() public {
@@ -99,11 +80,7 @@
         // should fail
         PoolMock(pool).setFailOnAfterSwapCallback(true);
         vm.prank(bob);
-<<<<<<< HEAD
-        vm.expectRevert(abi.encodeWithSelector(IVaultMain.CallbackFailed.selector));
-=======
         vm.expectRevert(abi.encodeWithSelector(CallbackFailed.selector));
->>>>>>> 96b08b4a
         router.swapExactIn(address(pool), usdc, dai, defaultAmount, defaultAmount, type(uint256).max, false, bytes(""));
     }
 
