--- conflicted
+++ resolved
@@ -127,7 +127,6 @@
                 })
             )
         );
-<<<<<<< HEAD
         router.swapSingleTokenExactIn(
             address(pool),
             USDC,
@@ -138,9 +137,6 @@
             false,
             bytes("")
         );
-=======
-        router.swapExactIn(address(pool), USDC, DAI, DEFAULT_AMOUNT, 0, type(uint256).max, false, bytes(""));
->>>>>>> 8cccf4e4
     }
 
     function testOnBeforeSwapCallbackRevert() public {
@@ -177,7 +173,6 @@
                 })
             )
         );
-<<<<<<< HEAD
         router.swapSingleTokenExactIn(
             address(pool),
             USDC,
@@ -188,9 +183,6 @@
             false,
             bytes("")
         );
-=======
-        router.swapExactIn(address(pool), USDC, DAI, DEFAULT_AMOUNT, 0, type(uint256).max, false, bytes(""));
->>>>>>> 8cccf4e4
     }
 
     function testOnAfterSwapCallbackRevert() public {
