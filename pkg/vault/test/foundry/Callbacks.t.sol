// SPDX-License-Identifier: GPL-3.0-or-later

pragma solidity ^0.8.4;

import "forge-std/Test.sol";

import { IERC20Errors } from "@openzeppelin/contracts/interfaces/draft-IERC6093.sol";
import { IERC20 } from "@openzeppelin/contracts/token/ERC20/IERC20.sol";

import { IBasePool } from "@balancer-labs/v3-interfaces/contracts/vault/IBasePool.sol";
import { IPoolCallbacks } from "@balancer-labs/v3-interfaces/contracts/vault/IPoolCallbacks.sol";
import { IRouter } from "@balancer-labs/v3-interfaces/contracts/vault/IRouter.sol";
import { IVault, PoolConfig } from "@balancer-labs/v3-interfaces/contracts/vault/IVault.sol";
import { IWETH } from "@balancer-labs/v3-interfaces/contracts/solidity-utils/misc/IWETH.sol";
import { IRateProvider } from "@balancer-labs/v3-interfaces/contracts/vault/IRateProvider.sol";

import { ArrayHelpers } from "@balancer-labs/v3-solidity-utils/contracts/helpers/ArrayHelpers.sol";
import { ERC20TestToken } from "@balancer-labs/v3-solidity-utils/contracts/test/ERC20TestToken.sol";
import { BasicAuthorizerMock } from "@balancer-labs/v3-solidity-utils/contracts/test/BasicAuthorizerMock.sol";
import { WETHTestToken } from "@balancer-labs/v3-solidity-utils/contracts/test/WETHTestToken.sol";

import { PoolMock } from "../../contracts/test/PoolMock.sol";
import { Vault } from "../../contracts/Vault.sol";
import { Router } from "../../contracts/Router.sol";
import { PoolConfigLib } from "../../contracts/lib/PoolConfigLib.sol";
import { RouterAdaptor } from "../../contracts/test/RouterAdaptor.sol";
import { VaultMock } from "../../contracts/test/VaultMock.sol";

contract CallbacksTest is Test {
    using ArrayHelpers for *;
    using RouterAdaptor for IRouter;

    VaultMock vault;
    IRouter router;
    BasicAuthorizerMock authorizer;
    PoolMock pool;
    ERC20TestToken USDC;
    ERC20TestToken DAI;
    address alice = vm.addr(1);
    address bob = vm.addr(2);

    uint256 constant MINIMUM_AMOUNT = 1e6;
    uint256 constant MINIMUM_AMOUNT_ROUND_UP = 1e6 + 1;

    uint256 constant BPT_AMOUNT = 1e3 * 1e18;
    uint256 constant BPT_AMOUNT_ROUND_DOWN = BPT_AMOUNT - 1;
    uint256 constant DEFAULT_AMOUNT = 1e3 * 1e18;
    uint256 constant DEFAULT_AMOUNT_ROUND_UP = DEFAULT_AMOUNT + 1;
    uint256 constant DEFAULT_AMOUNT_ROUND_DOWN = DEFAULT_AMOUNT - 1;

    function setUp() public {
        authorizer = new BasicAuthorizerMock();
        vault = new VaultMock(authorizer, 30 days, 90 days);
        router = new Router(IVault(vault), new WETHTestToken());
        USDC = new ERC20TestToken("USDC", "USDC", 18);
        DAI = new ERC20TestToken("DAI", "DAI", 18);
        IRateProvider[] memory rateProviders = new IRateProvider[](2);

        pool = new PoolMock(
            vault,
            "ERC20 Pool",
            "ERC20POOL",
            [address(DAI), address(USDC)].toMemoryArray().asIERC20(),
            rateProviders,
            true,
            365 days,
            address(0)
        );

        PoolConfig memory config = vault.getPoolConfig(address(pool));
        config.callbacks.shouldCallBeforeSwap = true;
        config.callbacks.shouldCallAfterSwap = true;
        vault.setConfig(address(pool), config);

        USDC.mint(bob, DEFAULT_AMOUNT);
        DAI.mint(bob, DEFAULT_AMOUNT);

        USDC.mint(alice, DEFAULT_AMOUNT + MINIMUM_AMOUNT);
        DAI.mint(alice, DEFAULT_AMOUNT + MINIMUM_AMOUNT);

        vm.startPrank(bob);

        USDC.approve(address(vault), type(uint256).max);
        DAI.approve(address(vault), type(uint256).max);

        vm.stopPrank();

        vm.startPrank(alice);

        USDC.approve(address(vault), type(uint256).max);
        DAI.approve(address(vault), type(uint256).max);

        router.initialize(
            address(pool),
            [address(DAI), address(USDC)].toMemoryArray().asIERC20(),
            [MINIMUM_AMOUNT, MINIMUM_AMOUNT].toMemoryArray(),
            0,
            false,
            bytes("")
        );

        router.addLiquidityUnbalanced(
            address(pool),
            [DEFAULT_AMOUNT, DEFAULT_AMOUNT].toMemoryArray(),
            BPT_AMOUNT,
            false,
            bytes("")
        );

        vm.stopPrank();

        vm.label(alice, "alice");
        vm.label(bob, "bob");
        vm.label(address(USDC), "USDC");
        vm.label(address(DAI), "DAI");
    }

<<<<<<< HEAD
    function testOnBeforeSwapCallback() public {
        // Calls `onSwap` in the pool.
=======
    function testOnAfterSwapCallback() public {
>>>>>>> 2f882098
        vm.prank(bob);
        vm.expectCall(
            address(pool),
            abi.encodeWithSelector(
                IBasePool.onBeforeSwap.selector,
                IBasePool.SwapParams({
                    kind: IVault.SwapKind.GIVEN_IN,
                    tokenIn: IERC20(USDC),
                    tokenOut: IERC20(DAI),
                    amountGivenScaled18: DEFAULT_AMOUNT,
                    balancesScaled18: [DEFAULT_AMOUNT + MINIMUM_AMOUNT, DEFAULT_AMOUNT + MINIMUM_AMOUNT]
                        .toMemoryArray(),
                    indexIn: 1,
                    indexOut: 0,
                    sender: address(router),
                    userData: bytes("")
                })
            )
        );
        router.swapExactIn(
            address(pool),
            USDC,
            DAI,
            DEFAULT_AMOUNT,
            0,
            type(uint256).max,
            false,
            bytes("")
        );
    }

    function testOnBeforeSwapCallbackRevert() public {
        // should fail
        pool.setFailOnBeforeSwapCallback(true);
        vm.prank(bob);
        vm.expectRevert(abi.encodeWithSelector(IVault.CallbackFailed.selector));
        router.swapExactIn(
            address(pool),
            USDC,
            DAI,
            USDC_AMOUNT_IN,
            DAI_AMOUNT_IN,
            type(uint256).max,
            false,
            bytes("")
        );
    }

    function testOnAfterSwapCallback() public {
        // Calls `onSwap` in the pool.
        vm.prank(bob);
        // Balances are scaled to 18 decimals; DAI already has 18.
        vm.expectCall(
            address(pool),
            abi.encodeWithSelector(
                IBasePool.onAfterSwap.selector,
                IBasePool.AfterSwapParams({
                    kind: IVault.SwapKind.GIVEN_IN,
                    tokenIn: IERC20(USDC),
                    tokenOut: IERC20(DAI),
                    amountInScaled18: USDC_AMOUNT_IN * USDC_SCALING,
                    amountOutScaled18: DAI_AMOUNT_IN,
                    tokenInBalanceScaled18: DAI_AMOUNT_IN * 2,
                    tokenOutBalanceScaled18: 0,
                    sender: address(router),
                    userData: bytes("")
                }),
                DAI_AMOUNT_IN
            )
        );
        router.swapExactIn(
            address(pool),
            USDC,
            DAI,
            USDC_AMOUNT_IN,
            0,
            type(uint256).max,
            false,
            bytes("")
        );
    }

    function testOnAfterSwapCallbackRevert() public {
        // should fail
        pool.setFailOnAfterSwapCallback(true);
        vm.prank(bob);
        vm.expectRevert(abi.encodeWithSelector(IVault.CallbackFailed.selector));
        router.swapExactIn(
            address(pool),
            USDC,
            DAI,
            DEFAULT_AMOUNT,
            DEFAULT_AMOUNT,
            type(uint256).max,
            false,
            bytes("")
        );
    }

    // Before add

    function testOnBeforeAddLiquidityFlag() public {
        pool.setFailOnBeforeAddLiquidityCallback(true);

        vm.prank(bob);
        // Doesn't fail, does not call callbacks
        router.addLiquidityUnbalanced(
            address(pool),
            [DEFAULT_AMOUNT, DEFAULT_AMOUNT].toMemoryArray(),
            MINIMUM_AMOUNT,
            false,
            bytes("")
        );
    }

    function testOnBeforeAddLiquidityCallback() public {
        PoolConfig memory config = vault.getPoolConfig(address(pool));
        config.callbacks.shouldCallBeforeAddLiquidity = true;
        vault.setConfig(address(pool), config);

        vm.prank(bob);
        vm.expectCall(
            address(pool),
            abi.encodeWithSelector(
                IPoolCallbacks.onBeforeAddLiquidity.selector,
                bob,
                [DEFAULT_AMOUNT, DEFAULT_AMOUNT].toMemoryArray(),
                BPT_AMOUNT_ROUND_DOWN,
                [DEFAULT_AMOUNT + MINIMUM_AMOUNT, DEFAULT_AMOUNT + MINIMUM_AMOUNT].toMemoryArray(),
                bytes("")
            )
        );
        router.addLiquidityUnbalanced(
            address(pool),
            [DEFAULT_AMOUNT, DEFAULT_AMOUNT].toMemoryArray(),
            BPT_AMOUNT_ROUND_DOWN,
            false,
            bytes("")
        );
    }

    // Before remove

    function testOnBeforeRemoveLiquidityFlag() public {
        pool.setFailOnBeforeRemoveLiquidityCallback(true);

        vm.prank(alice);
        router.removeLiquidityProportional(
            address(pool),
            BPT_AMOUNT,
            [DEFAULT_AMOUNT_ROUND_DOWN, DEFAULT_AMOUNT_ROUND_DOWN].toMemoryArray(),
            false,
            bytes("")
        );
    }

    function testOnBeforeRemoveLiquidityCallback() public {
        PoolConfig memory config = vault.getPoolConfig(address(pool));
        config.callbacks.shouldCallBeforeRemoveLiquidity = true;
        vault.setConfig(address(pool), config);

        vm.prank(alice);
        vm.expectCall(
            address(pool),
            abi.encodeWithSelector(
                IPoolCallbacks.onBeforeRemoveLiquidity.selector,
                alice,
                BPT_AMOUNT,
                [DEFAULT_AMOUNT_ROUND_DOWN, DEFAULT_AMOUNT_ROUND_DOWN].toMemoryArray(),
                [DEFAULT_AMOUNT + MINIMUM_AMOUNT, DEFAULT_AMOUNT + MINIMUM_AMOUNT].toMemoryArray(),
                bytes("")
            )
        );
        router.removeLiquidityProportional(
            address(pool),
            BPT_AMOUNT,
            [DEFAULT_AMOUNT_ROUND_DOWN, DEFAULT_AMOUNT_ROUND_DOWN].toMemoryArray(),
            false,
            bytes("")
        );
    }

    // After add

    function testOnAfterAddLiquidityFlag() public {
        pool.setFailOnAfterAddLiquidityCallback(true);

        vm.prank(bob);
        // Doesn't fail, does not call callbacks
        router.addLiquidityUnbalanced(
            address(pool),
            [DEFAULT_AMOUNT, DEFAULT_AMOUNT].toMemoryArray(),
            MINIMUM_AMOUNT,
            false,
            bytes("")
        );
    }

    function testOnAfterAddLiquidityCallback() public {
        PoolConfig memory config = vault.getPoolConfig(address(pool));
        config.callbacks.shouldCallAfterAddLiquidity = true;
        vault.setConfig(address(pool), config);

        vm.prank(bob);
        vm.expectCall(
            address(pool),
            abi.encodeWithSelector(
                IPoolCallbacks.onAfterAddLiquidity.selector,
                bob,
                [DEFAULT_AMOUNT, DEFAULT_AMOUNT].toMemoryArray(),
                BPT_AMOUNT_ROUND_DOWN,
                [2 * DEFAULT_AMOUNT + MINIMUM_AMOUNT, 2 * DEFAULT_AMOUNT + MINIMUM_AMOUNT].toMemoryArray(),
                bytes("")
            )
        );
        router.addLiquidityUnbalanced(
            address(pool),
            [DEFAULT_AMOUNT, DEFAULT_AMOUNT].toMemoryArray(),
            BPT_AMOUNT_ROUND_DOWN,
            false,
            bytes("")
        );
    }

    // After remove

    function testOnAfterRemoveLiquidityFlag() public {
        pool.setFailOnAfterRemoveLiquidityCallback(true);

        vm.prank(alice);
        router.removeLiquidityProportional(
            address(pool),
            BPT_AMOUNT,
            [DEFAULT_AMOUNT_ROUND_DOWN, DEFAULT_AMOUNT_ROUND_DOWN].toMemoryArray(),
            false,
            bytes("")
        );
    }

    function testOnAfterRemoveLiquidityCallback() public {
        PoolConfig memory config = vault.getPoolConfig(address(pool));
        config.callbacks.shouldCallAfterRemoveLiquidity = true;
        vault.setConfig(address(pool), config);

        vm.prank(alice);
        vm.expectCall(
            address(pool),
            abi.encodeWithSelector(
                IPoolCallbacks.onAfterRemoveLiquidity.selector,
                alice,
                BPT_AMOUNT,
                [DEFAULT_AMOUNT_ROUND_DOWN, DEFAULT_AMOUNT_ROUND_DOWN].toMemoryArray(),
                [MINIMUM_AMOUNT_ROUND_UP, MINIMUM_AMOUNT_ROUND_UP].toMemoryArray(),
                bytes("")
            )
        );

        router.removeLiquidityProportional(
            address(pool),
            BPT_AMOUNT,
            [DEFAULT_AMOUNT_ROUND_DOWN, DEFAULT_AMOUNT_ROUND_DOWN].toMemoryArray(),
            false,
            bytes("")
        );
    }
}<|MERGE_RESOLUTION|>--- conflicted
+++ resolved
@@ -19,14 +19,14 @@
 import { BasicAuthorizerMock } from "@balancer-labs/v3-solidity-utils/contracts/test/BasicAuthorizerMock.sol";
 import { WETHTestToken } from "@balancer-labs/v3-solidity-utils/contracts/test/WETHTestToken.sol";
 
-import { PoolMock } from "../../contracts/test/PoolMock.sol";
 import { Vault } from "../../contracts/Vault.sol";
 import { Router } from "../../contracts/Router.sol";
 import { PoolConfigLib } from "../../contracts/lib/PoolConfigLib.sol";
 import { RouterAdaptor } from "../../contracts/test/RouterAdaptor.sol";
 import { VaultMock } from "../../contracts/test/VaultMock.sol";
-
-contract CallbacksTest is Test {
+import { PoolMock } from "../../contracts/test/PoolMock.sol";
+
+contract VaultSwapTest is Test {
     using ArrayHelpers for *;
     using RouterAdaptor for IRouter;
 
@@ -39,20 +39,18 @@
     address alice = vm.addr(1);
     address bob = vm.addr(2);
 
-    uint256 constant MINIMUM_AMOUNT = 1e6;
-    uint256 constant MINIMUM_AMOUNT_ROUND_UP = 1e6 + 1;
-
-    uint256 constant BPT_AMOUNT = 1e3 * 1e18;
-    uint256 constant BPT_AMOUNT_ROUND_DOWN = BPT_AMOUNT - 1;
-    uint256 constant DEFAULT_AMOUNT = 1e3 * 1e18;
-    uint256 constant DEFAULT_AMOUNT_ROUND_UP = DEFAULT_AMOUNT + 1;
-    uint256 constant DEFAULT_AMOUNT_ROUND_DOWN = DEFAULT_AMOUNT - 1;
+    uint256 constant USDC_AMOUNT_IN = 1e3 * 1e6;
+    uint256 constant DAI_AMOUNT_IN = 1e3 * 1e18;
+    uint256 constant USDC_SCALING = 1e12; // 18 - 6
+    uint256 initialBptSupply;
+    uint256[] maxAmountsIn = [DAI_AMOUNT_IN, USDC_AMOUNT_IN];
+    uint256[] minAmountsOut = [DAI_AMOUNT_IN / 2, USDC_AMOUNT_IN / 2];
 
     function setUp() public {
         authorizer = new BasicAuthorizerMock();
         vault = new VaultMock(authorizer, 30 days, 90 days);
         router = new Router(IVault(vault), new WETHTestToken());
-        USDC = new ERC20TestToken("USDC", "USDC", 18);
+        USDC = new ERC20TestToken("USDC", "USDC", 6);
         DAI = new ERC20TestToken("DAI", "DAI", 18);
         IRateProvider[] memory rateProviders = new IRateProvider[](2);
 
@@ -72,11 +70,11 @@
         config.callbacks.shouldCallAfterSwap = true;
         vault.setConfig(address(pool), config);
 
-        USDC.mint(bob, DEFAULT_AMOUNT);
-        DAI.mint(bob, DEFAULT_AMOUNT);
-
-        USDC.mint(alice, DEFAULT_AMOUNT + MINIMUM_AMOUNT);
-        DAI.mint(alice, DEFAULT_AMOUNT + MINIMUM_AMOUNT);
+        USDC.mint(bob, USDC_AMOUNT_IN);
+        DAI.mint(bob, DAI_AMOUNT_IN);
+
+        USDC.mint(alice, USDC_AMOUNT_IN);
+        DAI.mint(alice, DAI_AMOUNT_IN);
 
         vm.startPrank(bob);
 
@@ -93,19 +91,12 @@
         router.initialize(
             address(pool),
             [address(DAI), address(USDC)].toMemoryArray().asIERC20(),
-            [MINIMUM_AMOUNT, MINIMUM_AMOUNT].toMemoryArray(),
+            [DAI_AMOUNT_IN, USDC_AMOUNT_IN].toMemoryArray(),
             0,
             false,
             bytes("")
         );
-
-        router.addLiquidityUnbalanced(
-            address(pool),
-            [DEFAULT_AMOUNT, DEFAULT_AMOUNT].toMemoryArray(),
-            BPT_AMOUNT,
-            false,
-            bytes("")
-        );
+        initialBptSupply = IERC20(pool).totalSupply();
 
         vm.stopPrank();
 
@@ -115,24 +106,20 @@
         vm.label(address(DAI), "DAI");
     }
 
-<<<<<<< HEAD
     function testOnBeforeSwapCallback() public {
         // Calls `onSwap` in the pool.
-=======
-    function testOnAfterSwapCallback() public {
->>>>>>> 2f882098
-        vm.prank(bob);
-        vm.expectCall(
-            address(pool),
-            abi.encodeWithSelector(
-                IBasePool.onBeforeSwap.selector,
+        vm.prank(bob);
+        // Balances are scaled to 18 decimals; DAI already has 18.
+        vm.expectCall(
+            address(pool),
+            abi.encodeWithSelector(
+                IPoolCallbacks.onBeforeSwap.selector,
                 IBasePool.SwapParams({
                     kind: IVault.SwapKind.GIVEN_IN,
                     tokenIn: IERC20(USDC),
                     tokenOut: IERC20(DAI),
-                    amountGivenScaled18: DEFAULT_AMOUNT,
-                    balancesScaled18: [DEFAULT_AMOUNT + MINIMUM_AMOUNT, DEFAULT_AMOUNT + MINIMUM_AMOUNT]
-                        .toMemoryArray(),
+                    amountGivenScaled18: USDC_AMOUNT_IN * USDC_SCALING,
+                    balancesScaled18: [DAI_AMOUNT_IN, USDC_AMOUNT_IN * USDC_SCALING].toMemoryArray(),
                     indexIn: 1,
                     indexOut: 0,
                     sender: address(router),
@@ -144,7 +131,7 @@
             address(pool),
             USDC,
             DAI,
-            DEFAULT_AMOUNT,
+            USDC_AMOUNT_IN,
             0,
             type(uint256).max,
             false,
@@ -176,8 +163,8 @@
         vm.expectCall(
             address(pool),
             abi.encodeWithSelector(
-                IBasePool.onAfterSwap.selector,
-                IBasePool.AfterSwapParams({
+                IPoolCallbacks.onAfterSwap.selector,
+                IPoolCallbacks.AfterSwapParams({
                     kind: IVault.SwapKind.GIVEN_IN,
                     tokenIn: IERC20(USDC),
                     tokenOut: IERC20(DAI),
@@ -212,8 +199,8 @@
             address(pool),
             USDC,
             DAI,
-            DEFAULT_AMOUNT,
-            DEFAULT_AMOUNT,
+            USDC_AMOUNT_IN,
+            DAI_AMOUNT_IN,
             type(uint256).max,
             false,
             bytes("")
@@ -222,167 +209,242 @@
 
     // Before add
 
-    function testOnBeforeAddLiquidityFlag() public {
+    /// forge-config: default.fuzz.runs = 32
+    function testOnBeforeAddLiquidityFlag(uint8 kindUint) public {
+        IVault.AddLiquidityKind kind = IVault.AddLiquidityKind(
+            bound(kindUint, 0, uint256(type(IVault.AddLiquidityKind).max))
+        );
         pool.setFailOnBeforeAddLiquidityCallback(true);
 
         vm.prank(bob);
         // Doesn't fail, does not call callbacks
-        router.addLiquidityUnbalanced(
-            address(pool),
-            [DEFAULT_AMOUNT, DEFAULT_AMOUNT].toMemoryArray(),
-            MINIMUM_AMOUNT,
-            false,
-            bytes("")
-        );
-    }
-
-    function testOnBeforeAddLiquidityCallback() public {
+        router.addLiquidity(
+            address(pool),
+            RouterAdaptor.adaptMaxAmountsIn(kind, maxAmountsIn),
+            initialBptSupply,
+            kind,
+            bytes("")
+        );
+    }
+
+    /// forge-config: default.fuzz.runs = 32
+    function testOnBeforeAddLiquidityCallback(uint8 kindUint) public {
+        IVault.AddLiquidityKind kind = IVault.AddLiquidityKind(
+            bound(kindUint, 0, uint256(type(IVault.AddLiquidityKind).max))
+        );
         PoolConfig memory config = vault.getPoolConfig(address(pool));
         config.callbacks.shouldCallBeforeAddLiquidity = true;
         vault.setConfig(address(pool), config);
 
+        (, uint256[] memory poolBalances, , ) = vault.getPoolTokenInfo(address(pool));
+        uint256[] memory maxInputs = RouterAdaptor.adaptMaxAmountsIn(kind, maxAmountsIn);
+
         vm.prank(bob);
         vm.expectCall(
             address(pool),
             abi.encodeWithSelector(
                 IPoolCallbacks.onBeforeAddLiquidity.selector,
                 bob,
-                [DEFAULT_AMOUNT, DEFAULT_AMOUNT].toMemoryArray(),
-                BPT_AMOUNT_ROUND_DOWN,
-                [DEFAULT_AMOUNT + MINIMUM_AMOUNT, DEFAULT_AMOUNT + MINIMUM_AMOUNT].toMemoryArray(),
+                [maxInputs[0], maxInputs[1] * USDC_SCALING].toMemoryArray(),
+                initialBptSupply,
+                [poolBalances[0], poolBalances[1] * USDC_SCALING].toMemoryArray(),
                 bytes("")
             )
         );
-        router.addLiquidityUnbalanced(
-            address(pool),
-            [DEFAULT_AMOUNT, DEFAULT_AMOUNT].toMemoryArray(),
-            BPT_AMOUNT_ROUND_DOWN,
-            false,
-            bytes("")
-        );
+        router.addLiquidity(address(pool), maxInputs, initialBptSupply, kind, bytes(""));
     }
 
     // Before remove
 
-    function testOnBeforeRemoveLiquidityFlag() public {
+    /// forge-config: default.fuzz.runs = 32
+    function testOnBeforeRemoveLiquidityFlag(uint8 kindUint) public {
+        IVault.RemoveLiquidityKind kind = IVault.RemoveLiquidityKind(
+            bound(kindUint, 0, uint256(type(IVault.RemoveLiquidityKind).max))
+        );
         pool.setFailOnBeforeRemoveLiquidityCallback(true);
 
+        uint256 bptBalance = pool.balanceOf(alice);
+        // Alice has LP tokens from initialization
         vm.prank(alice);
-        router.removeLiquidityProportional(
-            address(pool),
-            BPT_AMOUNT,
-            [DEFAULT_AMOUNT_ROUND_DOWN, DEFAULT_AMOUNT_ROUND_DOWN].toMemoryArray(),
-            false,
-            bytes("")
-        );
-    }
-
-    function testOnBeforeRemoveLiquidityCallback() public {
+        // Doesn't fail, does not call callbacks
+        router.removeLiquidity(
+            address(pool),
+            bptBalance,
+            RouterAdaptor.adaptMinAmountsOut(kind, minAmountsOut),
+            kind,
+            bytes("")
+        );
+    }
+
+    /// forge-config: default.fuzz.runs = 32
+    function testOnBeforeRemoveLiquidityCallback(uint8 kindUint) public {
+        IVault.RemoveLiquidityKind kind = IVault.RemoveLiquidityKind(
+            bound(kindUint, 0, uint256(type(IVault.RemoveLiquidityKind).max))
+        );
         PoolConfig memory config = vault.getPoolConfig(address(pool));
         config.callbacks.shouldCallBeforeRemoveLiquidity = true;
         vault.setConfig(address(pool), config);
 
+        (, uint256[] memory poolBalances, , ) = vault.getPoolTokenInfo(address(pool));
+        uint256[] memory minOutputs = RouterAdaptor.adaptMinAmountsOut(kind, minAmountsOut);
+
+        // Alice has LP tokens from initialization
+        uint256 bptBalance = pool.balanceOf(alice);
         vm.prank(alice);
         vm.expectCall(
             address(pool),
             abi.encodeWithSelector(
                 IPoolCallbacks.onBeforeRemoveLiquidity.selector,
                 alice,
-                BPT_AMOUNT,
-                [DEFAULT_AMOUNT_ROUND_DOWN, DEFAULT_AMOUNT_ROUND_DOWN].toMemoryArray(),
-                [DEFAULT_AMOUNT + MINIMUM_AMOUNT, DEFAULT_AMOUNT + MINIMUM_AMOUNT].toMemoryArray(),
+                bptBalance,
+                [minOutputs[0], minOutputs[1] * USDC_SCALING].toMemoryArray(),
+                [poolBalances[0], poolBalances[1] * USDC_SCALING].toMemoryArray(),
                 bytes("")
             )
         );
-        router.removeLiquidityProportional(
-            address(pool),
-            BPT_AMOUNT,
-            [DEFAULT_AMOUNT_ROUND_DOWN, DEFAULT_AMOUNT_ROUND_DOWN].toMemoryArray(),
-            false,
+        router.removeLiquidity(
+            address(pool),
+            bptBalance,
+            RouterAdaptor.adaptMinAmountsOut(kind, minAmountsOut),
+            kind,
             bytes("")
         );
     }
 
     // After add
 
-    function testOnAfterAddLiquidityFlag() public {
+    /// forge-config: default.fuzz.runs = 32
+    function testOnAfterAddLiquidityFlag(uint8 kindUint) public {
+        IVault.AddLiquidityKind kind = IVault.AddLiquidityKind(
+            bound(kindUint, 0, uint256(type(IVault.AddLiquidityKind).max))
+        );
         pool.setFailOnAfterAddLiquidityCallback(true);
 
         vm.prank(bob);
         // Doesn't fail, does not call callbacks
-        router.addLiquidityUnbalanced(
-            address(pool),
-            [DEFAULT_AMOUNT, DEFAULT_AMOUNT].toMemoryArray(),
-            MINIMUM_AMOUNT,
-            false,
-            bytes("")
-        );
-    }
-
-    function testOnAfterAddLiquidityCallback() public {
+        router.addLiquidity(
+            address(pool),
+            RouterAdaptor.adaptMaxAmountsIn(kind, maxAmountsIn),
+            initialBptSupply,
+            kind,
+            bytes("")
+        );
+    }
+
+    /// forge-config: default.fuzz.runs = 32
+    function testOnAfterAddLiquidityCallback(uint8 kindUint) public {
+        IVault.AddLiquidityKind kind = IVault.AddLiquidityKind(
+            bound(kindUint, 0, uint256(type(IVault.AddLiquidityKind).max))
+        );
         PoolConfig memory config = vault.getPoolConfig(address(pool));
         config.callbacks.shouldCallAfterAddLiquidity = true;
         vault.setConfig(address(pool), config);
 
+        (, uint256[] memory poolBalances, , ) = vault.getPoolTokenInfo(address(pool));
+        uint256[] memory amountsIn;
+        uint256 bptAmountOut;
+
+        // Dry run to get actual amounts in and bpt out from the operation
+        uint256 snapshot = vm.snapshot();
+        vm.prank(bob);
+        (amountsIn, bptAmountOut) = router.addLiquidity(
+            address(pool),
+            RouterAdaptor.adaptMaxAmountsIn(kind, maxAmountsIn),
+            initialBptSupply,
+            kind,
+            bytes("")
+        );
+        vm.revertTo(snapshot);
+
         vm.prank(bob);
         vm.expectCall(
             address(pool),
             abi.encodeWithSelector(
                 IPoolCallbacks.onAfterAddLiquidity.selector,
                 bob,
-                [DEFAULT_AMOUNT, DEFAULT_AMOUNT].toMemoryArray(),
-                BPT_AMOUNT_ROUND_DOWN,
-                [2 * DEFAULT_AMOUNT + MINIMUM_AMOUNT, 2 * DEFAULT_AMOUNT + MINIMUM_AMOUNT].toMemoryArray(),
+                [amountsIn[0], amountsIn[1] * USDC_SCALING].toMemoryArray(),
+                bptAmountOut,
+                [poolBalances[0] + amountsIn[0], (poolBalances[1] + amountsIn[1]) * USDC_SCALING].toMemoryArray(),
                 bytes("")
             )
         );
-        router.addLiquidityUnbalanced(
-            address(pool),
-            [DEFAULT_AMOUNT, DEFAULT_AMOUNT].toMemoryArray(),
-            BPT_AMOUNT_ROUND_DOWN,
-            false,
+        router.addLiquidity(
+            address(pool),
+            RouterAdaptor.adaptMaxAmountsIn(kind, maxAmountsIn),
+            initialBptSupply,
+            kind,
             bytes("")
         );
     }
 
     // After remove
 
-    function testOnAfterRemoveLiquidityFlag() public {
+    /// forge-config: default.fuzz.runs = 32
+    function testOnAfterRemoveLiquidityFlag(uint8 kindUint) public {
+        IVault.RemoveLiquidityKind kind = IVault.RemoveLiquidityKind(
+            bound(kindUint, 0, uint256(type(IVault.RemoveLiquidityKind).max))
+        );
         pool.setFailOnAfterRemoveLiquidityCallback(true);
 
+        uint256 bptBalance = pool.balanceOf(alice);
+        // Alice has LP tokens from initialization
         vm.prank(alice);
-        router.removeLiquidityProportional(
-            address(pool),
-            BPT_AMOUNT,
-            [DEFAULT_AMOUNT_ROUND_DOWN, DEFAULT_AMOUNT_ROUND_DOWN].toMemoryArray(),
-            false,
-            bytes("")
-        );
-    }
-
-    function testOnAfterRemoveLiquidityCallback() public {
+        // Doesn't fail, does not call callbacks
+        router.removeLiquidity(
+            address(pool),
+            bptBalance,
+            RouterAdaptor.adaptMinAmountsOut(kind, minAmountsOut),
+            kind,
+            bytes("")
+        );
+    }
+
+    /// forge-config: default.fuzz.runs = 32
+    function testOnAfterRemoveLiquidityCallback(uint8 kindUint) public {
+        IVault.RemoveLiquidityKind kind = IVault.RemoveLiquidityKind(
+            bound(kindUint, 0, uint256(type(IVault.RemoveLiquidityKind).max))
+        );
         PoolConfig memory config = vault.getPoolConfig(address(pool));
         config.callbacks.shouldCallAfterRemoveLiquidity = true;
         vault.setConfig(address(pool), config);
 
+        uint256 bptBalance = pool.balanceOf(alice);
+        // Cut the tail so that there is no precision loss when calculating upscaled amounts out in proportional mode
+        bptBalance -= bptBalance % USDC_SCALING;
+        (, uint256[] memory poolBalances, , ) = vault.getPoolTokenInfo(address(pool));
+        uint256 bptAmountIn;
+        uint256[] memory amountsOut;
+
+        // Dry run to get actual amounts out and bpt in from the operation
+        uint256 snapshot = vm.snapshot();
+        // Alice has LP tokens from initialization
+        vm.prank(alice);
+        (bptAmountIn, amountsOut) = router.removeLiquidity(
+            address(pool),
+            bptBalance,
+            RouterAdaptor.adaptMinAmountsOut(kind, minAmountsOut),
+            kind,
+            bytes("")
+        );
+        vm.revertTo(snapshot);
+
         vm.prank(alice);
         vm.expectCall(
             address(pool),
             abi.encodeWithSelector(
                 IPoolCallbacks.onAfterRemoveLiquidity.selector,
                 alice,
-                BPT_AMOUNT,
-                [DEFAULT_AMOUNT_ROUND_DOWN, DEFAULT_AMOUNT_ROUND_DOWN].toMemoryArray(),
-                [MINIMUM_AMOUNT_ROUND_UP, MINIMUM_AMOUNT_ROUND_UP].toMemoryArray(),
+                bptAmountIn,
+                [amountsOut[0], amountsOut[1] * USDC_SCALING].toMemoryArray(),
+                [poolBalances[0] - amountsOut[0], (poolBalances[1] - amountsOut[1]) * USDC_SCALING].toMemoryArray(),
                 bytes("")
             )
         );
-
-        router.removeLiquidityProportional(
-            address(pool),
-            BPT_AMOUNT,
-            [DEFAULT_AMOUNT_ROUND_DOWN, DEFAULT_AMOUNT_ROUND_DOWN].toMemoryArray(),
-            false,
+        router.removeLiquidity(
+            address(pool),
+            bptBalance,
+            RouterAdaptor.adaptMinAmountsOut(kind, minAmountsOut),
+            kind,
             bytes("")
         );
     }
