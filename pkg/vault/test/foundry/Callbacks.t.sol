--- conflicted
+++ resolved
@@ -25,17 +25,8 @@
 import { RouterAdaptor } from "../../contracts/test/RouterAdaptor.sol";
 import { VaultMock } from "../../contracts/test/VaultMock.sol";
 
-<<<<<<< HEAD
 contract CallbacksTest is Test {
-    using AssetHelpers for address;
-    using AssetHelpers for address[];
-    using AssetHelpers for address[];
-    using ArrayHelpers for address[2];
-    using ArrayHelpers for uint256[2];
-=======
-contract VaultSwapTest is Test {
     using ArrayHelpers for *;
->>>>>>> 96e7b0b4
     using RouterAdaptor for IRouter;
 
     VaultMock vault;
@@ -144,15 +135,9 @@
         );
         router.swapExactIn(
             address(pool),
-<<<<<<< HEAD
-            address(USDC).asAsset(),
-            address(DAI).asAsset(),
-            DEFAULT_AMOUNT,
-=======
             USDC,
             DAI,
-            USDC_AMOUNT_IN,
->>>>>>> 96e7b0b4
+            DEFAULT_AMOUNT,
             0,
             type(uint256).max,
             false,
@@ -167,17 +152,10 @@
         vm.expectRevert(abi.encodeWithSelector(IVault.CallbackFailed.selector));
         router.swapExactIn(
             address(pool),
-<<<<<<< HEAD
-            address(USDC).asAsset(),
-            address(DAI).asAsset(),
+            USDC,
+            DAI,
             DEFAULT_AMOUNT,
             DEFAULT_AMOUNT,
-=======
-            USDC,
-            DAI,
-            USDC_AMOUNT_IN,
-            DAI_AMOUNT_IN,
->>>>>>> 96e7b0b4
             type(uint256).max,
             false,
             bytes("")
