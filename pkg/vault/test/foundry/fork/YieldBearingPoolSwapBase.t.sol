// SPDX-License-Identifier: GPL-3.0-or-later

pragma solidity ^0.8.24;

import "forge-std/Test.sol";

import { IERC20 } from "@openzeppelin/contracts/token/ERC20/IERC20.sol";
import { SafeERC20 } from "@openzeppelin/contracts/token/ERC20/utils/SafeERC20.sol";
import { IERC20Metadata } from "@openzeppelin/contracts/token/ERC20/extensions/IERC20Metadata.sol";
import { IERC4626 } from "@openzeppelin/contracts/interfaces/IERC4626.sol";

import { IBatchRouter } from "@balancer-labs/v3-interfaces/contracts/vault/IBatchRouter.sol";
import { IVault } from "@balancer-labs/v3-interfaces/contracts/vault/IVault.sol";
import "@balancer-labs/v3-interfaces/contracts/vault/VaultTypes.sol";

import { BufferHelpers } from "@balancer-labs/v3-solidity-utils/contracts/helpers/BufferHelpers.sol";
import { ScalingHelpers } from "@balancer-labs/v3-solidity-utils/contracts/helpers/ScalingHelpers.sol";
import { FixedPoint } from "@balancer-labs/v3-solidity-utils/contracts/math/FixedPoint.sol";

import { PoolMock } from "../../../contracts/test/PoolMock.sol";
import { BaseVaultTest } from "../utils/BaseVaultTest.sol";

abstract contract YieldBearingPoolSwapBase is BaseVaultTest {
    using SafeERC20 for IERC20;
    using BufferHelpers for bytes32;
    using FixedPoint for uint256;
    using ScalingHelpers for uint256;

    string internal network;
    uint256 internal blockNumber;

    IERC4626 internal ybToken1;
    IERC4626 internal ybToken2;
    address internal donorToken1;
    address internal donorToken2;

    IERC20 private _token1Fork;
    IERC20 private _token2Fork;

    address private yieldBearingPool;

    // For two-token pools with waDAI/waUSDC, keep track of sorted token order.
    uint256 internal _ybToken1Idx;
    uint256 private _ybToken2Idx;

    uint256 private constant ROUNDING_TOLERANCE = 5;
    uint256 private constant BUFFER_INIT_AMOUNT = 100;
    uint256 private constant YIELD_BEARING_POOL_INIT_AMOUNT = BUFFER_INIT_AMOUNT * 5;

    uint256 private _token1Factor;
    uint256 private _token2Factor;
    uint256 private _ybToken1Factor;
    uint256 private _ybToken2Factor;
    uint256 private _token1BufferInitAmount;
    uint256 private _token2BufferInitAmount;

    uint256 private _token1YieldBearingPoolInitAmount;
    uint256 private _token2YieldBearingPoolInitAmount;

    function setUp() public virtual override {
        setUpForkTestVariables();

        vm.createSelectFork({ blockNumber: blockNumber, urlOrAlias: network });

        _token1Fork = IERC20(ybToken1.asset());
        _token2Fork = IERC20(ybToken2.asset());

        _ybToken1Factor = 10 ** IERC20Metadata(address(ybToken1)).decimals();
        _ybToken2Factor = 10 ** IERC20Metadata(address(ybToken2)).decimals();

        (_ybToken2Idx, _ybToken1Idx) = getSortedIndexes(address(ybToken2), address(ybToken1));

        _token1Factor = 10 ** IERC20Metadata(address(_token1Fork)).decimals();
        _token2Factor = 10 ** IERC20Metadata(address(_token2Fork)).decimals();
        _token1BufferInitAmount = BUFFER_INIT_AMOUNT * _token1Factor;
        _token2BufferInitAmount = BUFFER_INIT_AMOUNT * _token2Factor;

        _token1YieldBearingPoolInitAmount = YIELD_BEARING_POOL_INIT_AMOUNT * _token1Factor;
        _token2YieldBearingPoolInitAmount = YIELD_BEARING_POOL_INIT_AMOUNT * _token2Factor;

        BaseVaultTest.setUp();

        _setupTokens();
        _setupLPAndVault();
        _setupBuffers();
        _createAndInitializeYieldBearingPool();
    }

    function setUpForkTestVariables() internal virtual;

    function testSwapPreconditions__Fork() public view {
        (IERC20[] memory tokens, , uint256[] memory balancesRaw, ) = vault.getPoolTokenInfo(address(yieldBearingPool));
        // The yield-bearing pool should have `initAmount` of both tokens.
        assertEq(address(tokens[_ybToken1Idx]), address(ybToken1), "Wrong yield-bearing pool token (ybToken1)");
        assertEq(address(tokens[_ybToken2Idx]), address(ybToken2), "Wrong yield-bearing pool token (ybToken2)");

        uint256 yieldBearingPoolAmountToken1 = ybToken1.convertToShares(_token1YieldBearingPoolInitAmount);
        uint256 yieldBearingPoolAmountToken2 = ybToken2.convertToShares(_token2YieldBearingPoolInitAmount);

        assertEq(
            balancesRaw[_ybToken1Idx],
            yieldBearingPoolAmountToken1,
            "Wrong yield-bearing pool balance [ybToken1]"
        );
        assertEq(
            balancesRaw[_ybToken2Idx],
            yieldBearingPoolAmountToken2,
            "Wrong yield-bearing pool balance [ybToken2]"
        );

        // LP should have correct amount of shares from buffer (invested amount in underlying minus burned "BPTs")
        assertApproxEqAbs(
            vault.getBufferOwnerShares(ybToken1, lp),
            _token1BufferInitAmount * 2 - BUFFER_MINIMUM_TOTAL_SUPPLY,
            1,
            "Wrong share of ybToken1 buffer belonging to LP"
        );
        assertApproxEqAbs(
            vault.getBufferOwnerShares(ybToken2, lp),
            (_token2BufferInitAmount * 2) - BUFFER_MINIMUM_TOTAL_SUPPLY,
            1,
            "Wrong share of ybToken2 buffer belonging to LP"
        );

        // Buffer should have the correct amount of issued shares
        assertApproxEqAbs(
            vault.getBufferTotalShares(ybToken1),
            _token1BufferInitAmount * 2,
            1,
            "Wrong issued shares of ybToken1 buffer"
        );
        assertApproxEqAbs(
            vault.getBufferTotalShares(ybToken2),
            (_token2BufferInitAmount * 2),
            1,
            "Wrong issued shares of ybToken2 buffer"
        );

        uint256 underlyingBalance;
        uint256 wrappedBalance;

        // The vault buffers should each have `bufferAmount` of their respective tokens.
        (underlyingBalance, wrappedBalance) = vault.getBufferBalance(ybToken1);
        assertEq(underlyingBalance, _token1BufferInitAmount, "Wrong ybToken1 buffer balance for underlying token");
        assertEq(
            wrappedBalance,
            ybToken1.convertToShares(_token1BufferInitAmount),
            "Wrong ybToken1 buffer balance for wrapped token"
        );

        (underlyingBalance, wrappedBalance) = vault.getBufferBalance(ybToken2);
        assertEq(underlyingBalance, _token2BufferInitAmount, "Wrong ybToken2 buffer balance for underlying token");
        assertEq(
            wrappedBalance,
            ybToken2.convertToShares(_token2BufferInitAmount),
            "Wrong ybToken2 buffer balance for wrapped token"
        );
    }

    function testToken1InToken2OutWithinBufferExactIn__Fork__Fuzz(uint256 amountIn) public {
        // Test from 10% to 50% of tokenIn's buffer to avoid exceeding the limit of tokenOut's buffer.
        amountIn = bound(amountIn, (_token1BufferInitAmount) / 10, _token1BufferInitAmount / 2);
        IBatchRouter.SwapPathExactAmountIn[] memory paths = _buildExactInPaths(_token1Fork, amountIn, 0);

        _testExactIn(paths, true);
    }

    function testToken1InToken2OutWithinBufferExactOut__Fork__Fuzz(uint256 amountOut) public {
        // Test from 10% to 50% of tokenOut's buffer to avoid exceeding the limit of tokenIn's buffer.
        amountOut = bound(amountOut, (_token2BufferInitAmount) / 10, _token2BufferInitAmount / 2);
        IBatchRouter.SwapPathExactAmountOut[] memory paths = _buildExactOutPaths(
            _token1Fork,
            (2 * amountOut * _token1Factor) / _token2Factor,
            amountOut
        );

        _testExactOut(paths, true);
    }

    function testToken1InToken2OutOutOfBufferExactIn__Fork__Fuzz(uint256 amountIn) public {
        // Test from 2x to 4x of tokenIn's buffer to make sure it's out of both buffer ranges but yield-bearing pool
        // has enough tokens to trade (5x buffer init amount).
        amountIn = bound(amountIn, 2 * _token1BufferInitAmount, 4 * _token1BufferInitAmount);
        IBatchRouter.SwapPathExactAmountIn[] memory paths = _buildExactInPaths(_token1Fork, amountIn, 0);

        _testExactIn(paths, false);
    }

    function testToken1InToken2OutOutOfBufferExactOut__Fork__Fuzz(uint256 amountOut) public {
        // Test from 2x to 4x of tokenOut's buffer to make sure it's out of both buffer ranges but yield-bearing pool
        // has enough tokens to trade (5x buffer init amount).
        amountOut = bound(amountOut, 2 * _token2BufferInitAmount, 4 * _token2BufferInitAmount);
        IBatchRouter.SwapPathExactAmountOut[] memory paths = _buildExactOutPaths(
            _token1Fork,
            (2 * amountOut * _token1Factor) / _token2Factor,
            amountOut
        );

        _testExactOut(paths, false);
    }

    function testToken1InToken2OutBufferUnbalancedExactIn__Fork__Fuzz(
        uint256 amountIn,
        uint256 unbalancedToken1,
        uint256 unbalancedToken2
    ) public {
        unbalancedToken1 = bound(unbalancedToken1, 0, _token1BufferInitAmount);
        unbalancedToken2 = bound(unbalancedToken2, 0, _token2BufferInitAmount);
        _unbalanceBuffers(unbalancedToken1, unbalancedToken2);

        amountIn = bound(amountIn, 2 * _token1BufferInitAmount, 4 * _token1BufferInitAmount);
        IBatchRouter.SwapPathExactAmountIn[] memory paths = _buildExactInPaths(_token1Fork, amountIn, 0);

<<<<<<< HEAD
        int256 expectedBufferDeltaTokenIn;
        int256 expectedBufferDeltaTokenOut;

        // If the buffer is unbalanced beyond PRODUCTION_MIN_TRADE_AMOUNT, we expect a delta in the buffer.
        if (unbalancedToken1 > _token1BufferInitAmount / 2 + PRODUCTION_MIN_TRADE_AMOUNT) {
            expectedBufferDeltaTokenIn = int256(_token1BufferInitAmount / 2) - int256(unbalancedToken1);
        } else {
            // The unbalance operation was to remove underlying tokens, which generated a surplus of wrapped tokens.
            // Since the operation will wrap token1 and there's no surplus of underlying tokens, the buffer will not
            // rebalance.
            expectedBufferDeltaTokenIn = 0;
        }

        // If the difference is smaller than PRODUCTION_MIN_TRADE_AMOUNT, buffer is not unbalanced.
        if (unbalancedToken2 < _token2BufferInitAmount / 2 - PRODUCTION_MIN_TRADE_AMOUNT) {
            expectedBufferDeltaTokenOut = int256(_token2BufferInitAmount / 2) - int256(unbalancedToken2);
        } else {
            // The unbalance operation was to remove wrapped tokens, which generated a surplus of underlying tokens.
            // Since the operation will unwrap token2 and there's no surplus of wrapped tokens, the buffer will not
            // rebalance.
            expectedBufferDeltaTokenOut = 0;
        }

        _testExactIn(paths, false, expectedBufferDeltaTokenIn, expectedBufferDeltaTokenOut);
=======
        _testExactIn(paths, false);
>>>>>>> 3db8bd72
    }

    function testToken1InToken2OutBufferUnbalancedExactOut__Fork__Fuzz(
        uint256 amountOut,
        uint256 unbalancedToken1,
        uint256 unbalancedToken2
    ) public {
        unbalancedToken1 = bound(unbalancedToken1, 0, _token1BufferInitAmount);
        unbalancedToken2 = bound(unbalancedToken2, 0, _token2BufferInitAmount);
        _unbalanceBuffers(unbalancedToken1, unbalancedToken2);

        amountOut = bound(amountOut, 2 * _token2BufferInitAmount, 4 * _token2BufferInitAmount);
        IBatchRouter.SwapPathExactAmountOut[] memory paths = _buildExactOutPaths(
            _token1Fork,
            (2 * amountOut * _token1Factor) / _token2Factor,
            amountOut
        );

<<<<<<< HEAD
        int256 expectedBufferDeltaTokenIn;
        int256 expectedBufferDeltaTokenOut;

        // If the buffer is unbalanced beyond PRODUCTION_MIN_TRADE_AMOUNT, we expect a delta in the buffer.
        if (unbalancedToken1 > _token1BufferInitAmount / 2 + PRODUCTION_MIN_TRADE_AMOUNT) {
            expectedBufferDeltaTokenIn = int256(_token1BufferInitAmount / 2) - int256(unbalancedToken1);
        } else {
            // The unbalance operation was to remove underlying tokens, which generated a surplus of wrapped tokens.
            // Since the operation will wrap token1 and there's no surplus of underlying tokens, the buffer will not
            // rebalance.
            expectedBufferDeltaTokenIn = 0;
        }

        // If the difference is smaller than PRODUCTION_MIN_TRADE_AMOUNT, buffer is not unbalanced.
        if (unbalancedToken2 < _token2BufferInitAmount / 2 - PRODUCTION_MIN_TRADE_AMOUNT) {
            expectedBufferDeltaTokenOut = int256(_token2BufferInitAmount / 2) - int256(unbalancedToken2);
        } else {
            // The unbalance operation was to remove wrapped tokens, which generated a surplus of underlying tokens.
            // Since the operation will unwrap token2 and there's no surplus of wrapped tokens, the buffer will not
            // rebalance.
            expectedBufferDeltaTokenOut = 0;
        }

        _testExactOut(paths, false, expectedBufferDeltaTokenIn, expectedBufferDeltaTokenOut);
=======
        _testExactOut(paths, false);
>>>>>>> 3db8bd72
    }

    function testToken2InToken1OutWithinBufferExactIn__Fork__Fuzz(uint256 amountIn) public {
        // Test from 10% to 50% of tokenOut's buffer to avoid exceeding the limit of tokenIn's buffer.
        amountIn = bound(amountIn, _token2BufferInitAmount / 10, _token2BufferInitAmount / 2);
        IBatchRouter.SwapPathExactAmountIn[] memory paths = _buildExactInPaths(_token2Fork, amountIn, 0);

        _testExactIn(paths, true);
    }

    function testToken2InToken1OutWithinBufferExactOut__Fork__Fuzz(uint256 amountOut) public {
        // Test from 10% to 50% of tokenOut's buffer to avoid exceeding the limit of tokenIn's buffer.
        amountOut = bound(amountOut, _token1BufferInitAmount / 10, _token1BufferInitAmount / 2);
        IBatchRouter.SwapPathExactAmountOut[] memory paths = _buildExactOutPaths(
            _token2Fork,
            (2 * amountOut * _token2Factor) / _token1Factor,
            amountOut
        );

        _testExactOut(paths, true);
    }

    function testToken2InToken1OutOutOfBufferExactIn__Fork__Fuzz(uint256 amountIn) public {
        amountIn = bound(amountIn, 2 * _token2BufferInitAmount, 4 * _token2BufferInitAmount);
        IBatchRouter.SwapPathExactAmountIn[] memory paths = _buildExactInPaths(_token2Fork, amountIn, 0);

        _testExactIn(paths, false);
    }

    function testToken2InToken1OutOutOfBufferExactOut__Fork__Fuzz(uint256 amountOut) public {
        amountOut = bound(amountOut, 2 * _token1BufferInitAmount, 4 * _token1BufferInitAmount);
        IBatchRouter.SwapPathExactAmountOut[] memory paths = _buildExactOutPaths(
            _token2Fork,
            (2 * amountOut * _token2Factor) / _token1Factor,
            amountOut
        );

        _testExactOut(paths, false);
    }

    function testToken2InToken1OutBufferUnbalancedExactIn__Fork__Fuzz(
        uint256 amountIn,
        uint256 unbalancedToken1,
        uint256 unbalancedToken2
    ) public {
        unbalancedToken1 = bound(unbalancedToken1, 0, _token1BufferInitAmount);
        unbalancedToken2 = bound(unbalancedToken2, 0, _token2BufferInitAmount);
        _unbalanceBuffers(unbalancedToken1, unbalancedToken2);

        amountIn = bound(amountIn, 2 * _token2BufferInitAmount, 4 * _token2BufferInitAmount);
        IBatchRouter.SwapPathExactAmountIn[] memory paths = _buildExactInPaths(_token2Fork, amountIn, 0);

<<<<<<< HEAD
        int256 expectedBufferDeltaTokenIn;
        int256 expectedBufferDeltaTokenOut;

        // If the buffer is unbalanced beyond PRODUCTION_MIN_TRADE_AMOUNT, we expect a delta in the buffer.
        if (unbalancedToken1 < _token1BufferInitAmount / 2 - PRODUCTION_MIN_TRADE_AMOUNT) {
            expectedBufferDeltaTokenOut = int256(_token1BufferInitAmount / 2) - int256(unbalancedToken1);
        } else {
            // The unbalance operation was to remove wrapped tokens, which generated a surplus of underlying tokens.
            // Since the operation will unwrap token2 and there's no surplus of wrapped tokens, the buffer will not
            // rebalance.
            expectedBufferDeltaTokenOut = 0;
        }

        // If the difference is smaller than PRODUCTION_MIN_TRADE_AMOUNT, buffer is not unbalanced.
        if (unbalancedToken2 > _token2BufferInitAmount / 2 + PRODUCTION_MIN_TRADE_AMOUNT) {
            expectedBufferDeltaTokenIn = int256(_token2BufferInitAmount / 2) - int256(unbalancedToken2);
        } else {
            // The unbalance operation was to remove underlying tokens, which generated a surplus of wrapped tokens.
            // Since the operation will wrap token1 and there's no surplus of underlying tokens, the buffer will not
            // rebalance.
            expectedBufferDeltaTokenIn = 0;
        }

        _testExactIn(paths, false, expectedBufferDeltaTokenIn, expectedBufferDeltaTokenOut);
=======
        _testExactIn(paths, false);
>>>>>>> 3db8bd72
    }

    function testToken2InToken1OutBufferUnbalancedExactOut__Fork__Fuzz(
        uint256 amountOut,
        uint256 unbalancedToken1,
        uint256 unbalancedToken2
    ) public {
        unbalancedToken1 = bound(unbalancedToken1, 0, _token1BufferInitAmount);
        unbalancedToken2 = bound(unbalancedToken2, 0, _token2BufferInitAmount);
        _unbalanceBuffers(unbalancedToken1, unbalancedToken2);

        amountOut = bound(amountOut, 2 * _token1BufferInitAmount, 4 * _token1BufferInitAmount);
        IBatchRouter.SwapPathExactAmountOut[] memory paths = _buildExactOutPaths(
            _token2Fork,
            (2 * amountOut * _token2Factor) / _token1Factor,
            amountOut
        );

<<<<<<< HEAD
        int256 expectedBufferDeltaTokenIn;
        int256 expectedBufferDeltaTokenOut;

        // If the buffer is unbalanced beyond PRODUCTION_MIN_TRADE_AMOUNT, we expect a delta in the buffer.
        if (unbalancedToken1 < _token1BufferInitAmount / 2 - PRODUCTION_MIN_TRADE_AMOUNT) {
            expectedBufferDeltaTokenOut = int256(_token1BufferInitAmount / 2) - int256(unbalancedToken1);
        } else {
            // The unbalance operation was to remove wrapped tokens, which generated a surplus of underlying tokens.
            // Since the operation will unwrap token2 and there's no surplus of wrapped tokens, the buffer will not
            // rebalance.
            expectedBufferDeltaTokenOut = 0;
        }

        // If the difference is smaller than PRODUCTION_MIN_TRADE_AMOUNT, buffer is not unbalanced.
        if (unbalancedToken2 > _token2BufferInitAmount / 2 + PRODUCTION_MIN_TRADE_AMOUNT) {
            expectedBufferDeltaTokenIn = int256(_token2BufferInitAmount / 2) - int256(unbalancedToken2);
        } else {
            // The unbalance operation was to remove underlying tokens, which generated a surplus of wrapped tokens.
            // Since the operation will wrap token1 and there's no surplus of underlying tokens, the buffer will not
            // rebalance.
            expectedBufferDeltaTokenIn = 0;
        }

        _testExactOut(paths, false, expectedBufferDeltaTokenIn, expectedBufferDeltaTokenOut);
=======
        _testExactOut(paths, false);
>>>>>>> 3db8bd72
    }

    function _testExactIn(IBatchRouter.SwapPathExactAmountIn[] memory paths, bool withBufferLiquidity) private {
        uint256 snapshotId = vm.snapshot();
        _prankStaticCall();
        (
            uint256[] memory queryPathAmountsOut,
            address[] memory queryTokensOut,
            uint256[] memory queryAmountsOut
        ) = batchRouter.querySwapExactIn(paths, bytes(""));
        vm.revertTo(snapshotId);

        // Measure tokens before actual swap
        SwapResultLocals memory vars = _createSwapResultLocals(
            SwapKind.EXACT_IN,
            IERC4626(address(paths[0].steps[0].tokenOut)),
            IERC4626(address(paths[0].steps[1].tokenOut)),
            withBufferLiquidity
        );

        vars.expectedUnderlyingDeltaTokenIn = paths[0].exactAmountIn;

        if (paths[0].tokenIn == _token1Fork) {
            (
                vars.expectedWrappedDeltaTokenIn,
                vars.expectedUnderlyingSurplusTokenIn,
                vars.expectedWrappedSurplusTokenIn
            ) = _previewDepositWithBuffer(ybToken1, vars.expectedUnderlyingDeltaTokenIn, withBufferLiquidity);
            uint256 wrappedAmountInScaled18 = vars.expectedWrappedDeltaTokenIn.divDown(_ybToken1Factor);
            // PoolMock is linear, so wrappedAmountInScaled18 = wrappedAmountOutScaled18
            vars.expectedWrappedDeltaTokenOut = wrappedAmountInScaled18.mulDown(_ybToken2Factor);
            (
                vars.expectedUnderlyingDeltaTokenOut,
                vars.expectedUnderlyingSurplusTokenOut,
                vars.expectedWrappedSurplusTokenOut
            ) = _previewRedeemWithBuffer(ybToken2, vars.expectedWrappedDeltaTokenOut, withBufferLiquidity);
        } else {
            (
                vars.expectedWrappedDeltaTokenIn,
                vars.expectedUnderlyingSurplusTokenIn,
                vars.expectedWrappedSurplusTokenIn
            ) = _previewDepositWithBuffer(ybToken2, vars.expectedUnderlyingDeltaTokenIn, withBufferLiquidity);
            uint256 wrappedAmountInScaled18 = vars.expectedWrappedDeltaTokenIn.divDown(_ybToken2Factor);
            // PoolMock is linear, so wrappedAmountInScaled18 = wrappedAmountOutScaled18
            vars.expectedWrappedDeltaTokenOut = wrappedAmountInScaled18.mulDown(_ybToken1Factor);
            (
                vars.expectedUnderlyingDeltaTokenOut,
                vars.expectedUnderlyingSurplusTokenOut,
                vars.expectedWrappedSurplusTokenOut
            ) = _previewRedeemWithBuffer(ybToken1, vars.expectedWrappedDeltaTokenOut, withBufferLiquidity);
        }

        vm.prank(lp);
        (
            uint256[] memory actualPathAmountsOut,
            address[] memory actualTokensOut,
            uint256[] memory actualAmountsOut
        ) = batchRouter.swapExactIn(paths, MAX_UINT256, false, bytes(""));

        assertEq(actualPathAmountsOut.length, 1, "actualPathAmountsOut length is wrong");
        assertEq(actualTokensOut.length, 1, "actualTokensOut length is wrong");
        assertEq(actualAmountsOut.length, 1, "actualAmountsOut length is wrong");
        assertEq(
            actualPathAmountsOut.length,
            queryPathAmountsOut.length,
            "actual and query pathAmountsOut lengths do not match"
        );
        assertEq(actualTokensOut.length, queryTokensOut.length, "actual and query tokensOut lengths do not match");
        assertEq(actualAmountsOut.length, queryAmountsOut.length, "actual and query amountsOut lengths do not match");

        assertEq(queryTokensOut[0], actualTokensOut[0], "Query and actual tokensOut do not match");

        // The error between the query and the actual operation is proportional to the amount of decimals of token in
        // and token out. If tokenIn has 6 decimals and tokenOut has 18 decimals, an error of 1 wei in amountOut of
        // the first buffer generates an error in the order of 1e12 (1e18/1e6) in amountOut of the last buffer.
        // But, if it's the opposite case, 1e6/1e18 is rounded to 0, but the max error is actually 1 (the error in the
        // tokenOut token itself), so the division is incremented by 1.
        uint256 decimalError = (
            paths[0].tokenIn == _token1Fork ? _token2Factor / _token1Factor : _token1Factor / _token2Factor
        ) + 1;

        // Query and actual operation can return different results, depending on the difference of decimals. The error
        // is amplified by the rate of the token out and by `vaultConvertFactor` when using the buffer liquidity in
        // the actual operation.
        uint256 sharesError = vars.ybTokenOut.convertToAssets(
            (withBufferLiquidity ? vaultConvertFactor : 1) * decimalError
        );
        uint256 absTolerance = sharesError + (withBufferLiquidity ? vaultConvertFactor : 1);
        // If convertToAssets return 0, absTolerance may be smaller than the error introduced by the difference of
        // decimals, so keep the decimalError.
        absTolerance = absTolerance > decimalError ? absTolerance : decimalError;

        assertApproxEqAbs(
            queryPathAmountsOut[0],
            actualPathAmountsOut[0],
            absTolerance,
            "Query and actual pathAmountsOut difference is bigger than absolute tolerance"
        );

        assertApproxEqAbs(
            queryAmountsOut[0],
            actualAmountsOut[0],
            absTolerance,
            "Query and actual amountsOut difference is bigger than absolute tolerance"
        );

        // 0.01% relative error tolerance.
        uint256 relTolerance = 0.01e16;

        assertApproxEqRel(
            queryPathAmountsOut[0],
            actualPathAmountsOut[0],
            relTolerance,
            "Query and actual pathAmountsOut difference is bigger than relative tolerance"
        );
        assertApproxEqRel(
            queryAmountsOut[0],
            actualAmountsOut[0],
            relTolerance,
            "Query and actual amountsOut difference is bigger than relative tolerance"
        );

        _verifySwapResult(actualPathAmountsOut, actualTokensOut, actualAmountsOut, vars);
    }

    function _testExactOut(IBatchRouter.SwapPathExactAmountOut[] memory paths, bool withBufferLiquidity) private {
        uint256 snapshotId = vm.snapshot();
        _prankStaticCall();
        (
            uint256[] memory queryPathAmountsIn,
            address[] memory queryTokensIn,
            uint256[] memory queryAmountsIn
        ) = batchRouter.querySwapExactOut(paths, bytes(""));
        vm.revertTo(snapshotId);

        // Measure tokens before actual swap
        SwapResultLocals memory vars = _createSwapResultLocals(
            SwapKind.EXACT_OUT,
            IERC4626(address(paths[0].steps[0].tokenOut)),
            IERC4626(address(paths[0].steps[1].tokenOut)),
            withBufferLiquidity
        );

        vars.expectedUnderlyingDeltaTokenOut = paths[0].exactAmountOut;

        if (paths[0].tokenIn == _token1Fork) {
            (
                vars.expectedWrappedDeltaTokenOut,
                vars.expectedUnderlyingSurplusTokenOut,
                vars.expectedWrappedSurplusTokenOut
            ) = _previewWithdrawWithBuffer(ybToken2, vars.expectedUnderlyingDeltaTokenOut, withBufferLiquidity);
            uint256 wrappedAmountOutScaled18 = vars.expectedWrappedDeltaTokenOut.divDown(_ybToken2Factor);
            // PoolMock is linear, so wrappedAmountInScaled18 = wrappedAmountOutScaled18
            vars.expectedWrappedDeltaTokenIn = wrappedAmountOutScaled18.mulDown(_ybToken1Factor);
            (
                vars.expectedUnderlyingDeltaTokenIn,
                vars.expectedUnderlyingSurplusTokenIn,
                vars.expectedWrappedSurplusTokenIn
            ) = _previewMintWithBuffer(ybToken1, vars.expectedWrappedDeltaTokenIn, withBufferLiquidity);
        } else {
            (
                vars.expectedWrappedDeltaTokenOut,
                vars.expectedUnderlyingSurplusTokenOut,
                vars.expectedWrappedSurplusTokenOut
            ) = _previewWithdrawWithBuffer(ybToken1, vars.expectedUnderlyingDeltaTokenOut, withBufferLiquidity);
            uint256 wrappedAmountOutScaled18 = vars.expectedWrappedDeltaTokenOut.divDown(_ybToken1Factor);
            // PoolMock is linear, so wrappedAmountInScaled18 = wrappedAmountOutScaled18
            vars.expectedWrappedDeltaTokenIn = wrappedAmountOutScaled18.mulDown(_ybToken2Factor);
            (
                vars.expectedUnderlyingDeltaTokenIn,
                vars.expectedUnderlyingSurplusTokenIn,
                vars.expectedWrappedSurplusTokenIn
            ) = _previewMintWithBuffer(ybToken2, vars.expectedWrappedDeltaTokenIn, withBufferLiquidity);
        }

        vm.prank(lp);
        (
            uint256[] memory actualPathAmountsIn,
            address[] memory actualTokensIn,
            uint256[] memory actualAmountsIn
        ) = batchRouter.swapExactOut(paths, MAX_UINT256, false, bytes(""));

        assertEq(actualPathAmountsIn.length, 1, "actualPathAmountsIn length is wrong");
        assertEq(actualTokensIn.length, 1, "actualTokensIn length is wrong");
        assertEq(actualAmountsIn.length, 1, "actualAmountsIn length is wrong");

        assertEq(actualTokensIn.length, queryTokensIn.length, "actual and query tokensIn lengths do not match");
        assertEq(actualAmountsIn.length, queryAmountsIn.length, "actual and query amountsIn lengths do not match");
        assertEq(
            actualPathAmountsIn.length,
            queryPathAmountsIn.length,
            "actual and query pathAmountsIn lengths do not match"
        );

        assertEq(queryTokensIn[0], actualTokensIn[0], "Query and actual tokensIn do not match");

        // The error between the query and the actual operation is proportional to the amount of decimals of token in
        // and token out. If tokenIn has 6 decimals and tokenOut has 18 decimals, an error of 1 wei in amountOut of
        // the first buffer generates an error in the order of 1e12 (1e18/1e6) in amountOut of the last buffer.
        // But, if it's the opposite case, 1e6/1e18 is rounded to 0, but the max error is actually 1 (the error in the
        // tokenOut token itself), so the division is incremented by 1.
        uint256 decimalError = (
            paths[0].tokenIn == _token1Fork ? _token1Factor / _token2Factor : _token2Factor / _token1Factor
        ) + 1;

        // Query and actual operation can return different results, depending on the difference of decimals. The error
        // is amplified by the rate of the token in and by `vaultConvertFactor` when using the buffer liquidity in
        // the actual operation.
        uint256 sharesError = vars.ybTokenIn.convertToAssets(
            (withBufferLiquidity ? vaultConvertFactor : 1) * decimalError
        );
        uint256 absTolerance = sharesError + (withBufferLiquidity ? vaultConvertFactor : 1);
        // If convertToAssets return 0, absTolerance may be smaller than the error introduced by the difference of
        // decimals, so keep the decimalError.
        absTolerance = absTolerance > decimalError ? absTolerance : decimalError;

        assertApproxEqAbs(
            queryPathAmountsIn[0],
            actualPathAmountsIn[0],
            absTolerance,
            "Query and actual pathAmountsIn difference is bigger than absolute tolerance"
        );

        assertApproxEqAbs(
            queryAmountsIn[0],
            actualAmountsIn[0],
            absTolerance,
            "Query and actual amountsIn difference is bigger than absolute tolerance"
        );

        // 0.01% relative error tolerance.
        uint256 relTolerance = 0.01e16;

        assertApproxEqRel(
            queryPathAmountsIn[0],
            actualPathAmountsIn[0],
            relTolerance,
            "Query and actual pathAmountsIn difference is bigger than relative tolerance"
        );
        assertApproxEqRel(
            queryAmountsIn[0],
            actualAmountsIn[0],
            relTolerance,
            "Query and actual amountsIn difference is bigger than relative tolerance"
        );

        _verifySwapResult(actualPathAmountsIn, actualTokensIn, actualAmountsIn, vars);
    }

    function _verifySwapResult(
        uint256[] memory paths,
        address[] memory tokens,
        uint256[] memory amounts,
        SwapResultLocals memory vars
    ) private view {
        assertEq(paths.length, 1, "Incorrect output array length");

        assertEq(paths.length, tokens.length, "Output array length mismatch");
        assertEq(tokens.length, amounts.length, "Output array length mismatch");

        // Check results
        if (vars.kind == SwapKind.EXACT_IN) {
            // Rounding issues occurs in favor of the Vault.
            assertLe(paths[0], vars.expectedUnderlyingDeltaTokenOut, "paths AmountOut must be <= expected amountOut");
            assertLe(
                amounts[0],
                vars.expectedUnderlyingDeltaTokenOut,
                "amounts AmountOut must be <= expected amountOut"
            );

            // Rounding issues are very small.
            assertApproxEqAbs(paths[0], vars.expectedUnderlyingDeltaTokenOut, ROUNDING_TOLERANCE, "Wrong path count");
            assertApproxEqAbs(
                amounts[0],
                vars.expectedUnderlyingDeltaTokenOut,
                ROUNDING_TOLERANCE,
                "Wrong amounts count"
            );
            assertEq(tokens[0], address(vars.tokenOut), "Wrong token for SwapKind");
        } else {
            // Rounding issues occurs in favor of the Vault.
            assertGe(paths[0], vars.expectedUnderlyingDeltaTokenIn, "paths AmountIn must be >= expected amountIn");
            assertGe(amounts[0], vars.expectedUnderlyingDeltaTokenIn, "amounts AmountIn must be >= expected amountIn");

            // Rounding issues are very small.
            assertApproxEqAbs(paths[0], vars.expectedUnderlyingDeltaTokenIn, ROUNDING_TOLERANCE, "Wrong path count");
            assertApproxEqAbs(
                amounts[0],
                vars.expectedUnderlyingDeltaTokenIn,
                ROUNDING_TOLERANCE,
                "Wrong amounts count"
            );
            assertEq(tokens[0], address(vars.tokenIn), "Wrong token for SwapKind");
        }

        // If there were rounding issues, make sure it's in favor of the vault (lp balance of tokenIn is <= expected,
        // meaning vault's tokenIn is >= expected).
        assertLe(
            vars.tokenIn.balanceOf(lp),
            vars.lpBeforeSwapTokenIn - vars.expectedUnderlyingDeltaTokenIn,
            "LP balance tokenIn must be <= expected balance"
        );
        // If there were rounding issues, make sure it's not a big one (less than 5 wei).
        assertApproxEqAbs(
            vars.tokenIn.balanceOf(lp),
            vars.lpBeforeSwapTokenIn - vars.expectedUnderlyingDeltaTokenIn,
            ROUNDING_TOLERANCE,
            "Wrong ending balance of tokenIn for LP"
        );

        // If there were rounding issues, make sure it's in favor of the vault (lp balance of tokenOut is <= expected,
        // meaning vault's tokenOut is >= expected).
        assertLe(
            vars.tokenOut.balanceOf(lp),
            vars.lpBeforeSwapTokenOut + vars.expectedUnderlyingDeltaTokenOut,
            "LP balance tokenOut must be <= expected balance"
        );
        // If there were rounding issues, make sure it's not a big one (less than 5 wei).
        assertApproxEqAbs(
            vars.tokenOut.balanceOf(lp),
            vars.lpBeforeSwapTokenOut + vars.expectedUnderlyingDeltaTokenOut,
            ROUNDING_TOLERANCE,
            "Wrong ending balance of tokenOut for LP"
        );

        uint256[] memory balancesRaw;

        (, , balancesRaw, ) = vault.getPoolTokenInfo(address(yieldBearingPool));
        assertApproxEqAbs(
            balancesRaw[vars.indexYbTokenIn],
            vars.poolBeforeSwapYbTokenIn + vars.expectedWrappedDeltaTokenIn,
            // The error is amplified if underlying and wrapped tokens have different decimals, so we need to convert
            // the error tolerance.
            vars.ybTokenIn.convertToShares(ROUNDING_TOLERANCE),
            "Wrong yield-bearing pool tokenIn balance"
        );
        assertApproxEqAbs(
            balancesRaw[vars.indexYbTokenOut],
            vars.poolBeforeSwapYbTokenOut - vars.expectedWrappedDeltaTokenOut,
            // The error is amplified if underlying and wrapped tokens have different decimals, so we need to convert
            // the error tolerance.
            vars.ybTokenOut.convertToShares(ROUNDING_TOLERANCE),
            "Wrong yield-bearing pool tokenOut balance"
        );

        uint256 underlyingBalance;
        uint256 wrappedBalance;
        (underlyingBalance, wrappedBalance) = vault.getBufferBalance(vars.ybTokenIn);

        assertApproxEqAbs(
            underlyingBalance,
            vars.bufferBeforeSwapTokenIn -
                vars.expectedUnderlyingSurplusTokenIn +
                (vars.withBufferLiquidity ? vars.expectedUnderlyingDeltaTokenIn : 0),
            ROUNDING_TOLERANCE,
            "Wrong underlying balance for tokenIn buffer"
        );

        assertApproxEqAbs(
            wrappedBalance,
            vars.bufferBeforeSwapYbTokenIn +
                vars.expectedWrappedSurplusTokenIn -
                (vars.withBufferLiquidity ? vars.expectedWrappedDeltaTokenIn : 0),
            // The error is amplified if underlying and wrapped tokens have different decimals, so we need to convert
            // the error tolerance.
            vars.ybTokenIn.convertToShares(ROUNDING_TOLERANCE),
            "Wrong wrapped balance for tokenIn buffer"
        );

        (underlyingBalance, wrappedBalance) = vault.getBufferBalance(vars.ybTokenOut);

        assertApproxEqAbs(
            underlyingBalance,
            vars.bufferBeforeSwapTokenOut +
                vars.expectedUnderlyingSurplusTokenOut -
                (vars.withBufferLiquidity ? vars.expectedUnderlyingDeltaTokenOut : 0),
            ROUNDING_TOLERANCE,
            "Wrong underlying balance for tokenOut buffer"
        );
        assertApproxEqAbs(
            wrappedBalance,
            vars.bufferBeforeSwapYbTokenOut -
                vars.expectedWrappedSurplusTokenOut +
                (vars.withBufferLiquidity ? vars.expectedWrappedDeltaTokenOut : 0),
            // The error is amplified if underlying and wrapped tokens have different decimals, so we need to convert
            // the error tolerance.
            vars.ybTokenOut.convertToShares(ROUNDING_TOLERANCE),
            "Wrong wrapped balance for tokenOut buffer"
        );
    }

    function _createSwapResultLocals(
        SwapKind kind,
        IERC4626 ybTokenIn,
        IERC4626 ybTokenOut,
        bool withBufferLiquidity
    ) private view returns (SwapResultLocals memory vars) {
        vars.kind = kind;

        vars.ybTokenIn = ybTokenIn;
        vars.ybTokenOut = ybTokenOut;

        vars.tokenIn = IERC4626(ybTokenIn.asset());
        vars.tokenOut = IERC4626(ybTokenOut.asset());

        vars.lpBeforeSwapTokenIn = vars.tokenIn.balanceOf(lp);
        vars.lpBeforeSwapTokenOut = vars.tokenOut.balanceOf(lp);

        uint256 underlyingBalance;
        uint256 wrappedBalance;
        (underlyingBalance, wrappedBalance) = vault.getBufferBalance(ybTokenIn);
        vars.bufferBeforeSwapTokenIn = underlyingBalance;
        vars.bufferBeforeSwapYbTokenIn = wrappedBalance;
        (underlyingBalance, wrappedBalance) = vault.getBufferBalance(ybTokenOut);
        vars.bufferBeforeSwapTokenOut = underlyingBalance;
        vars.bufferBeforeSwapYbTokenOut = wrappedBalance;

        uint256[] memory balancesRaw;
        (, , balancesRaw, ) = vault.getPoolTokenInfo(address(yieldBearingPool));
        if (vars.tokenIn == _token1Fork) {
            vars.indexYbTokenIn = _ybToken1Idx;
            vars.indexYbTokenOut = _ybToken2Idx;
        } else {
            vars.indexYbTokenIn = _ybToken2Idx;
            vars.indexYbTokenOut = _ybToken1Idx;
        }
        vars.poolBeforeSwapYbTokenIn = balancesRaw[vars.indexYbTokenIn];
        vars.poolBeforeSwapYbTokenOut = balancesRaw[vars.indexYbTokenOut];

        vars.withBufferLiquidity = withBufferLiquidity;
    }

    function _buildExactInPaths(
        IERC20 tokenIn,
        uint256 exactAmountIn,
        uint256 minAmountOut
    ) private view returns (IBatchRouter.SwapPathExactAmountIn[] memory paths) {
        paths = new IBatchRouter.SwapPathExactAmountIn[](1);
        paths[0] = IBatchRouter.SwapPathExactAmountIn({
            tokenIn: tokenIn,
            steps: _getSwapSteps(tokenIn),
            exactAmountIn: exactAmountIn,
            minAmountOut: minAmountOut
        });
    }

    function _buildExactOutPaths(
        IERC20 tokenIn,
        uint256 maxAmountIn,
        uint256 exactAmountOut
    ) private view returns (IBatchRouter.SwapPathExactAmountOut[] memory paths) {
        paths = new IBatchRouter.SwapPathExactAmountOut[](1);
        paths[0] = IBatchRouter.SwapPathExactAmountOut({
            tokenIn: tokenIn,
            steps: _getSwapSteps(tokenIn),
            maxAmountIn: maxAmountIn,
            exactAmountOut: exactAmountOut
        });
    }

    function _getSwapSteps(IERC20 tokenIn) private view returns (IBatchRouter.SwapPathStep[] memory steps) {
        steps = new IBatchRouter.SwapPathStep[](3);

        if (tokenIn == _token2Fork) {
            steps[0] = IBatchRouter.SwapPathStep({
                pool: address(ybToken2),
                tokenOut: IERC20(address(ybToken2)),
                isBuffer: true
            });
            steps[1] = IBatchRouter.SwapPathStep({
                pool: address(yieldBearingPool),
                tokenOut: IERC20(address(ybToken1)),
                isBuffer: false
            });
            steps[2] = IBatchRouter.SwapPathStep({ pool: address(ybToken1), tokenOut: _token1Fork, isBuffer: true });
        } else {
            steps[0] = IBatchRouter.SwapPathStep({
                pool: address(ybToken1),
                tokenOut: IERC20(address(ybToken1)),
                isBuffer: true
            });
            steps[1] = IBatchRouter.SwapPathStep({
                pool: address(yieldBearingPool),
                tokenOut: IERC20(address(ybToken2)),
                isBuffer: false
            });
            steps[2] = IBatchRouter.SwapPathStep({ pool: address(ybToken2), tokenOut: _token2Fork, isBuffer: true });
        }
    }

    /**
     * @notice Unbalance buffers of ybToken1 and ybToken2.
     * @dev This function can unbalance buffers to both sides, up to 50% of buffer initial liquidity.
     * If the amount to unbalance token is smaller than 50% of buffer initial liquidity, underlying are wrapped, else
     * wrapped are transformed to underlying.
     */
    function _unbalanceBuffers(uint256 unbalancedToken1, uint256 unbalancedToken2) private {
        if (unbalancedToken1 > _token1BufferInitAmount / 2) {
            _unbalanceBuffer(WrappingDirection.WRAP, ybToken1, unbalancedToken1 - _token1BufferInitAmount / 2);
        } else {
            _unbalanceBuffer(WrappingDirection.UNWRAP, ybToken1, _token1BufferInitAmount / 2 - unbalancedToken1);
        }

        if (unbalancedToken2 > _token2BufferInitAmount / 2) {
            _unbalanceBuffer(WrappingDirection.WRAP, ybToken2, unbalancedToken2 - _token2BufferInitAmount / 2);
        } else {
            _unbalanceBuffer(WrappingDirection.UNWRAP, ybToken2, _token2BufferInitAmount / 2 - unbalancedToken2);
        }
    }

    function _unbalanceBuffer(WrappingDirection direction, IERC4626 wToken, uint256 amountToUnbalance) private {
        if (amountToUnbalance < PRODUCTION_MIN_TRADE_AMOUNT) {
            // If amountToUnbalance is very low, returns without unbalancing the buffer.
            return;
        }

        IERC20 tokenIn;
        IERC20 tokenOut;
        uint256 exactAmountIn;

        if (direction == WrappingDirection.WRAP) {
            tokenIn = IERC20(wToken.asset());
            tokenOut = IERC20(address(wToken));
            exactAmountIn = amountToUnbalance;
        } else {
            tokenIn = IERC20(address(wToken));
            tokenOut = IERC20(wToken.asset());
            exactAmountIn = wToken.convertToShares(amountToUnbalance);
        }

        IBatchRouter.SwapPathStep[] memory steps = new IBatchRouter.SwapPathStep[](1);

        steps[0] = IBatchRouter.SwapPathStep({ pool: address(wToken), tokenOut: tokenOut, isBuffer: true });

        IBatchRouter.SwapPathExactAmountIn[] memory paths = new IBatchRouter.SwapPathExactAmountIn[](1);
        paths[0] = IBatchRouter.SwapPathExactAmountIn({
            tokenIn: tokenIn,
            steps: steps,
            exactAmountIn: exactAmountIn,
            minAmountOut: 0
        });

        vm.prank(lp);
        batchRouter.swapExactIn(paths, MAX_UINT256, false, bytes(""));
    }

    function _setupTokens() private {
        // Label deployed wrapped tokens.
        vm.label(address(ybToken1), "ybToken1");
        vm.label(address(ybToken2), "ybToken2");

        // Identify and label underlying tokens.
        _token1Fork = IERC20(ybToken1.asset());
        vm.label(address(_token1Fork), "token1");
        _token2Fork = IERC20(ybToken2.asset());
        vm.label(address(_token2Fork), "token2");
    }

    function _setupLPAndVault() private {
        vm.startPrank(donorToken1);
        // Donate token1 (underlying) to LP.
        _token1Fork.safeTransfer(lp, 100 * _token1BufferInitAmount);
        vm.stopPrank();

        vm.startPrank(donorToken2);
        // Donate token2 (underlying) to LP.
        _token2Fork.safeTransfer(lp, 100 * _token2BufferInitAmount);
        vm.stopPrank();

        vm.startPrank(lp);
        // Allow Permit2 to get tokens from LP.
        _token1Fork.forceApprove(address(permit2), type(uint256).max);
        _token2Fork.forceApprove(address(permit2), type(uint256).max);
        ybToken2.approve(address(permit2), type(uint256).max);
        ybToken1.approve(address(permit2), type(uint256).max);
        // Allow Permit2 to move DAI and USDC from LP to Router.
        permit2.approve(address(_token2Fork), address(router), type(uint160).max, type(uint48).max);
        permit2.approve(address(_token1Fork), address(router), type(uint160).max, type(uint48).max);
        permit2.approve(address(ybToken2), address(router), type(uint160).max, type(uint48).max);
        permit2.approve(address(ybToken1), address(router), type(uint160).max, type(uint48).max);
        // Allow Permit2 to move DAI and USDC from LP to BatchRouter.
        permit2.approve(address(_token2Fork), address(batchRouter), type(uint160).max, type(uint48).max);
        permit2.approve(address(_token1Fork), address(batchRouter), type(uint160).max, type(uint48).max);
        permit2.approve(address(ybToken2), address(batchRouter), type(uint160).max, type(uint48).max);
        permit2.approve(address(ybToken1), address(batchRouter), type(uint160).max, type(uint48).max);
        // Wrap part of LP balances.
        _token1Fork.forceApprove(address(ybToken1), 4 * _token1YieldBearingPoolInitAmount);
        ybToken1.deposit(4 * _token1YieldBearingPoolInitAmount, lp);
        _token2Fork.forceApprove(address(ybToken2), 4 * _token2YieldBearingPoolInitAmount);
        ybToken2.deposit(4 * _token2YieldBearingPoolInitAmount, lp);
        vm.stopPrank();
    }

    function _setupBuffers() private {
        vm.startPrank(lp);
        router.initializeBuffer(ybToken2, _token2BufferInitAmount, ybToken2.convertToShares(_token2BufferInitAmount));
        router.initializeBuffer(ybToken1, _token1BufferInitAmount, ybToken1.convertToShares(_token1BufferInitAmount));
        vm.stopPrank();
    }

    function _createAndInitializeYieldBearingPool() private {
        TokenConfig[] memory tokenConfig = new TokenConfig[](2);
        tokenConfig[_ybToken2Idx].token = IERC20(address(ybToken2));
        tokenConfig[_ybToken1Idx].token = IERC20(address(ybToken1));
        // Not using RateProviders simplifies the calculation of the yield-bearing pool swap, since amountIn and
        // amountOut are the same using PoolMock's linear math.
        tokenConfig[0].tokenType = TokenType.STANDARD;
        tokenConfig[1].tokenType = TokenType.STANDARD;

        PoolMock newPool = new PoolMock(IVault(address(vault)), "Yield-Bearing Pool", "YBPOOL");

        factoryMock.registerTestPool(address(newPool), tokenConfig, poolHooksContract);

        vm.label(address(newPool), "yield-bearing pool");
        yieldBearingPool = address(newPool);

        vm.startPrank(lp);
        uint256[] memory tokenAmounts = new uint256[](2);
        tokenAmounts[_ybToken1Idx] = ybToken1.convertToShares(_token1YieldBearingPoolInitAmount);
        tokenAmounts[_ybToken2Idx] = ybToken2.convertToShares(_token2YieldBearingPoolInitAmount);
        _initPool(address(yieldBearingPool), tokenAmounts, 0);
        vm.stopPrank();
    }

    function _previewDepositWithBuffer(
        IERC4626 wToken,
        uint256 underlyingToDeposit,
        bool withBufferLiquidity
    ) private returns (uint256 mintedShares, uint256 underlyingSurplus, uint256 wrappedSurplus) {
        if (withBufferLiquidity) {
            // If operation is within buffer range, convert is used by the vault to save some gas. Surpluses are 0,
            // since there's no interaction with the wrapper protocol (therefore, no rebalance).
            mintedShares = wToken.convertToShares(underlyingToDeposit) - vaultConvertFactor;
        } else {
            bytes32 bufferBalances = vault.getBufferTokenBalancesBytes(wToken);
            // Deposit converts underlying to wrapped. If buffer has a surplus of underlying, the vault wraps it to
            // rebalance the buffer. It can introduce rounding issues, so we should consider the rebalance in our result
            // preview. The logic below reproduces Vault's rebalance logic.
            underlyingSurplus = bufferBalances.getBufferUnderlyingSurplus(wToken);

            // Do the actual operation to impact the rate used to calculate wrapped surplus.
            uint256 snapshotId = vm.snapshot();
            vm.startPrank(lp);
            IERC20(wToken.asset()).forceApprove(address(wToken), underlyingToDeposit + underlyingSurplus);
            uint256 vaultWrappedDelta = wToken.deposit(underlyingToDeposit + underlyingSurplus, lp);
            vm.stopPrank();
            wrappedSurplus = wToken.convertToShares(underlyingSurplus);
            vm.revertTo(snapshotId);

            mintedShares = vaultWrappedDelta - wrappedSurplus;
        }
    }

    function _previewMintWithBuffer(
        IERC4626 wToken,
        uint256 wrappedToMint,
        bool withBufferLiquidity
    ) private view returns (uint256 depositedAssets, uint256 underlyingSurplus, uint256 wrappedSurplus) {
        if (withBufferLiquidity) {
            // If operation is within buffer range, convert is used by the vault to save some gas. Surpluses are 0,
            // since there's no interaction with the wrapper protocol (therefore, no rebalance).
            depositedAssets = wToken.convertToAssets(wrappedToMint) + vaultConvertFactor;
        } else {
            bytes32 bufferBalances = vault.getBufferTokenBalancesBytes(wToken);
            // Mint converts underlying to wrapped. If buffer has a surplus of underlying, the vault wraps it to
            // rebalance the buffer. It can introduce rounding issues, so we should consider the rebalance in our
            // result preview. The logic below reproduces Vault's rebalance logic.
            underlyingSurplus = bufferBalances.getBufferUnderlyingSurplus(wToken);
            wrappedSurplus = wToken.convertToShares(underlyingSurplus);
            uint256 vaultUnderlyingDelta = wToken.previewMint(wrappedToMint + wrappedSurplus);
            depositedAssets = vaultUnderlyingDelta - underlyingSurplus;
        }
    }

    function _previewWithdrawWithBuffer(
        IERC4626 wToken,
        uint256 underlyingToWithdraw,
        bool withBufferLiquidity
    ) private view returns (uint256 burnedShares, uint256 underlyingSurplus, uint256 wrappedSurplus) {
        if (withBufferLiquidity) {
            // If operation is within buffer range, convert is used by the vault to save some gas. Surpluses are 0,
            // since there's no interaction with the wrapper protocol (therefore, no rebalance).
            burnedShares = wToken.convertToShares(underlyingToWithdraw) + vaultConvertFactor;
        } else {
            bytes32 bufferBalances = vault.getBufferTokenBalancesBytes(wToken);
            // Withdraw converts wrapped to underlying. If buffer has a surplus of wrapped, the vault wraps it to
            // rebalance the buffer. It can introduce rounding issues, so we should consider the rebalance in our
            // result preview. The logic below reproduces Vault's rebalance logic.
            wrappedSurplus = bufferBalances.getBufferWrappedSurplus(wToken);
            underlyingSurplus = wToken.convertToAssets(wrappedSurplus);
            uint256 vaultWrappedDelta = wToken.previewWithdraw(underlyingToWithdraw + underlyingSurplus);
            burnedShares = vaultWrappedDelta - wrappedSurplus;
        }
    }

    function _previewRedeemWithBuffer(
        IERC4626 wToken,
        uint256 wrappedToRedeem,
        bool withBufferLiquidity
    ) private returns (uint256 withdrawnAssets, uint256 underlyingSurplus, uint256 wrappedSurplus) {
        if (withBufferLiquidity) {
            // If operation is within buffer range, convert is used by the vault to save some gas. Surpluses are 0,
            // since there's no interaction with the wrapper protocol (therefore, no rebalance).
            withdrawnAssets = wToken.convertToAssets(wrappedToRedeem) - vaultConvertFactor;
        } else {
            bytes32 bufferBalances = vault.getBufferTokenBalancesBytes(wToken);
            // Redeem converts wrapped to underlying. If buffer has a surplus of wrapped, the vault wraps it to
            // rebalance the buffer. It can introduce rounding issues, so we should consider the rebalance in our
            // result preview. The logic below reproduces Vault's rebalance logic.
            wrappedSurplus = bufferBalances.getBufferWrappedSurplus(wToken);

            // Do the actual operation to impact the rate used to calculate underlying surplus.
            uint256 snapshotId = vm.snapshot();
            vm.startPrank(lp);
            uint256 vaultUnderlyingDelta = wToken.redeem(wrappedToRedeem + wrappedSurplus, lp, lp);
            vm.stopPrank();
            underlyingSurplus = wToken.convertToAssets(wrappedSurplus);
            vm.revertTo(snapshotId);

            withdrawnAssets = vaultUnderlyingDelta - underlyingSurplus;
        }
    }

    struct SwapResultLocals {
        SwapKind kind;
        IERC20 tokenIn;
        IERC20 tokenOut;
        IERC4626 ybTokenIn;
        IERC4626 ybTokenOut;
        uint256 indexYbTokenIn;
        uint256 indexYbTokenOut;
        uint256 lpBeforeSwapTokenIn;
        uint256 lpBeforeSwapTokenOut;
        uint256 bufferBeforeSwapTokenIn;
        uint256 bufferBeforeSwapYbTokenIn;
        uint256 bufferBeforeSwapTokenOut;
        uint256 bufferBeforeSwapYbTokenOut;
        uint256 poolBeforeSwapYbTokenIn;
        uint256 poolBeforeSwapYbTokenOut;
        uint256 expectedUnderlyingDeltaTokenIn;
        uint256 expectedWrappedDeltaTokenIn;
        uint256 expectedUnderlyingSurplusTokenIn;
        uint256 expectedWrappedSurplusTokenIn;
        uint256 expectedUnderlyingDeltaTokenOut;
        uint256 expectedWrappedDeltaTokenOut;
        uint256 expectedUnderlyingSurplusTokenOut;
        uint256 expectedWrappedSurplusTokenOut;
        bool withBufferLiquidity;
    }
}<|MERGE_RESOLUTION|>--- conflicted
+++ resolved
@@ -211,34 +211,7 @@
         amountIn = bound(amountIn, 2 * _token1BufferInitAmount, 4 * _token1BufferInitAmount);
         IBatchRouter.SwapPathExactAmountIn[] memory paths = _buildExactInPaths(_token1Fork, amountIn, 0);
 
-<<<<<<< HEAD
-        int256 expectedBufferDeltaTokenIn;
-        int256 expectedBufferDeltaTokenOut;
-
-        // If the buffer is unbalanced beyond PRODUCTION_MIN_TRADE_AMOUNT, we expect a delta in the buffer.
-        if (unbalancedToken1 > _token1BufferInitAmount / 2 + PRODUCTION_MIN_TRADE_AMOUNT) {
-            expectedBufferDeltaTokenIn = int256(_token1BufferInitAmount / 2) - int256(unbalancedToken1);
-        } else {
-            // The unbalance operation was to remove underlying tokens, which generated a surplus of wrapped tokens.
-            // Since the operation will wrap token1 and there's no surplus of underlying tokens, the buffer will not
-            // rebalance.
-            expectedBufferDeltaTokenIn = 0;
-        }
-
-        // If the difference is smaller than PRODUCTION_MIN_TRADE_AMOUNT, buffer is not unbalanced.
-        if (unbalancedToken2 < _token2BufferInitAmount / 2 - PRODUCTION_MIN_TRADE_AMOUNT) {
-            expectedBufferDeltaTokenOut = int256(_token2BufferInitAmount / 2) - int256(unbalancedToken2);
-        } else {
-            // The unbalance operation was to remove wrapped tokens, which generated a surplus of underlying tokens.
-            // Since the operation will unwrap token2 and there's no surplus of wrapped tokens, the buffer will not
-            // rebalance.
-            expectedBufferDeltaTokenOut = 0;
-        }
-
-        _testExactIn(paths, false, expectedBufferDeltaTokenIn, expectedBufferDeltaTokenOut);
-=======
         _testExactIn(paths, false);
->>>>>>> 3db8bd72
     }
 
     function testToken1InToken2OutBufferUnbalancedExactOut__Fork__Fuzz(
@@ -257,34 +230,7 @@
             amountOut
         );
 
-<<<<<<< HEAD
-        int256 expectedBufferDeltaTokenIn;
-        int256 expectedBufferDeltaTokenOut;
-
-        // If the buffer is unbalanced beyond PRODUCTION_MIN_TRADE_AMOUNT, we expect a delta in the buffer.
-        if (unbalancedToken1 > _token1BufferInitAmount / 2 + PRODUCTION_MIN_TRADE_AMOUNT) {
-            expectedBufferDeltaTokenIn = int256(_token1BufferInitAmount / 2) - int256(unbalancedToken1);
-        } else {
-            // The unbalance operation was to remove underlying tokens, which generated a surplus of wrapped tokens.
-            // Since the operation will wrap token1 and there's no surplus of underlying tokens, the buffer will not
-            // rebalance.
-            expectedBufferDeltaTokenIn = 0;
-        }
-
-        // If the difference is smaller than PRODUCTION_MIN_TRADE_AMOUNT, buffer is not unbalanced.
-        if (unbalancedToken2 < _token2BufferInitAmount / 2 - PRODUCTION_MIN_TRADE_AMOUNT) {
-            expectedBufferDeltaTokenOut = int256(_token2BufferInitAmount / 2) - int256(unbalancedToken2);
-        } else {
-            // The unbalance operation was to remove wrapped tokens, which generated a surplus of underlying tokens.
-            // Since the operation will unwrap token2 and there's no surplus of wrapped tokens, the buffer will not
-            // rebalance.
-            expectedBufferDeltaTokenOut = 0;
-        }
-
-        _testExactOut(paths, false, expectedBufferDeltaTokenIn, expectedBufferDeltaTokenOut);
-=======
         _testExactOut(paths, false);
->>>>>>> 3db8bd72
     }
 
     function testToken2InToken1OutWithinBufferExactIn__Fork__Fuzz(uint256 amountIn) public {
@@ -337,34 +283,7 @@
         amountIn = bound(amountIn, 2 * _token2BufferInitAmount, 4 * _token2BufferInitAmount);
         IBatchRouter.SwapPathExactAmountIn[] memory paths = _buildExactInPaths(_token2Fork, amountIn, 0);
 
-<<<<<<< HEAD
-        int256 expectedBufferDeltaTokenIn;
-        int256 expectedBufferDeltaTokenOut;
-
-        // If the buffer is unbalanced beyond PRODUCTION_MIN_TRADE_AMOUNT, we expect a delta in the buffer.
-        if (unbalancedToken1 < _token1BufferInitAmount / 2 - PRODUCTION_MIN_TRADE_AMOUNT) {
-            expectedBufferDeltaTokenOut = int256(_token1BufferInitAmount / 2) - int256(unbalancedToken1);
-        } else {
-            // The unbalance operation was to remove wrapped tokens, which generated a surplus of underlying tokens.
-            // Since the operation will unwrap token2 and there's no surplus of wrapped tokens, the buffer will not
-            // rebalance.
-            expectedBufferDeltaTokenOut = 0;
-        }
-
-        // If the difference is smaller than PRODUCTION_MIN_TRADE_AMOUNT, buffer is not unbalanced.
-        if (unbalancedToken2 > _token2BufferInitAmount / 2 + PRODUCTION_MIN_TRADE_AMOUNT) {
-            expectedBufferDeltaTokenIn = int256(_token2BufferInitAmount / 2) - int256(unbalancedToken2);
-        } else {
-            // The unbalance operation was to remove underlying tokens, which generated a surplus of wrapped tokens.
-            // Since the operation will wrap token1 and there's no surplus of underlying tokens, the buffer will not
-            // rebalance.
-            expectedBufferDeltaTokenIn = 0;
-        }
-
-        _testExactIn(paths, false, expectedBufferDeltaTokenIn, expectedBufferDeltaTokenOut);
-=======
         _testExactIn(paths, false);
->>>>>>> 3db8bd72
     }
 
     function testToken2InToken1OutBufferUnbalancedExactOut__Fork__Fuzz(
@@ -383,34 +302,7 @@
             amountOut
         );
 
-<<<<<<< HEAD
-        int256 expectedBufferDeltaTokenIn;
-        int256 expectedBufferDeltaTokenOut;
-
-        // If the buffer is unbalanced beyond PRODUCTION_MIN_TRADE_AMOUNT, we expect a delta in the buffer.
-        if (unbalancedToken1 < _token1BufferInitAmount / 2 - PRODUCTION_MIN_TRADE_AMOUNT) {
-            expectedBufferDeltaTokenOut = int256(_token1BufferInitAmount / 2) - int256(unbalancedToken1);
-        } else {
-            // The unbalance operation was to remove wrapped tokens, which generated a surplus of underlying tokens.
-            // Since the operation will unwrap token2 and there's no surplus of wrapped tokens, the buffer will not
-            // rebalance.
-            expectedBufferDeltaTokenOut = 0;
-        }
-
-        // If the difference is smaller than PRODUCTION_MIN_TRADE_AMOUNT, buffer is not unbalanced.
-        if (unbalancedToken2 > _token2BufferInitAmount / 2 + PRODUCTION_MIN_TRADE_AMOUNT) {
-            expectedBufferDeltaTokenIn = int256(_token2BufferInitAmount / 2) - int256(unbalancedToken2);
-        } else {
-            // The unbalance operation was to remove underlying tokens, which generated a surplus of wrapped tokens.
-            // Since the operation will wrap token1 and there's no surplus of underlying tokens, the buffer will not
-            // rebalance.
-            expectedBufferDeltaTokenIn = 0;
-        }
-
-        _testExactOut(paths, false, expectedBufferDeltaTokenIn, expectedBufferDeltaTokenOut);
-=======
         _testExactOut(paths, false);
->>>>>>> 3db8bd72
     }
 
     function _testExactIn(IBatchRouter.SwapPathExactAmountIn[] memory paths, bool withBufferLiquidity) private {
