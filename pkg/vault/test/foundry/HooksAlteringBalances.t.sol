// SPDX-License-Identifier: GPL-3.0-or-later

pragma solidity ^0.8.24;

import "forge-std/Test.sol";

import { IBasePool } from "@balancer-labs/v3-interfaces/contracts/vault/IBasePool.sol";
import { IHooks } from "@balancer-labs/v3-interfaces/contracts/vault/IHooks.sol";
import { IPoolLiquidity } from "@balancer-labs/v3-interfaces/contracts/vault/IPoolLiquidity.sol";
import { IVault } from "@balancer-labs/v3-interfaces/contracts/vault/IVault.sol";
import "@balancer-labs/v3-interfaces/contracts/vault/VaultTypes.sol";

import { ArrayHelpers } from "@balancer-labs/v3-solidity-utils/contracts/helpers/ArrayHelpers.sol";

import { PoolMock } from "../../contracts/test/PoolMock.sol";
import { PoolHooksMock } from "../../contracts/test/PoolHooksMock.sol";

import { BaseVaultTest } from "./utils/BaseVaultTest.sol";

contract HooksAlteringBalancesTest is BaseVaultTest {
    using ArrayHelpers for *;

    uint256 internal daiIdx;
    uint256 internal usdcIdx;

    uint256 private _swapAmount;

    function setUp() public virtual override {
        BaseVaultTest.setUp();

        _swapAmount = poolInitAmount / 100;

        HooksConfig memory config = vault.getHooksConfig(address(pool));
        config.shouldCallBeforeSwap = true;
        vault.setHooksConfig(address(pool), config);

        // Sets the pool address in the hook, so we can change pool balances inside the hook
        PoolHooksMock(poolHooksContract).setPool(address(pool));

        (daiIdx, usdcIdx) = getSortedIndexes(address(dai), address(usdc));
    }

    function createPool() internal virtual override returns (address) {
        TokenConfig[] memory tokenConfig = vault.buildTokenConfig(
            [address(dai), address(usdc)].toMemoryArray().asIERC20()
        );

        PoolMock newPool = new PoolMock(IVault(address(vault)), "ERC20 Pool", "ERC20POOL");
        vm.label(address(newPool), "pool");

<<<<<<< HEAD
        factoryMock.registerTestPool(address(newPool), tokenConfig, poolHooksContract, address(lp));
=======
        factoryMock.registerTestPool(address(newPool), tokenConfig, poolHooksContract, lp);
>>>>>>> 8c509500

        return address(newPool);
    }

    function testOnBeforeSwapHookAltersBalances() public {
        uint256[] memory originalBalances = [poolInitAmount, poolInitAmount].toMemoryArray();
        // newBalances are raw and scaled18, because rate is 1 and decimals are 18
        uint256[] memory newBalances = [poolInitAmount / 2, poolInitAmount / 3].toMemoryArray();

        // Change balances of the pool on before hook
        PoolHooksMock(poolHooksContract).setChangePoolBalancesOnBeforeSwapHook(true, newBalances);

        // Check that the swap gets updated balances that reflect the updated balance in the before hook
        vm.prank(bob);
        // Check if balances were not changed before onBeforeHook
        vm.expectCall(
            address(poolHooksContract),
            abi.encodeWithSelector(
                IHooks.onBeforeSwap.selector,
                IBasePool.PoolSwapParams({
                    kind: SwapKind.EXACT_IN,
                    amountGivenScaled18: _swapAmount,
                    balancesScaled18: originalBalances,
                    indexIn: daiIdx,
                    indexOut: usdcIdx,
                    router: address(router),
                    userData: bytes("")
                })
            )
        );

        vm.expectCall(
            address(pool),
            abi.encodeWithSelector(
                IBasePool.onSwap.selector,
                IBasePool.PoolSwapParams({
                    kind: SwapKind.EXACT_IN,
                    amountGivenScaled18: _swapAmount,
                    balancesScaled18: newBalances,
                    indexIn: daiIdx,
                    indexOut: usdcIdx,
                    router: address(router),
                    userData: bytes("")
                })
            )
        );

        router.swapSingleTokenExactIn(address(pool), dai, usdc, _swapAmount, 0, MAX_UINT256, false, bytes(""));
    }

    function testOnBeforeAddLiquidityHookAltersBalances() public {
        HooksConfig memory config = vault.getHooksConfig(address(pool));
        config.shouldCallBeforeAddLiquidity = true;
        vault.setHooksConfig(address(pool), config);

        uint256[] memory originalBalances = [poolInitAmount, poolInitAmount].toMemoryArray();
        // newBalances are raw and scaled18, because rate is 1 and decimals are 18
        uint256[] memory newBalances = [poolInitAmount / 2, poolInitAmount / 3].toMemoryArray();
        uint256[] memory amountsIn = [defaultAmount, defaultAmount].toMemoryArray();

        // Change balances of the pool on before hook
        PoolHooksMock(poolHooksContract).setChangePoolBalancesOnBeforeAddLiquidityHook(true, newBalances);

        vm.prank(bob);
        // Check if balances were not changed before onBeforeHook
        vm.expectCall(
            address(poolHooksContract),
            abi.encodeWithSelector(
                IHooks.onBeforeAddLiquidity.selector,
                router,
                AddLiquidityKind.CUSTOM,
                amountsIn,
                bptAmountRoundDown,
                originalBalances,
                bytes("")
            )
        );

        vm.expectCall(
            address(pool),
            abi.encodeWithSelector(
                IPoolLiquidity.onAddLiquidityCustom.selector,
                router,
                amountsIn,
                bptAmountRoundDown,
                newBalances,
                bytes("")
            )
        );

        router.addLiquidityCustom(address(pool), amountsIn, bptAmountRoundDown, false, bytes(""));
    }

    function testOnBeforeRemoveLiquidityHookAlterBalance() public {
        HooksConfig memory config = vault.getHooksConfig(address(pool));
        config.shouldCallBeforeRemoveLiquidity = true;
        vault.setHooksConfig(address(pool), config);

        uint256[] memory amountsOut = [defaultAmount, defaultAmount].toMemoryArray();

        vm.prank(alice);
        // Add liquidity to have BPTs to remove liquidity later
        router.addLiquidityUnbalanced(address(pool), amountsOut, 0, false, bytes(""));

        uint256 balanceAfterLiquidity = poolInitAmount + defaultAmount;

        uint256[] memory originalBalances = [balanceAfterLiquidity, balanceAfterLiquidity].toMemoryArray();
        // We set balances to something related to balanceAfterLiquidity because bptAmountsOut is simpler to calculate.
        // newBalances are raw and scaled18, because rate is 1 and decimals are 18
        uint256[] memory newBalances = [2 * balanceAfterLiquidity, 3 * balanceAfterLiquidity].toMemoryArray();

        // Change balances of the pool on before hook
        PoolHooksMock(poolHooksContract).setChangePoolBalancesOnBeforeRemoveLiquidityHook(true, newBalances);

        // Check if balances were not changed before onBeforeHook
        vm.expectCall(
            address(poolHooksContract),
            abi.encodeWithSelector(
                IHooks.onBeforeRemoveLiquidity.selector,
                router,
                RemoveLiquidityKind.CUSTOM,
                bptAmount,
                amountsOut,
                originalBalances,
                bytes("")
            )
        );

        // removeLiquidityCustom passes the minAmountsOut to the callback, so we can check that they are updated.
        vm.expectCall(
            address(pool),
            abi.encodeWithSelector(
                IPoolLiquidity.onRemoveLiquidityCustom.selector,
                router,
                bptAmount,
                amountsOut,
                newBalances,
                bytes("")
            )
        );
        vm.prank(alice);
        router.removeLiquidityCustom(address(pool), bptAmount, amountsOut, false, bytes(""));
    }
}<|MERGE_RESOLUTION|>--- conflicted
+++ resolved
@@ -48,11 +48,7 @@
         PoolMock newPool = new PoolMock(IVault(address(vault)), "ERC20 Pool", "ERC20POOL");
         vm.label(address(newPool), "pool");
 
-<<<<<<< HEAD
-        factoryMock.registerTestPool(address(newPool), tokenConfig, poolHooksContract, address(lp));
-=======
         factoryMock.registerTestPool(address(newPool), tokenConfig, poolHooksContract, lp);
->>>>>>> 8c509500
 
         return address(newPool);
     }
