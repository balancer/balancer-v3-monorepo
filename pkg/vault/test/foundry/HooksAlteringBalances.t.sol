// SPDX-License-Identifier: GPL-3.0-or-later

pragma solidity ^0.8.24;

import "forge-std/Test.sol";

import { IBasePool } from "@balancer-labs/v3-interfaces/contracts/vault/IBasePool.sol";
import { IHooks } from "@balancer-labs/v3-interfaces/contracts/vault/IHooks.sol";
import { IPoolLiquidity } from "@balancer-labs/v3-interfaces/contracts/vault/IPoolLiquidity.sol";
import { IVault } from "@balancer-labs/v3-interfaces/contracts/vault/IVault.sol";
import "@balancer-labs/v3-interfaces/contracts/vault/VaultTypes.sol";

import { ArrayHelpers } from "@balancer-labs/v3-solidity-utils/contracts/helpers/ArrayHelpers.sol";

import { PoolMock } from "../../contracts/test/PoolMock.sol";
import { PoolHooksMock } from "../../contracts/test/PoolHooksMock.sol";

import { BaseVaultTest } from "./utils/BaseVaultTest.sol";

contract HooksAlteringBalancesTest is BaseVaultTest {
    using ArrayHelpers for *;

    uint256 internal daiIdx;
    uint256 internal usdcIdx;

    uint256 private _swapAmount;

    function setUp() public virtual override {
        BaseVaultTest.setUp();

        _swapAmount = poolInitAmount / 100;

<<<<<<< HEAD
        PoolConfig memory config = vault.getPoolConfig(address(pool));
        config.poolFlags.shouldCallBeforeSwap = true;
        vault.setConfig(address(pool), config);
=======
        HooksConfig memory config = vault.getHooksConfig(address(pool));
        config.shouldCallBeforeSwap = true;
        vault.setHooksConfig(address(pool), config);

        // Sets the pool address in the hook, so we can change pool balances inside the hook
        PoolHooksMock(poolHooksContract).setPool(address(pool));
>>>>>>> c770698e

        (daiIdx, usdcIdx) = getSortedIndexes(address(dai), address(usdc));
    }

    function createPool() internal virtual override returns (address) {
        TokenConfig[] memory tokenConfig = vault.buildTokenConfig(
            [address(dai), address(usdc)].toMemoryArray().asIERC20()
        );

        PoolMock newPool = new PoolMock(IVault(address(vault)), "ERC20 Pool", "ERC20POOL");
        vm.label(address(newPool), "pool");

        factoryMock.registerTestPool(address(newPool), tokenConfig, poolHooksContract, lp);

        return address(newPool);
    }

    function testOnBeforeSwapHookAltersBalances() public {
        uint256[] memory originalBalances = [poolInitAmount, poolInitAmount].toMemoryArray();
        // newBalances are raw and scaled18, because rate is 1 and decimals are 18
        uint256[] memory newBalances = [poolInitAmount / 2, poolInitAmount / 3].toMemoryArray();

        // Change balances of the pool on before hook
        PoolHooksMock(poolHooksContract).setChangePoolBalancesOnBeforeSwapHook(true, newBalances);

        // Check that the swap gets updated balances that reflect the updated balance in the before hook
        vm.prank(bob);
        // Check if balances were not changed before onBeforeHook
        vm.expectCall(
            address(poolHooksContract),
            abi.encodeWithSelector(
                IHooks.onBeforeSwap.selector,
                IBasePool.PoolSwapParams({
                    kind: SwapKind.EXACT_IN,
                    amountGivenScaled18: _swapAmount,
                    balancesScaled18: originalBalances,
                    indexIn: daiIdx,
                    indexOut: usdcIdx,
                    router: address(router),
                    userData: bytes("")
                })
            )
        );

        vm.expectCall(
            address(pool),
            abi.encodeWithSelector(
                IBasePool.onSwap.selector,
                IBasePool.PoolSwapParams({
                    kind: SwapKind.EXACT_IN,
                    amountGivenScaled18: _swapAmount,
                    balancesScaled18: newBalances,
                    indexIn: daiIdx,
                    indexOut: usdcIdx,
                    router: address(router),
                    userData: bytes("")
                })
            )
        );

        router.swapSingleTokenExactIn(address(pool), dai, usdc, _swapAmount, 0, MAX_UINT256, false, bytes(""));
    }

    function testOnBeforeAddLiquidityHookAltersBalances() public {
<<<<<<< HEAD
        PoolConfig memory config = vault.getPoolConfig(address(pool));
        config.poolFlags.shouldCallBeforeAddLiquidity = true;
        vault.setConfig(address(pool), config);
=======
        HooksConfig memory config = vault.getHooksConfig(address(pool));
        config.shouldCallBeforeAddLiquidity = true;
        vault.setHooksConfig(address(pool), config);
>>>>>>> c770698e

        uint256[] memory originalBalances = [poolInitAmount, poolInitAmount].toMemoryArray();
        // newBalances are raw and scaled18, because rate is 1 and decimals are 18
        uint256[] memory newBalances = [poolInitAmount / 2, poolInitAmount / 3].toMemoryArray();
        uint256[] memory amountsIn = [defaultAmount, defaultAmount].toMemoryArray();

        // Change balances of the pool on before hook
        PoolHooksMock(poolHooksContract).setChangePoolBalancesOnBeforeAddLiquidityHook(true, newBalances);

        vm.prank(bob);
        // Check if balances were not changed before onBeforeHook
        vm.expectCall(
            address(poolHooksContract),
            abi.encodeWithSelector(
                IHooks.onBeforeAddLiquidity.selector,
                router,
                AddLiquidityKind.CUSTOM,
                amountsIn,
                bptAmountRoundDown,
                originalBalances,
                bytes("")
            )
        );

        vm.expectCall(
            address(pool),
            abi.encodeWithSelector(
                IPoolLiquidity.onAddLiquidityCustom.selector,
                router,
                amountsIn,
                bptAmountRoundDown,
                newBalances,
                bytes("")
            )
        );

        router.addLiquidityCustom(address(pool), amountsIn, bptAmountRoundDown, false, bytes(""));
    }

    function testOnBeforeRemoveLiquidityHookAlterBalance() public {
<<<<<<< HEAD
        PoolConfig memory config = vault.getPoolConfig(address(pool));
        config.poolFlags.shouldCallBeforeRemoveLiquidity = true;
        vault.setConfig(address(pool), config);
=======
        HooksConfig memory config = vault.getHooksConfig(address(pool));
        config.shouldCallBeforeRemoveLiquidity = true;
        vault.setHooksConfig(address(pool), config);
>>>>>>> c770698e

        uint256[] memory amountsOut = [defaultAmount, defaultAmount].toMemoryArray();

        vm.prank(alice);
        // Add liquidity to have BPTs to remove liquidity later
        router.addLiquidityUnbalanced(address(pool), amountsOut, 0, false, bytes(""));

        uint256 balanceAfterLiquidity = poolInitAmount + defaultAmount;

        uint256[] memory originalBalances = [balanceAfterLiquidity, balanceAfterLiquidity].toMemoryArray();
        // We set balances to something related to balanceAfterLiquidity because bptAmountsOut is simpler to calculate.
        // newBalances are raw and scaled18, because rate is 1 and decimals are 18
        uint256[] memory newBalances = [2 * balanceAfterLiquidity, 3 * balanceAfterLiquidity].toMemoryArray();

        // Change balances of the pool on before hook
        PoolHooksMock(poolHooksContract).setChangePoolBalancesOnBeforeRemoveLiquidityHook(true, newBalances);

        // Check if balances were not changed before onBeforeHook
        vm.expectCall(
            address(poolHooksContract),
            abi.encodeWithSelector(
                IHooks.onBeforeRemoveLiquidity.selector,
                router,
                RemoveLiquidityKind.CUSTOM,
                bptAmount,
                amountsOut,
                originalBalances,
                bytes("")
            )
        );

        // removeLiquidityCustom passes the minAmountsOut to the callback, so we can check that they are updated.
        vm.expectCall(
            address(pool),
            abi.encodeWithSelector(
                IPoolLiquidity.onRemoveLiquidityCustom.selector,
                router,
                bptAmount,
                amountsOut,
                newBalances,
                bytes("")
            )
        );
        vm.prank(alice);
        router.removeLiquidityCustom(address(pool), bptAmount, amountsOut, false, bytes(""));
    }
}<|MERGE_RESOLUTION|>--- conflicted
+++ resolved
@@ -30,18 +30,12 @@
 
         _swapAmount = poolInitAmount / 100;
 
-<<<<<<< HEAD
-        PoolConfig memory config = vault.getPoolConfig(address(pool));
-        config.poolFlags.shouldCallBeforeSwap = true;
-        vault.setConfig(address(pool), config);
-=======
         HooksConfig memory config = vault.getHooksConfig(address(pool));
         config.shouldCallBeforeSwap = true;
         vault.setHooksConfig(address(pool), config);
 
         // Sets the pool address in the hook, so we can change pool balances inside the hook
         PoolHooksMock(poolHooksContract).setPool(address(pool));
->>>>>>> c770698e
 
         (daiIdx, usdcIdx) = getSortedIndexes(address(dai), address(usdc));
     }
@@ -106,15 +100,9 @@
     }
 
     function testOnBeforeAddLiquidityHookAltersBalances() public {
-<<<<<<< HEAD
-        PoolConfig memory config = vault.getPoolConfig(address(pool));
-        config.poolFlags.shouldCallBeforeAddLiquidity = true;
-        vault.setConfig(address(pool), config);
-=======
         HooksConfig memory config = vault.getHooksConfig(address(pool));
         config.shouldCallBeforeAddLiquidity = true;
         vault.setHooksConfig(address(pool), config);
->>>>>>> c770698e
 
         uint256[] memory originalBalances = [poolInitAmount, poolInitAmount].toMemoryArray();
         // newBalances are raw and scaled18, because rate is 1 and decimals are 18
@@ -155,15 +143,9 @@
     }
 
     function testOnBeforeRemoveLiquidityHookAlterBalance() public {
-<<<<<<< HEAD
-        PoolConfig memory config = vault.getPoolConfig(address(pool));
-        config.poolFlags.shouldCallBeforeRemoveLiquidity = true;
-        vault.setConfig(address(pool), config);
-=======
         HooksConfig memory config = vault.getHooksConfig(address(pool));
         config.shouldCallBeforeRemoveLiquidity = true;
         vault.setHooksConfig(address(pool), config);
->>>>>>> c770698e
 
         uint256[] memory amountsOut = [defaultAmount, defaultAmount].toMemoryArray();
 
