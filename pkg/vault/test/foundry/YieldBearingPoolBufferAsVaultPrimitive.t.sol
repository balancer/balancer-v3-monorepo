--- conflicted
+++ resolved
@@ -67,12 +67,8 @@
         emit IVaultEvents.LiquidityAddedToBuffer(
             waWETH,
             bufferInitialAmount,
-<<<<<<< HEAD
             waWETH.previewDeposit(bufferInitialAmount)
-=======
-            waUSDC.previewDeposit(bufferInitialAmount),
-            PackedTokenBalance.toPackedBalance(2 * bufferInitialAmount, 2 * waUSDC.previewDeposit(bufferInitialAmount))
->>>>>>> c3a553c0
+            PackedTokenBalance.toPackedBalance(2 * bufferInitialAmount, 2 * waWETH.previewDeposit(bufferInitialAmount))
         );
         router.addLiquidityToBuffer(waWETH, 2 * bufferInitialAmount);
         vm.stopPrank();
