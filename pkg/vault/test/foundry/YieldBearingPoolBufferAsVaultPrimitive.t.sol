--- conflicted
+++ resolved
@@ -349,17 +349,9 @@
             assertEq(tokens[0], address(usdc), "Wrong token for SwapKind");
         } else {
             // Rounding issues occurs in favor of vault, and are very small
-<<<<<<< HEAD
             assertGe(paths[0], vars.expectedAliceDelta, "paths AmountIn must be >= expected amountIn");
             assertApproxEqAbs(paths[0], vars.expectedAliceDelta, MAX_ERROR, "Wrong path count");
             assertGe(amounts[0], vars.expectedAliceDelta, "amounts AmountIn must be >= expected amountIn");
-=======
-            // TODO remove tolerance of 1 wei, when rounding issues with rates are solved
-            assertGe(paths[0], vars.expectedAliceDelta - 1, "paths AmountIn must be >= expected amountIn");
-            assertApproxEqAbs(paths[0], vars.expectedAliceDelta, MAX_ERROR, "Wrong path count");
-            // TODO remove tolerance of 1 wei, when rounding issues with rates are solved
-            assertGe(amounts[0], vars.expectedAliceDelta - 1, "amounts AmountIn must be >= expected amountIn");
->>>>>>> 68da780f
             assertApproxEqAbs(amounts[0], vars.expectedAliceDelta, MAX_ERROR, "Wrong amounts count");
             assertEq(tokens[0], address(dai), "Wrong token for SwapKind");
         }
