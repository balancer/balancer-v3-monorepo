--- conflicted
+++ resolved
@@ -45,33 +45,12 @@
         vm.startPrank(lp);
         // Can add the same amount again, since twice as much was minted.
         vm.expectEmit();
-<<<<<<< HEAD
-        emit IVaultEvents.LiquidityAddedToBuffer(
-            waDAI,
-            lp,
-            bufferTestAmount,
-            bufferTestAmount,
-            bufferTestAmount + waDAI.convertToAssets(bufferTestAmount)
-        );
-        router.addLiquidityToBuffer(waDAI, bufferTestAmount, bufferTestAmount);
-
-        vm.expectEmit();
-        emit IVaultEvents.LiquidityAddedToBuffer(
-            waUSDC,
-            lp,
-            bufferTestAmount,
-            bufferTestAmount,
-            bufferTestAmount + waUSDC.convertToAssets(bufferTestAmount)
-        );
-        router.addLiquidityToBuffer(waUSDC, bufferTestAmount, bufferTestAmount);
-=======
         emit IVaultEvents.LiquidityAddedToBuffer(waDAI, bufferInitialAmount, bufferInitialAmount);
         router.addLiquidityToBuffer(waDAI, bufferInitialAmount, bufferInitialAmount);
 
         vm.expectEmit();
         emit IVaultEvents.LiquidityAddedToBuffer(waUSDC, bufferInitialAmount, bufferInitialAmount);
         router.addLiquidityToBuffer(waUSDC, bufferInitialAmount, bufferInitialAmount);
->>>>>>> 4d456606
         vm.stopPrank();
     }
 
@@ -83,17 +62,7 @@
         uint256 bufferTotalShares = vault.getBufferTotalShares(waDAI);
 
         vm.expectEmit();
-<<<<<<< HEAD
-        emit IVaultEvents.LiquidityRemovedFromBuffer(
-            waDAI,
-            lp,
-            (wrappedBalance * bufferTestAmount) / bufferTotalShares,
-            (underlyingBalance * bufferTestAmount) / bufferTotalShares,
-            bufferTestAmount
-        );
-=======
-        emit IVaultEvents.LiquidityRemovedFromBuffer(waDAI, bufferInitialAmount / 2, bufferInitialAmount / 2);
->>>>>>> 4d456606
+        emit IVaultEvents.LiquidityRemovedFromBuffer(waDAI, (wrappedBalance * bufferTestAmount) / bufferTotalShares, (underlyingBalance * bufferTestAmount) / bufferTotalShares);
         vm.prank(lp);
         router.removeLiquidityFromBuffer(waDAI, bufferTestAmount);
 
@@ -101,17 +70,7 @@
         bufferTotalShares = vault.getBufferTotalShares(waUSDC);
 
         vm.expectEmit();
-<<<<<<< HEAD
-        emit IVaultEvents.LiquidityRemovedFromBuffer(
-            waUSDC,
-            lp,
-            (wrappedBalance * bufferTestAmount) / bufferTotalShares,
-            (underlyingBalance * bufferTestAmount) / bufferTotalShares,
-            bufferTestAmount
-        );
-=======
-        emit IVaultEvents.LiquidityRemovedFromBuffer(waUSDC, bufferInitialAmount / 2, bufferInitialAmount / 2);
->>>>>>> 4d456606
+        emit IVaultEvents.LiquidityRemovedFromBuffer(waUSDC, (wrappedBalance * bufferTestAmount) / bufferTotalShares, (underlyingBalance * bufferTestAmount) / bufferTotalShares);
         vm.prank(lp);
         router.removeLiquidityFromBuffer(waUSDC, bufferTestAmount);
     }
