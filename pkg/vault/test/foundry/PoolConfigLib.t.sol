--- conflicted
+++ resolved
@@ -7,13 +7,8 @@
 import { PoolConfig, PoolConfigBits, PoolConfigLib } from "../../contracts/lib/PoolConfigLib.sol";
 
 contract PoolConfigLibTest is Test {
-<<<<<<< HEAD
-    // 15 flags + 2 * 24 bit fee + 24 bit token diffs + 32 bit timestamp = 95 total bits used.
-    uint256 private constant CONFIG_MSB = 119;
-=======
-    // 16 flags + 24 bit fee + 24 bit token diffs + 32 bit timestamp = 96 total bits used.
-    uint256 private constant CONFIG_MSB = 96;
->>>>>>> b76eea8c
+    // 16 flags + 2 * 24 bit fee + 24 bit token diffs + 32 bit timestamp = 120 total bits used.
+    uint256 private constant CONFIG_MSB = 120;
 
     function testToAndFromConfigBits__Fuzz(uint256 rawConfigInt) public {
         rawConfigInt = bound(rawConfigInt, 0, uint256(1 << CONFIG_MSB) - 1);
