--- conflicted
+++ resolved
@@ -7,11 +7,7 @@
 import { PoolConfig, PoolConfigBits, PoolConfigLib } from "../../contracts/lib/PoolConfigLib.sol";
 
 contract PoolConfigLibTest is Test {
-<<<<<<< HEAD
-    uint256 private constant CONFIG_MSB = 133;
-=======
-    uint256 private constant CONFIG_MSB = 132;
->>>>>>> 17b0a70f
+    uint256 private constant CONFIG_MSB = 134;
 
     function testToAndFromConfigBits(uint256 rawConfigInt) public {
         rawConfigInt = bound(rawConfigInt, 0, uint256(1 << CONFIG_MSB));
