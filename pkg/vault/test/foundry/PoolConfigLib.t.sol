// SPDX-License-Identifier: GPL-3.0-or-later

pragma solidity ^0.8.4;

import "forge-std/Test.sol";

import { PoolConfig, PoolConfigBits, PoolConfigLib } from "../../contracts/lib/PoolConfigLib.sol";

contract PoolConfigLibTest is Test {
<<<<<<< HEAD
    uint256 private constant CONFIG_MSB = 104;
=======
    uint256 private constant CONFIG_MSB = 136;
>>>>>>> d6eb83f4

    function testToAndFromConfigBits(uint256 rawConfigInt) public {
        rawConfigInt = bound(rawConfigInt, 0, uint256(1 << CONFIG_MSB));
        bytes32 rawConfig = bytes32(rawConfigInt);
        PoolConfig memory config = PoolConfigLib.toPoolConfig(PoolConfigBits.wrap(rawConfig));
        bytes32 configBytes32 = PoolConfigBits.unwrap(PoolConfigLib.fromPoolConfig(config));

        assertEq(rawConfig, configBytes32);
    }

    function testUnusedConfigBits() public {
        bytes32 unusedBits = bytes32(uint256(type(uint256).max << (CONFIG_MSB + 1)));

        PoolConfig memory config = PoolConfigLib.toPoolConfig(PoolConfigBits.wrap(unusedBits));
        bytes32 configBytes32 = PoolConfigBits.unwrap(PoolConfigLib.fromPoolConfig(config));

        assertEq(bytes32(0), configBytes32);
    }
}<|MERGE_RESOLUTION|>--- conflicted
+++ resolved
@@ -7,11 +7,7 @@
 import { PoolConfig, PoolConfigBits, PoolConfigLib } from "../../contracts/lib/PoolConfigLib.sol";
 
 contract PoolConfigLibTest is Test {
-<<<<<<< HEAD
-    uint256 private constant CONFIG_MSB = 104;
-=======
-    uint256 private constant CONFIG_MSB = 136;
->>>>>>> d6eb83f4
+    uint256 private constant CONFIG_MSB = 137;
 
     function testToAndFromConfigBits(uint256 rawConfigInt) public {
         rawConfigInt = bound(rawConfigInt, 0, uint256(1 << CONFIG_MSB));
