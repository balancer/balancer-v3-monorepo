// SPDX-License-Identifier: GPL-3.0-or-later

pragma solidity ^0.8.24;

import "forge-std/Test.sol";

import { IERC20 } from "@openzeppelin/contracts/token/ERC20/IERC20.sol";

import { TokenConfig, TokenType, SwapKind } from "@balancer-labs/v3-interfaces/contracts/vault/VaultTypes.sol";
import { IVault } from "@balancer-labs/v3-interfaces/contracts/vault/IVault.sol";
import { IBatchRouter } from "@balancer-labs/v3-interfaces/contracts/vault/IBatchRouter.sol";
import { IRateProvider } from "@balancer-labs/v3-interfaces/contracts/vault/IRateProvider.sol";

import { ERC4626TestToken } from "@balancer-labs/v3-solidity-utils/contracts/test/ERC4626TestToken.sol";
import { ArrayHelpers } from "@balancer-labs/v3-solidity-utils/contracts/helpers/ArrayHelpers.sol";

import { PoolMock } from "../../contracts/test/PoolMock.sol";

import { BaseVaultTest } from "./utils/BaseVaultTest.sol";

contract SwapWithNonExistentBufferTest is BaseVaultTest {
    using ArrayHelpers for *;

    ERC4626TestToken internal waDAI;
    ERC4626TestToken internal waUSDC;

    // For two-token pools with waDAI/waUSDC, keep track of sorted token order.
    uint256 internal waDaiIdx;
    uint256 internal waUsdcIdx;

    address internal yieldBearingPool;

    // The yield-bearing pool will have 100x the liquidity of the buffer
    uint256 internal yieldBearingPoolAmount = 10e6 * 1e18;
    uint256 internal bufferAmount = 0;
<<<<<<< HEAD
    // We will swap with 10% of the boostedPool.
    uint256 internal swapAmount = boostedPoolAmount / 10;
=======
    // We will swap with 10% of the yieldBearingPool
    uint256 internal swapAmount = yieldBearingPoolAmount / 10;
>>>>>>> 5a791e1e

    function setUp() public virtual override {
        BaseVaultTest.setUp();

        waDAI = new ERC4626TestToken(dai, "Wrapped aDAI", "waDAI", 18);
        vm.label(address(waDAI), "waDAI");

        // "USDC" is deliberately 18 decimals to test one thing at a time.
        waUSDC = new ERC4626TestToken(usdc, "Wrapped aUSDC", "waUSDC", 18);
        vm.label(address(waUSDC), "waUSDC");

        (waDaiIdx, waUsdcIdx) = getSortedIndexes(address(waDAI), address(waUSDC));

        initializeYieldBearingPool();
    }

    function initializeYieldBearingPool() private {
        TokenConfig[] memory tokenConfig = new TokenConfig[](2);
        tokenConfig[waDaiIdx].token = IERC20(waDAI);
        tokenConfig[waUsdcIdx].token = IERC20(waUSDC);
        tokenConfig[0].tokenType = TokenType.WITH_RATE;
        tokenConfig[1].tokenType = TokenType.WITH_RATE;
        tokenConfig[waDaiIdx].rateProvider = IRateProvider(address(waDAI));
        tokenConfig[waUsdcIdx].rateProvider = IRateProvider(address(waUSDC));

        PoolMock newPool = new PoolMock(IVault(address(vault)), "Yield-bearing Pool", "YIELDYBOI");

        factoryMock.registerTestPool(address(newPool), tokenConfig, poolHooksContract);

        vm.label(address(newPool), "yield-bearing pool");
        yieldBearingPool = address(newPool);

        vm.startPrank(bob);
        waDAI.approve(address(permit2), MAX_UINT256);
        permit2.approve(address(waDAI), address(router), type(uint160).max, type(uint48).max);
        permit2.approve(address(waDAI), address(batchRouter), type(uint160).max, type(uint48).max);
        waUSDC.approve(address(permit2), MAX_UINT256);
        permit2.approve(address(waUSDC), address(router), type(uint160).max, type(uint48).max);
        permit2.approve(address(waUSDC), address(batchRouter), type(uint160).max, type(uint48).max);

        dai.mint(bob, yieldBearingPoolAmount);
        dai.approve(address(waDAI), yieldBearingPoolAmount);
        waDAI.deposit(yieldBearingPoolAmount, bob);

        usdc.mint(bob, yieldBearingPoolAmount);
        usdc.approve(address(waUSDC), yieldBearingPoolAmount);
        waUSDC.deposit(yieldBearingPoolAmount, bob);

        _initPool(
            yieldBearingPool,
            [yieldBearingPoolAmount, yieldBearingPoolAmount].toMemoryArray(),
            yieldBearingPoolAmount * 2 - MIN_BPT
        );
        vm.stopPrank();
    }

    function testSwapPreconditions() public view {
        // bob should have the full yieldBearingPool BPT.
        assertEq(
            IERC20(yieldBearingPool).balanceOf(bob),
            yieldBearingPoolAmount * 2 - MIN_BPT,
            "Wrong yield-bearing pool BPT amount"
        );

        (IERC20[] memory tokens, , uint256[] memory balancesRaw, ) = vault.getPoolTokenInfo(yieldBearingPool);
        // The yield-bearing pool should have `yieldBearingPoolAmount` of both tokens.
        assertEq(address(tokens[waDaiIdx]), address(waDAI), "Wrong yield-bearing pool token (waDAI)");
        assertEq(address(tokens[waUsdcIdx]), address(waUSDC), "Wrong yield-bearing pool token (waUSDC)");
        assertEq(balancesRaw[0], yieldBearingPoolAmount, "Wrong yield-bearing pool balance [0]");
        assertEq(balancesRaw[1], yieldBearingPoolAmount, "Wrong yield-bearing pool balance [1]");

        // Buffers should have zero liquidity.
        uint256 baseBalance;
        uint256 wrappedBalance;

        // The vault buffers should each have `bufferAmount` of their respective tokens.
        (baseBalance, wrappedBalance) = vault.getBufferBalance(IERC20(waDAI));
        assertEq(baseBalance, 0, "Wrong waDAI buffer balance for base token");
        assertEq(wrappedBalance, 0, "Wrong waDAI buffer balance for wrapped token");

        (baseBalance, wrappedBalance) = vault.getBufferBalance(IERC20(waUSDC));
        assertEq(baseBalance, 0, "Wrong waUSDC buffer balance for base token");
        assertEq(wrappedBalance, 0, "Wrong waUSDC buffer balance for wrapped token");
    }

    function testYieldBearingPoolSwapWithoutBufferExactIn() public {
        IBatchRouter.SwapPathExactAmountIn[] memory paths = _buildExactInPaths(swapAmount);

        vm.prank(alice);
        (uint256[] memory pathAmountsOut, address[] memory tokensOut, uint256[] memory amountsOut) = batchRouter
            .swapExactIn(paths, MAX_UINT256, false, bytes(""));

        _verifySwapResult(pathAmountsOut, tokensOut, amountsOut, swapAmount, SwapKind.EXACT_IN);
    }

    function testYieldBearingPoolSwapWithoutBufferExactOut() public {
        IBatchRouter.SwapPathExactAmountOut[] memory paths = _buildExactOutPaths(swapAmount);

        vm.prank(alice);
        (uint256[] memory pathAmountsIn, address[] memory tokensIn, uint256[] memory amountsIn) = batchRouter
            .swapExactOut(paths, MAX_UINT256, false, bytes(""));

        _verifySwapResult(pathAmountsIn, tokensIn, amountsIn, swapAmount, SwapKind.EXACT_OUT);
    }

    function _buildExactInPaths(
        uint256 amount
    ) private view returns (IBatchRouter.SwapPathExactAmountIn[] memory paths) {
        IBatchRouter.SwapPathStep[] memory steps = new IBatchRouter.SwapPathStep[](3);
        paths = new IBatchRouter.SwapPathExactAmountIn[](1);

        // Since this is exact in, swaps will be executed in the order given.
        // Pre-swap through DAI buffer to get waDAI, then main swap waDAI for waUSDC in the yield-bearing pool,
        // and finally post-swap the waUSDC through the USDC buffer to calculate the USDC amount out.
        // The only token transfers are DAI in (given) and USDC out (calculated).
        steps[0] = IBatchRouter.SwapPathStep({ pool: address(waDAI), tokenOut: waDAI, isBuffer: true });
        steps[1] = IBatchRouter.SwapPathStep({ pool: yieldBearingPool, tokenOut: waUSDC, isBuffer: false });
        steps[2] = IBatchRouter.SwapPathStep({ pool: address(waUSDC), tokenOut: usdc, isBuffer: true });

        paths[0] = IBatchRouter.SwapPathExactAmountIn({
            tokenIn: dai,
            steps: steps,
            exactAmountIn: amount,
            minAmountOut: amount - 1 // rebalance tests are a wei off
        });
    }

    function _buildExactOutPaths(
        uint256 amount
    ) private view returns (IBatchRouter.SwapPathExactAmountOut[] memory paths) {
        IBatchRouter.SwapPathStep[] memory steps = new IBatchRouter.SwapPathStep[](3);
        paths = new IBatchRouter.SwapPathExactAmountOut[](1);

        // Since this is exact out, swaps will be executed in reverse order (though we submit in logical order).
        // Pre-swap through the USDC buffer to get waUSDC, then main swap waUSDC for waDAI in the yield-bearing pool,
        // and finally post-swap the waDAI for DAI through the DAI buffer to calculate the DAI amount in.
        // The only token transfers are DAI in (calculated) and USDC out (given).
        steps[0] = IBatchRouter.SwapPathStep({ pool: address(waDAI), tokenOut: waDAI, isBuffer: true });
        steps[1] = IBatchRouter.SwapPathStep({ pool: yieldBearingPool, tokenOut: waUSDC, isBuffer: false });
        steps[2] = IBatchRouter.SwapPathStep({ pool: address(waUSDC), tokenOut: usdc, isBuffer: true });

        paths[0] = IBatchRouter.SwapPathExactAmountOut({
            tokenIn: dai,
            steps: steps,
            maxAmountIn: amount,
            exactAmountOut: amount
        });
    }

    function _verifySwapResult(
        uint256[] memory paths,
        address[] memory tokens,
        uint256[] memory amounts,
        uint256 expectedDelta,
        SwapKind kind
    ) private view {
        assertEq(paths.length, 1, "Incorrect output array length");

        assertEq(paths.length, tokens.length, "Output array length mismatch");
        assertEq(tokens.length, amounts.length, "Output array length mismatch");

        // Check results
        assertApproxEqAbs(paths[0], expectedDelta, 1, "Wrong path count");
        assertApproxEqAbs(amounts[0], expectedDelta, 1, "Wrong amounts count");
        assertEq(tokens[0], kind == SwapKind.EXACT_IN ? address(usdc) : address(dai), "Wrong token for SwapKind");

        // Tokens were transferred
        assertApproxEqAbs(dai.balanceOf(alice), defaultBalance - expectedDelta, 1, "Wrong ending balance of DAI");
        assertApproxEqAbs(usdc.balanceOf(alice), defaultBalance + expectedDelta, 1, "Wrong ending balance of USDC");

        uint256[] memory balancesRaw;

        (uint256 daiIdx, uint256 usdcIdx) = getSortedIndexes(address(waDAI), address(waUSDC));
        (, , balancesRaw, ) = vault.getPoolTokenInfo(yieldBearingPool);
        assertEq(balancesRaw[daiIdx], yieldBearingPoolAmount + expectedDelta, "Wrong yield-bearing pool DAI balance");
        assertEq(balancesRaw[usdcIdx], yieldBearingPoolAmount - expectedDelta, "Wrong yield-bearing pool USDC balance");

        // Buffers should have 0 liquidity, since they were not initialized.
        uint256 baseBalance;
        uint256 wrappedBalance;
        (baseBalance, wrappedBalance) = vault.getBufferBalance(IERC20(waDAI));
        assertEq(baseBalance, 0, "DAI buffer pool base balance is not 0");
        assertEq(wrappedBalance, 0, "DAI buffer pool wrapped balance is not 0");

        (baseBalance, wrappedBalance) = vault.getBufferBalance(IERC20(waUSDC));
        assertEq(baseBalance, 0, "USDC buffer pool base balance is not 0");
        assertEq(wrappedBalance, 0, "USDC buffer pool wrapped balance is not 0");
    }
}<|MERGE_RESOLUTION|>--- conflicted
+++ resolved
@@ -33,13 +33,8 @@
     // The yield-bearing pool will have 100x the liquidity of the buffer
     uint256 internal yieldBearingPoolAmount = 10e6 * 1e18;
     uint256 internal bufferAmount = 0;
-<<<<<<< HEAD
-    // We will swap with 10% of the boostedPool.
-    uint256 internal swapAmount = boostedPoolAmount / 10;
-=======
-    // We will swap with 10% of the yieldBearingPool
+    // We will swap with 10% of the yield-bearing pool.
     uint256 internal swapAmount = yieldBearingPoolAmount / 10;
->>>>>>> 5a791e1e
 
     function setUp() public virtual override {
         BaseVaultTest.setUp();
