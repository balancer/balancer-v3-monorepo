// SPDX-License-Identifier: GPL-3.0-or-later

pragma solidity ^0.8.24;

import "forge-std/Test.sol";

import { Ownable } from "@openzeppelin/contracts/access/Ownable.sol";

import { IAuthentication } from "@balancer-labs/v3-interfaces/contracts/solidity-utils/helpers/IAuthentication.sol";
import { IVault } from "@balancer-labs/v3-interfaces/contracts/vault/IVault.sol";

import { BasicAuthorizerMock } from "../../contracts/test/BasicAuthorizerMock.sol";
import { VaultFactory } from "../../contracts/VaultFactory.sol";
import { VaultContractsDeployer } from "./utils/VaultContractsDeployer.sol";
import { Vault } from "../../contracts/Vault.sol";
import { VaultAdmin } from "../../contracts/VaultAdmin.sol";
import { VaultExtension } from "../../contracts/VaultExtension.sol";

contract VaultFactoryTest is Test, VaultContractsDeployer {
    // Should match the "PRODUCTION" limits in BaseVaultTest.
    uint256 private constant _MIN_TRADE_AMOUNT = 1e6;
    uint256 private constant _MIN_WRAP_AMOUNT = 1e4;
    bytes32 private constant _HARDCODED_SALT =
        bytes32(0xae0bdc4eeac5e950b67c6819b118761caaf619464ad74a6048c67c03598dc543);
    address private constant _HARDCODED_VAULT_ADDRESS = address(0xbA133381ef63946fF77A7D009DFcdBdE5c77b92F);

    address deployer;
    address other;
    BasicAuthorizerMock authorizer;
    VaultFactory factory;

    function setUp() public virtual {
        deployer = makeAddr("deployer");
        other = makeAddr("other");
        authorizer = deployBasicAuthorizerMock();
<<<<<<< HEAD
        vm.prank(deployer);
=======
        vm.startPrank(deployer);
>>>>>>> 25d73b3d
        factory = deployVaultFactory(
            authorizer,
            90 days,
            30 days,
            _MIN_TRADE_AMOUNT,
            _MIN_WRAP_AMOUNT,
            keccak256(type(Vault).creationCode),
            keccak256(type(VaultExtension).creationCode),
            keccak256(type(VaultAdmin).creationCode)
        );
        vm.stopPrank();
    }

    function testCreateVaultHardcodedSalt() public {
        authorizer.grantRole(factory.getActionId(VaultFactory.create.selector), deployer);
        vm.prank(deployer);
        factory.create(
            _HARDCODED_SALT,
            _HARDCODED_VAULT_ADDRESS,
            type(Vault).creationCode,
            type(VaultAdmin).creationCode,
            type(VaultExtension).creationCode
        );
    }

    function testCreateVaultHardcodedSaltWrongDeployer() public {
        address wrongDeployer = makeAddr("wrongDeployer");
        vm.prank(wrongDeployer);
        VaultFactory wrongFactory = deployVaultFactory(
            authorizer,
            90 days,
            30 days,
            _MIN_TRADE_AMOUNT,
            _MIN_WRAP_AMOUNT,
            keccak256(type(Vault).creationCode),
            keccak256(type(VaultAdmin).creationCode),
            keccak256(type(VaultExtension).creationCode)
        );

        authorizer.grantRole(wrongFactory.getActionId(VaultFactory.create.selector), wrongDeployer);
        vm.prank(wrongDeployer);
        vm.expectRevert(VaultFactory.VaultAddressMismatch.selector);
        wrongFactory.create(
            HARDCODED_SALT,
            HARDCODED_VAULT_ADDRESS,
            type(Vault).creationCode,
            type(VaultAdmin).creationCode,
            type(VaultExtension).creationCode
        );
    }

    /// forge-config: default.fuzz.runs = 100
    function testCreateVault__Fuzz(bytes32 salt) public {
        address vaultAddress = factory.getDeploymentAddress(salt);

        assertFalse(factory.isDeployed(vaultAddress), "Deployment flag is set before deployment");

        vm.prank(deployer);
        factory.create(
            salt,
            vaultAddress,
            type(Vault).creationCode,
            type(VaultExtension).creationCode,
            type(VaultAdmin).creationCode
        );

        assertTrue(factory.isDeployed(vaultAddress), "Deployment flag not set for the vault address");
        assertNotEq(
            address(factory.deployedProtocolFeeControllers(vaultAddress)),
            address(0),
            "Protocol fee controller not set for vault address"
        );
        assertNotEq(
            address(factory.deployedVaultExtensions(vaultAddress)),
            address(0),
            "Vault extension not set for vault address"
        );
        assertNotEq(
            address(factory.deployedVaultAdmins(vaultAddress)),
            address(0),
            "Vault admin not set for vault address"
        );

        // We cannot compare the deployed bytecode of the created vault against a second deployment of the Vault
        // because the actionIdDisambiguator of the authentication contract is stored in immutable storage.
        // Therefore such comparison would fail, so we just call a few getters instead.
        IVault vault = IVault(vaultAddress);
        assertEq(address(vault.getAuthorizer()), address(authorizer));

        (bool isPaused, uint32 pauseWindowEndTime, uint32 bufferWindowEndTime) = vault.getVaultPausedState();
        assertEq(isPaused, false);
        assertEq(pauseWindowEndTime, block.timestamp + 90 days, "Wrong pause window end time");
        assertEq(bufferWindowEndTime, block.timestamp + 90 days + 30 days, "Wrong buffer window end time");
    }

    function testCreateNotAuthorized() public {
        vm.prank(other);
        vm.expectRevert(abi.encodeWithSelector(Ownable.OwnableUnauthorizedAccount.selector, other));
        factory.create(
            bytes32(0),
            address(0),
            type(Vault).creationCode,
            type(VaultExtension).creationCode,
            type(VaultAdmin).creationCode
        );
    }

    function testCreateMismatch() public {
        bytes32 salt = bytes32(uint256(123));

        address vaultAddress = factory.getDeploymentAddress(salt);
        vm.prank(deployer);
        vm.expectRevert(VaultFactory.VaultAddressMismatch.selector);
        factory.create(
            bytes32(uint256(salt) + 1),
            vaultAddress,
            type(Vault).creationCode,
            type(VaultExtension).creationCode,
            type(VaultAdmin).creationCode
        );
    }

    function testCreateTwice() public {
        bytes32 salt = bytes32(uint256(123));
        address vaultAddress = factory.getDeploymentAddress(salt);

        vm.startPrank(deployer);
        factory.create(
            salt,
            vaultAddress,
            type(Vault).creationCode,
            type(VaultExtension).creationCode,
            type(VaultAdmin).creationCode
        );

        // Can't deploy to the same address twice.
        vm.expectRevert(abi.encodeWithSelector(VaultFactory.VaultAlreadyDeployed.selector, vaultAddress));
        factory.create(
            salt,
            vaultAddress,
            type(Vault).creationCode,
            type(VaultExtension).creationCode,
            type(VaultAdmin).creationCode
        );

        // Can deploy to a different address using a different salt.
        bytes32 salt2 = bytes32(uint256(321));
        address vaultAddress2 = factory.getDeploymentAddress(salt2);

        factory.create(
            salt2,
            vaultAddress2,
            type(Vault).creationCode,
            type(VaultExtension).creationCode,
            type(VaultAdmin).creationCode
        );
    }

    function testInvalidVaultBytecode() public {
        bytes32 salt = bytes32(uint256(123));

        address vaultAddress = factory.getDeploymentAddress(salt);
        vm.prank(deployer);
        vm.expectRevert(abi.encodeWithSelector(VaultFactory.InvalidBytecode.selector, "Vault"));
        factory.create(
            salt,
            vaultAddress,
            new bytes(0),
            type(VaultExtension).creationCode,
            type(VaultAdmin).creationCode
        );
    }

    function testInvalidVaultAdminBytecode() public {
        bytes32 salt = bytes32(uint256(123));

        address vaultAddress = factory.getDeploymentAddress(salt);
        vm.prank(deployer);
        vm.expectRevert(abi.encodeWithSelector(VaultFactory.InvalidBytecode.selector, "VaultAdmin"));
        factory.create(salt, vaultAddress, type(Vault).creationCode, type(VaultExtension).creationCode, new bytes(0));
    }

    function testInvalidVaultExtensionBytecode() public {
        bytes32 salt = bytes32(uint256(123));

        address vaultAddress = factory.getDeploymentAddress(salt);
        vm.prank(deployer);
        vm.expectRevert(abi.encodeWithSelector(VaultFactory.InvalidBytecode.selector, "VaultExtension"));
        factory.create(salt, vaultAddress, type(Vault).creationCode, new bytes(0), type(VaultAdmin).creationCode);
    }
}<|MERGE_RESOLUTION|>--- conflicted
+++ resolved
@@ -33,11 +33,7 @@
         deployer = makeAddr("deployer");
         other = makeAddr("other");
         authorizer = deployBasicAuthorizerMock();
-<<<<<<< HEAD
-        vm.prank(deployer);
-=======
-        vm.startPrank(deployer);
->>>>>>> 25d73b3d
+        vm.prank(deployer);
         factory = deployVaultFactory(
             authorizer,
             90 days,
@@ -48,7 +44,6 @@
             keccak256(type(VaultExtension).creationCode),
             keccak256(type(VaultAdmin).creationCode)
         );
-        vm.stopPrank();
     }
 
     function testCreateVaultHardcodedSalt() public {
