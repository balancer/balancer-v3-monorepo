// SPDX-License-Identifier: GPL-3.0-or-later

pragma solidity ^0.8.24;

import "forge-std/Test.sol";

import { IVault } from "@balancer-labs/v3-interfaces/contracts/vault/IVault.sol";
import { IVaultAdmin } from "@balancer-labs/v3-interfaces/contracts/vault/IVaultAdmin.sol";
import "@balancer-labs/v3-interfaces/contracts/vault/IVaultErrors.sol";
import "@balancer-labs/v3-interfaces/contracts/vault/VaultTypes.sol";

import { ArrayHelpers } from "@balancer-labs/v3-solidity-utils/contracts/helpers/ArrayHelpers.sol";
import { ERC4626TestToken } from "@balancer-labs/v3-solidity-utils/contracts/test/ERC4626TestToken.sol";
import { InputHelpers } from "@balancer-labs/v3-solidity-utils/contracts/helpers/InputHelpers.sol";

import { PoolFactoryMock } from "../../contracts/test/PoolFactoryMock.sol";
import { PoolMock } from "../../contracts/test/PoolMock.sol";

import { BaseVaultTest } from "./utils/BaseVaultTest.sol";

contract VaultTokenTest is BaseVaultTest {
    using ArrayHelpers for *;

    PoolFactoryMock poolFactory;

    ERC4626TestToken waDAI;
    ERC4626TestToken cDAI;
    ERC4626TestToken waUSDC;

    // For two-token pools with waDAI/waUSDC, keep track of sorted token order.
    uint256 internal waDaiIdx;
    uint256 internal waUsdcIdx;

    // Track the indices for the standard dai/usdc pool.
    uint256 internal daiIdx;
    uint256 internal usdcIdx;

    function setUp() public virtual override {
        BaseVaultTest.setUp();

        waDAI = new ERC4626TestToken(dai, "Wrapped aDAI", "waDAI", 18);
        cDAI = new ERC4626TestToken(dai, "Wrapped cDAI", "cDAI", 18);
        waUSDC = new ERC4626TestToken(usdc, "Wrapped aUSDC", "waUSDC", 6);

        poolFactory = new PoolFactoryMock(vault, 365 days);

        (daiIdx, usdcIdx) = getSortedIndexes(address(dai), address(usdc));
        (waDaiIdx, waUsdcIdx) = getSortedIndexes(address(waDAI), address(waUSDC));

        pool = address(new PoolMock(IVault(address(vault)), "ERC20 Pool", "ERC20POOL"));
    }

    function createPool() internal pure override returns (address) {
        return address(0);
    }

    function initPool() internal override {
        // Do nothing for this test
    }

    function testGetRegularPoolTokens() public {
        registerBuffers();
        registerPool();

        IERC20[] memory tokens = vault.getPoolTokens(pool);

        assertEq(tokens.length, 2);

        assertEq(address(tokens[waDaiIdx]), address(waDAI));
        assertEq(address(tokens[waUsdcIdx]), address(waUSDC));
    }

    function testInvalidStandardTokenWithRateProvider() public {
        // Standard token with a rate provider is invalid
        TokenConfig[] memory tokenConfig = new TokenConfig[](2);
        tokenConfig[daiIdx].token = IERC20(dai);
        tokenConfig[0].rateProvider = IRateProvider(waDAI);
        tokenConfig[usdcIdx].token = IERC20(usdc);

        vm.expectRevert(abi.encodeWithSelector(IVaultErrors.InvalidTokenConfiguration.selector));
        _registerPool(tokenConfig);
    }

    function testInvalidRateTokenWithoutProvider() public {
        // Rated token without a rate provider is invalid

        (uint256 ethIdx, uint256 localUsdcIdx) = getSortedIndexes(address(wsteth), address(usdc));

        TokenConfig[] memory tokenConfig = new TokenConfig[](2);
        tokenConfig[ethIdx].token = IERC20(wsteth);
        tokenConfig[ethIdx].tokenType = TokenType.WITH_RATE;
        tokenConfig[localUsdcIdx].token = IERC20(usdc);

        vm.expectRevert(abi.encodeWithSelector(IVaultErrors.InvalidTokenConfiguration.selector));
        _registerPool(tokenConfig);
    }

    function registerBuffers() private {
        // Establish assets and supply so that buffer creation doesn't fail
        vm.startPrank(alice);

        dai.mint(address(alice), 2 * defaultAmount);

        dai.approve(address(waDAI), defaultAmount);
        waDAI.deposit(defaultAmount, address(alice));

        dai.approve(address(cDAI), defaultAmount);
        cDAI.deposit(defaultAmount, address(alice));

        usdc.mint(address(alice), defaultAmount);
        usdc.approve(address(waUSDC), defaultAmount);
        waUSDC.deposit(defaultAmount, address(alice));
<<<<<<< HEAD

        waDAIBuffer = bufferFactory.create(waDAI, waDAI, address(0), getSalt(address(waDAI)));
        cDAIBuffer = bufferFactory.create(cDAI, cDAI, address(0), getSalt(address(cDAI)));
        waUSDCBuffer = bufferFactory.create(waUSDC, waUSDC, address(0), getSalt(address(waUSDC)));
=======
>>>>>>> d56efdf6
        vm.stopPrank();
    }

    function registerPool() private {
        TokenConfig[] memory tokenConfig = new TokenConfig[](2);
        tokenConfig[waDaiIdx].token = IERC20(waDAI);
        tokenConfig[waUsdcIdx].token = IERC20(waUSDC);
        tokenConfig[0].tokenType = TokenType.WITH_RATE;
        tokenConfig[1].tokenType = TokenType.WITH_RATE;
        tokenConfig[waDaiIdx].rateProvider = IRateProvider(waDAI);
        tokenConfig[waUsdcIdx].rateProvider = IRateProvider(waUSDC);

        _registerPool(tokenConfig);
    }

    function _registerPool(TokenConfig[] memory tokenConfig) private {
        LiquidityManagement memory liquidityManagement;
        PoolHooks memory poolHooks;

        poolFactory.registerPool(
            pool,
            tokenConfig,
            PoolRoleAccounts({ pauseManager: address(0), swapFeeManager: address(0) }),
            poolHooks,
            liquidityManagement
        );
    }
}<|MERGE_RESOLUTION|>--- conflicted
+++ resolved
@@ -110,13 +110,6 @@
         usdc.mint(address(alice), defaultAmount);
         usdc.approve(address(waUSDC), defaultAmount);
         waUSDC.deposit(defaultAmount, address(alice));
-<<<<<<< HEAD
-
-        waDAIBuffer = bufferFactory.create(waDAI, waDAI, address(0), getSalt(address(waDAI)));
-        cDAIBuffer = bufferFactory.create(cDAI, cDAI, address(0), getSalt(address(cDAI)));
-        waUSDCBuffer = bufferFactory.create(waUSDC, waUSDC, address(0), getSalt(address(waUSDC)));
-=======
->>>>>>> d56efdf6
         vm.stopPrank();
     }
 
