// SPDX-License-Identifier: GPL-3.0-or-later

pragma solidity ^0.8.24;

import "forge-std/Test.sol";

import { IVault } from "@balancer-labs/v3-interfaces/contracts/vault/IVault.sol";
import { IVaultAdmin } from "@balancer-labs/v3-interfaces/contracts/vault/IVaultAdmin.sol";
import "@balancer-labs/v3-interfaces/contracts/vault/IVaultErrors.sol";
import "@balancer-labs/v3-interfaces/contracts/vault/VaultTypes.sol";

import { ArrayHelpers } from "@balancer-labs/v3-solidity-utils/contracts/helpers/ArrayHelpers.sol";
import { ERC4626TestToken } from "@balancer-labs/v3-solidity-utils/contracts/test/ERC4626TestToken.sol";
import { InputHelpers } from "@balancer-labs/v3-solidity-utils/contracts/helpers/InputHelpers.sol";

import { PoolFactoryMock } from "../../contracts/test/PoolFactoryMock.sol";
import { ERC4626BufferPoolFactory } from "../../contracts/factories/ERC4626BufferPoolFactory.sol";

import { BaseVaultTest } from "./utils/BaseVaultTest.sol";

contract VaultTokenTest is BaseVaultTest {
    using ArrayHelpers for *;

    address poolAddress;

    PoolFactoryMock poolFactory;
    ERC4626BufferPoolFactory bufferFactory;

    address waDAIBuffer;
    address cDAIBuffer;
    address waUSDCBuffer;

    ERC4626TestToken waDAI;
    ERC4626TestToken cDAI;
    ERC4626TestToken waUSDC;

    // For two-token pools with waDAI/waUSDC, keep track of sorted token order.
    uint256 internal waDaiIdx;
    uint256 internal waUsdcIdx;

    // Track the indices for the standard dai/usdc pool.
    uint256 internal daiIdx;
    uint256 internal usdcIdx;

    function setUp() public virtual override {
        BaseVaultTest.setUp();

        waDAI = new ERC4626TestToken(dai, "Wrapped aDAI", "waDAI", 18);
        cDAI = new ERC4626TestToken(dai, "Wrapped cDAI", "cDAI", 18);
        waUSDC = new ERC4626TestToken(usdc, "Wrapped aUSDC", "waUSDC", 6);

        poolFactory = new PoolFactoryMock(vault, 365 days);
        bufferFactory = new ERC4626BufferPoolFactory(vault, 365 days);

        (daiIdx, usdcIdx) = getSortedIndexes(address(dai), address(usdc));
        (waDaiIdx, waUsdcIdx) = getSortedIndexes(address(waDAI), address(waUSDC));
    }

    function createPool() internal override returns (address) {
        poolAddress = vm.addr(1);

        return poolAddress;
    }

    function initPool() internal override {
        // Do nothing for this test
    }

    function testGetRegularPoolTokens() public {
        registerBuffers();
        registerPool();

        IERC20[] memory tokens = vault.getPoolTokens(poolAddress);

        assertEq(tokens.length, 2);

        assertEq(address(tokens[waDaiIdx]), address(waDAI));
        assertEq(address(tokens[waUsdcIdx]), address(waUSDC));
    }

    function testGetBufferPoolTokens() public {
        registerBuffers();
        registerPool();

        // Calling `getPoolTokens` on a Buffer Pool should return the actual registered tokens.
        validateBufferPool(
            waDAIBuffer,
            InputHelpers.sortTokens([address(waDAI), address(dai)].toMemoryArray().asIERC20())
        );
        validateBufferPool(
            waUSDCBuffer,
            InputHelpers.sortTokens([address(waUSDC), address(usdc)].toMemoryArray().asIERC20())
        );
    }

    function testInvalidStandardTokenWithRateProvider() public {
        // Standard token with a rate provider is invalid
        TokenConfig[] memory tokenConfig = new TokenConfig[](2);
        tokenConfig[daiIdx].token = IERC20(dai);
        tokenConfig[0].rateProvider = IRateProvider(waDAI);
        tokenConfig[usdcIdx].token = IERC20(usdc);

        vm.expectRevert(abi.encodeWithSelector(IVaultErrors.InvalidTokenConfiguration.selector));
        _registerPool(tokenConfig);
    }

    function testInvalidRateTokenWithoutProvider() public {
        // Rated token without a rate provider is invalid

        (uint256 ethIdx, uint256 localUsdcIdx) = getSortedIndexes(address(wsteth), address(usdc));

        TokenConfig[] memory tokenConfig = new TokenConfig[](2);
        tokenConfig[ethIdx].token = IERC20(wsteth);
        tokenConfig[ethIdx].tokenType = TokenType.WITH_RATE;
        tokenConfig[localUsdcIdx].token = IERC20(usdc);

        vm.expectRevert(abi.encodeWithSelector(IVaultErrors.InvalidTokenConfiguration.selector));
        _registerPool(tokenConfig);
    }

    function registerBuffers() private {
        // Establish assets and supply so that buffer creation doesn't fail
        vm.startPrank(alice);
<<<<<<< HEAD
        waDAIBuffer = bufferFactory.create(waDAI, waDAI, address(0), address(0), getSalt(address(waDAI)));
        cDAIBuffer = bufferFactory.create(cDAI, cDAI, address(0), address(0), getSalt(address(cDAI)));
        waUSDCBuffer = bufferFactory.create(waUSDC, waUSDC, address(0), address(0), getSalt(address(waUSDC)));
=======

        dai.mint(address(alice), 2 * defaultAmount);

        dai.approve(address(waDAI), defaultAmount);
        waDAI.deposit(defaultAmount, address(alice));

        dai.approve(address(cDAI), defaultAmount);
        cDAI.deposit(defaultAmount, address(alice));

        usdc.mint(address(alice), defaultAmount);
        usdc.approve(address(waUSDC), defaultAmount);
        waUSDC.deposit(defaultAmount, address(alice));

        waDAIBuffer = bufferFactory.create(waDAI, waDAI, address(0), getSalt(address(waDAI)));
        cDAIBuffer = bufferFactory.create(cDAI, cDAI, address(0), getSalt(address(cDAI)));
        waUSDCBuffer = bufferFactory.create(waUSDC, waUSDC, address(0), getSalt(address(waUSDC)));
>>>>>>> 5f4d9e77
        vm.stopPrank();
    }

    function registerPool() private {
        TokenConfig[] memory tokenConfig = new TokenConfig[](2);
        tokenConfig[waDaiIdx].token = IERC20(waDAI);
        tokenConfig[waUsdcIdx].token = IERC20(waUSDC);
        tokenConfig[0].tokenType = TokenType.WITH_RATE;
        tokenConfig[1].tokenType = TokenType.WITH_RATE;
        tokenConfig[waDaiIdx].rateProvider = IRateProvider(waDAI);
        tokenConfig[waUsdcIdx].rateProvider = IRateProvider(waUSDC);

        _registerPool(tokenConfig);
    }

    function _registerPool(TokenConfig[] memory tokenConfig) private {
        poolFactory.registerPool(
            poolAddress,
            tokenConfig,
            address(0),
            address(0),
            PoolHooks({
                shouldCallBeforeInitialize: false,
                shouldCallAfterInitialize: false,
                shouldCallBeforeAddLiquidity: false,
                shouldCallAfterAddLiquidity: false,
                shouldCallBeforeRemoveLiquidity: false,
                shouldCallAfterRemoveLiquidity: false,
                shouldCallBeforeSwap: false,
                shouldCallAfterSwap: false
            }),
            LiquidityManagement({ supportsAddLiquidityCustom: false, supportsRemoveLiquidityCustom: false })
        );
    }

    function validateBufferPool(address pool, IERC20[] memory expectedTokens) private {
        IERC20[] memory actualTokens = vault.getPoolTokens(pool);

        assertEq(actualTokens.length, expectedTokens.length);

        for (uint256 i = 0; i < expectedTokens.length; i++) {
            assertEq(address(actualTokens[i]), address(expectedTokens[i]));
        }
    }
}<|MERGE_RESOLUTION|>--- conflicted
+++ resolved
@@ -121,11 +121,6 @@
     function registerBuffers() private {
         // Establish assets and supply so that buffer creation doesn't fail
         vm.startPrank(alice);
-<<<<<<< HEAD
-        waDAIBuffer = bufferFactory.create(waDAI, waDAI, address(0), address(0), getSalt(address(waDAI)));
-        cDAIBuffer = bufferFactory.create(cDAI, cDAI, address(0), address(0), getSalt(address(cDAI)));
-        waUSDCBuffer = bufferFactory.create(waUSDC, waUSDC, address(0), address(0), getSalt(address(waUSDC)));
-=======
 
         dai.mint(address(alice), 2 * defaultAmount);
 
@@ -142,7 +137,6 @@
         waDAIBuffer = bufferFactory.create(waDAI, waDAI, address(0), getSalt(address(waDAI)));
         cDAIBuffer = bufferFactory.create(cDAI, cDAI, address(0), getSalt(address(cDAI)));
         waUSDCBuffer = bufferFactory.create(waUSDC, waUSDC, address(0), getSalt(address(waUSDC)));
->>>>>>> 5f4d9e77
         vm.stopPrank();
     }
 
