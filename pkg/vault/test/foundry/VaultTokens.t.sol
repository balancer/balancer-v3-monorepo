// SPDX-License-Identifier: GPL-3.0-or-later

pragma solidity ^0.8.24;

import "forge-std/Test.sol";

import { IVault } from "@balancer-labs/v3-interfaces/contracts/vault/IVault.sol";
import { IVaultAdmin } from "@balancer-labs/v3-interfaces/contracts/vault/IVaultAdmin.sol";
import "@balancer-labs/v3-interfaces/contracts/vault/IVaultErrors.sol";
import "@balancer-labs/v3-interfaces/contracts/vault/VaultTypes.sol";

import { ArrayHelpers } from "@balancer-labs/v3-solidity-utils/contracts/helpers/ArrayHelpers.sol";
import { ERC4626TestToken } from "@balancer-labs/v3-solidity-utils/contracts/test/ERC4626TestToken.sol";
import { InputHelpers } from "@balancer-labs/v3-solidity-utils/contracts/helpers/InputHelpers.sol";

import { PoolFactoryMock } from "../../contracts/test/PoolFactoryMock.sol";
import { PoolMock } from "../../contracts/test/PoolMock.sol";
import { PoolHooksMock } from "../../contracts/test/PoolHooksMock.sol";

import { BaseVaultTest } from "./utils/BaseVaultTest.sol";

contract VaultTokenTest is BaseVaultTest {
    using ArrayHelpers for *;

    PoolFactoryMock poolFactory;

    ERC4626TestToken waDAI;
    ERC4626TestToken cDAI;
    ERC4626TestToken waUSDC;

    // For two-token pools with waDAI/waUSDC, keep track of sorted token order.
    uint256 internal waDaiIdx;
    uint256 internal waUsdcIdx;

    // Track the indices for the standard dai/usdc pool.
    uint256 internal daiIdx;
    uint256 internal usdcIdx;

    function setUp() public virtual override {
        BaseVaultTest.setUp();

        waDAI = new ERC4626TestToken(dai, "Wrapped aDAI", "waDAI", 18);
        cDAI = new ERC4626TestToken(dai, "Wrapped cDAI", "cDAI", 18);
        waUSDC = new ERC4626TestToken(usdc, "Wrapped aUSDC", "waUSDC", 6);

        poolFactory = new PoolFactoryMock(vault, 365 days);

        // Allow pools from factory poolFactory to use the hook poolHooksMock
        PoolHooksMock(poolHooksContract).allowFactory(address(poolFactory));

        (daiIdx, usdcIdx) = getSortedIndexes(address(dai), address(usdc));
        (waDaiIdx, waUsdcIdx) = getSortedIndexes(address(waDAI), address(waUSDC));

        pool = address(new PoolMock(IVault(address(vault)), "ERC20 Pool", "ERC20POOL"));
    }

    function createPool() internal pure override returns (address) {
        return address(0);
    }

    function initPool() internal override {
        // Do nothing for this test
    }

    function testGetRegularPoolTokens() public {
        registerBuffers();
        registerPool();

        IERC20[] memory tokens = vault.getPoolTokens(pool);

        assertEq(tokens.length, 2);

        assertEq(address(tokens[waDaiIdx]), address(waDAI));
        assertEq(address(tokens[waUsdcIdx]), address(waUSDC));
    }

    function testInvalidStandardTokenWithRateProvider() public {
        // Standard token with a rate provider is invalid
        TokenConfig[] memory tokenConfig = new TokenConfig[](2);
        tokenConfig[daiIdx].token = IERC20(dai);
        tokenConfig[0].rateProvider = IRateProvider(waDAI);
        tokenConfig[usdcIdx].token = IERC20(usdc);

        vm.expectRevert(abi.encodeWithSelector(IVaultErrors.InvalidTokenConfiguration.selector));
        _registerPool(tokenConfig);
    }

    function testInvalidRateTokenWithoutProvider() public {
        // Rated token without a rate provider is invalid

        (uint256 ethIdx, uint256 localUsdcIdx) = getSortedIndexes(address(wsteth), address(usdc));

        TokenConfig[] memory tokenConfig = new TokenConfig[](2);
        tokenConfig[ethIdx].token = IERC20(wsteth);
        tokenConfig[ethIdx].tokenType = TokenType.WITH_RATE;
        tokenConfig[localUsdcIdx].token = IERC20(usdc);

        vm.expectRevert(abi.encodeWithSelector(IVaultErrors.InvalidTokenConfiguration.selector));
        _registerPool(tokenConfig);
    }

    function registerBuffers() private {
        // Establish assets and supply so that buffer creation doesn't fail
        vm.startPrank(alice);

        dai.mint(address(alice), 2 * defaultAmount);

        dai.approve(address(waDAI), defaultAmount);
        waDAI.deposit(defaultAmount, address(alice));

        dai.approve(address(cDAI), defaultAmount);
        cDAI.deposit(defaultAmount, address(alice));

        usdc.mint(address(alice), defaultAmount);
        usdc.approve(address(waUSDC), defaultAmount);
        waUSDC.deposit(defaultAmount, address(alice));
        vm.stopPrank();
    }

    function registerPool() private {
        TokenConfig[] memory tokenConfig = new TokenConfig[](2);
        tokenConfig[waDaiIdx].token = IERC20(waDAI);
        tokenConfig[waUsdcIdx].token = IERC20(waUSDC);
        tokenConfig[0].tokenType = TokenType.WITH_RATE;
        tokenConfig[1].tokenType = TokenType.WITH_RATE;
        tokenConfig[waDaiIdx].rateProvider = IRateProvider(waDAI);
        tokenConfig[waUsdcIdx].rateProvider = IRateProvider(waUSDC);

        _registerPool(tokenConfig);
    }

    function _registerPool(TokenConfig[] memory tokenConfig) private {
<<<<<<< HEAD
        poolFactory.registerTestPool(pool, tokenConfig, poolHooksContract, address(0));
=======
        LiquidityManagement memory liquidityManagement;
        PoolRoleAccounts memory roleAccounts;

        poolFactory.registerPool(pool, tokenConfig, roleAccounts, poolHooksContract, liquidityManagement);
>>>>>>> 8c509500
    }
}<|MERGE_RESOLUTION|>--- conflicted
+++ resolved
@@ -130,13 +130,9 @@
     }
 
     function _registerPool(TokenConfig[] memory tokenConfig) private {
-<<<<<<< HEAD
-        poolFactory.registerTestPool(pool, tokenConfig, poolHooksContract, address(0));
-=======
         LiquidityManagement memory liquidityManagement;
         PoolRoleAccounts memory roleAccounts;
 
         poolFactory.registerPool(pool, tokenConfig, roleAccounts, poolHooksContract, liquidityManagement);
->>>>>>> 8c509500
     }
 }