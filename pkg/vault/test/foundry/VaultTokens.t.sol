--- conflicted
+++ resolved
@@ -130,14 +130,9 @@
     }
 
     function _registerPool(TokenConfig[] memory tokenConfig) private {
-<<<<<<< HEAD
-        poolFactory.registerTestPool(pool, tokenConfig, poolHooksContract, address(0));
-=======
         LiquidityManagement memory liquidityManagement;
         PoolRoleAccounts memory roleAccounts;
-        PoolHooks memory poolHooks;
-
-        poolFactory.registerPool(pool, tokenConfig, roleAccounts, poolHooks, liquidityManagement);
->>>>>>> c8d814a3
+        
+        poolFactory.registerPool(pool, tokenConfig, roleAccounts, poolHooksContract, liquidityManagement);
     }
 }