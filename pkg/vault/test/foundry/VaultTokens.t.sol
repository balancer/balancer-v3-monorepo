// SPDX-License-Identifier: GPL-3.0-or-later

pragma solidity ^0.8.24;

import "forge-std/Test.sol";

import { IVault } from "@balancer-labs/v3-interfaces/contracts/vault/IVault.sol";
import { IVaultAdmin } from "@balancer-labs/v3-interfaces/contracts/vault/IVaultAdmin.sol";
import "@balancer-labs/v3-interfaces/contracts/vault/IVaultErrors.sol";
import "@balancer-labs/v3-interfaces/contracts/vault/VaultTypes.sol";

import { ArrayHelpers } from "@balancer-labs/v3-solidity-utils/contracts/helpers/ArrayHelpers.sol";
import { ERC4626TestToken } from "@balancer-labs/v3-solidity-utils/contracts/test/ERC4626TestToken.sol";
import { InputHelpers } from "@balancer-labs/v3-solidity-utils/contracts/helpers/InputHelpers.sol";

import { PoolFactoryMock } from "../../contracts/test/PoolFactoryMock.sol";
import { ERC4626BufferPoolFactory } from "../../contracts/factories/ERC4626BufferPoolFactory.sol";
import { PoolMock } from "../../contracts/test/PoolMock.sol";

import { BaseVaultTest } from "./utils/BaseVaultTest.sol";

contract VaultTokenTest is BaseVaultTest {
    using ArrayHelpers for *;

<<<<<<< HEAD
    address poolAddress;

=======
    PoolFactoryMock poolFactory;
>>>>>>> c83f2077
    ERC4626BufferPoolFactory bufferFactory;

    address waDAIBuffer;
    address cDAIBuffer;
    address waUSDCBuffer;

    ERC4626TestToken waDAI;
    ERC4626TestToken cDAI;
    ERC4626TestToken waUSDC;

    // For two-token pools with waDAI/waUSDC, keep track of sorted token order.
    uint256 internal waDaiIdx;
    uint256 internal waUsdcIdx;

    // Track the indices for the standard dai/usdc pool.
    uint256 internal daiIdx;
    uint256 internal usdcIdx;

    function setUp() public virtual override {
        BaseVaultTest.setUp();

        waDAI = new ERC4626TestToken(dai, "Wrapped aDAI", "waDAI", 18);
        cDAI = new ERC4626TestToken(dai, "Wrapped cDAI", "cDAI", 18);
        waUSDC = new ERC4626TestToken(usdc, "Wrapped aUSDC", "waUSDC", 6);

        bufferFactory = new ERC4626BufferPoolFactory(vault, 365 days);

        (daiIdx, usdcIdx) = getSortedIndexes(address(dai), address(usdc));
        (waDaiIdx, waUsdcIdx) = getSortedIndexes(address(waDAI), address(waUSDC));

        pool = address(new PoolMock(IVault(address(vault)), "ERC20 Pool", "ERC20POOL"));
    }

    function createPool() internal pure override returns (address) {
        return address(0);
    }

    function initPool() internal override {
        // Do nothing for this test
    }

    function testGetRegularPoolTokens() public {
        registerBuffers();
        registerPool();

        IERC20[] memory tokens = vault.getPoolTokens(pool);

        assertEq(tokens.length, 2);

        assertEq(address(tokens[waDaiIdx]), address(waDAI));
        assertEq(address(tokens[waUsdcIdx]), address(waUSDC));
    }

    function testGetBufferPoolTokens() public {
        registerBuffers();
        registerPool();

        // Calling `getPoolTokens` on a Buffer Pool should return the actual registered tokens.
        validateBufferPool(
            waDAIBuffer,
            InputHelpers.sortTokens([address(waDAI), address(dai)].toMemoryArray().asIERC20())
        );
        validateBufferPool(
            waUSDCBuffer,
            InputHelpers.sortTokens([address(waUSDC), address(usdc)].toMemoryArray().asIERC20())
        );
    }

    function testInvalidStandardTokenWithRateProvider() public {
        // Standard token with a rate provider is invalid
        TokenConfig[] memory tokenConfig = new TokenConfig[](2);
        tokenConfig[daiIdx].token = IERC20(dai);
        tokenConfig[0].rateProvider = IRateProvider(waDAI);
        tokenConfig[usdcIdx].token = IERC20(usdc);

        vm.expectRevert(abi.encodeWithSelector(IVaultErrors.InvalidTokenConfiguration.selector));
        _registerPool(tokenConfig);
    }

    function testInvalidRateTokenWithoutProvider() public {
        // Rated token without a rate provider is invalid

        (uint256 ethIdx, uint256 localUsdcIdx) = getSortedIndexes(address(wsteth), address(usdc));

        TokenConfig[] memory tokenConfig = new TokenConfig[](2);
        tokenConfig[ethIdx].token = IERC20(wsteth);
        tokenConfig[ethIdx].tokenType = TokenType.WITH_RATE;
        tokenConfig[localUsdcIdx].token = IERC20(usdc);

        vm.expectRevert(abi.encodeWithSelector(IVaultErrors.InvalidTokenConfiguration.selector));
        _registerPool(tokenConfig);
    }

    function registerBuffers() private {
        // Establish assets and supply so that buffer creation doesn't fail
        vm.startPrank(alice);

        dai.mint(address(alice), 2 * defaultAmount);

        dai.approve(address(waDAI), defaultAmount);
        waDAI.deposit(defaultAmount, address(alice));

        dai.approve(address(cDAI), defaultAmount);
        cDAI.deposit(defaultAmount, address(alice));

        usdc.mint(address(alice), defaultAmount);
        usdc.approve(address(waUSDC), defaultAmount);
        waUSDC.deposit(defaultAmount, address(alice));

        waDAIBuffer = bufferFactory.create(waDAI, waDAI, address(0), address(0), getSalt(address(waDAI)));
        cDAIBuffer = bufferFactory.create(cDAI, cDAI, address(0), address(0), getSalt(address(cDAI)));
        waUSDCBuffer = bufferFactory.create(waUSDC, waUSDC, address(0), address(0), getSalt(address(waUSDC)));
        vm.stopPrank();
    }

    function registerPool() private {
        TokenConfig[] memory tokenConfig = new TokenConfig[](2);
        tokenConfig[waDaiIdx].token = IERC20(waDAI);
        tokenConfig[waUsdcIdx].token = IERC20(waUSDC);
        tokenConfig[0].tokenType = TokenType.WITH_RATE;
        tokenConfig[1].tokenType = TokenType.WITH_RATE;
        tokenConfig[waDaiIdx].rateProvider = IRateProvider(waDAI);
        tokenConfig[waUsdcIdx].rateProvider = IRateProvider(waUSDC);

        _registerPool(tokenConfig);
    }

    function _registerPool(TokenConfig[] memory tokenConfig) private {
<<<<<<< HEAD
        factoryMock.registerPool(
            poolAddress,
=======
        poolFactory.registerPool(
            pool,
>>>>>>> c83f2077
            tokenConfig,
            address(0),
            address(0),
            PoolHooks({
                shouldCallBeforeInitialize: false,
                shouldCallAfterInitialize: false,
                shouldCallBeforeAddLiquidity: false,
                shouldCallAfterAddLiquidity: false,
                shouldCallBeforeRemoveLiquidity: false,
                shouldCallAfterRemoveLiquidity: false,
                shouldCallBeforeSwap: false,
                shouldCallAfterSwap: false
            }),
            LiquidityManagement({
                disableUnbalancedLiquidity: false,
                enableAddLiquidityCustom: false,
                enableRemoveLiquidityCustom: false
            }),
            false // hasDynamicSwapFee
        );
    }

    function validateBufferPool(address pool, IERC20[] memory expectedTokens) private {
        IERC20[] memory actualTokens = vault.getPoolTokens(pool);

        assertEq(actualTokens.length, expectedTokens.length);

        for (uint256 i = 0; i < expectedTokens.length; i++) {
            assertEq(address(actualTokens[i]), address(expectedTokens[i]));
        }
    }
}<|MERGE_RESOLUTION|>--- conflicted
+++ resolved
@@ -22,12 +22,7 @@
 contract VaultTokenTest is BaseVaultTest {
     using ArrayHelpers for *;
 
-<<<<<<< HEAD
-    address poolAddress;
-
-=======
     PoolFactoryMock poolFactory;
->>>>>>> c83f2077
     ERC4626BufferPoolFactory bufferFactory;
 
     address waDAIBuffer;
@@ -156,13 +151,8 @@
     }
 
     function _registerPool(TokenConfig[] memory tokenConfig) private {
-<<<<<<< HEAD
-        factoryMock.registerPool(
-            poolAddress,
-=======
         poolFactory.registerPool(
             pool,
->>>>>>> c83f2077
             tokenConfig,
             address(0),
             address(0),
