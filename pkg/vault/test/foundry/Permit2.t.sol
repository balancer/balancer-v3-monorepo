--- conflicted
+++ resolved
@@ -138,22 +138,12 @@
         router.permitBatchAndCall(permitBatch, permitSignatures, permit2Batch, bytes(""), multicallData);
     }
 
-<<<<<<< HEAD
-    function testCustomRemoveBatchAndCall() public {
-        IRouterCommon.PermitApproval[] memory permitBatch = new IRouterCommon.PermitApproval[](0);
-        bytes[] memory permitSignatures = new bytes[](0);
-        IAllowanceTransfer.PermitBatch memory permit2Batch;
-        bytes[] memory multicallData = new bytes[](2);
-=======
     function testPermitBatchAndCallBubbleUpRevert() public {
         uint256 badDeadline = block.timestamp - 1;
->>>>>>> 5a2152cf
-
-        uint256[] memory amountsIn = [uint256(defaultAmount), uint256(defaultAmount)].toMemoryArray();
-        bptAmountOut = defaultAmount * 2;
-
-<<<<<<< HEAD
-=======
+
+        uint256[] memory amountsIn = [uint256(defaultAmount), uint256(defaultAmount)].toMemoryArray();
+        bptAmountOut = defaultAmount * 2;
+
         IRouterCommon.PermitApproval[] memory permitBatch = new IRouterCommon.PermitApproval[](1);
         permitBatch[0] = IRouterCommon.PermitApproval(pool, alice, address(router), bptAmountOut, 0, badDeadline);
         IAllowanceTransfer.PermitBatch memory permit2Batch;
@@ -171,13 +161,66 @@
         permitSignatures[0] = abi.encodePacked(r, s, v);
 
         bytes[] memory multicallData = new bytes[](1);
->>>>>>> 5a2152cf
-        multicallData[0] = abi.encodeCall(
-            IRouter.addLiquidityUnbalanced,
-            (pool, amountsIn, bptAmountOut, false, bytes(""))
-        );
-
-<<<<<<< HEAD
+        multicallData[0] = abi.encodeCall(
+            IRouter.addLiquidityUnbalanced,
+            (pool, amountsIn, bptAmountOut, false, bytes(""))
+        );
+
+        vm.expectRevert(abi.encodeWithSelector(ERC20Permit.ERC2612ExpiredSignature.selector, badDeadline));
+        vm.prank(alice);
+        router.permitBatchAndCall(permitBatch, permitSignatures, permit2Batch, bytes(""), multicallData);
+    }
+
+    function testPermitBatchAndCallDos() public {
+        IRouterCommon.PermitApproval[] memory permitBatch = new IRouterCommon.PermitApproval[](1);
+        permitBatch[0] = IRouterCommon.PermitApproval(pool, alice, address(router), defaultAmount, 0, block.timestamp);
+        IAllowanceTransfer.PermitBatch memory permit2Batch;
+        bytes[] memory multicallData = new bytes[](0);
+
+        bytes[] memory permitSignatures = new bytes[](1);
+        (uint8 v, bytes32 r, bytes32 s) = getPermitSignature(
+            IEIP712(pool),
+            alice,
+            address(router),
+            defaultAmount,
+            0,
+            block.timestamp,
+            aliceKey
+        );
+        permitSignatures[0] = abi.encodePacked(r, s, v);
+
+        // Revoke any existing allowance.
+        vm.prank(alice);
+        IERC20(pool).approve(address(router), 0);
+        assertEq(IERC20(pool).allowance(alice, address(router)), 0, "Router allowance is not zero");
+
+        // Bob can grant allowance for alice, using her signatures.
+        vm.prank(bob);
+        router.permitBatchAndCall(permitBatch, permitSignatures, permit2Batch, bytes(""), multicallData);
+
+        assertEq(IERC20(pool).allowance(alice, address(router)), defaultAmount, "Router allowance not granted");
+
+        // Alice's call still works (error caught).
+        vm.prank(alice);
+        router.permitBatchAndCall(permitBatch, permitSignatures, permit2Batch, bytes(""), multicallData);
+
+        assertEq(IERC20(pool).allowance(alice, address(router)), defaultAmount, "Router allowance was reset");
+    }
+
+    function testCustomRemoveBatchAndCall() public {
+        IRouterCommon.PermitApproval[] memory permitBatch = new IRouterCommon.PermitApproval[](0);
+        bytes[] memory permitSignatures = new bytes[](0);
+        IAllowanceTransfer.PermitBatch memory permit2Batch;
+        bytes[] memory multicallData = new bytes[](2);
+
+        uint256[] memory amountsIn = [uint256(defaultAmount), uint256(defaultAmount)].toMemoryArray();
+        bptAmountOut = defaultAmount * 2;
+
+        multicallData[0] = abi.encodeCall(
+            IRouter.addLiquidityUnbalanced,
+            (pool, amountsIn, bptAmountOut, false, bytes(""))
+        );
+
         uint256[] memory amountsOut = [uint256(defaultAmount), uint256(defaultAmount)].toMemoryArray();
         multicallData[1] = abi.encodeCall(
             IRouter.removeLiquidityCustom,
@@ -224,46 +267,5 @@
             bytes(""),
             multicallData
         );
-=======
-        vm.expectRevert(abi.encodeWithSelector(ERC20Permit.ERC2612ExpiredSignature.selector, badDeadline));
-        vm.prank(alice);
-        router.permitBatchAndCall(permitBatch, permitSignatures, permit2Batch, bytes(""), multicallData);
-    }
-
-    function testPermitBatchAndCallDos() public {
-        IRouterCommon.PermitApproval[] memory permitBatch = new IRouterCommon.PermitApproval[](1);
-        permitBatch[0] = IRouterCommon.PermitApproval(pool, alice, address(router), defaultAmount, 0, block.timestamp);
-        IAllowanceTransfer.PermitBatch memory permit2Batch;
-        bytes[] memory multicallData = new bytes[](0);
-
-        bytes[] memory permitSignatures = new bytes[](1);
-        (uint8 v, bytes32 r, bytes32 s) = getPermitSignature(
-            IEIP712(pool),
-            alice,
-            address(router),
-            defaultAmount,
-            0,
-            block.timestamp,
-            aliceKey
-        );
-        permitSignatures[0] = abi.encodePacked(r, s, v);
-
-        // Revoke any existing allowance.
-        vm.prank(alice);
-        IERC20(pool).approve(address(router), 0);
-        assertEq(IERC20(pool).allowance(alice, address(router)), 0, "Router allowance is not zero");
-
-        // Bob can grant allowance for alice, using her signatures.
-        vm.prank(bob);
-        router.permitBatchAndCall(permitBatch, permitSignatures, permit2Batch, bytes(""), multicallData);
-
-        assertEq(IERC20(pool).allowance(alice, address(router)), defaultAmount, "Router allowance not granted");
-
-        // Alice's call still works (error caught).
-        vm.prank(alice);
-        router.permitBatchAndCall(permitBatch, permitSignatures, permit2Batch, bytes(""), multicallData);
-
-        assertEq(IERC20(pool).allowance(alice, address(router)), defaultAmount, "Router allowance was reset");
->>>>>>> 5a2152cf
     }
 }