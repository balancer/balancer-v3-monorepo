// SPDX-License-Identifier: GPL-3.0-or-later

pragma solidity ^0.8.24;

import "forge-std/Test.sol";

import { IVault } from "@balancer-labs/v3-interfaces/contracts/vault/IVault.sol";
import { SwapKind } from "@balancer-labs/v3-interfaces/contracts/vault/VaultTypes.sol";
import { IBasePool } from "@balancer-labs/v3-interfaces/contracts/vault/IBasePool.sol";
import { IRateProvider } from "@balancer-labs/v3-interfaces/contracts/vault/IRateProvider.sol";
import { PoolRoleAccounts } from "@balancer-labs/v3-interfaces/contracts/vault/VaultTypes.sol";

import { ArrayHelpers } from "@balancer-labs/v3-solidity-utils/contracts/helpers/ArrayHelpers.sol";
import { FixedPoint } from "@balancer-labs/v3-solidity-utils/contracts/math/FixedPoint.sol";

import { PoolMock } from "../../contracts/test/PoolMock.sol";
import { RateProviderMock } from "../../contracts/test/RateProviderMock.sol";

import { BaseVaultTest } from "./utils/BaseVaultTest.sol";

contract VaultSwapWithRatesTest is BaseVaultTest {
    using ArrayHelpers for *;
    using FixedPoint for *;

    // Track the indices for the local dai/wsteth pool.
    uint256 internal daiIdx;
    uint256 internal wstethIdx;

    function setUp() public virtual override {
        BaseVaultTest.setUp();

        (daiIdx, wstethIdx) = getSortedIndexes(address(dai), address(wsteth));
    }

    function createPool() internal override returns (address) {
        IRateProvider[] memory rateProviders = new IRateProvider[](2);
        rateProvider = new RateProviderMock();
        // Must match the array passed in, not the sorted index, since buildTokenConfig will do the sorting.
        rateProviders[0] = rateProvider;
        rateProvider.mockRate(mockRate);

<<<<<<< HEAD
        return
            address(
                new PoolMock(
                    IVault(address(vault)),
                    "ERC20 Pool",
                    "ERC20POOL",
                    vault.buildTokenConfig([address(wsteth), address(dai)].toMemoryArray().asIERC20(), rateProviders),
                    PoolRoleAccounts({ pauseManager: address(0), swapFeeManager: address(0) }),
                    true,
                    365 days
                )
            );
=======
        address newPool = address(new PoolMock(IVault(address(vault)), "ERC20 Pool", "ERC20POOL"));

        factoryMock.registerTestPool(
            newPool,
            vault.buildTokenConfig([address(wsteth), address(dai)].toMemoryArray().asIERC20(), rateProviders)
        );

        return newPool;
>>>>>>> 098c7c30
    }

    function testInitializePoolWithRate() public {
        // mock pool invariant is just a sum of all balances
        assertEq(
            PoolMock(pool).balanceOf(lp),
            defaultAmount + defaultAmount.mulDown(mockRate) - 1e6,
            "Invalid amount of BPT"
        );
    }

    function testInitialRateProviderState() public {
        (, , , , IRateProvider[] memory rateProviders) = vault.getPoolTokenInfo(address(pool));

        assertEq(address(rateProviders[wstethIdx]), address(rateProvider), "Wrong rate provider");
        assertEq(address(rateProviders[daiIdx]), address(0), "Rate provider should be 0");
    }

    function testSwapSingleTokenExactIWithRate() public {
        uint256 rateAdjustedLimit = defaultAmount.divDown(mockRate);
        uint256 rateAdjustedAmount = defaultAmount.mulDown(mockRate);

        uint256[] memory expectedBalances = new uint256[](2);
        expectedBalances[wstethIdx] = rateAdjustedAmount;
        expectedBalances[daiIdx] = defaultAmount;

        vm.expectCall(
            address(pool),
            abi.encodeWithSelector(
                IBasePool.onSwap.selector,
                IBasePool.PoolSwapParams({
                    kind: SwapKind.EXACT_IN,
                    amountGivenScaled18: defaultAmount,
                    balancesScaled18: expectedBalances,
                    indexIn: daiIdx,
                    indexOut: wstethIdx,
                    sender: address(router),
                    userData: bytes("")
                })
            )
        );

        vm.prank(bob);
        router.swapSingleTokenExactIn(
            address(pool),
            dai,
            wsteth,
            defaultAmount,
            rateAdjustedLimit,
            MAX_UINT256,
            false,
            bytes("")
        );
    }

    function testSwapSingleTokenExactOutWithRate() public {
        uint256 rateAdjustedBalance = defaultAmount.mulDown(mockRate);
        uint256 rateAdjustedAmountGiven = defaultAmount.divDown(mockRate);

        uint256[] memory expectedBalances = new uint256[](2);
        expectedBalances[wstethIdx] = rateAdjustedBalance;
        expectedBalances[daiIdx] = defaultAmount;

        vm.expectCall(
            address(pool),
            abi.encodeWithSelector(
                IBasePool.onSwap.selector,
                IBasePool.PoolSwapParams({
                    kind: SwapKind.EXACT_OUT,
                    amountGivenScaled18: defaultAmount,
                    balancesScaled18: expectedBalances,
                    indexIn: daiIdx,
                    indexOut: wstethIdx,
                    sender: address(router),
                    userData: bytes("")
                })
            )
        );

        vm.prank(bob);
        router.swapSingleTokenExactOut(
            address(pool),
            dai,
            wsteth,
            rateAdjustedAmountGiven,
            defaultAmount,
            MAX_UINT256,
            false,
            bytes("")
        );
    }
}<|MERGE_RESOLUTION|>--- conflicted
+++ resolved
@@ -39,20 +39,6 @@
         rateProviders[0] = rateProvider;
         rateProvider.mockRate(mockRate);
 
-<<<<<<< HEAD
-        return
-            address(
-                new PoolMock(
-                    IVault(address(vault)),
-                    "ERC20 Pool",
-                    "ERC20POOL",
-                    vault.buildTokenConfig([address(wsteth), address(dai)].toMemoryArray().asIERC20(), rateProviders),
-                    PoolRoleAccounts({ pauseManager: address(0), swapFeeManager: address(0) }),
-                    true,
-                    365 days
-                )
-            );
-=======
         address newPool = address(new PoolMock(IVault(address(vault)), "ERC20 Pool", "ERC20POOL"));
 
         factoryMock.registerTestPool(
@@ -61,7 +47,6 @@
         );
 
         return newPool;
->>>>>>> 098c7c30
     }
 
     function testInitializePoolWithRate() public {
