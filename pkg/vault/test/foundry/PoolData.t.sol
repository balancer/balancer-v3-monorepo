// SPDX-License-Identifier: GPL-3.0-or-later

pragma solidity ^0.8.24;

import "forge-std/Test.sol";

import { IRateProvider } from "@balancer-labs/v3-interfaces/contracts/vault/IRateProvider.sol";
import { IVault } from "@balancer-labs/v3-interfaces/contracts/vault/IVault.sol";
import { PoolData, Rounding } from "@balancer-labs/v3-interfaces/contracts/vault/VaultTypes.sol";
import { PoolRoleAccounts } from "@balancer-labs/v3-interfaces/contracts/vault/VaultTypes.sol";

import { ArrayHelpers } from "@balancer-labs/v3-solidity-utils/contracts/helpers/ArrayHelpers.sol";
import { FixedPoint } from "@balancer-labs/v3-solidity-utils/contracts/math/FixedPoint.sol";

import { PoolMock } from "../../contracts/test/PoolMock.sol";
import { RateProviderMock } from "../../contracts/test/RateProviderMock.sol";

import { BaseVaultTest } from "./utils/BaseVaultTest.sol";

contract PoolDataTest is BaseVaultTest {
    using ArrayHelpers for *;
    using FixedPoint for uint256;

    RateProviderMock wstETHRateProvider;
    RateProviderMock daiRateProvider;

    function setUp() public virtual override {
        BaseVaultTest.setUp();
    }

    function createPool() internal override returns (address) {
        IRateProvider[] memory rateProviders = new IRateProvider[](2);
        wstETHRateProvider = new RateProviderMock();
        daiRateProvider = new RateProviderMock();

        rateProviders[0] = daiRateProvider;
        rateProviders[1] = wstETHRateProvider;

        address newPool = address(new PoolMock(IVault(address(vault)), "ERC20 Pool", "ERC20POOL"));

        factoryMock.registerTestPool(
            newPool,
            vault.buildTokenConfig([address(dai), address(wsteth)].toMemoryArray().asIERC20(), rateProviders),
            poolHooksContract,
<<<<<<< HEAD
            address(lp)
=======
            lp
>>>>>>> 8c509500
        );

        return newPool;
    }

    function testPoolData__Fuzz(uint256 daiRate, uint256 wstETHRate, bool roundUp) public {
        daiRate = bound(daiRate, 1, 100e18);
        wstETHRate = bound(wstETHRate, 1, 100e18);

        daiRateProvider.mockRate(daiRate);
        wstETHRateProvider.mockRate(wstETHRate);

        // `loadPoolDataUpdatingBalancesAndYieldFees` and `getRawBalances` are functions in VaultMock.

        PoolData memory data = vault.loadPoolDataUpdatingBalancesAndYieldFees(
            address(pool),
            roundUp ? Rounding.ROUND_UP : Rounding.ROUND_DOWN
        );

        // Compute decimal scaling factors from the tokens, in the mock.
        uint256[] memory expectedScalingFactors = PoolMock(pool).getDecimalScalingFactors();
        uint256[] memory expectedRawBalances = vault.getRawBalances(address(pool));
        uint256[] memory expectedRates = new uint256[](2);
        expectedRates[0] = daiRate;
        expectedRates[1] = wstETHRate;

        uint256 expectedLiveBalance;

        for (uint256 i = 0; i < expectedRawBalances.length; ++i) {
            assertEq(data.decimalScalingFactors[i], expectedScalingFactors[i]);
            assertEq(data.balancesRaw[i], expectedRawBalances[i]);
            assertEq(data.tokenRates[i], expectedRates[i]);

            if (roundUp) {
                expectedLiveBalance = FixedPoint.mulUp(
                    expectedRawBalances[i],
                    expectedScalingFactors[i].mulUp(expectedRates[i])
                );
            } else {
                expectedLiveBalance = FixedPoint.mulDown(
                    expectedRawBalances[i],
                    expectedScalingFactors[i].mulDown(expectedRates[i])
                );
            }

            assertEq(data.balancesLiveScaled18[i], expectedLiveBalance);
        }

        assertEq(address(data.tokenConfig[0].token), address(dai));
        assertEq(address(data.tokenConfig[1].token), address(wsteth));

        assertEq(address(data.tokenConfig[0].rateProvider), address(daiRateProvider));
        assertEq(address(data.tokenConfig[1].rateProvider), address(wstETHRateProvider));
    }
}<|MERGE_RESOLUTION|>--- conflicted
+++ resolved
@@ -42,11 +42,7 @@
             newPool,
             vault.buildTokenConfig([address(dai), address(wsteth)].toMemoryArray().asIERC20(), rateProviders),
             poolHooksContract,
-<<<<<<< HEAD
-            address(lp)
-=======
             lp
->>>>>>> 8c509500
         );
 
         return newPool;
