--- conflicted
+++ resolved
@@ -35,21 +35,6 @@
         rateProviders[0] = daiRateProvider;
         rateProviders[1] = wstETHRateProvider;
 
-<<<<<<< HEAD
-        return
-            address(
-                new PoolMock(
-                    IVault(address(vault)),
-                    "ERC20 Pool",
-                    "ERC20POOL",
-                    vault.buildTokenConfig([address(dai), address(wsteth)].toMemoryArray().asIERC20(), rateProviders),
-                    true,
-                    365 days,
-                    address(0),
-                    address(0)
-                )
-            );
-=======
         address newPool = address(new PoolMock(IVault(address(vault)), "ERC20 Pool", "ERC20POOL"));
 
         factoryMock.registerTestPool(
@@ -58,7 +43,6 @@
         );
 
         return newPool;
->>>>>>> b76eea8c
     }
 
     function testPoolData__Fuzz(uint256 daiRate, uint256 wstETHRate, bool roundUp) public {
