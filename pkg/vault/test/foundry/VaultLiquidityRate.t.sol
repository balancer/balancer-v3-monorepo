--- conflicted
+++ resolved
@@ -46,13 +46,15 @@
     }
 
     function testLastLiveBalanceInitialization() public {
-        rateProvider.mockRate(MOCK_RATE);
-        _mockInitialize(bob);
+        // Need to set the rate before initialization for this test
+        pool = createPool();
+        rateProvider.mockRate(mockRate);
+        initPool();
 
         uint256[] memory rawBalances = vault.getRawBalances(address(pool));
         uint256[] memory liveBalances = vault.getLastLiveBalances(address(pool));
 
-        assertEq(FixedPoint.mulDown(rawBalances[0], MOCK_RATE), liveBalances[0]);
+        assertEq(FixedPoint.mulDown(rawBalances[0], mockRate), liveBalances[0]);
         assertEq(rawBalances[1], liveBalances[1]);
     }
 
@@ -130,13 +132,8 @@
             bytes("")
         );
 
-<<<<<<< HEAD
-        PoolData memory startingBalances = vault.computePoolData(address(pool), Rounding.ROUND_DOWN);
-        uint256 bptAmountIn = WSTETH_AMOUNT_IN * 2;
-=======
-        PoolData memory balances = vault.getPoolData(address(pool), Rounding.ROUND_DOWN);
+        PoolData memory balances = vault.computePoolData(address(pool), Rounding.ROUND_DOWN);
         uint256 bptAmountIn = defaultAmount * 2;
->>>>>>> aa4c227d
 
         vm.expectCall(
             address(pool),
@@ -164,11 +161,7 @@
 
         uint256 rateAdjustedAmountOut = FixedPoint.mulDown(defaultAmount, mockRate);
 
-<<<<<<< HEAD
-        PoolData memory startingBalances = vault.computePoolData(address(pool), Rounding.ROUND_DOWN);
-=======
-        PoolData memory balances = vault.getPoolData(address(pool), Rounding.ROUND_DOWN);
->>>>>>> aa4c227d
+        PoolData memory balances = vault.computePoolData(address(pool), Rounding.ROUND_DOWN);
 
         vm.expectCall(
             address(pool),
