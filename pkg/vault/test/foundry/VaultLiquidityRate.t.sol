// SPDX-License-Identifier: GPL-3.0-or-later

pragma solidity ^0.8.24;

import "forge-std/Test.sol";

import { IVault } from "@balancer-labs/v3-interfaces/contracts/vault/IVault.sol";
import { PoolData, Rounding } from "@balancer-labs/v3-interfaces/contracts/vault/VaultTypes.sol";
import { IBasePool } from "@balancer-labs/v3-interfaces/contracts/vault/IBasePool.sol";
import { IPoolLiquidity } from "@balancer-labs/v3-interfaces/contracts/vault/IPoolLiquidity.sol";
import { IRateProvider } from "@balancer-labs/v3-interfaces/contracts/vault/IRateProvider.sol";
import { PoolRoleAccounts } from "@balancer-labs/v3-interfaces/contracts/vault/VaultTypes.sol";

import { ArrayHelpers } from "@balancer-labs/v3-solidity-utils/contracts/helpers/ArrayHelpers.sol";
import { FixedPoint } from "@balancer-labs/v3-solidity-utils/contracts/math/FixedPoint.sol";

import { RateProviderMock } from "../../contracts/test/RateProviderMock.sol";
import { PoolMock } from "../../contracts/test/PoolMock.sol";

import { BaseVaultTest } from "./utils/BaseVaultTest.sol";

contract VaultLiquidityWithRatesTest is BaseVaultTest {
    using ArrayHelpers for *;

    // Track the indices for the local dai/wsteth pool.
    uint256 internal daiIdx;
    uint256 internal wstethIdx;

    function setUp() public virtual override {
        BaseVaultTest.setUp();
        rateProvider.mockRate(mockRate);

        (daiIdx, wstethIdx) = getSortedIndexes(address(dai), address(wsteth));
    }

    function createPool() internal override returns (address) {
        IRateProvider[] memory rateProviders = new IRateProvider[](2);
        rateProvider = new RateProviderMock();
        // Still need the rate provider at index 0; buildTokenConfig will sort.
        rateProviders[0] = rateProvider;

        address newPool = address(new PoolMock(IVault(address(vault)), "ERC20 Pool", "ERC20POOL"));

        factoryMock.registerTestPool(
            newPool,
            vault.buildTokenConfig([address(wsteth), address(dai)].toMemoryArray().asIERC20(), rateProviders),
            poolHooksContract,
<<<<<<< HEAD
            address(lp)
=======
            lp
>>>>>>> 8c509500
        );

        return newPool;
    }

    function testLastLiveBalanceInitialization() public {
        // Need to set the rate before initialization for this test
        pool = createPool();
        rateProvider.mockRate(mockRate);
        initPool();

        uint256[] memory rawBalances = vault.getRawBalances(address(pool));
        uint256[] memory liveBalances = vault.getLastLiveBalances(address(pool));

        assertEq(FixedPoint.mulDown(rawBalances[wstethIdx], mockRate), liveBalances[wstethIdx]);
        assertEq(rawBalances[daiIdx], liveBalances[daiIdx]);
    }

    function testAddLiquiditySingleTokenExactOutWithRate() public {
        uint256[] memory expectedBalances = new uint256[](2);
        expectedBalances[wstethIdx] = FixedPoint.mulDown(defaultAmount, mockRate);
        expectedBalances[daiIdx] = defaultAmount;

        vm.startPrank(alice);
        vm.expectCall(
            address(pool),
            abi.encodeWithSelector(
                IBasePool.computeBalance.selector,
                expectedBalances, // liveBalancesScaled18
                wstethIdx,
                150e16 // 150% growth
            )
        );

        router.addLiquiditySingleTokenExactOut(address(pool), wsteth, defaultAmount, defaultAmount, false, bytes(""));
    }

    function testAddLiquidityCustomWithRate() public {
        uint256 rateAdjustedAmount = FixedPoint.mulDown(defaultAmount, mockRate);

        uint256[] memory expectedAmountsInRaw = new uint256[](2);
        uint256[] memory expectedBalancesRaw = new uint256[](2);

        expectedAmountsInRaw[wstethIdx] = rateAdjustedAmount;
        expectedAmountsInRaw[daiIdx] = defaultAmount;

        expectedBalancesRaw[wstethIdx] = rateAdjustedAmount;
        expectedBalancesRaw[daiIdx] = defaultAmount;

        vm.startPrank(alice);
        vm.expectCall(
            address(pool),
            abi.encodeWithSelector(
                IPoolLiquidity.onAddLiquidityCustom.selector,
                router,
                expectedAmountsInRaw, // maxAmountsIn
                defaultAmount, // minBptOut
                expectedBalancesRaw,
                bytes("")
            )
        );

        router.addLiquidityCustom(
            address(pool),
            [defaultAmount, defaultAmount].toMemoryArray(),
            defaultAmount,
            false,
            bytes("")
        );
    }

    function testRemoveLiquidityProportionalWithRate() public {
        vm.startPrank(alice);

        router.addLiquidityUnbalanced(
            address(pool),
            [defaultAmount, defaultAmount].toMemoryArray(),
            defaultAmount,
            false,
            bytes("")
        );

        // TODO: Find a way to test rates inside the Vault
        router.removeLiquidityProportional(
            address(pool),
            defaultAmount * 2,
            [defaultAmount, defaultAmount].toMemoryArray(),
            false,
            bytes("")
        );

        vm.stopPrank();
    }

    function testRemoveLiquiditySingleTokenExactInWithRate() public {
        vm.startPrank(alice);

        router.addLiquidityUnbalanced(
            address(pool),
            [defaultAmount, defaultAmount].toMemoryArray(),
            defaultAmount,
            false,
            bytes("")
        );

        PoolData memory balances = vault.loadPoolDataUpdatingBalancesAndYieldFees(address(pool), Rounding.ROUND_DOWN);
        uint256 bptAmountIn = defaultAmount * 2;

        vm.expectCall(
            address(pool),
            abi.encodeWithSelector(
                IBasePool.computeBalance.selector,
                [balances.balancesLiveScaled18[daiIdx], balances.balancesLiveScaled18[wstethIdx]].toMemoryArray(),
                wstethIdx, // tokenOutIndex
                50e16 // invariantRatio
            )
        );

        router.removeLiquiditySingleTokenExactIn(address(pool), bptAmountIn, wsteth, defaultAmount, false, bytes(""));
    }

    function testRemoveLiquidityCustomWithRate() public {
        vm.startPrank(alice);

        router.addLiquidityUnbalanced(
            address(pool),
            [defaultAmount, defaultAmount].toMemoryArray(),
            defaultAmount,
            false,
            bytes("")
        );

        PoolData memory balances = vault.loadPoolDataUpdatingBalancesAndYieldFees(address(pool), Rounding.ROUND_DOWN);
        uint256[] memory expectedAmountsOutRaw = new uint256[](2);

        expectedAmountsOutRaw[wstethIdx] = FixedPoint.mulDown(defaultAmount, mockRate);
        expectedAmountsOutRaw[daiIdx] = defaultAmount;

        vm.expectCall(
            address(pool),
            abi.encodeWithSelector(
                IPoolLiquidity.onRemoveLiquidityCustom.selector,
                router,
                defaultAmount, // maxBptAmountIn
                expectedAmountsOutRaw, // minAmountsOut
                [balances.balancesLiveScaled18[daiIdx], balances.balancesLiveScaled18[wstethIdx]].toMemoryArray(),
                bytes("")
            )
        );

        router.removeLiquidityCustom(
            address(pool),
            defaultAmount,
            [defaultAmount, defaultAmount].toMemoryArray(),
            false,
            bytes("")
        );
    }
}<|MERGE_RESOLUTION|>--- conflicted
+++ resolved
@@ -45,11 +45,7 @@
             newPool,
             vault.buildTokenConfig([address(wsteth), address(dai)].toMemoryArray().asIERC20(), rateProviders),
             poolHooksContract,
-<<<<<<< HEAD
-            address(lp)
-=======
             lp
->>>>>>> 8c509500
         );
 
         return newPool;
