// SPDX-License-Identifier: GPL-3.0-or-later

pragma solidity ^0.8.4;

import "forge-std/Test.sol";

import { IERC20Errors } from "@openzeppelin/contracts/interfaces/draft-IERC6093.sol";
import { IERC20 } from "@openzeppelin/contracts/token/ERC20/IERC20.sol";

import { IVault, PoolData, Rounding } from "@balancer-labs/v3-interfaces/contracts/vault/IVault.sol";
import { IBasePool } from "@balancer-labs/v3-interfaces/contracts/vault/IBasePool.sol";
import { IPoolLiquidity } from "@balancer-labs/v3-interfaces/contracts/vault/IPoolLiquidity.sol";
import { IPoolCallbacks } from "@balancer-labs/v3-interfaces/contracts/vault/IPoolCallbacks.sol";
import { IWETH } from "@balancer-labs/v3-interfaces/contracts/solidity-utils/misc/IWETH.sol";
import { IRateProvider } from "@balancer-labs/v3-interfaces/contracts/vault/IRateProvider.sol";

import { ArrayHelpers } from "@balancer-labs/v3-solidity-utils/contracts/helpers/ArrayHelpers.sol";
import { ERC20TestToken } from "@balancer-labs/v3-solidity-utils/contracts/test/ERC20TestToken.sol";
import { WETHTestToken } from "@balancer-labs/v3-solidity-utils/contracts/test/WETHTestToken.sol";
import { BasicAuthorizerMock } from "@balancer-labs/v3-solidity-utils/contracts/test/BasicAuthorizerMock.sol";
import { FixedPoint } from "@balancer-labs/v3-solidity-utils/contracts/math/FixedPoint.sol";

import { RateProviderMock } from "../../contracts/test/RateProviderMock.sol";
import { Vault } from "../../contracts/Vault.sol";
import { Router } from "../../contracts/Router.sol";
import { PoolMock } from "../../contracts/test/PoolMock.sol";
import { VaultMock } from "../../contracts/test/VaultMock.sol";

struct Balances {
    uint256[] userTokens;
    uint256 userBpt;
    uint256[] poolTokens;
}

contract VaultLiquidityWithRatesTest is Test {
    using ArrayHelpers for *;

    VaultMock vault;
    Router router;
    BasicAuthorizerMock authorizer;
    RateProviderMock rateProvider;
    PoolMock pool;
    ERC20TestToken WSTETH;
    ERC20TestToken DAI;
    address alice = vm.addr(1);
    address bob = vm.addr(2);

    // Tokens are 18-decimal here, to isolate rates
    uint256 constant WSTETH_AMOUNT_IN = 1e3 * 1e18;
    uint256 constant DAI_AMOUNT_IN = 1e3 * 1e18;

    uint256 constant MOCK_RATE = 2e18;

    function setUp() public {
        authorizer = new BasicAuthorizerMock();
        vault = new VaultMock(authorizer, 30 days, 90 days);
        router = new Router(IVault(vault), new WETHTestToken());
        WSTETH = new ERC20TestToken("WSTETH", "WSTETH", 18);
        DAI = new ERC20TestToken("DAI", "DAI", 18);
        IRateProvider[] memory rateProviders = new IRateProvider[](2);
        rateProvider = new RateProviderMock();
        rateProviders[0] = rateProvider;

        pool = new PoolMock(
            vault,
            "ERC20 Pool",
            "ERC20POOL",
            [address(WSTETH), address(DAI)].toMemoryArray().asIERC20(),
            rateProviders,
            true,
            365 days,
            address(0)
        );

        WSTETH.mint(alice, WSTETH_AMOUNT_IN);
        DAI.mint(alice, DAI_AMOUNT_IN);
        WSTETH.mint(bob, WSTETH_AMOUNT_IN);
        DAI.mint(bob, DAI_AMOUNT_IN);

        vm.startPrank(alice);

        WSTETH.approve(address(vault), type(uint256).max);
        DAI.approve(address(vault), type(uint256).max);

        vm.stopPrank();

        vm.startPrank(bob);

        WSTETH.approve(address(vault), type(uint256).max);
        DAI.approve(address(vault), type(uint256).max);

        vm.stopPrank();

        vm.label(alice, "alice");
        vm.label(bob, "bob");
        vm.label(address(WSTETH), "WSTETH");
        vm.label(address(DAI), "DAI");
    }

    function testLastLiveBalanceInitialization() public {
        rateProvider.mockRate(MOCK_RATE);
        _mockInitialize(bob);

        uint256[] memory rawBalances = vault.getRawBalances(address(pool));
        uint256[] memory liveBalances = vault.getLastLiveBalances(address(pool));

        assertEq(FixedPoint.mulDown(rawBalances[0], MOCK_RATE), liveBalances[0]);
        assertEq(rawBalances[1], liveBalances[1]);
    }

    function testAddLiquiditySingleTokenExactOutWithRate() public {
        _mockInitialize(bob);

        rateProvider.mockRate(MOCK_RATE);

        vm.startPrank(alice);
        vm.expectCall(
            address(pool),
            abi.encodeWithSelector(
                IBasePool.computeBalance.selector,
                [FixedPoint.mulDown(WSTETH_AMOUNT_IN, MOCK_RATE), DAI_AMOUNT_IN].toMemoryArray(), // liveBalancesScaled18
                0,
                150e16 // 150% growth
            )
        );

        router.addLiquiditySingleTokenExactOut(
            address(pool),
            WSTETH,
            WSTETH_AMOUNT_IN,
            DAI_AMOUNT_IN,
            false,
            bytes("")
        );
    }

    function testAddLiquidityCustomWithRate() public {
        // Use a different account to initialize so that the main LP is clean at the start of the test.
        _mockInitialize(bob);

        rateProvider.mockRate(MOCK_RATE);

        uint256 rateAdjustedAmount = FixedPoint.mulDown(WSTETH_AMOUNT_IN, MOCK_RATE);

        vm.startPrank(alice);
        vm.expectCall(
            address(pool),
            abi.encodeWithSelector(
                IPoolLiquidity.onAddLiquidityCustom.selector,
                alice,
                [rateAdjustedAmount, DAI_AMOUNT_IN].toMemoryArray(), // maxAmountsIn
                WSTETH_AMOUNT_IN, // minBptOut
                [rateAdjustedAmount, DAI_AMOUNT_IN].toMemoryArray(), // liveBalancesScaled18
                bytes("")
            )
        );

        router.addLiquidityCustom(
            address(pool),
            [WSTETH_AMOUNT_IN, DAI_AMOUNT_IN].toMemoryArray(),
            WSTETH_AMOUNT_IN,
            false,
            bytes("")
        );
    }

    function testRemoveLiquidityProportionalWithRate() public {
        _mockInitialize(bob);

        rateProvider.mockRate(MOCK_RATE);

        vm.startPrank(alice);

        router.addLiquidityUnbalanced(
            address(pool),
            [WSTETH_AMOUNT_IN, DAI_AMOUNT_IN].toMemoryArray(),
            WSTETH_AMOUNT_IN,
            false,
            bytes("")
        );

        // TODO: Find a way to test rates inside the Vault
        router.removeLiquidityProportional(
            address(pool),
            WSTETH_AMOUNT_IN * 2,
            [WSTETH_AMOUNT_IN, DAI_AMOUNT_IN].toMemoryArray(),
            false,
            bytes("")
        );

        vm.stopPrank();
    }

    function testRemoveLiquiditySingleTokenExactInWithRate() public {
        _mockInitialize(bob);

        rateProvider.mockRate(MOCK_RATE);

        vm.startPrank(alice);

        router.addLiquidityUnbalanced(
            address(pool),
            [WSTETH_AMOUNT_IN, DAI_AMOUNT_IN].toMemoryArray(),
            WSTETH_AMOUNT_IN,
            false,
            bytes("")
        );

<<<<<<< HEAD
        PoolData memory startingBalances = vault.computePoolData(address(pool), Rounding.ROUND_DOWN);
        uint256 bptAmountIn = WSTETH_AMOUNT_IN;
=======
        PoolData memory startingBalances = vault.getPoolData(address(pool), Rounding.ROUND_DOWN);
        uint256 bptAmountIn = WSTETH_AMOUNT_IN * 2;
>>>>>>> 1d15e88a

        vm.expectCall(
            address(pool),
            abi.encodeWithSelector(
                IBasePool.computeBalance.selector,
                [startingBalances.balancesLiveScaled18[0], startingBalances.balancesLiveScaled18[1]].toMemoryArray(),
                0, // tokenOutIndex
                50e16 // invariantRatio
            )
        );

        router.removeLiquiditySingleTokenExactIn(
            address(pool),
            bptAmountIn,
            WSTETH,
            WSTETH_AMOUNT_IN,
            false,
            bytes("")
        );
    }

    function testRemoveLiquidityCustomWithRate() public {
        // Use a different account to initialize so that the main LP is clean at the start of the test.
        _mockInitialize(bob);

        rateProvider.mockRate(MOCK_RATE);

        vm.startPrank(alice);

        router.addLiquidityUnbalanced(
            address(pool),
            [WSTETH_AMOUNT_IN, DAI_AMOUNT_IN].toMemoryArray(),
            WSTETH_AMOUNT_IN,
            false,
            bytes("")
        );

        uint256 rateAdjustedAmountOut = FixedPoint.mulDown(WSTETH_AMOUNT_IN, MOCK_RATE);

        PoolData memory startingBalances = vault.computePoolData(address(pool), Rounding.ROUND_DOWN);

        vm.expectCall(
            address(pool),
            abi.encodeWithSelector(
                IPoolLiquidity.onRemoveLiquidityCustom.selector,
                alice,
                WSTETH_AMOUNT_IN, // maxBptAmountIn
                [rateAdjustedAmountOut, DAI_AMOUNT_IN].toMemoryArray(), // minAmountsOut
                [startingBalances.balancesLiveScaled18[0], startingBalances.balancesLiveScaled18[1]].toMemoryArray(),
                bytes("")
            )
        );

        router.removeLiquidityCustom(
            address(pool),
            WSTETH_AMOUNT_IN,
            [WSTETH_AMOUNT_IN, DAI_AMOUNT_IN].toMemoryArray(),
            false,
            bytes("")
        );
    }

    function _mockInitialize(address initializer) internal {
        vm.prank(initializer);

        // The mock pool can be initialized with no liquidity; it mints some BPT to the initializer
        // to comply with the vault's required minimum.
        router.initialize(
            address(pool),
            [address(WSTETH), address(DAI)].toMemoryArray().asIERC20(),
            [WSTETH_AMOUNT_IN, DAI_AMOUNT_IN].toMemoryArray(),
            0,
            false,
            bytes("")
        );
    }
}<|MERGE_RESOLUTION|>--- conflicted
+++ resolved
@@ -206,13 +206,8 @@
             bytes("")
         );
 
-<<<<<<< HEAD
         PoolData memory startingBalances = vault.computePoolData(address(pool), Rounding.ROUND_DOWN);
-        uint256 bptAmountIn = WSTETH_AMOUNT_IN;
-=======
-        PoolData memory startingBalances = vault.getPoolData(address(pool), Rounding.ROUND_DOWN);
         uint256 bptAmountIn = WSTETH_AMOUNT_IN * 2;
->>>>>>> 1d15e88a
 
         vm.expectCall(
             address(pool),
