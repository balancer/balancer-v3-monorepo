// SPDX-License-Identifier: GPL-3.0-or-later

pragma solidity ^0.8.24;

import "forge-std/Test.sol";

import { IERC20 } from "@openzeppelin/contracts/token/ERC20/IERC20.sol";

import { IRateProvider } from "@balancer-labs/v3-interfaces/contracts/solidity-utils/helpers/IRateProvider.sol";
import { PoolData, Rounding } from "@balancer-labs/v3-interfaces/contracts/vault/VaultTypes.sol";
import { IPoolLiquidity } from "@balancer-labs/v3-interfaces/contracts/vault/IPoolLiquidity.sol";
import { IBasePool } from "@balancer-labs/v3-interfaces/contracts/vault/IBasePool.sol";
import { IVault } from "@balancer-labs/v3-interfaces/contracts/vault/IVault.sol";

import { CastingHelpers } from "@balancer-labs/v3-solidity-utils/contracts/helpers/CastingHelpers.sol";
import { ArrayHelpers } from "@balancer-labs/v3-solidity-utils/contracts/test/ArrayHelpers.sol";
import { FixedPoint } from "@balancer-labs/v3-solidity-utils/contracts/math/FixedPoint.sol";

import { RateProviderMock } from "../../contracts/test/RateProviderMock.sol";
import { PoolMock } from "../../contracts/test/PoolMock.sol";

import { BaseVaultTest } from "./utils/BaseVaultTest.sol";

contract VaultLiquidityWithRatesTest is BaseVaultTest {
    using CastingHelpers for address[];
    using ArrayHelpers for *;
    using FixedPoint for uint256;

    // Track the indices for the local dai/wsteth pool.
    uint256 internal daiIdx;
    uint256 internal wstethIdx;

    IRateProvider[] internal rateProviders;

    function setUp() public virtual override {
        BaseVaultTest.setUp();

        RateProviderMock(address(rateProviders[wstethIdx])).mockRate(mockRate);
    }

    function createPool() internal override returns (address) {
        (daiIdx, wstethIdx) = getSortedIndexes(address(dai), address(wsteth));

        rateProviders = new IRateProvider[](2);

        // Add rate providers for wstEth and dai.
        rateProviders[daiIdx] = new RateProviderMock();
        rateProviders[wstethIdx] = new RateProviderMock();

        // Part of the tests use the rateProvider variable from BaseVaultTest, so we set that to wstEth rate provider.
        rateProvider = RateProviderMock(address(rateProviders[wstethIdx]));

        address newPool = address(new PoolMock(IVault(address(vault)), "ERC20 Pool", "ERC20POOL"));

        // Add tokens in the same order as rate providers.
        IERC20[] memory tokens = new IERC20[](2);
        tokens[daiIdx] = dai;
        tokens[wstethIdx] = wsteth;

        factoryMock.registerTestPool(newPool, vault.buildTokenConfig(tokens, rateProviders), poolHooksContract, lp);

        return newPool;
    }

    function testLastLiveBalanceInitialization() public {
        // Need to set the rate before initialization for this test.
        pool = createPool();
        rateProvider.mockRate(mockRate);
        initPool();

        uint256[] memory rawBalances = vault.getRawBalances(pool);
        uint256[] memory liveBalances = vault.getLastLiveBalances(pool);

        assertEq(FixedPoint.mulDown(rawBalances[wstethIdx], mockRate), liveBalances[wstethIdx]);
        assertEq(rawBalances[daiIdx], liveBalances[daiIdx]);
    }

    function testAddLiquiditySingleTokenExactOutWithRate() public {
        uint256[] memory expectedBalances = new uint256[](2);
        expectedBalances[wstethIdx] = FixedPoint.mulDown(defaultAmount, mockRate);
        expectedBalances[daiIdx] = defaultAmount;

        vm.startPrank(alice);
        vm.expectCall(
            pool,
            abi.encodeCall(
                IBasePool.computeBalance,
                (
                    expectedBalances, // liveBalancesScaled18
                    wstethIdx,
                    150e16 // 150% growth
                )
            )
        );

        router.addLiquiditySingleTokenExactOut(pool, wsteth, defaultAmount, defaultAmount, false, bytes(""));
    }

    function testAddLiquidityCustomWithRate() public {
        uint256 rateAdjustedAmount = FixedPoint.mulDown(defaultAmount, mockRate);

        uint256[] memory expectedAmountsInRaw = new uint256[](2);
        uint256[] memory expectedBalancesRaw = new uint256[](2);

        expectedAmountsInRaw[wstethIdx] = rateAdjustedAmount;
        expectedAmountsInRaw[daiIdx] = defaultAmount;

        expectedBalancesRaw[wstethIdx] = rateAdjustedAmount;
        expectedBalancesRaw[daiIdx] = defaultAmount;

        vm.startPrank(alice);
        vm.expectCall(
            pool,
            abi.encodeCall(
                IPoolLiquidity.onAddLiquidityCustom,
                (
                    address(router),
                    expectedAmountsInRaw, // maxAmountsIn
                    defaultAmount, // minBptOut
                    expectedBalancesRaw,
                    bytes("")
                )
            )
        );

        router.addLiquidityCustom(
            pool,
            [defaultAmount, defaultAmount].toMemoryArray(),
            defaultAmount,
            false,
            bytes("")
        );
    }

    function testRemoveLiquidityProportionalWithRate() public {
        vm.startPrank(alice);

        router.addLiquidityUnbalanced(
            pool,
            [defaultAmount, defaultAmount].toMemoryArray(),
            defaultAmount,
            false,
            bytes("")
        );

        // TODO: Find a way to test rates inside the Vault.
        router.removeLiquidityProportional(
            pool,
            defaultAmount * 2,
            [defaultAmount, defaultAmount].toMemoryArray(),
            false,
            bytes("")
        );

        vm.stopPrank();
    }

    function testRemoveLiquiditySingleTokenExactInWithRate() public {
        vm.startPrank(alice);

        router.addLiquidityUnbalanced(
            pool,
            [defaultAmount, defaultAmount].toMemoryArray(),
            defaultAmount,
            false,
            bytes("")
        );

        PoolData memory balances = vault.loadPoolDataUpdatingBalancesAndYieldFees(pool, Rounding.ROUND_DOWN);
        uint256 bptAmountIn = defaultAmount * 2;

        vm.expectCall(
            pool,
            abi.encodeCall(
                IBasePool.computeBalance,
                (
                    [balances.balancesLiveScaled18[daiIdx], balances.balancesLiveScaled18[wstethIdx]].toMemoryArray(),
                    wstethIdx, // tokenOutIndex
                    50e16 // invariantRatio
                )
            )
        );

        router.removeLiquiditySingleTokenExactIn(pool, bptAmountIn, wsteth, defaultAmount, false, bytes(""));
    }

    function testRemoveLiquidityCustomWithRate() public {
        vm.startPrank(alice);

        router.addLiquidityUnbalanced(
            pool,
            [defaultAmount, defaultAmount].toMemoryArray(),
            defaultAmount,
            false,
            bytes("")
        );

        PoolData memory balances = vault.loadPoolDataUpdatingBalancesAndYieldFees(pool, Rounding.ROUND_DOWN);
        uint256[] memory expectedAmountsOutRaw = new uint256[](2);

        expectedAmountsOutRaw[wstethIdx] = FixedPoint.mulDown(defaultAmount, mockRate);
        expectedAmountsOutRaw[daiIdx] = defaultAmount;

        vm.expectCall(
            pool,
            abi.encodeCall(
                IPoolLiquidity.onRemoveLiquidityCustom,
                (
                    address(router),
                    defaultAmount, // maxBptAmountIn
                    expectedAmountsOutRaw, // minAmountsOut
                    [balances.balancesLiveScaled18[daiIdx], balances.balancesLiveScaled18[wstethIdx]].toMemoryArray(),
                    bytes("")
                )
            )
        );

        router.removeLiquidityCustom(
            pool,
            defaultAmount,
            [defaultAmount, defaultAmount].toMemoryArray(),
            false,
            bytes("")
        );
    }

<<<<<<< HEAD
    function testRemoveLiquiditySingleTokenExactInWithRate__Fuzz(uint256 rateWstEth, uint256 rateDai) public {
        rateWstEth = bound(rateWstEth, 1e16, 1e20);
        rateDai = bound(rateDai, 1e16, 1e20);

        RateProviderMock(address(rateProviders[wstethIdx])).mockRate(rateWstEth);
        RateProviderMock(address(rateProviders[daiIdx])).mockRate(rateDai);

        // Refresh lastBalancesLiveScaled18 with new rates.
        vault.loadPoolDataUpdatingBalancesAndYieldFees(pool, Rounding.ROUND_DOWN);

        // Fix pool liquidity, so there's enough liquidity to `removeLiquiditySingleTokenExactIn`. It adds enough
        // liquidity so that both tokens have 50% of liquidity in the pool, when scaled18. Since both tokens have 18
        // decimals, the only factor to consider is the rate of each one.
        // Considering a pool with exactly poolInitAmount of each token, we need to add tokens in the side where the
        // balance scaled18 is smaller. If rate of WstETH is 1, and DAI is 2, we have less WstETH than DAI, so we need
        // to add more WstETH. The amount of WstETH to add is `(daiBalance * rateDai / rateWstEth - wstEthBalance)`.
        // Since daiBalance and wstEthBalance is poolInitAmount, this formula becomes
        // `poolInitAmount * (rateDai / rateWstEth - 1)`.
        uint256[] memory amountsToAdd = new uint256[](2);
        if (rateWstEth < rateDai) {
            amountsToAdd[wstethIdx] = poolInitAmount * ((rateDai / rateWstEth) - 1);
        } else {
            amountsToAdd[daiIdx] = poolInitAmount * ((rateWstEth / rateDai) - 1);
        }

        if (amountsToAdd[wstethIdx] > 0 || amountsToAdd[daiIdx] > 0) {
            vm.prank(bob);
            router.addLiquidityUnbalanced(pool, amountsToAdd, 1, false, bytes(""));
        }

        // Refresh lastBalancesLiveScaled18 with new rates. Updated lastBalancesLiveScaled18 are needed to calculate
        // the current invariant in getBalances function.
        vault.loadPoolDataUpdatingBalancesAndYieldFees(pool, Rounding.ROUND_DOWN);

        BaseVaultTest.Balances memory balancesBefore = getBalances(bob);

        vm.startPrank(lp);
        uint256[] memory maxAmountsIn = [MAX_UINT128, MAX_UINT128].toMemoryArray();
        uint256[] memory amountsIn = router.addLiquidityProportional(
            pool,
            maxAmountsIn,
            balancesBefore.lpBpt / 2,
            false,
            bytes("")
        );
        uint256 amountOut = router.removeLiquiditySingleTokenExactIn(
            pool,
            balancesBefore.lpBpt / 2,
            wsteth,
            1,
            false,
            bytes("")
        );
        vm.stopPrank();

        BaseVaultTest.Balances memory balancesAfter = getBalances(bob);

        // To make sure we can compare the invariants from before and after the operation, we need to make sure that LP
        // BPTs have not changed.
        assertEq(balancesBefore.lpBpt, balancesAfter.lpBpt, "LP BPT is wrong");
        assertGe(balancesAfter.poolInvariant, balancesBefore.poolInvariant, "Invariant decreased");
=======
    function testRemoveLiquiditySingleTokenExactOutWithRate__Fuzz(
        uint256 wstEthRate,
        uint256 wstEthAmountOut,
        uint256 removePercentage
    ) public {
        wstEthAmountOut = bound(wstEthAmountOut, defaultAmount / 1e3, defaultAmount * 1e3);
        wstEthRate = bound(wstEthRate, 1e14, 1e22);
        removePercentage = bound(removePercentage, 1e4, 1e18);
        rateProvider.mockRate(wstEthRate);

        vm.startPrank(alice);

        uint256[] memory amountsIn = new uint256[](2);
        amountsIn[wstethIdx] = wstEthAmountOut;
        amountsIn[daiIdx] = wstEthAmountOut * 2;

        BaseVaultTest.Balances memory balancesBeforeAdd = getBalances(alice);

        router.addLiquidityUnbalanced(pool, amountsIn, 1, false, bytes(""));

        BaseVaultTest.Balances memory balancesBeforeRemove = getBalances(alice);

        assertEq(
            wstEthAmountOut,
            balancesBeforeAdd.aliceTokens[wstethIdx] - balancesBeforeRemove.aliceTokens[wstethIdx],
            "Alice wstEth is wrong after add"
        );

        uint256 removeAmount = wstEthAmountOut.mulDown(removePercentage);

        router.removeLiquiditySingleTokenExactOut(pool, MAX_UINT128, wsteth, removeAmount, false, bytes(""));
        BaseVaultTest.Balances memory balancesAfterRemove = getBalances(alice);
        vm.stopPrank();

        assertEq(
            removeAmount,
            balancesAfterRemove.aliceTokens[wstethIdx] - balancesBeforeRemove.aliceTokens[wstethIdx],
            "Alice wstEth is wrong after remove"
        );
>>>>>>> 67337944
    }
}<|MERGE_RESOLUTION|>--- conflicted
+++ resolved
@@ -224,7 +224,6 @@
         );
     }
 
-<<<<<<< HEAD
     function testRemoveLiquiditySingleTokenExactInWithRate__Fuzz(uint256 rateWstEth, uint256 rateDai) public {
         rateWstEth = bound(rateWstEth, 1e16, 1e20);
         rateDai = bound(rateDai, 1e16, 1e20);
@@ -286,7 +285,8 @@
         // BPTs have not changed.
         assertEq(balancesBefore.lpBpt, balancesAfter.lpBpt, "LP BPT is wrong");
         assertGe(balancesAfter.poolInvariant, balancesBefore.poolInvariant, "Invariant decreased");
-=======
+    }
+
     function testRemoveLiquiditySingleTokenExactOutWithRate__Fuzz(
         uint256 wstEthRate,
         uint256 wstEthAmountOut,
@@ -326,6 +326,5 @@
             balancesAfterRemove.aliceTokens[wstethIdx] - balancesBeforeRemove.aliceTokens[wstethIdx],
             "Alice wstEth is wrong after remove"
         );
->>>>>>> 67337944
     }
 }