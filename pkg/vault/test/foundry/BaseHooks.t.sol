// SPDX-License-Identifier: GPL-3.0-or-later

pragma solidity ^0.8.24;

import "forge-std/Test.sol";

import { IHooks } from "@balancer-labs/v3-interfaces/contracts/vault/IHooks.sol";
import { IVault } from "@balancer-labs/v3-interfaces/contracts/vault/IVault.sol";
<<<<<<< HEAD
import {
    TokenConfig,
    AddLiquidityKind,
    RemoveLiquidityKind,
    LiquidityManagement
=======
import { IVaultErrors } from "@balancer-labs/v3-interfaces/contracts/vault/IVaultErrors.sol";
import {
    TokenConfig,
    LiquidityManagement,
    PoolSwapParams,
    AddLiquidityKind,
    RemoveLiquidityKind,
    AfterSwapParams
>>>>>>> 5a791e1e
} from "@balancer-labs/v3-interfaces/contracts/vault/VaultTypes.sol";

import { BaseHooksMock } from "../../contracts/test/BaseHooksMock.sol";

import { BaseVaultTest } from "./utils/BaseVaultTest.sol";

contract BaseHooksTest is BaseVaultTest {
    BaseHooksMock internal testHook;

    function setUp() public override {
        BaseVaultTest.setUp();

        // Not using PoolHooksMock address because onRegister of BaseHooks fails, so the test does not run.
        testHook = new BaseHooksMock(IVault(address(vault)));
    }

    function testOnRegister() public {
        TokenConfig[] memory tokenConfig;
        LiquidityManagement memory liquidityManagement;

        vm.prank(address(vault));
        assertFalse(
            testHook.onRegister(address(0), address(0), tokenConfig, liquidityManagement),
            "onRegister should be false"
        );
    }

    function testOnBeforeInitialize() public {
        uint256[] memory exactAmountsIn;

        vm.prank(address(vault));
        assertFalse(testHook.onBeforeInitialize(exactAmountsIn, bytes("")), "onBeforeInitialize should be false");
    }

    function testOnAfterInitialize() public {
        uint256[] memory exactAmountsIn;
        uint256 bptAmountOut;

        vm.prank(address(vault));
        assertFalse(
            testHook.onAfterInitialize(exactAmountsIn, bptAmountOut, bytes("")),
            "onAfterInitialize should be false"
        );
    }

    function testOnBeforeAddLiquidity() public {
        uint256[] memory maxAmountsInScaled18;
        uint256 minBptAmountOut;
        uint256[] memory balancesScaled18;

        vm.prank(address(vault));
        assertFalse(
            testHook.onBeforeAddLiquidity(
                address(0),
                address(0),
                AddLiquidityKind.CUSTOM,
                maxAmountsInScaled18,
                minBptAmountOut,
                balancesScaled18,
                bytes("")
            ),
            "onBeforeAddLiquidity should be false"
        );
    }

    function testOnAfterAddLiquidity() public {
        uint256[] memory amountsInScaled18;
        uint256[] memory amountsInRaw;
        uint256 bptAmountOut;
        uint256[] memory balancesScaled18;

        vm.prank(address(vault));
        (bool result, uint256[] memory hookAdjustedAmounts) = testHook.onAfterAddLiquidity(
            address(0),
            address(0),
            AddLiquidityKind.CUSTOM,
            amountsInScaled18,
            amountsInRaw,
            bptAmountOut,
            balancesScaled18,
            bytes("")
        );
        assertFalse(result, "onAfterAddLiquidity should be false");

        // `hookAdjustedAmounts` should not be used in case result is false, so make sure it's an empty value.
        assertEq(hookAdjustedAmounts.length, 0, "hookAdjustedAmounts is not empty");
    }

    function testOnBeforeRemoveLiquidity() public {
        uint256 maxBptAmountIn;
        uint256[] memory minAmountsOutScaled18;
        uint256[] memory balancesScaled18;

        vm.prank(address(vault));
        assertFalse(
            testHook.onBeforeRemoveLiquidity(
                address(0),
                address(0),
                RemoveLiquidityKind.CUSTOM,
                maxBptAmountIn,
                minAmountsOutScaled18,
                balancesScaled18,
                bytes("")
            ),
            "onBeforeRemoveLiquidity should be false"
        );
    }

    function testOnAfterRemoveLiquidity() public {
        uint256 bptAmountIn;
        uint256[] memory amountsOutScaled18;
        uint256[] memory amountsOutRaw;
        uint256[] memory balancesScaled18;

        vm.prank(address(vault));
        (bool result, uint256[] memory hookAdjustedAmounts) = testHook.onAfterRemoveLiquidity(
            address(0),
            address(0),
            RemoveLiquidityKind.CUSTOM,
            bptAmountIn,
            amountsOutScaled18,
            amountsOutRaw,
            balancesScaled18,
            bytes("")
        );
        assertFalse(result, "onAfterRemoveLiquidity should be false");

        // `hookAdjustedAmounts` should not be used in case result is false, so make sure it's an empty value.
        assertEq(hookAdjustedAmounts.length, 0, "hookAdjustedAmounts is not empty");
    }

    function testOnBeforeSwap() public {
        PoolSwapParams memory params;

        vm.prank(address(vault));
        assertFalse(testHook.onBeforeSwap(params, address(0)), "onBeforeSwap should be false");
    }

    function testOnAfterSwap() public {
        AfterSwapParams memory params;

        vm.prank(address(vault));
        (bool success, uint256 hookAdjustedAmount) = testHook.onAfterSwap(params);

        assertFalse(success, "onAfterSwap should be false");
        // `hookAdjustedAmount` should not be used in case result is false, so make sure it's zero.
        assertEq(hookAdjustedAmount, 0, "hookAdjustedAmount is not zero");
    }

    function testOnComputeDynamicSwapFeePercentage() public {
        PoolSwapParams memory params;
        uint256 staticSwapFeePercentage;

        vm.prank(address(vault));
        (bool success, uint256 newFeePercentage) = testHook.onComputeDynamicSwapFeePercentage(
            params,
            address(0),
            staticSwapFeePercentage
        );

        assertFalse(success, "onComputeDynamicSwapFeePercentage should be false");
        // `newFeePercentage` should not be used in case result is false, so make sure it's zero.
        assertEq(newFeePercentage, 0, "newFeePercentage is not zero");
    }
}<|MERGE_RESOLUTION|>--- conflicted
+++ resolved
@@ -6,22 +6,11 @@
 
 import { IHooks } from "@balancer-labs/v3-interfaces/contracts/vault/IHooks.sol";
 import { IVault } from "@balancer-labs/v3-interfaces/contracts/vault/IVault.sol";
-<<<<<<< HEAD
 import {
     TokenConfig,
     AddLiquidityKind,
     RemoveLiquidityKind,
     LiquidityManagement
-=======
-import { IVaultErrors } from "@balancer-labs/v3-interfaces/contracts/vault/IVaultErrors.sol";
-import {
-    TokenConfig,
-    LiquidityManagement,
-    PoolSwapParams,
-    AddLiquidityKind,
-    RemoveLiquidityKind,
-    AfterSwapParams
->>>>>>> 5a791e1e
 } from "@balancer-labs/v3-interfaces/contracts/vault/VaultTypes.sol";
 
 import { BaseHooksMock } from "../../contracts/test/BaseHooksMock.sol";
