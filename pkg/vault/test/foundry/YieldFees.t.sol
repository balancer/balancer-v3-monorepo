// SPDX-License-Identifier: GPL-3.0-or-later

pragma solidity ^0.8.24;

import "forge-std/Test.sol";

import { IERC20 } from "@openzeppelin/contracts/token/ERC20/IERC20.sol";

import { IVaultAdmin } from "@balancer-labs/v3-interfaces/contracts/vault/IVaultAdmin.sol";
import { IVault } from "@balancer-labs/v3-interfaces/contracts/vault/IVault.sol";
import { IRateProvider } from "@balancer-labs/v3-interfaces/contracts/vault/IRateProvider.sol";
import { FEE_SCALING_FACTOR, PoolData, Rounding } from "@balancer-labs/v3-interfaces/contracts/vault/VaultTypes.sol";
import { PoolRoleAccounts } from "@balancer-labs/v3-interfaces/contracts/vault/VaultTypes.sol";

import { ScalingHelpers } from "@balancer-labs/v3-solidity-utils/contracts/helpers/ScalingHelpers.sol";
import { ArrayHelpers } from "@balancer-labs/v3-solidity-utils/contracts/helpers/ArrayHelpers.sol";
import { FixedPoint } from "@balancer-labs/v3-solidity-utils/contracts/math/FixedPoint.sol";

import { VaultStateLib } from "../../contracts/lib/VaultStateLib.sol";

import { RateProviderMock } from "../../contracts/test/RateProviderMock.sol";
import { PoolMock } from "../../contracts/test/PoolMock.sol";

import { BaseVaultTest } from "./utils/BaseVaultTest.sol";

contract YieldFeesTest is BaseVaultTest {
    using ArrayHelpers for *;
    using FixedPoint for uint256;
    using ScalingHelpers for uint256;

    RateProviderMock wstETHRateProvider;
    RateProviderMock daiRateProvider;

    // Track the indices for the local dai/wsteth pool.
    uint256 internal wstethIdx;
    uint256 internal daiIdx;

    function setUp() public override {
        BaseVaultTest.setUp();

        (daiIdx, wstethIdx) = getSortedIndexes(address(dai), address(wsteth));
    }

    // Create wsteth / dai pool, with rate providers on wsteth (non-exempt), and dai (exempt)
    function createPool() internal override returns (address) {
        wstETHRateProvider = new RateProviderMock();
        daiRateProvider = new RateProviderMock();

        IRateProvider[] memory rateProviders = new IRateProvider[](2);
        bool[] memory yieldFeeFlags = new bool[](2);

        // These will be sorted with the tokens by buildTokenConfig.
        rateProviders[0] = wstETHRateProvider;
        rateProviders[1] = daiRateProvider;
        yieldFeeFlags[0] = true;

        PoolMock newPool = new PoolMock(IVault(address(vault)), "ERC20 Pool", "ERC20POOL");

        factoryMock.registerTestPool(
            address(newPool),
            vault.buildTokenConfig(
                [address(wsteth), address(dai)].toMemoryArray().asIERC20(),
                rateProviders,
                yieldFeeFlags
            ),
<<<<<<< HEAD
            poolHooksContract,
            address(lp)
=======
            lp
>>>>>>> c8d814a3
        );

        vm.label(address(newPool), "pool");
        return address(newPool);
    }

    function testPoolDataAfterInitialization__Fuzz(bool roundUp) public {
        pool = createPool();
        initPool();

        verifyLiveBalances(FixedPoint.ONE, FixedPoint.ONE, roundUp);
    }

    function testLiveBalancesWithRates__Fuzz(uint256 wstethRate, uint256 daiRate, bool roundUp) public {
        wstethRate = bound(wstethRate, 1e18, 1.5e18);
        daiRate = bound(daiRate, 1e18, 1.5e18);

        pool = createPool();
        wstETHRateProvider.mockRate(wstethRate);
        daiRateProvider.mockRate(daiRate);

        initPool();

        verifyLiveBalances(wstethRate, daiRate, roundUp);
    }

    struct YieldTestLocals {
        uint256 liveBalanceBeforeRaw;
        uint256 liveBalanceAfterRaw;
        uint256 expectedProtocolFee;
    }

    function testNoYieldFeesIfExempt__Fuzz(
        uint256 wstethRate,
        uint256 daiRate,
        uint256 protocolYieldFeePercentage,
        uint256 poolCreatorFeePercentage,
        bool roundUp
    ) public {
        wstethRate = bound(wstethRate, 1e18, 1.5e18);
        daiRate = bound(daiRate, 1e18, 1.5e18);

        (protocolYieldFeePercentage, poolCreatorFeePercentage) = _initializeFees(
            protocolYieldFeePercentage,
            poolCreatorFeePercentage
        );

        pool = createPool();
        wstETHRateProvider.mockRate(wstethRate);
        daiRateProvider.mockRate(daiRate);

        initPool();

        uint256 aggregateYieldFeePercentage = _getAggregateFeePercentage(
            protocolYieldFeePercentage,
            poolCreatorFeePercentage
        );
        // Set non-zero yield fee
        vault.manualSetAggregateProtocolYieldFeePercentage(pool, aggregateYieldFeePercentage);

        uint256[] memory originalLiveBalances = verifyLiveBalances(wstethRate, daiRate, roundUp);

        // Now raise both rates
        uint256 rateDelta = 0.2e18;
        wstethRate += rateDelta;
        daiRate += rateDelta;

        wstETHRateProvider.mockRate(wstethRate);
        daiRateProvider.mockRate(daiRate);

        // We should now have accrued yield fees
        uint256[] memory newLiveBalances = verifyLiveBalances(wstethRate, daiRate, roundUp);
        uint256[] memory liveBalanceDeltas = new uint256[](2);

        for (uint256 i = 0; i < 2; ++i) {
            liveBalanceDeltas[i] = newLiveBalances[i] - originalLiveBalances[i];
            // Balances should have increased, but delta can be 0 if creator fee is 100%
            assertTrue(liveBalanceDeltas[i] >= 0, "Live balance delta is 0");
        }

        // Should be no protocol fees on dai, since it is yield fee exempt
        assertEq(vault.manualGetAggregateProtocolYieldFeeAmount(pool, dai), 0, "Protocol fees on exempt dai are not 0");

        // There should be fees on non-exempt wsteth
        uint256 actualProtocolFee = vault.manualGetAggregateProtocolYieldFeeAmount(pool, wsteth);
        assertTrue(actualProtocolFee > 0, "wstETH did not collect any protocol fees");

        // How much should the fee be?
        // Tricky, because the diff already has the fee subtracted. Need to add it back in
        YieldTestLocals memory vars;
        uint256[] memory scalingFactors = PoolMock(pool).getDecimalScalingFactors();
        vars.liveBalanceAfterRaw = liveBalanceDeltas[wstethIdx].toRawUndoRateRoundDown(
            scalingFactors[wstethIdx],
            wstethRate
        );
        vars.liveBalanceBeforeRaw = vars.liveBalanceAfterRaw + actualProtocolFee;
        vars.expectedProtocolFee = vars.liveBalanceBeforeRaw.mulDown(
            _getAggregateFeePercentage(protocolYieldFeePercentage, poolCreatorFeePercentage)
        );

        assertApproxEqAbs(actualProtocolFee, vars.expectedProtocolFee, 1e3, "Wrong protocol fee");
    }

    function testUpdateLiveTokenBalanceInPoolData__Fuzz(
        uint256 balanceRaw,
        uint8 decimals,
        uint256 tokenRate,
        bool roundUp
    ) public {
        balanceRaw = bound(balanceRaw, 0, 2 ** 120);
        decimals = uint8(bound(uint256(decimals), 2, 18));
        tokenRate = bound(tokenRate, 0, 100_000e18);
        uint256 decimalScalingFactor = getDecimalScalingFactor(decimals);

        PoolData memory poolData = _simplePoolData(balanceRaw, decimalScalingFactor, tokenRate);

        if (roundUp) {
            poolData = vault.updateLiveTokenBalanceInPoolData(poolData, balanceRaw, Rounding.ROUND_UP, 0);
            assertEq(
                poolData.balancesLiveScaled18[0],
                balanceRaw.mulUp(decimalScalingFactor).mulUp(tokenRate),
                "Live scaled balance does not match (round up)"
            );
        } else {
            poolData = vault.updateLiveTokenBalanceInPoolData(poolData, balanceRaw, Rounding.ROUND_DOWN, 0);
            assertEq(
                poolData.balancesLiveScaled18[0],
                balanceRaw.mulDown(decimalScalingFactor).mulDown(tokenRate),
                "Live scaled balance does not match (round down)"
            );
        }
    }

    function testComputeYieldFeesDue__Fuzz(
        uint256 balanceRaw,
        uint8 decimals,
        uint256 tokenRate,
        uint256 lastLiveBalance,
        uint256 yieldFeePercentage
    ) public {
        uint256 _MAX_PROTOCOL_YIELD_FEE_PERCENTAGE = 20e16; // 20%

        balanceRaw = bound(balanceRaw, 0, 2 ** 120);
        decimals = uint8(bound(uint256(decimals), 2, 18));
        tokenRate = bound(tokenRate, 0, 100_000e18);
        uint256 decimalScalingFactor = getDecimalScalingFactor(decimals);
        lastLiveBalance = bound(lastLiveBalance, 0, 2 ** 128);
        yieldFeePercentage = bound(yieldFeePercentage, 0, _MAX_PROTOCOL_YIELD_FEE_PERCENTAGE);

        PoolData memory poolData = _simplePoolData(balanceRaw, decimalScalingFactor, tokenRate);
        uint256 liveBalance = poolData.balancesLiveScaled18[0];

        uint256 protocolYieldFeesRaw = vault.computeYieldFeesDue(poolData, lastLiveBalance, 0, yieldFeePercentage);
        if (liveBalance <= lastLiveBalance) {
            assertEq(protocolYieldFeesRaw, 0, "Yield fees are not 0 with decreasing live balance");
        } else {
            assertEq(
                protocolYieldFeesRaw,
                (liveBalance - lastLiveBalance).mulUp(yieldFeePercentage).divDown(
                    decimalScalingFactor.mulDown(tokenRate)
                ),
                "Wrong protocol yield fees"
            );
        }
    }

    function testYieldFeesOnSwap__Fuzz(
        uint256 wstethRate,
        uint256 daiRate,
        uint256 protocolYieldFeePercentage,
        uint256 poolCreatorFeePercentage
    ) public {
        (protocolYieldFeePercentage, poolCreatorFeePercentage) = _initializeFees(
            protocolYieldFeePercentage,
            poolCreatorFeePercentage
        );

        wstethRate = bound(wstethRate, 1e18, 1.5e18);
        daiRate = bound(daiRate, 1e18, 1.5e18);

        _testYieldFeesOnSwap(wstethRate, daiRate, protocolYieldFeePercentage, poolCreatorFeePercentage, false);
    }

    function testYieldFeesOnSwap() public {
        // yield fee 20% and creator yield fees 100%
        uint256 protocolYieldFeePercentage = 20e16;
        uint256 poolCreatorFeePercentage = 1e18;

        uint256 wstethRate = 1.3e18;
        uint256 daiRate = 1.3e18;

        _testYieldFeesOnSwap(wstethRate, daiRate, protocolYieldFeePercentage, poolCreatorFeePercentage, true);
    }

    function _testYieldFeesOnSwap(
        uint256 wstethRate,
        uint256 daiRate,
        uint256 protocolYieldFeePercentage,
        uint256 poolCreatorFeePercentage,
        bool shouldSnap
    ) private {
        pool = createPool();
        wstETHRateProvider.mockRate(wstethRate);
        daiRateProvider.mockRate(daiRate);

        initPool();

        require(vault.manualGetAggregateProtocolYieldFeeAmount(pool, dai) == 0, "Initial protocol fees for DAI not 0");
        require(
            vault.manualGetAggregateProtocolYieldFeeAmount(pool, wsteth) == 0,
            "Initial protocol fees for wstETH not 0"
        );

        uint256 aggregateYieldFeePercentage = _getAggregateFeePercentage(
            protocolYieldFeePercentage,
            poolCreatorFeePercentage
        );

        vault.manualSetAggregateProtocolYieldFeePercentage(pool, aggregateYieldFeePercentage);

        // Pump the rates 10 times
        wstethRate *= 10;
        daiRate *= 10;
        wstETHRateProvider.mockRate(wstethRate);
        daiRateProvider.mockRate(daiRate);

        // Dummy swap
        vm.prank(alice);
        if (shouldSnap) {
            snapStart("swapWithProtocolAndCreatorYieldFees");
        }
        router.swapSingleTokenExactIn(pool, dai, wsteth, 1e18, 0, MAX_UINT256, false, "");
        if (shouldSnap) {
            snapEnd();
        }

        // No matter what the rates are, the value of wsteth grows from 1x to 10x.
        // Then, the protocol takes its cut out of the 9x difference.

        assertApproxEqAbs(
            vault.manualGetAggregateProtocolYieldFeeAmount(pool, wsteth),
            ((poolInitAmount * 9) / 10).mulDown(aggregateYieldFeePercentage),
            1e3,
            "Yield fees for wstETH is not the expected one"
        );
        assertEq(vault.manualGetAggregateProtocolYieldFeeAmount(pool, dai), 0, "Yield fees for exempt dai are not 0");
    }

    function verifyLiveBalances(
        uint256 wstethRate,
        uint256 daiRate,
        bool roundUp
    ) internal returns (uint256[] memory liveBalances) {
        PoolData memory data = vault.loadPoolDataUpdatingBalancesAndYieldFees(
            address(pool),
            roundUp ? Rounding.ROUND_UP : Rounding.ROUND_DOWN
        );

        uint256[] memory expectedScalingFactors = PoolMock(pool).getDecimalScalingFactors();
        uint256[] memory expectedRawBalances = vault.getRawBalances(address(pool));
        uint256[] memory expectedRates = new uint256[](2);

        expectedRates[wstethIdx] = wstethRate;
        expectedRates[daiIdx] = daiRate;

        uint256 expectedLiveBalance;

        for (uint256 i = 0; i < expectedRawBalances.length; ++i) {
            if (roundUp) {
                expectedLiveBalance = FixedPoint.mulUp(
                    expectedRawBalances[i],
                    expectedScalingFactors[i].mulUp(expectedRates[i])
                );
            } else {
                expectedLiveBalance = FixedPoint.mulDown(
                    expectedRawBalances[i],
                    expectedScalingFactors[i].mulDown(expectedRates[i])
                );
            }

            // Tolerate being off by 1 wei
            assertApproxEqAbs(data.balancesLiveScaled18[i], expectedLiveBalance, 1, "Wrong live balances");
        }

        return data.balancesLiveScaled18;
    }

    function _simplePoolData(
        uint256 balanceRaw,
        uint256 decimalScalingFactor,
        uint256 tokenRate
    ) internal pure returns (PoolData memory poolData) {
        poolData.balancesLiveScaled18 = new uint256[](1);
        poolData.balancesRaw = new uint256[](1);
        poolData.decimalScalingFactors = new uint256[](1);
        poolData.tokenRates = new uint256[](1);

        poolData.balancesRaw[0] = balanceRaw;
        poolData.decimalScalingFactors[0] = decimalScalingFactor;
        poolData.tokenRates[0] = tokenRate;
        uint256 liveBalance = balanceRaw.mulDown(decimalScalingFactor).mulDown(tokenRate);
        poolData.balancesLiveScaled18[0] = liveBalance;
    }

    function _initializeFees(
        uint256 protocolFeePercentage,
        uint256 creatorFeePercentage
    ) private returns (uint256 finalProtocolFeePercentage, uint256 finalCreatorFeePercentage) {
        // Fees are stored as a 24 bits variable (from 0 to (2^24)-1, or 0% to ~167%) in vaultConfig and poolConfig
        // Multiplying by FEE_SCALING_FACTOR (1e11) makes it 18 decimals scaled again

        // yield fee 0.000001-20%
        finalProtocolFeePercentage = bound(protocolFeePercentage, 1, 2e6) * FEE_SCALING_FACTOR;

        // creator yield fees 1-100%
        finalCreatorFeePercentage = bound(creatorFeePercentage, 1, 1e7) * FEE_SCALING_FACTOR;
    }
}<|MERGE_RESOLUTION|>--- conflicted
+++ resolved
@@ -63,12 +63,8 @@
                 rateProviders,
                 yieldFeeFlags
             ),
-<<<<<<< HEAD
             poolHooksContract,
             address(lp)
-=======
-            lp
->>>>>>> c8d814a3
         );
 
         vm.label(address(newPool), "pool");
