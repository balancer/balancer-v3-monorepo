// SPDX-License-Identifier: GPL-3.0-or-later

pragma solidity ^0.8.24;

import "forge-std/Test.sol";

import { IERC20 } from "@openzeppelin/contracts/token/ERC20/IERC20.sol";

import { IVaultAdmin } from "@balancer-labs/v3-interfaces/contracts/vault/IVaultAdmin.sol";
import { IVault } from "@balancer-labs/v3-interfaces/contracts/vault/IVault.sol";
import { IRateProvider } from "@balancer-labs/v3-interfaces/contracts/vault/IRateProvider.sol";
import { FEE_SCALING_FACTOR, PoolData, Rounding } from "@balancer-labs/v3-interfaces/contracts/vault/VaultTypes.sol";
import { PoolRoleAccounts } from "@balancer-labs/v3-interfaces/contracts/vault/VaultTypes.sol";

import { ScalingHelpers } from "@balancer-labs/v3-solidity-utils/contracts/helpers/ScalingHelpers.sol";
import { ArrayHelpers } from "@balancer-labs/v3-solidity-utils/contracts/helpers/ArrayHelpers.sol";
import { FixedPoint } from "@balancer-labs/v3-solidity-utils/contracts/math/FixedPoint.sol";

import { VaultStateLib } from "../../contracts/lib/VaultStateLib.sol";

import { RateProviderMock } from "../../contracts/test/RateProviderMock.sol";
import { PoolMock } from "../../contracts/test/PoolMock.sol";

import { BaseVaultTest } from "./utils/BaseVaultTest.sol";

contract YieldFeesTest is BaseVaultTest {
    using ArrayHelpers for *;
    using FixedPoint for uint256;
    using ScalingHelpers for uint256;

    RateProviderMock wstETHRateProvider;
    RateProviderMock daiRateProvider;

    // Track the indices for the local dai/wsteth pool.
    uint256 internal wstethIdx;
    uint256 internal daiIdx;

    function setUp() public override {
        BaseVaultTest.setUp();

        (daiIdx, wstethIdx) = getSortedIndexes(address(dai), address(wsteth));
    }

    // Create wsteth / dai pool, with rate providers on wsteth (non-exempt), and dai (exempt)
    function createPool() internal override returns (address) {
        wstETHRateProvider = new RateProviderMock();
        daiRateProvider = new RateProviderMock();

        IRateProvider[] memory rateProviders = new IRateProvider[](2);
        bool[] memory yieldFeeFlags = new bool[](2);

        // These will be sorted with the tokens by buildTokenConfig.
        rateProviders[0] = wstETHRateProvider;
        rateProviders[1] = daiRateProvider;
        yieldFeeFlags[0] = true;

        PoolMock newPool = new PoolMock(IVault(address(vault)), "ERC20 Pool", "ERC20POOL");

        factoryMock.registerTestPool(
            address(newPool),
            vault.buildTokenConfig(
                [address(wsteth), address(dai)].toMemoryArray().asIERC20(),
                rateProviders,
                yieldFeeFlags
            ),
            address(lp)
        );

        vm.label(address(newPool), "pool");
        return address(newPool);
    }

    function setProtocolYieldFeePercentage(uint256 yieldFeePercentage) internal {
        bytes32 setFeeRole = vault.getActionId(IVaultAdmin.setProtocolYieldFeePercentage.selector);
        authorizer.grantRole(setFeeRole, alice);

        vm.prank(alice);
        vault.setProtocolYieldFeePercentage(yieldFeePercentage);
    }

    function testPoolDataAfterInitialization__Fuzz(bool roundUp) public {
        pool = createPool();
        initPool();

        verifyLiveBalances(FixedPoint.ONE, FixedPoint.ONE, roundUp);
    }

    function testLiveBalancesWithRates__Fuzz(uint256 wstethRate, uint256 daiRate, bool roundUp) public {
        wstethRate = bound(wstethRate, 1e18, 1.5e18);
        daiRate = bound(daiRate, 1e18, 1.5e18);

        pool = createPool();
        wstETHRateProvider.mockRate(wstethRate);
        daiRateProvider.mockRate(daiRate);

        initPool();

        verifyLiveBalances(wstethRate, daiRate, roundUp);
    }

    struct YieldTestLocals {
        uint256 liveBalanceBeforeRaw;
        uint256 liveBalanceAfterRaw;
        uint256 expectedProtocolFee;
        uint256 expectedCreatorFee;
    }

    function testNoYieldFeesIfExempt__Fuzz(
        uint256 wstethRate,
        uint256 daiRate,
        uint256 protocolYieldFeePercentage,
        uint256 creatorYieldFeePercentage,
        bool roundUp
    ) public {
        wstethRate = bound(wstethRate, 1e18, 1.5e18);
        daiRate = bound(daiRate, 1e18, 1.5e18);

        (protocolYieldFeePercentage, creatorYieldFeePercentage) = _initializeFees(
            protocolYieldFeePercentage,
            creatorYieldFeePercentage,
            0,
            0
        );

        pool = createPool();
        wstETHRateProvider.mockRate(wstethRate);
        daiRateProvider.mockRate(daiRate);

        initPool();

        uint256[] memory originalLiveBalances = verifyLiveBalances(wstethRate, daiRate, roundUp);

        // Set non-zero yield fee
        setProtocolYieldFeePercentage(protocolYieldFeePercentage);
        // lp is the pool creator, the only user who can change the pool creator fee percentage
        vm.prank(lp);
        vault.setPoolCreatorFeePercentage(address(pool), creatorYieldFeePercentage);

        // Now raise both rates
        uint256 rateDelta = 0.2e18;
        wstethRate += rateDelta;
        daiRate += rateDelta;

        wstETHRateProvider.mockRate(wstethRate);
        daiRateProvider.mockRate(daiRate);

        // We should now have accrued yield fees
        uint256[] memory newLiveBalances = verifyLiveBalances(wstethRate, daiRate, roundUp);
        uint256[] memory liveBalanceDeltas = new uint256[](2);

        for (uint256 i = 0; i < 2; ++i) {
            liveBalanceDeltas[i] = newLiveBalances[i] - originalLiveBalances[i];
            // Balances should have increased, but delta can be 0 if creator fee is 100%
            assertTrue(liveBalanceDeltas[i] >= 0, "Live balance delta is 0");
        }

<<<<<<< HEAD
        uint256[] memory scalingFactors;
        uint256 actualProtocolFee;

        {
            IERC20[] memory feeTokens = new IERC20[](2);
            feeTokens[0] = dai;
            feeTokens[1] = wsteth;
            uint256[] memory feeAmounts = vault.getProtocolFeeCollector().getCollectedFeeAmounts(feeTokens);
=======
        // Should be no protocol fees on dai, since it is yield fee exempt
        assertEq(vault.getProtocolFees(pool, dai), 0, "Protocol fees on exempt dai are not 0");
        // Should be no creator fees on dai, since it is yield fee exempt
        assertEq(vault.getPoolCreatorFees(pool, dai), 0, "Creator fees on exempt dai are not 0");
>>>>>>> 69becaee

            // Should be no protocol fees on dai, since it is yield fee exempt
            assertEq(feeAmounts[0], 0, "Protocol fees on exempt dai are not 0");
            scalingFactors = PoolMock(pool).getDecimalScalingFactors();

<<<<<<< HEAD
            // There should be fees on non-exempt wsteth
            actualProtocolFee = feeAmounts[1];
            assertTrue(actualProtocolFee > 0, "wstETH did not collect any protocol fees");
        }
=======
        // There should be protocol fees on non-exempt wsteth
        uint256 actualProtocolFee = vault.getProtocolFees(pool, wsteth);
        assertTrue(actualProtocolFee > 0, "wstETH did not collect any protocol fees");
>>>>>>> 69becaee

        // There should be creator fees on non-exempt wsteth
        uint256 actualCreatorFee = vault.getPoolCreatorFees(pool, wsteth);
        assertTrue(actualCreatorFee > 0, "wstETH did not collect any creator fees");

        // How much should the fee be?
        // Tricky, because the diff already has the fee subtracted. Need to add it back in
        YieldTestLocals memory vars;
        vars.liveBalanceAfterRaw = liveBalanceDeltas[wstethIdx].toRawUndoRateRoundDown(
            scalingFactors[wstethIdx],
            wstethRate
        );
        vars.liveBalanceBeforeRaw = vars.liveBalanceAfterRaw + actualProtocolFee + actualCreatorFee;
        vars.expectedProtocolFee = vars.liveBalanceBeforeRaw.mulDown(protocolYieldFeePercentage);
        vars.expectedCreatorFee = (vars.liveBalanceBeforeRaw - vars.expectedProtocolFee).mulDown(
            creatorYieldFeePercentage
        );

        assertApproxEqAbs(actualProtocolFee, vars.expectedProtocolFee, 1e3, "Wrong protocol fee");
        assertApproxEqAbs(actualCreatorFee, vars.expectedCreatorFee, 1e3, "Wrong creator fee");
    }

    function testUpdateLiveTokenBalanceInPoolData__Fuzz(
        uint256 balanceRaw,
        uint8 decimals,
        uint256 tokenRate,
        bool roundUp
    ) public {
        balanceRaw = bound(balanceRaw, 0, 2 ** 120);
        decimals = uint8(bound(uint256(decimals), 2, 18));
        tokenRate = bound(tokenRate, 0, 100_000e18);
        uint256 decimalScalingFactor = getDecimalScalingFactor(decimals);

        PoolData memory poolData = _simplePoolData(balanceRaw, decimalScalingFactor, tokenRate);

        if (roundUp) {
            poolData = vault.updateLiveTokenBalanceInPoolData(poolData, Rounding.ROUND_UP, 0);
            assertEq(
                poolData.balancesLiveScaled18[0],
                balanceRaw.mulUp(decimalScalingFactor).mulUp(tokenRate),
                "Live scaled balance does not match (round up)"
            );
        } else {
            poolData = vault.updateLiveTokenBalanceInPoolData(poolData, Rounding.ROUND_DOWN, 0);
            assertEq(
                poolData.balancesLiveScaled18[0],
                balanceRaw.mulDown(decimalScalingFactor).mulDown(tokenRate),
                "Live scaled balance does not match (round down)"
            );
        }
    }

    function testComputeYieldFeesDue__Fuzz(
        uint256 balanceRaw,
        uint8 decimals,
        uint256 tokenRate,
        uint256 lastLiveBalance,
        uint256 yieldFeePercentage
    ) public {
        balanceRaw = bound(balanceRaw, 0, 2 ** 120);
        decimals = uint8(bound(uint256(decimals), 2, 18));
        tokenRate = bound(tokenRate, 0, 100_000e18);
        uint256 decimalScalingFactor = getDecimalScalingFactor(decimals);
        lastLiveBalance = bound(lastLiveBalance, 0, 2 ** 128);
        yieldFeePercentage = bound(yieldFeePercentage, 0, _MAX_PROTOCOL_YIELD_FEE_PERCENTAGE);

        PoolData memory poolData = _simplePoolData(balanceRaw, decimalScalingFactor, tokenRate);
        uint256 liveBalance = poolData.balancesLiveScaled18[0];

        (uint256 protocolYieldFeesRaw, ) = vault.computeYieldFeesDue(poolData, lastLiveBalance, 0, yieldFeePercentage);
        if (liveBalance <= lastLiveBalance) {
            assertEq(protocolYieldFeesRaw, 0, "Yield fees are not 0 with decreasing live balance");
        } else {
            assertEq(
                protocolYieldFeesRaw,
                (liveBalance - lastLiveBalance).divDown(decimalScalingFactor.mulDown(tokenRate)).mulUp(
                    yieldFeePercentage
                ),
                "Wrong protocol yield fees"
            );
        }
    }

    function testYieldFeesOnSwap__Fuzz(
        uint256 wstethRate,
        uint256 daiRate,
        uint256 yieldFeePercentage,
        uint256 creatorYieldFeePercentage
    ) public {
        (yieldFeePercentage, creatorYieldFeePercentage) = _initializeFees(
            yieldFeePercentage,
            creatorYieldFeePercentage,
            0,
            0
        );

        wstethRate = bound(wstethRate, 1e18, 1.5e18);
        daiRate = bound(daiRate, 1e18, 1.5e18);

        _testYieldFeesOnSwap(wstethRate, daiRate, yieldFeePercentage, creatorYieldFeePercentage, false);
    }

    function testYieldFeesOnSwap() public {
        uint256 yieldFeePercentage;
        uint256 creatorYieldFeePercentage;

        // yield fee 20% and creator yield fees 100%
        (yieldFeePercentage, creatorYieldFeePercentage) = _initializeFees(
            yieldFeePercentage,
            creatorYieldFeePercentage,
            2e6,
            1e7
        );

        uint256 wstethRate = 1.3e18;
        uint256 daiRate = 1.3e18;

        _testYieldFeesOnSwap(wstethRate, daiRate, yieldFeePercentage, creatorYieldFeePercentage, true);
    }

    function _testYieldFeesOnSwap(
        uint256 wstethRate,
        uint256 daiRate,
        uint256 protocolYieldFeePercentage,
        uint256 creatorYieldFeePercentage,
        bool shouldSnap
    ) private {
        pool = createPool();
        wstETHRateProvider.mockRate(wstethRate);
        daiRateProvider.mockRate(daiRate);

        initPool();

<<<<<<< HEAD
        IERC20[] memory feeTokens = new IERC20[](2);
        feeTokens[0] = dai;
        feeTokens[1] = wsteth;
        uint256[] memory feeAmounts = vault.getProtocolFeeCollector().getCollectedFeeAmounts(feeTokens);

        require(feeAmounts[0] == 0, "Initial protocol fees for DAI not 0");
        require(feeAmounts[1] == 0, "Initial protocol fees for wstETH not 0");
=======
        require(vault.getProtocolFees(pool, dai) == 0, "Initial protocol fees for DAI not 0");
        require(vault.getProtocolFees(pool, wsteth) == 0, "Initial protocol fees for wstETH not 0");
>>>>>>> 69becaee

        setProtocolYieldFeePercentage(protocolYieldFeePercentage);
        // lp is the pool creator, the only user who can change the pool creator fee percentage
        vm.prank(lp);
        vault.setPoolCreatorFeePercentage(address(pool), creatorYieldFeePercentage);

        // Pump the rates 10 times
        wstethRate *= 10;
        daiRate *= 10;
        wstETHRateProvider.mockRate(wstethRate);
        daiRateProvider.mockRate(daiRate);

        // Dummy swap
        vm.prank(alice);
        if (shouldSnap) {
            snapStart("swapWithProtocolAndCreatorYieldFees");
        }
        router.swapSingleTokenExactIn(pool, dai, wsteth, 1e18, 0, MAX_UINT256, false, "");
        if (shouldSnap) {
            snapEnd();
        }

        // No matter what the rates are, the value of wsteth grows from 1x to 10x.
<<<<<<< HEAD
        // Then, the protocol takes its cut out of the 9x difference.
        feeAmounts = vault.getProtocolFeeCollector().getCollectedFeeAmounts(feeTokens);

        assertEq(
            feeAmounts[1],
            ((poolInitAmount * 9) / 10).mulDown(protocolYieldFeePercentage),
            "Yield fees for wstETH is not the expected one"
        );
        assertEq(feeAmounts[0], 0, "Yield fees for exempt dai are not 0");
=======
        // Then, the protocol takes its cut out of the 9x difference (live balance diff).
        uint256 liveBalanceDiffRaw = (poolInitAmount * 9) / 10;

        uint256 expectedProtocolFees = liveBalanceDiffRaw.mulDown(protocolYieldFeePercentage);
        assertApproxEqAbs(
            vault.getProtocolFees(pool, wsteth),
            expectedProtocolFees,
            10, // rounding issues
            "Wrong protocol yield fees for wstETH"
        );
        uint256 expectedYieldFees = (liveBalanceDiffRaw - expectedProtocolFees).mulDown(creatorYieldFeePercentage);
        assertApproxEqAbs(
            vault.getPoolCreatorFees(pool, wsteth),
            expectedYieldFees,
            10, // rounding issues
            "Wrong creator yield fees for wstETH"
        );
        assertEq(vault.getProtocolFees(pool, dai), 0, "Yield fees for exempt dai are not 0");
>>>>>>> 69becaee
    }

    function verifyLiveBalances(
        uint256 wstethRate,
        uint256 daiRate,
        bool roundUp
    ) internal returns (uint256[] memory liveBalances) {
        PoolData memory data = vault.computePoolDataUpdatingBalancesAndFees(
            address(pool),
            roundUp ? Rounding.ROUND_UP : Rounding.ROUND_DOWN
        );

        uint256[] memory expectedScalingFactors = PoolMock(pool).getDecimalScalingFactors();
        uint256[] memory expectedRawBalances = vault.getRawBalances(address(pool));
        uint256[] memory expectedRates = new uint256[](2);

        expectedRates[wstethIdx] = wstethRate;
        expectedRates[daiIdx] = daiRate;

        uint256 expectedLiveBalance;

        for (uint256 i = 0; i < expectedRawBalances.length; ++i) {
            if (roundUp) {
                expectedLiveBalance = FixedPoint.mulUp(
                    expectedRawBalances[i],
                    expectedScalingFactors[i].mulUp(expectedRates[i])
                );
            } else {
                expectedLiveBalance = FixedPoint.mulDown(
                    expectedRawBalances[i],
                    expectedScalingFactors[i].mulDown(expectedRates[i])
                );
            }

            // Tolerate being off by 1 wei
            assertApproxEqAbs(data.balancesLiveScaled18[i], expectedLiveBalance, 1, "Wrong live balances");
        }

        return data.balancesLiveScaled18;
    }

    function _simplePoolData(
        uint256 balanceRaw,
        uint256 decimalScalingFactor,
        uint256 tokenRate
    ) internal pure returns (PoolData memory poolData) {
        poolData.balancesLiveScaled18 = new uint256[](1);
        poolData.balancesRaw = new uint256[](1);
        poolData.decimalScalingFactors = new uint256[](1);
        poolData.tokenRates = new uint256[](1);

        poolData.balancesRaw[0] = balanceRaw;
        poolData.decimalScalingFactors[0] = decimalScalingFactor;
        poolData.tokenRates[0] = tokenRate;
        uint256 liveBalance = balanceRaw.mulDown(decimalScalingFactor).mulDown(tokenRate);
        poolData.balancesLiveScaled18[0] = liveBalance;
    }

    function _initializeFees(
        uint256 yieldFeePercentage,
        uint256 creatorYieldFeePercentage,
        uint256 fixedYieldFee,
        uint256 fixedCreatorFee
    ) private returns (uint256 finalYieldFeePercentage, uint256 finalCreatorFeePercentage) {
        // Fees are stored as a 24 bits variable (from 0 to (2^24)-1, or 0% to ~167%) in vaultConfig and poolConfig
        // Multiplying by FEE_SCALING_FACTOR (1e11) makes it 18 decimals scaled again

        if (fixedYieldFee > 0) {
            finalYieldFeePercentage = fixedYieldFee * FEE_SCALING_FACTOR;
        } else {
            // yield fee 0.000001-20%
            finalYieldFeePercentage = bound(yieldFeePercentage, 1, 2e6) * FEE_SCALING_FACTOR;
        }

        if (fixedCreatorFee > 0) {
            finalCreatorFeePercentage = fixedCreatorFee * FEE_SCALING_FACTOR;
        } else {
            // creator yield fees 1-100%
            finalCreatorFeePercentage = bound(creatorYieldFeePercentage, 1, 1e7) * FEE_SCALING_FACTOR;
        }
    }
}<|MERGE_RESOLUTION|>--- conflicted
+++ resolved
@@ -154,7 +154,6 @@
             assertTrue(liveBalanceDeltas[i] >= 0, "Live balance delta is 0");
         }
 
-<<<<<<< HEAD
         uint256[] memory scalingFactors;
         uint256 actualProtocolFee;
 
@@ -163,27 +162,15 @@
             feeTokens[0] = dai;
             feeTokens[1] = wsteth;
             uint256[] memory feeAmounts = vault.getProtocolFeeCollector().getCollectedFeeAmounts(feeTokens);
-=======
-        // Should be no protocol fees on dai, since it is yield fee exempt
-        assertEq(vault.getProtocolFees(pool, dai), 0, "Protocol fees on exempt dai are not 0");
-        // Should be no creator fees on dai, since it is yield fee exempt
-        assertEq(vault.getPoolCreatorFees(pool, dai), 0, "Creator fees on exempt dai are not 0");
->>>>>>> 69becaee
 
             // Should be no protocol fees on dai, since it is yield fee exempt
             assertEq(feeAmounts[0], 0, "Protocol fees on exempt dai are not 0");
             scalingFactors = PoolMock(pool).getDecimalScalingFactors();
 
-<<<<<<< HEAD
             // There should be fees on non-exempt wsteth
             actualProtocolFee = feeAmounts[1];
             assertTrue(actualProtocolFee > 0, "wstETH did not collect any protocol fees");
         }
-=======
-        // There should be protocol fees on non-exempt wsteth
-        uint256 actualProtocolFee = vault.getProtocolFees(pool, wsteth);
-        assertTrue(actualProtocolFee > 0, "wstETH did not collect any protocol fees");
->>>>>>> 69becaee
 
         // There should be creator fees on non-exempt wsteth
         uint256 actualCreatorFee = vault.getPoolCreatorFees(pool, wsteth);
@@ -317,7 +304,6 @@
 
         initPool();
 
-<<<<<<< HEAD
         IERC20[] memory feeTokens = new IERC20[](2);
         feeTokens[0] = dai;
         feeTokens[1] = wsteth;
@@ -325,10 +311,6 @@
 
         require(feeAmounts[0] == 0, "Initial protocol fees for DAI not 0");
         require(feeAmounts[1] == 0, "Initial protocol fees for wstETH not 0");
-=======
-        require(vault.getProtocolFees(pool, dai) == 0, "Initial protocol fees for DAI not 0");
-        require(vault.getProtocolFees(pool, wsteth) == 0, "Initial protocol fees for wstETH not 0");
->>>>>>> 69becaee
 
         setProtocolYieldFeePercentage(protocolYieldFeePercentage);
         // lp is the pool creator, the only user who can change the pool creator fee percentage
@@ -352,7 +334,6 @@
         }
 
         // No matter what the rates are, the value of wsteth grows from 1x to 10x.
-<<<<<<< HEAD
         // Then, the protocol takes its cut out of the 9x difference.
         feeAmounts = vault.getProtocolFeeCollector().getCollectedFeeAmounts(feeTokens);
 
@@ -362,26 +343,6 @@
             "Yield fees for wstETH is not the expected one"
         );
         assertEq(feeAmounts[0], 0, "Yield fees for exempt dai are not 0");
-=======
-        // Then, the protocol takes its cut out of the 9x difference (live balance diff).
-        uint256 liveBalanceDiffRaw = (poolInitAmount * 9) / 10;
-
-        uint256 expectedProtocolFees = liveBalanceDiffRaw.mulDown(protocolYieldFeePercentage);
-        assertApproxEqAbs(
-            vault.getProtocolFees(pool, wsteth),
-            expectedProtocolFees,
-            10, // rounding issues
-            "Wrong protocol yield fees for wstETH"
-        );
-        uint256 expectedYieldFees = (liveBalanceDiffRaw - expectedProtocolFees).mulDown(creatorYieldFeePercentage);
-        assertApproxEqAbs(
-            vault.getPoolCreatorFees(pool, wsteth),
-            expectedYieldFees,
-            10, // rounding issues
-            "Wrong creator yield fees for wstETH"
-        );
-        assertEq(vault.getProtocolFees(pool, dai), 0, "Yield fees for exempt dai are not 0");
->>>>>>> 69becaee
     }
 
     function verifyLiveBalances(
