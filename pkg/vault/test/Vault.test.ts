--- conflicted
+++ resolved
@@ -285,11 +285,7 @@
           args: [vault, 'Pool C', 'POOLC'],
         });
 
-<<<<<<< HEAD
         await factory.registerTestPool(poolC, buildTokenConfig(poolATokens, rateProviders), ZERO_ADDRESS, ZERO_ADDRESS);
-=======
-        await factory.registerTestPool(poolC, buildTokenConfig(poolATokens, rateProviders));
->>>>>>> c8d814a3
       });
 
       it('has rate providers', async () => {
@@ -322,11 +318,7 @@
         });
         poolAddress = await pool.getAddress();
 
-<<<<<<< HEAD
         await factory.registerTestPool(poolAddress, buildTokenConfig(poolATokens), ZERO_ADDRESS, ZERO_ADDRESS);
-=======
-        await factory.registerTestPool(poolAddress, buildTokenConfig(poolATokens));
->>>>>>> c8d814a3
       });
 
       it('Pools are temporarily pausable', async () => {
