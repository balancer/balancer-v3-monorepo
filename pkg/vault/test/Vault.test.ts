import { ethers } from 'hardhat';
import { expect } from 'chai';
import { Contract } from 'ethers';
import { deploy, deployedAt } from '@balancer-labs/v3-helpers/src/contract';
import { MONTH, fromNow } from '@balancer-labs/v3-helpers/src/time';
import { VaultMock } from '../typechain-types/contracts/test/VaultMock';
import { ERC20TestToken } from '@balancer-labs/v3-solidity-utils/typechain-types/contracts/test/ERC20TestToken';
import { BasicAuthorizerMock } from '@balancer-labs/v3-solidity-utils/typechain-types/contracts/test/BasicAuthorizerMock';
import { SignerWithAddress } from '@nomicfoundation/hardhat-ethers/dist/src/signer-with-address';
import { sharedBeforeEach } from '@balancer-labs/v3-common/sharedBeforeEach';
import { ANY_ADDRESS, ZERO_ADDRESS } from '@balancer-labs/v3-helpers/src/constants';
import { bn } from '@balancer-labs/v3-helpers/src/numbers';
import { setupEnvironment } from './poolSetup';
import { impersonate } from '@balancer-labs/v3-helpers/src/signers';
import { NullAuthorizer } from '../typechain-types/contracts/test/NullAuthorizer';
import { actionId } from '@balancer-labs/v3-helpers/src/models/misc/actions';
import ERC20TokenList from '@balancer-labs/v3-helpers/src/models/tokens/ERC20TokenList';
import '@balancer-labs/v3-common/setupTests';
<<<<<<< HEAD
import { PoolMock } from '../typechain-types/contracts/test/PoolMock';
import { PoolFactoryMock } from '../typechain-types';
=======
import { PoolConfigStructOutput } from '../typechain-types/contracts/Vault';
import { PoolMock } from '../typechain-types/contracts/test/PoolMock';
>>>>>>> a81eb81d

describe('Vault', function () {
  const PAUSE_WINDOW_DURATION = MONTH * 3;
  const BUFFER_PERIOD_DURATION = MONTH;

  let vault: VaultMock;
<<<<<<< HEAD
  let factory: PoolFactoryMock;
  let poolA: ERC20BalancerPoolToken;
  let poolB: ERC20BalancerPoolToken;
=======
  let poolA: PoolMock;
  let poolB: PoolMock;
>>>>>>> a81eb81d
  let tokenA: ERC20TestToken;
  let tokenB: ERC20TestToken;
  let tokenC: ERC20TestToken;

  let alice: SignerWithAddress;

  let tokenAAddress: string;
  let tokenBAddress: string;

  let poolATokens: string[];
  let poolBTokens: string[];
  let invalidTokens: string[];
  let duplicateTokens: string[];

  before('setup signers', async () => {
    [, alice] = await ethers.getSigners();
  });

  sharedBeforeEach('deploy vault, tokens, and pools', async function () {
    const { vault: vaultMock, tokens, pools, factory: factoryContract } = await setupEnvironment();

    vault = vaultMock;

    factory = factoryContract;

    tokenA = tokens[0];
    tokenB = tokens[1];
    tokenC = tokens[2];

    poolA = pools[0]; // This pool is registered
    poolB = pools[1]; // This pool is unregistered

    tokenAAddress = await tokenA.getAddress();
    tokenBAddress = await tokenB.getAddress();

    const tokenCAddress = await tokenC.getAddress();
    poolATokens = [tokenAAddress, tokenBAddress, tokenCAddress];
    poolBTokens = [tokenAAddress, tokenCAddress];
    invalidTokens = [tokenAAddress, ZERO_ADDRESS, tokenCAddress];
    duplicateTokens = [tokenAAddress, tokenBAddress, tokenAAddress];

    expect(await poolA.name()).to.equal('Pool A');
    expect(await poolA.symbol()).to.equal('POOLA');
    expect(await poolA.decimals()).to.equal(18);

    expect(await poolB.name()).to.equal('Pool B');
    expect(await poolB.symbol()).to.equal('POOLB');
    expect(await poolB.decimals()).to.equal(18);
  });

  describe('registration', () => {
    let unregisteredPoolSigner: SignerWithAddress;
    let poolBAddress: string;

    sharedBeforeEach('get pool signer for calls through vault', async () => {
      poolBAddress = await poolB.getAddress();
      // PoolB isn't registered
      unregisteredPoolSigner = await impersonate(poolBAddress);
    });

    it('can register a pool', async () => {
      expect(await vault.isRegisteredPool(poolA)).to.be.true;
      expect(await vault.isRegisteredPool(poolB)).to.be.false;

      const { tokens, balances } = await vault.getPoolTokens(poolA);
      expect(tokens).to.deep.equal(poolATokens);
      expect(balances).to.deep.equal(Array(tokens.length).fill(0));

      await expect(vault.getPoolTokens(poolB))
        .to.be.revertedWithCustomError(vault, 'PoolNotRegistered')
        .withArgs(poolBAddress);
    });

    it('pools are initially unpaused', async () => {
      expect(await vault.poolPaused(poolA)).to.equal(false);
    });

    it('registering a pool emits an event', async () => {
      await expect(await vault.connect(unregisteredPoolSigner).manualRegisterPool(poolB, poolBTokens))
        .to.emit(vault, 'PoolRegistered')
        .withArgs(await poolB.getAddress(), await vault.getPoolFactoryMock(), poolBTokens);
    });

    it('cannot register a pool twice', async () => {
      await vault.connect(unregisteredPoolSigner).manualRegisterPool(poolB, poolBTokens);

      await expect(vault.connect(unregisteredPoolSigner).manualRegisterPool(poolB, poolBTokens))
        .to.be.revertedWithCustomError(vault, 'PoolAlreadyRegistered')
        .withArgs(await poolB.getAddress());
    });

    it('cannot register a pool with an invalid token', async () => {
      await expect(
        vault.connect(unregisteredPoolSigner).manualRegisterPool(poolB, invalidTokens)
      ).to.be.revertedWithCustomError(vault, 'InvalidToken');
    });

    it('cannot register a pool with duplicate tokens', async () => {
      await expect(vault.connect(unregisteredPoolSigner).manualRegisterPool(poolB, duplicateTokens))
        .to.be.revertedWithCustomError(vault, 'TokenAlreadyRegistered')
        .withArgs(tokenAAddress);
    });

    it('cannot register a pool when paused', async () => {
      await vault.manualPauseVault();

      await expect(
        vault.connect(unregisteredPoolSigner).manualRegisterPool(factory, poolBTokens)
      ).to.be.revertedWithCustomError(vault, 'VaultPaused');
    });

    it('cannot register while registering another pool', async () => {
      await expect(vault.reentrantRegisterPool(factory, poolATokens)).to.be.revertedWithCustomError(
        vault,
        'ReentrancyGuardReentrantCall'
      );
    });

    it('cannot get pool tokens for an invalid pool', async () => {
      await expect(vault.getPoolTokens(ANY_ADDRESS))
        .to.be.revertedWithCustomError(vault, 'PoolNotRegistered')
        .withArgs(ANY_ADDRESS);
    });

    it('cannot register a pool with too few tokens', async () => {
      await expect(
        vault.connect(unregisteredPoolSigner).manualRegisterPool(factory, [poolATokens[0]])
      ).to.be.revertedWithCustomError(vault, 'MinTokens');
    });

    it('cannot register a pool with too many tokens', async () => {
      const tokens = await ERC20TokenList.create(5);

      await expect(
        vault.connect(unregisteredPoolSigner).manualRegisterPool(factory, await tokens.addresses)
      ).to.be.revertedWithCustomError(vault, 'MaxTokens');
    });
  });

  describe('initialization', () => {
    let authorizer: BasicAuthorizerMock;
    let timedVault: VaultMock;

    sharedBeforeEach('redeploy Vault', async () => {
      authorizer = await deploy('v3-solidity-utils/BasicAuthorizerMock');
      timedVault = await deploy('VaultMock', {
        args: [authorizer.getAddress(), PAUSE_WINDOW_DURATION, BUFFER_PERIOD_DURATION],
      });
    });

    it('Vault is temporarily pausable', async () => {
      expect(await timedVault.vaultPaused()).to.equal(false);

      const [paused, pauseWindowEndTime, bufferPeriodEndTime] = await timedVault.getVaultPausedState();

      expect(paused).to.be.false;
      expect(pauseWindowEndTime).to.equal(await fromNow(PAUSE_WINDOW_DURATION));
      expect(bufferPeriodEndTime).to.equal((await fromNow(PAUSE_WINDOW_DURATION)) + bn(BUFFER_PERIOD_DURATION));

      await timedVault.manualPauseVault();
      expect(await timedVault.vaultPaused()).to.be.true;

      await timedVault.manualUnpauseVault();
      expect(await timedVault.vaultPaused()).to.be.false;
    });

    it('pausing the Vault emits an event', async () => {
      await expect(await timedVault.manualPauseVault())
        .to.emit(timedVault, 'VaultPausedStateChanged')
        .withArgs(true);

      await expect(await timedVault.manualUnpauseVault())
        .to.emit(timedVault, 'VaultPausedStateChanged')
        .withArgs(false);
    });

    describe('pausing pools', () => {
      let pool: PoolMock;
      let poolAddress: string;

      sharedBeforeEach('deploy pool', async () => {
        pool = await deploy('v3-vault/PoolMock', {
          args: [vault, 'Pool X', 'POOLX', poolATokens, true],
        });
        poolAddress = await pool.getAddress();
      });

      it('Pools are temporarily pausable', async () => {
        expect(await vault.poolPaused(poolAddress)).to.equal(false);

        const paused = await vault.poolPaused(poolAddress);
        expect(paused).to.be.false;

        await vault.manualPausePool(poolAddress);
        expect(await vault.poolPaused(poolAddress)).to.be.true;

        await vault.manualUnpausePool(poolAddress);
        expect(await vault.poolPaused(poolAddress)).to.be.false;
      });

      it('pausing a pool emits an event', async () => {
        await expect(await vault.manualPausePool(poolAddress))
          .to.emit(vault, 'PoolPausedStateChanged')
          .withArgs(poolAddress, true);

        await expect(await vault.manualUnpausePool(poolAddress))
          .to.emit(vault, 'PoolPausedStateChanged')
          .withArgs(poolAddress, false);
      });
    });
  });

  describe('authorizer', () => {
    let oldAuthorizer: Contract;
    let newAuthorizer: NullAuthorizer;
    let oldAuthorizerAddress: string;

    sharedBeforeEach('get old and deploy new authorizer', async () => {
      oldAuthorizerAddress = await vault.getAuthorizer();
      oldAuthorizer = await deployedAt('v3-solidity-utils/BasicAuthorizerMock', oldAuthorizerAddress);

      newAuthorizer = await deploy('NullAuthorizer');
    });

    context('without permission', () => {
      it('cannot change authorizer', async () => {
        await expect(vault.setAuthorizer(newAuthorizer.getAddress())).to.be.revertedWithCustomError(
          vault,
          'SenderNotAllowed'
        );
      });
    });

    context('with permission', () => {
      let newAuthorizerAddress: string;

      sharedBeforeEach('grant permission', async () => {
        const setAuthorizerAction = await actionId(vault, 'setAuthorizer');

        await oldAuthorizer.grantRole(setAuthorizerAction, alice.address);
      });

      it('can change authorizer', async () => {
        newAuthorizerAddress = await newAuthorizer.getAddress();

        await expect(await vault.connect(alice).setAuthorizer(newAuthorizerAddress))
          .to.emit(vault, 'AuthorizerChanged')
          .withArgs(newAuthorizerAddress);

        expect(await vault.getAuthorizer()).to.equal(newAuthorizerAddress);
      });

      it('the null authorizer allows everything', async () => {
        await vault.connect(alice).setAuthorizer(newAuthorizerAddress);

        await vault.setAuthorizer(oldAuthorizerAddress);

        expect(await vault.getAuthorizer()).to.equal(oldAuthorizerAddress);
      });
    });
  });

  describe('pool tokens', () => {
    const DECIMAL_DIFF_BITS = 5;

    function decodeDecimalDiffs(diff: number, numTokens: number): number[] {
      const result: number[] = [];

      for (let i = 0; i < numTokens; i++) {
        // Compute the 5-bit mask for each token
        const mask = (2 ** DECIMAL_DIFF_BITS - 1) << (i * DECIMAL_DIFF_BITS);
        // Logical AND with the input, and shift back down to get the final result
        result[i] = (diff & mask) >> (i * DECIMAL_DIFF_BITS);
      }

      return result;
    }

    it('returns the min and max pool counts', async () => {
      const minTokens = await vault.getMinimumPoolTokens();
      const maxTokens = await vault.getMaximumPoolTokens();

      expect(minTokens).to.eq(2);
      expect(maxTokens).to.eq(4);
    });

    it('stores the decimal differences', async () => {
      const expectedDecimals = await Promise.all(
        poolATokens.map(async (token) => (await deployedAt('v3-solidity-utils/ERC20TestToken', token)).decimals())
      );
      const expectedDecimalDiffs = expectedDecimals.map((d) => bn(18) - d);

      const poolConfig: PoolConfigStructOutput = await vault.getPoolConfig(poolAAddress);
      const actualDecimalDiffs = decodeDecimalDiffs(Number(poolConfig.tokenDecimalDiffs), poolATokens.length);

      expect(actualDecimalDiffs).to.deep.equal(expectedDecimalDiffs);
    });

    it('computes the scaling factors', async () => {
      // Get them from the pool (mock), using ScalingHelpers
      const poolScalingFactors = await poolA.getScalingFactors();
      // Get them from the Vault (using PoolConfig)
      const vaultScalingFactors = await vault.getScalingFactors(poolAAddress);

      expect(vaultScalingFactors).to.deep.equal(poolScalingFactors);
    });
  });
});<|MERGE_RESOLUTION|>--- conflicted
+++ resolved
@@ -16,27 +16,17 @@
 import { actionId } from '@balancer-labs/v3-helpers/src/models/misc/actions';
 import ERC20TokenList from '@balancer-labs/v3-helpers/src/models/tokens/ERC20TokenList';
 import '@balancer-labs/v3-common/setupTests';
-<<<<<<< HEAD
 import { PoolMock } from '../typechain-types/contracts/test/PoolMock';
 import { PoolFactoryMock } from '../typechain-types';
-=======
-import { PoolConfigStructOutput } from '../typechain-types/contracts/Vault';
-import { PoolMock } from '../typechain-types/contracts/test/PoolMock';
->>>>>>> a81eb81d
 
 describe('Vault', function () {
   const PAUSE_WINDOW_DURATION = MONTH * 3;
   const BUFFER_PERIOD_DURATION = MONTH;
 
   let vault: VaultMock;
-<<<<<<< HEAD
   let factory: PoolFactoryMock;
-  let poolA: ERC20BalancerPoolToken;
-  let poolB: ERC20BalancerPoolToken;
-=======
   let poolA: PoolMock;
   let poolB: PoolMock;
->>>>>>> a81eb81d
   let tokenA: ERC20TestToken;
   let tokenB: ERC20TestToken;
   let tokenC: ERC20TestToken;
@@ -329,7 +319,7 @@
       );
       const expectedDecimalDiffs = expectedDecimals.map((d) => bn(18) - d);
 
-      const poolConfig: PoolConfigStructOutput = await vault.getPoolConfig(poolAAddress);
+      const poolConfig: PoolConfigStructOutput = await vault.getPoolConfig(poolA);
       const actualDecimalDiffs = decodeDecimalDiffs(Number(poolConfig.tokenDecimalDiffs), poolATokens.length);
 
       expect(actualDecimalDiffs).to.deep.equal(expectedDecimalDiffs);
@@ -339,7 +329,7 @@
       // Get them from the pool (mock), using ScalingHelpers
       const poolScalingFactors = await poolA.getScalingFactors();
       // Get them from the Vault (using PoolConfig)
-      const vaultScalingFactors = await vault.getScalingFactors(poolAAddress);
+      const vaultScalingFactors = await vault.getScalingFactors(poolA);
 
       expect(vaultScalingFactors).to.deep.equal(poolScalingFactors);
     });
