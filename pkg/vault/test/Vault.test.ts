--- conflicted
+++ resolved
@@ -74,16 +74,6 @@
   });
 
   describe('registration', () => {
-<<<<<<< HEAD
-    let unregisteredPoolSigner: SignerWithAddress;
-
-    sharedBeforeEach('get pool signer for calls through vault', async () => {
-      // PoolB isn't registered
-      unregisteredPoolSigner = await impersonate(poolBAddress);
-    });
-
-=======
->>>>>>> a34089a4
     it('can register a pool', async () => {
       expect(await vault.isPoolRegistered(poolA)).to.be.true;
       expect(await vault.isPoolRegistered(poolB)).to.be.false;
@@ -344,9 +334,7 @@
 
   describe('recovery mode', () => {
     sharedBeforeEach('register pool', async () => {
-      const unregisteredPoolSigner = await impersonate(poolBAddress);
-
-      await vault.connect(unregisteredPoolSigner).manualRegisterPool(poolB, poolBTokens);
+      await vault.manualRegisterPool(poolB, poolBTokens);
     });
 
     it('enable/disable functions are permissioned', async () => {
