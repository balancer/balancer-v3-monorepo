--- conflicted
+++ resolved
@@ -34,6 +34,7 @@
 
   let tokenAAddress: string;
   let tokenBAddress: string;
+  let poolBAddress: string;
 
   let poolATokens: string[];
   let poolBTokens: string[];
@@ -60,6 +61,7 @@
 
     tokenAAddress = await tokenA.getAddress();
     tokenBAddress = await tokenB.getAddress();
+    poolBAddress = await poolB.getAddress();
 
     const tokenCAddress = await tokenC.getAddress();
     poolATokens = [tokenAAddress, tokenBAddress, tokenCAddress];
@@ -78,10 +80,8 @@
 
   describe('registration', () => {
     let unregisteredPoolSigner: SignerWithAddress;
-    let poolBAddress: string;
 
     sharedBeforeEach('get pool signer for calls through vault', async () => {
-      poolBAddress = await poolB.getAddress();
       // PoolB isn't registered
       unregisteredPoolSigner = await impersonate(poolBAddress);
     });
@@ -99,13 +99,12 @@
         .withArgs(poolBAddress);
     });
 
-<<<<<<< HEAD
     it('pools are initially  not in recovery mode', async () => {
       expect(await vault.isPoolInRecoveryMode(poolBAddress)).to.be.false;
-=======
+    });
+
     it('pools are initially unpaused', async () => {
       expect(await vault.isPoolPaused(poolA)).to.equal(false);
->>>>>>> d6eb83f4
     });
 
     it('registering a pool emits an event', async () => {
@@ -358,7 +357,7 @@
     sharedBeforeEach('register pool', async () => {
       const unregisteredPoolSigner = await impersonate(poolBAddress);
 
-      await vault.connect(unregisteredPoolSigner).manualRegisterPool(factory.address, poolBTokens);
+      await vault.connect(unregisteredPoolSigner).manualRegisterPool(poolB, poolBTokens);
     });
 
     it('enable/disable functions are permissioned', async () => {
