import { ethers } from 'hardhat';
import { expect } from 'chai';
import { Contract } from 'ethers';
import { deploy, deployedAt } from '@balancer-labs/v3-helpers/src/contract';
import { MONTH, currentTimestamp, fromNow } from '@balancer-labs/v3-helpers/src/time';
import { PoolConfigStructOutput } from '../typechain-types/contracts/test/VaultMock';
import { ERC20TestToken } from '@balancer-labs/v3-solidity-utils/typechain-types/contracts/test/ERC20TestToken';
import { SignerWithAddress } from '@nomicfoundation/hardhat-ethers/dist/src/signer-with-address';
import { sharedBeforeEach } from '@balancer-labs/v3-common/sharedBeforeEach';
import { ANY_ADDRESS, ZERO_ADDRESS } from '@balancer-labs/v3-helpers/src/constants';
import { FP_ONE, bn, fp } from '@balancer-labs/v3-helpers/src/numbers';
import { buildTokenConfig, setupEnvironment } from './poolSetup';
import { NullAuthorizer } from '../typechain-types/contracts/test/NullAuthorizer';
import { actionId } from '@balancer-labs/v3-helpers/src/models/misc/actions';
import ERC20TokenList from '@balancer-labs/v3-helpers/src/models/tokens/ERC20TokenList';
import { PoolMock } from '../typechain-types/contracts/test/PoolMock';
import { PoolFactoryMock, RateProviderMock, VaultExtensionMock } from '../typechain-types';
import * as VaultDeployer from '@balancer-labs/v3-helpers/src/models/vault/VaultDeployer';
import * as expectEvent from '@balancer-labs/v3-helpers/src/test/expectEvent';
import TypesConverter from '@balancer-labs/v3-helpers/src/models/types/TypesConverter';
import { TokenType } from '@balancer-labs/v3-helpers/src/models/types/types';
import { IVaultMock } from '@balancer-labs/v3-interfaces/typechain-types';
import { sortAddresses } from '@balancer-labs/v3-helpers/src/models/tokens/sortingHelper';
import { PoolRoleAccountsStruct } from '../typechain-types/contracts/Vault';

describe('Vault', function () {
  const PAUSE_WINDOW_DURATION = MONTH * 3;
  const BUFFER_PERIOD_DURATION = MONTH;
  const POOL_SWAP_FEE = fp(0.01);

  let vault: IVaultMock;
  let vaultExtension: VaultExtensionMock;
  let factory: PoolFactoryMock;

  let poolA: PoolMock;
  let poolB: PoolMock;
  let tokenA: ERC20TestToken;
  let tokenB: ERC20TestToken;
  let tokenC: ERC20TestToken;

  let alice: SignerWithAddress;

  let tokenAAddress: string;
  let tokenBAddress: string;
  let poolBAddress: string;

  let poolATokens: string[];
  let poolBTokens: string[];
  let invalidTokens: string[];
  let duplicateTokens: string[];
  let unsortedTokens: string[];

  before('setup signers', async () => {
    [, alice] = await ethers.getSigners();
  });

  sharedBeforeEach('deploy vault, tokens, and pools', async function () {
    const { vault: vaultMock, tokens, pools } = await setupEnvironment(PAUSE_WINDOW_DURATION);

    vault = vaultMock;
    vaultExtension = (await deployedAt(
      'VaultExtensionMock',
      await vault.getVaultExtension()
    )) as unknown as VaultExtensionMock;

    factory = await deploy('PoolFactoryMock', { args: [vault, 12 * MONTH] });

    tokenA = tokens[0];
    tokenB = tokens[1];
    tokenC = tokens[2];

    poolA = pools[0]; // This pool is registered
    poolB = pools[1]; // This pool is unregistered

    tokenAAddress = await tokenA.getAddress();
    tokenBAddress = await tokenB.getAddress();
    poolBAddress = await poolB.getAddress();

    const tokenCAddress = await tokenC.getAddress();
    poolATokens = sortAddresses([tokenAAddress, tokenBAddress, tokenCAddress]);
    poolBTokens = sortAddresses([tokenAAddress, tokenCAddress]);
    invalidTokens = sortAddresses([tokenAAddress, ZERO_ADDRESS, tokenCAddress]);
    duplicateTokens = sortAddresses([tokenAAddress, tokenBAddress, tokenAAddress]);

    // Copy and reverse A tokens.
    unsortedTokens = Array.from(poolATokens);
    unsortedTokens.reverse();

    expect(await poolA.name()).to.equal('Pool A');
    expect(await poolA.symbol()).to.equal('POOLA');
    expect(await poolA.decimals()).to.equal(18);

    expect(await poolB.name()).to.equal('Pool B');
    expect(await poolB.symbol()).to.equal('POOLB');
    expect(await poolB.decimals()).to.equal(18);
  });

  describe('registration', () => {
    it('pool must support ERC165', async () => {
      await expect(vault.manualRegisterPoolPassThruTokens(ANY_ADDRESS, poolATokens)).to.be.revertedWithCustomError(
        vaultExtension,
        'PoolMustSupportERC165'
      );
    });

    it('cannot register a pool with unsorted tokens', async () => {
      await expect(vault.manualRegisterPoolPassThruTokens(poolB, unsortedTokens)).to.be.revertedWithCustomError(
        vaultExtension,
        'TokensNotSorted'
      );
    });

    it('can register a pool', async () => {
      expect(await vault.isPoolRegistered(poolA)).to.be.true;
      expect(await vault.isPoolRegistered(poolB)).to.be.false;

      const [tokens, balances] = await vault.getPoolTokenInfo(poolA);
      expect(tokens).to.deep.equal(poolATokens);
      expect(balances).to.deep.equal(Array(tokens.length).fill(0));

      await expect(vault.getPoolTokens(poolB))
        .to.be.revertedWithCustomError(vault, 'PoolNotRegistered')
        .withArgs(poolBAddress);
    });

    it('pools are initially not in recovery mode', async () => {
      expect(await vault.isPoolInRecoveryMode(poolA)).to.be.false;
    });

    it('pools are initially unpaused', async () => {
      expect(await vault.isPoolPaused(poolA)).to.equal(false);
    });

    it('registering a pool emits an event', async () => {
      const tokenConfig = Array.from({ length: poolBTokens.length }, (_, i) => [
        poolBTokens[i],
        TokenType.STANDARD.toString(),
        ZERO_ADDRESS,
        false,
      ]);

      const currentTime = await currentTimestamp();
      const pauseWindowEndTime = Number(currentTime) + PAUSE_WINDOW_DURATION;

      const expectedArgs = {
        pool: poolBAddress,
        factory: await vault.getPoolFactoryMock(),
        tokenConfig,
        pauseWindowEndTime: pauseWindowEndTime.toString(),
<<<<<<< HEAD
        roleAccounts: [ANY_ADDRESS, ZERO_ADDRESS],
=======
        pauseManager: ANY_ADDRESS,
        poolCreator: ANY_ADDRESS,
>>>>>>> 171482fd
        hooks: [false, false, false, false, false, false, false, false],
        liquidityManagement: [false, true, true],
      };

      const roleAccounts: PoolRoleAccountsStruct = { pauseManager: ANY_ADDRESS, swapFeeManager: ZERO_ADDRESS };

      // Use expectEvent here to prevent errors with structs of arrays with hardhat matchers.
<<<<<<< HEAD
      const tx = await vault.manualRegisterPoolAtTimestamp(poolB, poolBTokens, pauseWindowEndTime, roleAccounts);
=======
      const tx = await vault.manualRegisterPoolAtTimestamp(
        poolB,
        poolBTokens,
        pauseWindowEndTime,
        ANY_ADDRESS,
        ANY_ADDRESS
      );
>>>>>>> 171482fd
      expectEvent.inReceipt(await tx.wait(), 'PoolRegistered', expectedArgs);
    });

    it('registering a pool with a swap fee emits an event', async () => {
      await expect(vault.manualRegisterPoolWithSwapFee(poolB, poolBTokens, POOL_SWAP_FEE))
        .to.emit(vault, 'SwapFeePercentageChanged')
        .withArgs(poolBAddress, POOL_SWAP_FEE);
    });

    it('cannot register a pool twice', async () => {
      await vault.manualRegisterPool(poolB, poolBTokens);

      await expect(vault.manualRegisterPool(poolB, poolBTokens))
        .to.be.revertedWithCustomError(vaultExtension, 'PoolAlreadyRegistered')
        .withArgs(await poolB.getAddress());
    });

    it('cannot register a pool with an invalid token (zero address)', async () => {
      await expect(vault.manualRegisterPool(poolB, invalidTokens)).to.be.revertedWithCustomError(
        vaultExtension,
        'InvalidToken'
      );
    });

    it('cannot register a pool with an invalid token (pool address)', async () => {
      const poolBTokensWithItself = Array.from(poolBTokens);
      poolBTokensWithItself.push(poolBAddress);

      const finalTokens = sortAddresses(poolBTokensWithItself);

      await expect(vault.manualRegisterPool(poolB, finalTokens)).to.be.revertedWithCustomError(
        vaultExtension,
        'InvalidToken'
      );
    });

    it('cannot register a pool with duplicate tokens', async () => {
      await expect(vault.manualRegisterPool(poolB, duplicateTokens))
        .to.be.revertedWithCustomError(vaultExtension, 'TokenAlreadyRegistered')
        .withArgs(tokenAAddress);
    });

    it('cannot register a pool when paused', async () => {
      await vault.manualPauseVault();

      await expect(vault.manualRegisterPool(poolB, poolBTokens)).to.be.revertedWithCustomError(vault, 'VaultPaused');
    });

    it('cannot get pool tokens for an invalid pool', async () => {
      await expect(vault.getPoolTokens(ANY_ADDRESS))
        .to.be.revertedWithCustomError(vault, 'PoolNotRegistered')
        .withArgs(ANY_ADDRESS);
    });

    it('cannot register a pool with too few tokens', async () => {
      await expect(vault.manualRegisterPool(poolB, [poolATokens[0]])).to.be.revertedWithCustomError(
        vaultExtension,
        'MinTokens'
      );
    });

    it('cannot register a pool with too many tokens', async () => {
      const tokens = await ERC20TokenList.create(5, { sorted: true });

      await expect(vault.manualRegisterPool(poolB, await tokens.addresses)).to.be.revertedWithCustomError(
        vaultExtension,
        'MaxTokens'
      );
    });
  });

  describe('initialization', () => {
    let timedVault: IVaultMock;

    sharedBeforeEach('redeploy Vault', async () => {
      const timedVaultMock = await VaultDeployer.deployMock({
        pauseWindowDuration: PAUSE_WINDOW_DURATION,
        bufferPeriodDuration: BUFFER_PERIOD_DURATION,
      });
      timedVault = await TypesConverter.toIVaultMock(timedVaultMock);
    });

    it('is temporarily pausable', async () => {
      expect(await timedVault.isVaultPaused()).to.equal(false);

      const [paused, pauseWindowEndTime, bufferPeriodEndTime] = await timedVault.getVaultPausedState();

      expect(paused).to.be.false;
      // We subtract 2 because the timestamp is set when the extension is deployed.
      // Each contract deployment pushes the timestamp by 1, and the main Vault is deployed right after the extension
      // and the vault admin.
      expect(pauseWindowEndTime).to.equal(await fromNow(PAUSE_WINDOW_DURATION - 2));
      expect(bufferPeriodEndTime).to.equal((await fromNow(PAUSE_WINDOW_DURATION - 2)) + bn(BUFFER_PERIOD_DURATION));

      await timedVault.manualPauseVault();
      expect(await timedVault.isVaultPaused()).to.be.true;

      await timedVault.manualUnpauseVault();
      expect(await timedVault.isVaultPaused()).to.be.false;
    });

    it('pausing the Vault emits an event', async () => {
      await expect(await timedVault.manualPauseVault())
        .to.emit(timedVault, 'VaultPausedStateChanged')
        .withArgs(true);

      await expect(await timedVault.manualUnpauseVault())
        .to.emit(timedVault, 'VaultPausedStateChanged')
        .withArgs(false);
    });

    describe('rate providers', () => {
      let poolC: PoolMock;
      let rateProviders: string[];
      let expectedRates: bigint[];
      let rateProvider: RateProviderMock;

      sharedBeforeEach('deploy pool', async () => {
        rateProviders = Array(poolATokens.length).fill(ZERO_ADDRESS);
        rateProvider = await deploy('v3-vault/RateProviderMock');
        rateProviders[0] = await rateProvider.getAddress();
        expectedRates = Array(poolATokens.length).fill(FP_ONE);

        poolC = await deploy('v3-vault/PoolMock', {
          args: [vault, 'Pool C', 'POOLC'],
        });

        await factory.registerTestPool(poolC, buildTokenConfig(poolATokens, rateProviders), ZERO_ADDRESS);
      });

      it('has rate providers', async () => {
        const [, , , , poolProviders] = await vault.getPoolTokenInfo(poolC);
        const tokenRates = await vault.getPoolTokenRates(poolC);

        expect(poolProviders).to.deep.equal(rateProviders);
        expect(tokenRates).to.deep.equal(expectedRates);
      });

      it('rate providers respond to changing rates', async () => {
        const newRate = fp(0.5);

        await rateProvider.mockRate(newRate);
        expectedRates[0] = newRate;

        const tokenRates = await vault.getPoolTokenRates(poolC);
        expect(tokenRates).to.deep.equal(expectedRates);
      });
    });

    describe('pausing pools', () => {
      let pool: PoolMock;
      let poolAddress: string;

      sharedBeforeEach('deploy pool', async () => {
        pool = await deploy('v3-vault/PoolMock', {
          args: [vault, 'Pool X', 'POOLX'],
        });
        poolAddress = await pool.getAddress();

        await factory.registerTestPool(poolAddress, buildTokenConfig(poolATokens), ZERO_ADDRESS);
      });

      it('Pools are temporarily pausable', async () => {
        expect(await vault.isPoolPaused(poolAddress)).to.equal(false);

        const paused = await vault.isPoolPaused(poolAddress);
        expect(paused).to.be.false;

        await vault.manualPausePool(poolAddress);
        expect(await vault.isPoolPaused(poolAddress)).to.be.true;

        await vault.manualUnpausePool(poolAddress);
        expect(await vault.isPoolPaused(poolAddress)).to.be.false;
      });

      it('pausing a pool emits an event', async () => {
        await expect(await vault.manualPausePool(poolAddress))
          .to.emit(vault, 'PoolPausedStateChanged')
          .withArgs(poolAddress, true);

        await expect(await vault.manualUnpausePool(poolAddress))
          .to.emit(vault, 'PoolPausedStateChanged')
          .withArgs(poolAddress, false);
      });
    });
  });

  describe('authorizer', () => {
    let oldAuthorizer: Contract;
    let newAuthorizer: NullAuthorizer;
    let oldAuthorizerAddress: string;

    sharedBeforeEach('get old and deploy new authorizer', async () => {
      oldAuthorizerAddress = await vault.getAuthorizer();
      oldAuthorizer = await deployedAt('v3-solidity-utils/BasicAuthorizerMock', oldAuthorizerAddress);

      newAuthorizer = await deploy('NullAuthorizer');
    });

    context('without permission', () => {
      it('cannot change authorizer', async () => {
        await expect(vault.setAuthorizer(newAuthorizer.getAddress())).to.be.revertedWithCustomError(
          vault,
          'SenderNotAllowed'
        );
      });
    });

    context('with permission', () => {
      let newAuthorizerAddress: string;

      sharedBeforeEach('grant permission', async () => {
        const setAuthorizerAction = await actionId(vault, 'setAuthorizer');

        await oldAuthorizer.grantRole(setAuthorizerAction, alice.address);
      });

      it('can change authorizer', async () => {
        newAuthorizerAddress = await newAuthorizer.getAddress();

        await expect(await vault.connect(alice).setAuthorizer(newAuthorizerAddress))
          .to.emit(vault, 'AuthorizerChanged')
          .withArgs(newAuthorizerAddress);

        expect(await vault.getAuthorizer()).to.equal(newAuthorizerAddress);
      });

      it('the null authorizer allows everything', async () => {
        await vault.connect(alice).setAuthorizer(newAuthorizerAddress);

        await vault.setAuthorizer(oldAuthorizerAddress);

        expect(await vault.getAuthorizer()).to.equal(oldAuthorizerAddress);
      });
    });
  });

  describe('pool tokens', () => {
    const DECIMAL_DIFF_BITS = 5;

    function decodeDecimalDiffs(diff: number, numTokens: number): number[] {
      const result: number[] = [];

      for (let i = 0; i < numTokens; i++) {
        // Compute the 5-bit mask for each token
        const mask = (2 ** DECIMAL_DIFF_BITS - 1) << (i * DECIMAL_DIFF_BITS);
        // Logical AND with the input, and shift back down to get the final result
        result[i] = (diff & mask) >> (i * DECIMAL_DIFF_BITS);
      }

      return result;
    }

    it('returns the min and max pool counts', async () => {
      const minTokens = await vault.getMinimumPoolTokens();
      const maxTokens = await vault.getMaximumPoolTokens();

      expect(minTokens).to.eq(2);
      expect(maxTokens).to.eq(4);
    });

    it('stores the decimal differences', async () => {
      const expectedDecimals = await Promise.all(
        poolATokens.map(async (token) => (await deployedAt('v3-solidity-utils/ERC20TestToken', token)).decimals())
      );
      const expectedDecimalDiffs = expectedDecimals.map((d) => bn(18) - d);

      const poolConfig: PoolConfigStructOutput = await vault.getPoolConfig(poolA);
      const actualDecimalDiffs = decodeDecimalDiffs(Number(poolConfig.tokenDecimalDiffs), poolATokens.length);

      expect(actualDecimalDiffs).to.deep.equal(expectedDecimalDiffs);
    });

    it('computes the scaling factors', async () => {
      // Get them from the pool (mock), using ScalingHelpers
      const poolScalingFactors = await poolA.getDecimalScalingFactors();
      // Get them from the Vault (using PoolConfig)
      const vaultScalingFactors = await vault.getDecimalScalingFactors(poolA);

      expect(vaultScalingFactors).to.deep.equal(poolScalingFactors);
    });
  });

  describe('protocol fees', () => {
    const MAX_PROTOCOL_SWAP_FEE = fp(0.5);
    const MAX_PROTOCOL_YIELD_FEE = fp(0.2);

    context('without permission', () => {
      it('protocol fees are initialized to zero', async () => {
        expect(await vault.getProtocolSwapFeePercentage()).to.eq(0);
        expect(await vault.getProtocolYieldFeePercentage()).to.eq(0);
      });

      it('requires permission to set protocol fees', async () => {
        await expect(vault.setProtocolSwapFeePercentage(MAX_PROTOCOL_SWAP_FEE)).to.be.revertedWithCustomError(
          vault,
          'SenderNotAllowed'
        );
        await expect(vault.setProtocolYieldFeePercentage(MAX_PROTOCOL_YIELD_FEE)).to.be.revertedWithCustomError(
          vault,
          'SenderNotAllowed'
        );
      });
    });

    context('with permission', () => {
      let authorizer: Contract;

      sharedBeforeEach('grant permission', async () => {
        const setSwapFeeAction = await actionId(vault, 'setProtocolSwapFeePercentage');
        const setYieldFeeAction = await actionId(vault, 'setProtocolYieldFeePercentage');
        const authorizerAddress = await vault.getAuthorizer();
        authorizer = await deployedAt('v3-solidity-utils/BasicAuthorizerMock', authorizerAddress);

        await authorizer.grantRole(setSwapFeeAction, alice.address);
        await authorizer.grantRole(setYieldFeeAction, alice.address);
      });

      it('can set protocol fees', async () => {
        await vault.connect(alice).setProtocolSwapFeePercentage(MAX_PROTOCOL_SWAP_FEE);
        await vault.connect(alice).setProtocolYieldFeePercentage(MAX_PROTOCOL_YIELD_FEE);

        expect(await vault.getProtocolSwapFeePercentage()).to.eq(MAX_PROTOCOL_SWAP_FEE);
        expect(await vault.getProtocolYieldFeePercentage()).to.eq(MAX_PROTOCOL_YIELD_FEE);
      });

      it('cannot exceed protocol fee limits', async () => {
        await expect(
          vault.connect(alice).setProtocolSwapFeePercentage(MAX_PROTOCOL_SWAP_FEE + 1n)
        ).to.be.revertedWithCustomError(vault, 'ProtocolSwapFeePercentageTooHigh');
        await expect(
          vault.connect(alice).setProtocolYieldFeePercentage(MAX_PROTOCOL_YIELD_FEE + 1n)
        ).to.be.revertedWithCustomError(vault, 'ProtocolYieldFeePercentageTooHigh');

        expect(await vault.getProtocolSwapFeePercentage()).to.eq(0);
        expect(await vault.getProtocolYieldFeePercentage()).to.eq(0);
      });

      it('setting protocol fees emits an event', async () => {
        await expect(vault.connect(alice).setProtocolSwapFeePercentage(MAX_PROTOCOL_SWAP_FEE))
          .to.emit(vault, 'ProtocolSwapFeePercentageChanged')
          .withArgs(MAX_PROTOCOL_SWAP_FEE);

        await expect(vault.connect(alice).setProtocolYieldFeePercentage(MAX_PROTOCOL_YIELD_FEE))
          .to.emit(vault, 'ProtocolYieldFeePercentageChanged')
          .withArgs(MAX_PROTOCOL_YIELD_FEE);
      });
    });
  });

  describe('recovery mode', () => {
    sharedBeforeEach('register pool', async () => {
      await vault.manualRegisterPool(poolB, poolBTokens);
    });

    it('enable/disable functions are permissioned', async () => {
      await expect(vault.enableRecoveryMode(poolB)).to.be.revertedWithCustomError(vault, 'SenderNotAllowed');
      await expect(vault.disableRecoveryMode(poolB)).to.be.revertedWithCustomError(vault, 'SenderNotAllowed');
    });

    context('in recovery mode', () => {
      sharedBeforeEach('put pool in recovery mode', async () => {
        await vault.manualEnableRecoveryMode(poolB);
      });

      it('can place pool in recovery mode', async () => {
        expect(await vault.isPoolInRecoveryMode(poolB)).to.be.true;
      });

      it('cannot put in recovery mode twice', async () => {
        await expect(vault.manualEnableRecoveryMode(poolB)).to.be.revertedWithCustomError(vault, 'PoolInRecoveryMode');
      });

      it('can call recovery mode only function', async () => {
        await expect(vault.recoveryModeExit(poolB)).to.not.be.reverted;
      });

      it('can disable recovery mode', async () => {
        await vault.manualDisableRecoveryMode(poolB);

        expect(await vault.isPoolInRecoveryMode(poolB)).to.be.false;
      });

      it('disabling recovery mode emits an event', async () => {
        await expect(vault.manualDisableRecoveryMode(poolB))
          .to.emit(vault, 'PoolRecoveryModeStateChanged')
          .withArgs(poolBAddress, false);
      });
    });

    context('not in recovery mode', () => {
      it('is initially not in recovery mode', async () => {
        expect(await vault.isPoolInRecoveryMode(poolB)).to.be.false;
      });

      it('cannot disable when not in recovery mode', async () => {
        await expect(vault.manualDisableRecoveryMode(poolB)).to.be.revertedWithCustomError(
          vault,
          'PoolNotInRecoveryMode'
        );
      });

      it('cannot call recovery mode only function when not in recovery mode', async () => {
        await expect(vault.recoveryModeExit(poolB)).to.be.revertedWithCustomError(vault, 'PoolNotInRecoveryMode');
      });

      it('enabling recovery mode emits an event', async () => {
        await expect(vault.manualEnableRecoveryMode(poolB))
          .to.emit(vault, 'PoolRecoveryModeStateChanged')
          .withArgs(poolBAddress, true);
      });
    });
  });

  describe('reentrancy guard state', () => {
    it('reentrancy guard should be false when not in Vault context', async () => {
      expect(await vault.unguardedCheckNotEntered()).to.not.be.reverted;
    });

    it('reentrancy guard should be true when in Vault context', async () => {
      expect(await vault.guardedCheckEntered()).to.not.be.reverted;
    });
  });
});<|MERGE_RESOLUTION|>--- conflicted
+++ resolved
@@ -147,30 +147,19 @@
         factory: await vault.getPoolFactoryMock(),
         tokenConfig,
         pauseWindowEndTime: pauseWindowEndTime.toString(),
-<<<<<<< HEAD
-        roleAccounts: [ANY_ADDRESS, ZERO_ADDRESS],
-=======
-        pauseManager: ANY_ADDRESS,
-        poolCreator: ANY_ADDRESS,
->>>>>>> 171482fd
-        hooks: [false, false, false, false, false, false, false, false],
+        roleAccounts: [ANY_ADDRESS, ZERO_ADDRESS, ANY_ADDRESS],
+        poolHooks: [false, false, false, false, false, false, false, false],
         liquidityManagement: [false, true, true],
       };
 
-      const roleAccounts: PoolRoleAccountsStruct = { pauseManager: ANY_ADDRESS, swapFeeManager: ZERO_ADDRESS };
+      const roleAccounts: PoolRoleAccountsStruct = {
+        pauseManager: ANY_ADDRESS,
+        swapFeeManager: ZERO_ADDRESS,
+        poolCreator: ANY_ADDRESS,
+      };
 
       // Use expectEvent here to prevent errors with structs of arrays with hardhat matchers.
-<<<<<<< HEAD
       const tx = await vault.manualRegisterPoolAtTimestamp(poolB, poolBTokens, pauseWindowEndTime, roleAccounts);
-=======
-      const tx = await vault.manualRegisterPoolAtTimestamp(
-        poolB,
-        poolBTokens,
-        pauseWindowEndTime,
-        ANY_ADDRESS,
-        ANY_ADDRESS
-      );
->>>>>>> 171482fd
       expectEvent.inReceipt(await tx.wait(), 'PoolRegistered', expectedArgs);
     });
 
