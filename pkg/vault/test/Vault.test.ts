--- conflicted
+++ resolved
@@ -110,13 +110,8 @@
           rateProviders,
           pauseWindowEndTime,
           ANY_ADDRESS,
-<<<<<<< HEAD
           [false, false, false, false, false, false],
-          [true, true, true, true, true, true, true, true]
-=======
-          [false, false, false, false, false],
           [true, true]
->>>>>>> 2f882098
         );
     });
 
