--- conflicted
+++ resolved
@@ -451,17 +451,10 @@
 
       it('cannot exceed protocol fee limits', async () => {
         await expect(
-<<<<<<< HEAD
-          vault.connect(alice).setProtocolSwapFeePercentage(MAX_PROTOCOL_SWAP_FEE + bn(1))
-        ).to.be.revertedWithCustomError(vault, 'ProtocolSwapFeePercentageTooHigh');
-        await expect(
-          vault.connect(alice).setProtocolYieldFeePercentage(MAX_PROTOCOL_YIELD_FEE + bn(1))
-=======
           vault.connect(alice).setProtocolSwapFeePercentage(MAX_PROTOCOL_SWAP_FEE + 1n)
         ).to.be.revertedWithCustomError(vault, 'ProtocolSwapFeePercentageTooHigh');
         await expect(
           vault.connect(alice).setProtocolYieldFeePercentage(MAX_PROTOCOL_YIELD_FEE + 1n)
->>>>>>> 8e492db5
         ).to.be.revertedWithCustomError(vault, 'ProtocolYieldFeePercentageTooHigh');
 
         expect(await vault.getProtocolSwapFeePercentage()).to.eq(0);
