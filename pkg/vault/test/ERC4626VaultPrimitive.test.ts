--- conflicted
+++ resolved
@@ -5,7 +5,13 @@
 import { sharedBeforeEach } from '@balancer-labs/v3-common/sharedBeforeEach';
 import * as VaultDeployer from '@balancer-labs/v3-helpers/src/models/vault/VaultDeployer';
 import * as RouterDeployer from '@balancer-labs/v3-helpers/src/models/vault/RouterDeployer';
-import { BatchRouter, ERC4626RateProvider, PoolMock, PoolFactoryMock } from '@balancer-labs/v3-vault/typechain-types';
+import {
+  BatchRouter,
+  ERC4626RateProvider,
+  PoolMock,
+  PoolFactoryMock,
+  IRouter,
+} from '@balancer-labs/v3-vault/typechain-types';
 import TypesConverter from '@balancer-labs/v3-helpers/src/models/types/TypesConverter';
 import { currentTimestamp, MONTH } from '@balancer-labs/v3-helpers/src/time';
 import { ERC20TestToken, ERC4626TestToken, WETHTestToken } from '@balancer-labs/v3-solidity-utils/typechain-types';
@@ -17,7 +23,7 @@
 } from '../typechain-types/contracts/test/VaultMock';
 import { SignerWithAddress } from '@nomicfoundation/hardhat-ethers/dist/src/signer-with-address';
 import { FP_ZERO, bn, fp, pct } from '@balancer-labs/v3-helpers/src/numbers';
-import { IRouterMock, IVaultMock } from '@balancer-labs/v3-interfaces/typechain-types';
+import {  IVaultMock } from '@balancer-labs/v3-interfaces/typechain-types';
 import { TokenType } from '@balancer-labs/v3-helpers/src/models/types/types';
 import { IPermit2 } from '../typechain-types/permit2/src/interfaces/IPermit2';
 import { deployPermit2 } from './Permit2Deployer';
@@ -27,7 +33,6 @@
 
 describe('ERC4626VaultPrimitive', function () {
   const BATCH_ROUTER_VERSION = 'BatchRouter v9';
-  const ROUTER_VERSION = 'Router v9';
 
   const TOKEN_AMOUNT = fp(1000);
   const SWAP_AMOUNT = fp(100);
@@ -39,7 +44,7 @@
 
   let permit2: IPermit2;
   let vault: IVaultMock;
-  let router: IRouterMock;
+  let router: IRouter;
   let batchRouter: BatchRouter;
   let factory: PoolFactoryMock;
   let pool: PoolMock;
@@ -64,15 +69,10 @@
 
     permit2 = await deployPermit2();
     const WETH: WETHTestToken = await deploy('v3-solidity-utils/WETHTestToken');
-<<<<<<< HEAD
-    batchRouter = await deploy('v3-vault/BatchRouter', { args: [vault, await WETH.getAddress(), permit2] });
-    router = await RouterDeployer.deployRouter(await vault.getAddress(), WETH, permit2);
-=======
     batchRouter = await deploy('v3-vault/BatchRouter', {
       args: [vault, await WETH.getAddress(), permit2, BATCH_ROUTER_VERSION],
     });
-    router = await deploy('v3-vault/Router', { args: [vault, await WETH.getAddress(), permit2, ROUTER_VERSION] });
->>>>>>> 1e477cdc
+    router = await RouterDeployer.deployRouter(await vault.getAddress(), WETH, permit2);
 
     DAI = await deploy('v3-solidity-utils/ERC20TestToken', { args: ['DAI', 'DAI', 18] });
     wDAI = await deploy('v3-solidity-utils/ERC4626TestToken', {
