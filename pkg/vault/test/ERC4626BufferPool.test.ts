import { ethers } from 'hardhat';
import { expect } from 'chai';
import { Contract } from 'ethers';
import { deploy, deployedAt } from '@balancer-labs/v3-helpers/src/contract';
import { sharedBeforeEach } from '@balancer-labs/v3-common/sharedBeforeEach';
import * as VaultDeployer from '@balancer-labs/v3-helpers/src/models/vault/VaultDeployer';
import { Router } from '@balancer-labs/v3-vault/typechain-types';
import { ERC20PoolMock } from '@balancer-labs/v3-vault/typechain-types/contracts/test/ERC20PoolMock';
import { ERC4626BufferPoolFactory, Router } from '@balancer-labs/v3-vault/typechain-types';
import TypesConverter from '@balancer-labs/v3-helpers/src/models/types/TypesConverter';
import { MONTH, currentTimestamp } from '@balancer-labs/v3-helpers/src/time';
import { ERC20TestToken, ERC4626TestToken, WETHTestToken } from '@balancer-labs/v3-solidity-utils/typechain-types';
import {
  ANY_ADDRESS,
  MAX_UINT256,
  MAX_UINT160,
  MAX_UINT48,
  ZERO_BYTES32,
} from '@balancer-labs/v3-helpers/src/constants';
import { PoolConfigStructOutput, VaultMock } from '../typechain-types/contracts/test/VaultMock';
import { SignerWithAddress } from '@nomicfoundation/hardhat-ethers/dist/src/signer-with-address';
import * as expectEvent from '@balancer-labs/v3-helpers/src/test/expectEvent';
import { FP_ONE, FP_ZERO, bn, fp } from '@balancer-labs/v3-helpers/src/numbers';
import { IVaultMock } from '@balancer-labs/v3-interfaces/typechain-types';
import { TokenType } from '@balancer-labs/v3-helpers/src/models/types/types';
import { actionId } from '@balancer-labs/v3-helpers/src/models/misc/actions';
import { sortAddresses } from '@balancer-labs/v3-helpers/src/models/tokens/sortingHelper';
import { IPermit2 } from '../typechain-types/permit2/src/interfaces/IPermit2';
import { deployPermit2 } from './Permit2Deployer';
import '@balancer-labs/v3-common/setupTests';

describe('ERC4626BufferPool', function () {
  const TOKEN_AMOUNT = fp(1000);
  const MIN_BPT = bn(1e6);

  let permit2: IPermit2;
  let vault: IVaultMock;
  let authorizer: Contract;
  let router: Router;
  let factory: ERC4626BufferPoolFactory;
  let wrappedToken: ERC4626TestToken;
  let baseToken: ERC20TestToken;
  let baseTokenAddress: string;
  let wrappedTokenAddress: string;
  let tokenAddresses: string[];

  let alice: SignerWithAddress;
  let bob: SignerWithAddress;

  let pool: ERC20PoolMock;

  before('setup signers', async () => {
    [, alice, bob] = await ethers.getSigners();
  });

  sharedBeforeEach('deploy vault, router, tokens, and pool', async function () {
    const vaultMock: VaultMock = await VaultDeployer.deployMock();
    vault = await TypesConverter.toIVaultMock(vaultMock);

    const authorizerAddress = await vault.getAuthorizer();
    authorizer = await deployedAt('v3-solidity-utils/BasicAuthorizerMock', authorizerAddress);

    permit2 = await deployPermit2();
    const WETH: WETHTestToken = await deploy('v3-solidity-utils/WETHTestToken');
    router = await deploy('v3-vault/Router', { args: [vault, await WETH.getAddress(), permit2] });

    baseToken = await deploy('v3-solidity-utils/ERC20TestToken', { args: ['Dai Stablecoin', 'DAI', 18] });
    wrappedToken = await deploy('v3-solidity-utils/ERC4626TestToken', {
      args: [baseToken, 'Wrapped aDAI', 'waDAI', 18],
    });

    baseTokenAddress = await baseToken.getAddress();
    wrappedTokenAddress = await wrappedToken.getAddress();
    tokenAddresses = sortAddresses([wrappedTokenAddress, baseTokenAddress]);

    factory = await deploy('v3-vault/ERC4626BufferPoolFactory', { args: [vault, 12 * MONTH] });
  });

  async function createBufferPool(): Promise<ERC20PoolMock> {
    // initialize assets and supply
    await baseToken.mint(alice, TOKEN_AMOUNT);
    await baseToken.connect(alice).approve(wrappedToken, TOKEN_AMOUNT);
    await wrappedToken.connect(alice).deposit(TOKEN_AMOUNT, alice);

    const tx = await factory.connect(alice).create(wrappedToken, wrappedToken, ANY_ADDRESS, ZERO_BYTES32);
    const receipt = await tx.wait();

    const event = expectEvent.inReceipt(receipt, 'PoolCreated');
    const poolAddress = event.args.pool;

<<<<<<< HEAD
    return (await deployedAt('ERC4626BufferPool', poolAddress)) as unknown as ERC20PoolMock;
=======
    return deployedAt('ERC4626BufferPool', poolAddress);
>>>>>>> 349fb68e
  }

  async function createAndInitializeBufferPool(): Promise<ERC20PoolMock> {
    pool = await createBufferPool();

    await baseToken.mint(alice, TOKEN_AMOUNT);

    await pool.connect(alice).approve(router, MAX_UINT256);
    for (const token of [wrappedToken, baseToken]) {
      await token.connect(alice).approve(permit2, MAX_UINT256);
      await permit2.connect(alice).approve(token, router, MAX_UINT160, MAX_UINT48);
    }

    await router.connect(alice).initialize(pool, tokenAddresses, [TOKEN_AMOUNT, TOKEN_AMOUNT], FP_ZERO, false, '0x');

    return pool;
  }

  describe('registration', () => {
    sharedBeforeEach('register factory and create pool', async () => {
      pool = await createBufferPool();
    });

    it('creates a pool', async () => {
      expect(await factory.isPoolFromFactory(pool)).to.be.true;
    });

    it('pool has correct metadata', async () => {
      expect(await pool.name()).to.eq('Balancer Buffer-Wrapped aDAI');
      expect(await pool.symbol()).to.eq('BB-waDAI');
    });

    it('registers the pool', async () => {
      const poolConfig: PoolConfigStructOutput = await vault.getPoolConfig(pool);

      expect(poolConfig.isPoolRegistered).to.be.true;
      expect(poolConfig.isPoolInitialized).to.be.false;
    });

    it('has the correct tokens', async () => {
      const actualTokens = await vault.getPoolTokens(pool);

      expect(actualTokens).to.deep.equal(tokenAddresses);
    });

    it('configures the pool correctly', async () => {
      const currentTime = await currentTimestamp();
      const poolConfig: PoolConfigStructOutput = await vault.getPoolConfig(pool);

      const [paused, , , pauseManager] = await vault.getPoolPausedState(pool);
      expect(paused).to.be.false;
      expect(pauseManager).to.eq(ANY_ADDRESS);

      expect(poolConfig.pauseWindowEndTime).to.gt(currentTime);
      expect(poolConfig.hooks.shouldCallBeforeInitialize).to.be.true;
      expect(poolConfig.hooks.shouldCallAfterInitialize).to.be.false;
      expect(poolConfig.hooks.shouldCallBeforeAddLiquidity).to.be.true;
      expect(poolConfig.hooks.shouldCallAfterAddLiquidity).to.be.false;
      expect(poolConfig.hooks.shouldCallBeforeRemoveLiquidity).to.be.true;
      expect(poolConfig.hooks.shouldCallAfterRemoveLiquidity).to.be.false;
      expect(poolConfig.hooks.shouldCallBeforeSwap).to.be.true;
      expect(poolConfig.hooks.shouldCallAfterSwap).to.be.false;
      expect(poolConfig.liquidityManagement.supportsAddLiquidityCustom).to.be.true;
      expect(poolConfig.liquidityManagement.supportsRemoveLiquidityCustom).to.be.false;
    });
  });

  describe('initialization', () => {
    sharedBeforeEach('create pool', async () => {
      pool = await createBufferPool();

      await baseToken.mint(alice, TOKEN_AMOUNT);

      await pool.connect(alice).approve(router, MAX_UINT256);
      for (const token of [wrappedToken, baseToken]) {
        await token.connect(alice).approve(permit2, MAX_UINT256);
        await permit2.connect(alice).approve(token, router, MAX_UINT160, MAX_UINT48);
      }
    });

    it('satisfies preconditions', async () => {
      expect(await wrappedToken.balanceOf(alice)).to.eq(TOKEN_AMOUNT);
      expect(await baseToken.balanceOf(alice)).to.eq(TOKEN_AMOUNT);
    });

    it('cannot be initialized disproportionately', async () => {
      // Cannot initialize disproportionately
      await expect(
        router.connect(alice).initialize(pool, tokenAddresses, [TOKEN_AMOUNT * 2n, TOKEN_AMOUNT], FP_ZERO, false, '0x')
      ).to.be.revertedWithCustomError(vault, 'BeforeInitializeHookFailed');
    });

    it('emits an event', async () => {
      expect(
        await router.connect(alice).initialize(pool, tokenAddresses, [TOKEN_AMOUNT, TOKEN_AMOUNT], FP_ZERO, false, '0x')
      )
        .to.emit(vault, 'PoolInitialized')
        .withArgs(pool);
    });

    it('updates the state', async () => {
      await router.connect(alice).initialize(pool, tokenAddresses, [TOKEN_AMOUNT, TOKEN_AMOUNT], FP_ZERO, false, '0x');

      const poolConfig: PoolConfigStructOutput = await vault.getPoolConfig(pool);

      expect(poolConfig.isPoolRegistered).to.be.true;
      expect(poolConfig.isPoolInitialized).to.be.true;

      expect(await pool.balanceOf(alice)).to.eq(TOKEN_AMOUNT * 2n - MIN_BPT);
      expect(await wrappedToken.balanceOf(alice)).to.eq(0);
      expect(await baseToken.balanceOf(alice)).to.eq(0);

      const [, tokenTypes, balances, ,] = await vault.getPoolTokenInfo(pool);
      const expectedTokenTypes = tokenAddresses.map((address) =>
        address === wrappedTokenAddress ? TokenType.WITH_RATE : TokenType.STANDARD
      );
      expect(tokenTypes).to.deep.equal(expectedTokenTypes);
      expect(balances).to.deep.equal([TOKEN_AMOUNT, TOKEN_AMOUNT]);
    });

    it('cannot be initialized twice', async () => {
      await router.connect(alice).initialize(pool, tokenAddresses, [TOKEN_AMOUNT, TOKEN_AMOUNT], FP_ZERO, false, '0x');
      await expect(
        router.connect(alice).initialize(pool, tokenAddresses, [TOKEN_AMOUNT, TOKEN_AMOUNT], FP_ZERO, false, '0x')
      ).to.be.revertedWithCustomError(vault, 'PoolAlreadyInitialized');
    });
  });

  describe('swaps', () => {
    sharedBeforeEach('create and initialize pool', async () => {
      pool = await createAndInitializeBufferPool();
    });

    it('does not allow external swaps', async () => {
      await expect(
        pool.connect(alice).onSwap({
          kind: 0,
          amountGivenScaled18: FP_ONE,
          balancesScaled18: [FP_ONE, FP_ONE],
          indexIn: 0,
          indexOut: 1,
          sender: alice,
          userData: '0x',
        })
      ).to.be.revertedWithCustomError(vault, 'SenderIsNotVault');
    });
  });

  describe('rebalancing', () => {
    sharedBeforeEach('create and initialize pool', async () => {
      pool = await createAndInitializeBufferPool();
    });

    context('without permission', () => {
      it('calls to rebalance revert without permission', async () => {
        await expect(pool.connect(alice).rebalance()).to.be.revertedWithCustomError(vault, 'SenderNotAllowed');
      });
    });

    context('with permission', () => {
      sharedBeforeEach('grant permission', async () => {
        const rebalanceAction = await actionId(pool, 'rebalance');

        await authorizer.grantRole(rebalanceAction, alice.address);
      });

      it('can rebalance a buffer pool', async () => {
        // TODO: Add real tests once it is implemented.
        await expect(pool.connect(alice).rebalance()).to.not.be.reverted;
      });
    });
  });

  describe('add liquidity', () => {
    sharedBeforeEach('create and initialize pool', async () => {
      pool = await createAndInitializeBufferPool();
    });

    context('invalid kinds', () => {
      it('cannot add liquidity unbalanced', async () => {
        await expect(
          router.connect(alice).addLiquidityUnbalanced(pool, [0, TOKEN_AMOUNT], 0, false, '0x')
        ).to.be.revertedWithCustomError(vault, 'BeforeAddLiquidityHookFailed');
      });

      it('cannot add liquidity single token exact out', async () => {
        await expect(
          router
            .connect(alice)
            .addLiquiditySingleTokenExactOut(pool, baseTokenAddress, TOKEN_AMOUNT, TOKEN_AMOUNT, false, '0x')
        ).to.be.revertedWithCustomError(vault, 'BeforeAddLiquidityHookFailed');
      });
    });

    it('can add liquidity custom', async () => {
      await baseToken.mint(bob, 2n * (TOKEN_AMOUNT + MIN_BPT));
      await baseToken.connect(bob).approve(wrappedToken, TOKEN_AMOUNT + MIN_BPT);
      await wrappedToken.connect(bob).deposit(TOKEN_AMOUNT + MIN_BPT, bob);

      await pool.connect(bob).approve(router, MAX_UINT256);
      for (const token of [wrappedToken, baseToken]) {
        await token.connect(bob).approve(permit2, MAX_UINT256);
        await permit2.connect(bob).approve(token, router, MAX_UINT160, MAX_UINT48);
      }

      const bptAmount = await pool.balanceOf(alice);
      const MAX_AMOUNT = TOKEN_AMOUNT + MIN_BPT;

      await router.connect(bob).addLiquidityCustom(pool, [MAX_AMOUNT, MAX_AMOUNT], bptAmount, false, '0x');

      // Should withdraw almost all. Contrived test to ensure proportional amounts in calculated correctly.
      expect(await baseToken.balanceOf(bob)).to.equal((MIN_BPT * 3n) / 2n);
    });
  });

  describe('remove liquidity', () => {
    sharedBeforeEach('create and initialize pool', async () => {
      pool = await createAndInitializeBufferPool();
    });

    it('satisfies preconditions', async () => {
      const poolConfig: PoolConfigStructOutput = await vault.getPoolConfig(pool);

      expect(poolConfig.isPoolRegistered).to.be.true;
      expect(poolConfig.isPoolInitialized).to.be.true;
      expect(await baseToken.balanceOf(alice)).to.eq(0);
      expect(await wrappedToken.balanceOf(alice)).to.eq(0);
    });

    context('invalid kinds', () => {
      it('cannot remove liquidity single token exact in', async () => {
        await expect(
          router.connect(alice).removeLiquiditySingleTokenExactIn(pool, TOKEN_AMOUNT, baseTokenAddress, 0, false, '0x')
        ).to.be.revertedWithCustomError(vault, 'BeforeRemoveLiquidityHookFailed');
      });

      it('cannot remove liquidity single token exact out', async () => {
        await expect(
          router
            .connect(alice)
            .removeLiquiditySingleTokenExactOut(pool, TOKEN_AMOUNT, baseTokenAddress, TOKEN_AMOUNT, false, '0x')
        ).to.be.revertedWithCustomError(vault, 'BeforeRemoveLiquidityHookFailed');
      });

      it('cannot remove liquidity custom', async () => {
        await expect(
          router.connect(alice).removeLiquidityCustom(pool, TOKEN_AMOUNT, [0, 0], false, '0x')
        ).to.be.revertedWithCustomError(vault, 'BeforeRemoveLiquidityHookFailed');
      });
    });

    it('can remove liquidity proportionally', async () => {
      const bptAmountIn = await pool.balanceOf(alice);

      await router.connect(alice).removeLiquidityProportional(pool, bptAmountIn, [0, 0], false, '0x');

      expect(await pool.balanceOf(alice)).to.be.zero;
      expect(await baseToken.balanceOf(alice)).to.almostEqual(TOKEN_AMOUNT);
      expect(await wrappedToken.balanceOf(alice)).to.almostEqual(TOKEN_AMOUNT);
    });
  });
});<|MERGE_RESOLUTION|>--- conflicted
+++ resolved
@@ -88,11 +88,7 @@
     const event = expectEvent.inReceipt(receipt, 'PoolCreated');
     const poolAddress = event.args.pool;
 
-<<<<<<< HEAD
     return (await deployedAt('ERC4626BufferPool', poolAddress)) as unknown as ERC20PoolMock;
-=======
-    return deployedAt('ERC4626BufferPool', poolAddress);
->>>>>>> 349fb68e
   }
 
   async function createAndInitializeBufferPool(): Promise<ERC20PoolMock> {
