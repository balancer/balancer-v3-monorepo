--- conflicted
+++ resolved
@@ -4,12 +4,9 @@
 import { deploy, deployedAt } from '@balancer-labs/v3-helpers/src/contract';
 import { sharedBeforeEach } from '@balancer-labs/v3-common/sharedBeforeEach';
 import * as VaultDeployer from '@balancer-labs/v3-helpers/src/models/vault/VaultDeployer';
-<<<<<<< HEAD
 import { Router } from '@balancer-labs/v3-vault/typechain-types';
 import { ERC20PoolMock } from '@balancer-labs/v3-vault/typechain-types/contracts/test/ERC20PoolMock';
-=======
 import { ERC4626BufferPoolFactory, Router } from '@balancer-labs/v3-vault/typechain-types';
->>>>>>> 830e2a54
 import TypesConverter from '@balancer-labs/v3-helpers/src/models/types/TypesConverter';
 import { MONTH, currentTimestamp } from '@balancer-labs/v3-helpers/src/time';
 import { ERC20TestToken, ERC4626TestToken, WETHTestToken } from '@balancer-labs/v3-solidity-utils/typechain-types';
@@ -28,12 +25,9 @@
 import { TokenType } from '@balancer-labs/v3-helpers/src/models/types/types';
 import { actionId } from '@balancer-labs/v3-helpers/src/models/misc/actions';
 import { sortAddresses } from '@balancer-labs/v3-helpers/src/models/tokens/sortingHelper';
-<<<<<<< HEAD
 import { IPermit2 } from '../typechain-types/permit2/src/interfaces/IPermit2';
 import { deployPermit2 } from './Permit2Deployer';
-=======
 import '@balancer-labs/v3-common/setupTests';
->>>>>>> 830e2a54
 
 describe('ERC4626BufferPool', function () {
   const TOKEN_AMOUNT = fp(1000);
@@ -102,16 +96,11 @@
 
     await baseToken.mint(alice, TOKEN_AMOUNT);
 
-<<<<<<< HEAD
     await pool.connect(alice).approve(router, MAX_UINT256);
     for (const token of [wrappedToken, baseToken]) {
       await token.connect(alice).approve(permit2, MAX_UINT256);
       await permit2.connect(alice).approve(token, router, MAX_UINT160, MAX_UINT48);
     }
-=======
-    await wrappedToken.connect(alice).approve(vault, MAX_UINT256);
-    await baseToken.connect(alice).approve(vault, MAX_UINT256);
->>>>>>> 830e2a54
 
     await router.connect(alice).initialize(pool, tokenAddresses, [TOKEN_AMOUNT, TOKEN_AMOUNT], FP_ZERO, false, '0x');
 
@@ -298,16 +287,11 @@
       await wrappedToken.mint(TOKEN_AMOUNT + MIN_BPT, bob);
       await baseToken.mint(bob, TOKEN_AMOUNT + MIN_BPT);
 
-<<<<<<< HEAD
       await pool.connect(bob).approve(router, MAX_UINT256);
       for (const token of [wrappedToken, baseToken]) {
         await token.connect(bob).approve(permit2, MAX_UINT256);
         await permit2.connect(bob).approve(token, router, MAX_UINT160, MAX_UINT48);
       }
-=======
-      await wrappedToken.connect(bob).approve(vault, MAX_UINT256);
-      await baseToken.connect(bob).approve(vault, MAX_UINT256);
->>>>>>> 830e2a54
 
       const bptAmount = await pool.balanceOf(alice);
       const MAX_AMOUNT = TOKEN_AMOUNT + MIN_BPT;
