<<<<<<< HEAD
Bytecode	19.507
InitCode	20.670
=======
Bytecode	19.436
InitCode	20.599
>>>>>>> 7c7baa68
<|MERGE_RESOLUTION|>--- conflicted
+++ resolved
@@ -1,7 +1,2 @@
-<<<<<<< HEAD
-Bytecode	19.507
-InitCode	20.670
-=======
-Bytecode	19.436
-InitCode	20.599
->>>>>>> 7c7baa68
+Bytecode	19.496
+InitCode	20.659