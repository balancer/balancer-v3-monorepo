--- conflicted
+++ resolved
@@ -1,7 +1,2 @@
-<<<<<<< HEAD
-Bytecode	20.927
-InitCode	22.115
-=======
-Bytecode	20.032
-InitCode	21.221
->>>>>>> 98b9efd5
+Bytecode	20.937
+InitCode	22.125