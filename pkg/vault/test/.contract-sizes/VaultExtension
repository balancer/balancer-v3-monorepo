--- conflicted
+++ resolved
@@ -1,12 +1,2 @@
-<<<<<<< HEAD
-<<<<<<< HEAD
-Bytecode	19.935
-InitCode	21.087
-=======
-Bytecode	19.576
-InitCode	20.729
->>>>>>> main
-=======
-Bytecode	19.813
-InitCode	20.965
->>>>>>> f3d1d99a
+Bytecode	19.959
+InitCode	21.111