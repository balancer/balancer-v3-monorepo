--- conflicted
+++ resolved
@@ -1,7 +1,2 @@
-<<<<<<< HEAD
-Bytecode	20.134
-InitCode	21.304
-=======
-Bytecode	20.133
-InitCode	21.303
->>>>>>> 61d7ca62
+Bytecode	20.112
+InitCode	21.282