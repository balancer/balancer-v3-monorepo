--- conflicted
+++ resolved
@@ -1,7 +1,2 @@
-<<<<<<< HEAD
-Bytecode	19.141
-InitCode	20.293
-=======
-Bytecode	19.813
-InitCode	20.965
->>>>>>> cf23dc24
+Bytecode	19.239
+InitCode	20.392