<<<<<<< HEAD
Bytecode	23.074
InitCode	24.987
=======
Bytecode	21.338
InitCode	23.196
>>>>>>> b8630e44
<|MERGE_RESOLUTION|>--- conflicted
+++ resolved
@@ -1,7 +1,2 @@
-<<<<<<< HEAD
-Bytecode	23.074
-InitCode	24.987
-=======
-Bytecode	21.338
-InitCode	23.196
->>>>>>> b8630e44
+Bytecode	22.451
+InitCode	24.351