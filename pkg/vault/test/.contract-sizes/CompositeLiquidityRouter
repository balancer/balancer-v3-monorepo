--- conflicted
+++ resolved
@@ -1,7 +1,2 @@
-<<<<<<< HEAD
-Bytecode	21.413
-InitCode	23.264
-=======
-Bytecode	22.451
-InitCode	24.351
->>>>>>> 9cabd0b7
+Bytecode	22.526
+InitCode	24.418