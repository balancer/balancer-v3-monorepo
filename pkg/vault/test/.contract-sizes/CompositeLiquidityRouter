<<<<<<< HEAD
Bytecode	23.774
InitCode	25.477
=======
Bytecode	17.290
InitCode	18.768
>>>>>>> a258d76c
<|MERGE_RESOLUTION|>--- conflicted
+++ resolved
@@ -1,7 +1,2 @@
-<<<<<<< HEAD
 Bytecode	23.774
-InitCode	25.477
-=======
-Bytecode	17.290
-InitCode	18.768
->>>>>>> a258d76c
+InitCode	25.313