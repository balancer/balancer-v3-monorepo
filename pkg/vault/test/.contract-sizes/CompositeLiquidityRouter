--- conflicted
+++ resolved
@@ -1,7 +1,2 @@
-<<<<<<< HEAD
-Bytecode	21.927
-InitCode	23.785
-=======
-Bytecode	21.436
-InitCode	23.267
->>>>>>> 97f67c01
+Bytecode	21.912
+InitCode	23.750