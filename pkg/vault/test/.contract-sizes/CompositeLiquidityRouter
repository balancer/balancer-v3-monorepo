--- conflicted
+++ resolved
@@ -1,7 +1,2 @@
-<<<<<<< HEAD
-Bytecode	21.319
-InitCode	23.117
-=======
-Bytecode	21.714
-InitCode	23.546
->>>>>>> ddefaa88
+Bytecode	21.479
+InitCode	23.291