--- conflicted
+++ resolved
@@ -1,7 +1,2 @@
-<<<<<<< HEAD
-Bytecode	21.658
-InitCode	23.515
-=======
-Bytecode	21.433
-InitCode	22.979
->>>>>>> e6dec18b
+Bytecode	21.753
+InitCode	23.609