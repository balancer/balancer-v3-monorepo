--- conflicted
+++ resolved
@@ -1,7 +1,2 @@
-<<<<<<< HEAD
-Bytecode	21.932
-InitCode	23.788
-=======
-Bytecode	21.971
-InitCode	23.834
->>>>>>> f3d1d99a
+Bytecode	21.947
+InitCode	23.804