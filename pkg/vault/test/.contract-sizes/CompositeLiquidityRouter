<<<<<<< HEAD
Bytecode	22.496
InitCode	24.402
=======
Bytecode	21.885
InitCode	23.750
>>>>>>> d4304536
<|MERGE_RESOLUTION|>--- conflicted
+++ resolved
@@ -1,7 +1,2 @@
-<<<<<<< HEAD
-Bytecode	22.496
-InitCode	24.402
-=======
-Bytecode	21.885
-InitCode	23.750
->>>>>>> d4304536
+Bytecode	22.195
+InitCode	24.088