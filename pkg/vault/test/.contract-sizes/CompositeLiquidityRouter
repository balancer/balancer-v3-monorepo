--- conflicted
+++ resolved
@@ -1,7 +1,2 @@
-<<<<<<< HEAD
-Bytecode	22.405
-InitCode	24.284
-=======
 Bytecode	22.193
-InitCode	24.072
->>>>>>> 96620fcf
+InitCode	24.072