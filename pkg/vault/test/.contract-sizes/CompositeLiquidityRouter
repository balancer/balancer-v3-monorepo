--- conflicted
+++ resolved
@@ -1,7 +1,2 @@
-<<<<<<< HEAD
-Bytecode	22.513
-InitCode	24.338
-=======
-Bytecode	21.479
-InitCode	23.291
->>>>>>> 3e8251d4
+Bytecode	22.390
+InitCode	24.208