<<<<<<< HEAD
Bytecode	17.364
InitCode	18.951
=======
Bytecode	17.290
InitCode	18.768
>>>>>>> a258d76c
<|MERGE_RESOLUTION|>--- conflicted
+++ resolved
@@ -1,7 +1,2 @@
-<<<<<<< HEAD
 Bytecode	17.364
-InitCode	18.951
-=======
-Bytecode	17.290
-InitCode	18.768
->>>>>>> a258d76c
+InitCode	18.842