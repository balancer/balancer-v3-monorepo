--- conflicted
+++ resolved
@@ -1,7 +1,2 @@
-<<<<<<< HEAD
-Bytecode	17.364
-InitCode	18.842
-=======
-Bytecode	23.774
-InitCode	25.313
->>>>>>> 931035b1
+Bytecode	23.788
+InitCode	25.327