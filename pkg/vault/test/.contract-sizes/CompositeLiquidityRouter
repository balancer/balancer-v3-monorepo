<<<<<<< HEAD
Bytecode	24.043* (44 over)
InitCode	25.582
=======
Bytecode	23.557
InitCode	25.096
>>>>>>> 018dc41c
<|MERGE_RESOLUTION|>--- conflicted
+++ resolved
@@ -1,7 +1,2 @@
-<<<<<<< HEAD
-Bytecode	24.043* (44 over)
-InitCode	25.582
-=======
-Bytecode	23.557
-InitCode	25.096
->>>>>>> 018dc41c
+Bytecode	23.825
+InitCode	25.364