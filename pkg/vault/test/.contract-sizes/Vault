--- conflicted
+++ resolved
@@ -1,7 +1,2 @@
-<<<<<<< HEAD
-Bytecode	24.039*
-InitCode	25.321
-=======
-Bytecode	23.921
-InitCode	25.210
->>>>>>> d048af46
+Bytecode	23.955
+InitCode	25.244