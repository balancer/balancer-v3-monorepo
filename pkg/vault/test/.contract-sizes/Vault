<<<<<<< HEAD
Bytecode	23.558
InitCode	24.966
=======
Bytecode	23.272
InitCode	24.681
>>>>>>> 63daa39e
<|MERGE_RESOLUTION|>--- conflicted
+++ resolved
@@ -1,7 +1,2 @@
-<<<<<<< HEAD
-Bytecode	23.558
-InitCode	24.966
-=======
-Bytecode	23.272
-InitCode	24.681
->>>>>>> 63daa39e
+Bytecode	23.540
+InitCode	24.948