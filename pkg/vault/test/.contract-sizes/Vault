<<<<<<< HEAD
Bytecode	23.985
InitCode	25.253
=======
Bytecode	23.966
InitCode	25.233
>>>>>>> 7c7baa68
<|MERGE_RESOLUTION|>--- conflicted
+++ resolved
@@ -1,7 +1,2 @@
-<<<<<<< HEAD
-Bytecode	23.985
-InitCode	25.253
-=======
-Bytecode	23.966
-InitCode	25.233
->>>>>>> 7c7baa68
+Bytecode	24.000
+InitCode	25.268