<<<<<<< HEAD
Bytecode	23.968
InitCode	25.441
=======
Bytecode	23.945
InitCode	25.234
>>>>>>> e55fb9f9
<|MERGE_RESOLUTION|>--- conflicted
+++ resolved
@@ -1,7 +1,2 @@
-<<<<<<< HEAD
-Bytecode	23.968
-InitCode	25.441
-=======
 Bytecode	23.945
-InitCode	25.234
->>>>>>> e55fb9f9
+InitCode	25.419