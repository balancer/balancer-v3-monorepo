--- conflicted
+++ resolved
@@ -1,7 +1,2 @@
-<<<<<<< HEAD
-Bytecode	23.945
-InitCode	25.213
-=======
-Bytecode	23.951
-InitCode	25.219
->>>>>>> 4d456606
+Bytecode	23.961
+InitCode	25.229