<<<<<<< HEAD
Bytecode	24.017* (17 over)
InitCode	25.304
=======
Bytecode	24.028* (29 over)
InitCode	25.315
>>>>>>> 3cb21778
<|MERGE_RESOLUTION|>--- conflicted
+++ resolved
@@ -1,7 +1,2 @@
-<<<<<<< HEAD
-Bytecode	24.017* (17 over)
-InitCode	25.304
-=======
-Bytecode	24.028* (29 over)
-InitCode	25.315
->>>>>>> 3cb21778
+Bytecode	24.051* (52 over)
+InitCode	25.338