--- conflicted
+++ resolved
@@ -1,7 +1,2 @@
-<<<<<<< HEAD
-Bytecode	23.988
-InitCode	25.256
-=======
-Bytecode	23.994
-InitCode	25.281
->>>>>>> 8986f936
+Bytecode	24.017* (17 over)
+InitCode	25.304