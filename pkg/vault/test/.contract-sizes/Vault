--- conflicted
+++ resolved
@@ -1,7 +1,2 @@
-<<<<<<< HEAD
-Bytecode	23.407
-InitCode	24.815
-=======
-Bytecode	23.290
-InitCode	24.698
->>>>>>> 3a898b71
+Bytecode	23.400
+InitCode	24.809