<<<<<<< HEAD
Bytecode	23.363
InitCode	24.771
=======
Bytecode	23.578
InitCode	24.986
>>>>>>> c3a553c0
<|MERGE_RESOLUTION|>--- conflicted
+++ resolved
@@ -1,7 +1,2 @@
-<<<<<<< HEAD
-Bytecode	23.363
-InitCode	24.771
-=======
-Bytecode	23.578
-InitCode	24.986
->>>>>>> c3a553c0
+Bytecode	23.378
+InitCode	24.786