<<<<<<< HEAD
Bytecode	23.905
InitCode	25.342
=======
Bytecode	23.869
InitCode	25.277
>>>>>>> bbb85ad9
<|MERGE_RESOLUTION|>--- conflicted
+++ resolved
@@ -1,7 +1,2 @@
-<<<<<<< HEAD
-Bytecode	23.905
-InitCode	25.342
-=======
-Bytecode	23.869
-InitCode	25.277
->>>>>>> bbb85ad9
+Bytecode	23.872
+InitCode	25.309