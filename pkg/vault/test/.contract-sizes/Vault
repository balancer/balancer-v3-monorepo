--- conflicted
+++ resolved
@@ -1,7 +1,2 @@
-<<<<<<< HEAD
-Bytecode	23.307
-InitCode	24.647
-=======
-Bytecode	23.062
-InitCode	24.402
->>>>>>> a0434e07
+Bytecode	23.104
+InitCode	24.445