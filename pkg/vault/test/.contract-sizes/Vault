--- conflicted
+++ resolved
@@ -1,7 +1,2 @@
-<<<<<<< HEAD
-Bytecode	23.813
-InitCode	25.161
-=======
-Bytecode	23.264
-InitCode	24.604
->>>>>>> 55986018
+Bytecode	23.365
+InitCode	24.713