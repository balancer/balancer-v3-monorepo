--- conflicted
+++ resolved
@@ -1,7 +1,2 @@
-<<<<<<< HEAD
-Bytecode	23.918
-InitCode	25.354
-=======
 Bytecode	23.963
-InitCode	25.466
->>>>>>> 3c602f3c
+InitCode	25.466