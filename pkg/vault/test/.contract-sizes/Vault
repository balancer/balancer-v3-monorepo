--- conflicted
+++ resolved
@@ -1,7 +1,2 @@
-<<<<<<< HEAD
-Bytecode	23.096
-InitCode	24.437
-=======
-Bytecode	23.297
-InitCode	24.705
->>>>>>> e23231b8
+Bytecode	23.326
+InitCode	24.734