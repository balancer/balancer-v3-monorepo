--- conflicted
+++ resolved
@@ -1,7 +1,2 @@
-<<<<<<< HEAD
-Bytecode	23.220
-InitCode	24.628
-=======
-Bytecode	23.061
-InitCode	24.401
->>>>>>> c3770eea
+Bytecode	23.297
+InitCode	24.705