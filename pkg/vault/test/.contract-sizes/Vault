<<<<<<< HEAD
Bytecode	24.088*
InitCode	25.377
=======
Bytecode	24.037*
InitCode	25.319
>>>>>>> 008850fc
<|MERGE_RESOLUTION|>--- conflicted
+++ resolved
@@ -1,7 +1,2 @@
-<<<<<<< HEAD
-Bytecode	24.088*
-InitCode	25.377
-=======
-Bytecode	24.037*
-InitCode	25.319
->>>>>>> 008850fc
+Bytecode	24.120*
+InitCode	25.409