--- conflicted
+++ resolved
@@ -1,7 +1,2 @@
-<<<<<<< HEAD
-Bytecode	23.280
-InitCode	24.688
-=======
-Bytecode	23.006
-InitCode	24.347
->>>>>>> 018dc41c
+Bytecode	23.220
+InitCode	24.628