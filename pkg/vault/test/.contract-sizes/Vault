--- conflicted
+++ resolved
@@ -1,7 +1,2 @@
-<<<<<<< HEAD
-Bytecode	23.693
-InitCode	24.982
-=======
-Bytecode	23.966
-InitCode	25.255
->>>>>>> d1cc8792
+Bytecode	23.968
+InitCode	25.257