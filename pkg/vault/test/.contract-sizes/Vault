--- conflicted
+++ resolved
@@ -1,7 +1,2 @@
-<<<<<<< HEAD
-Bytecode	23.510
-InitCode	24.851
-=======
-Bytecode	23.264
-InitCode	24.604
->>>>>>> 55986018
+Bytecode	23.062
+InitCode	24.402