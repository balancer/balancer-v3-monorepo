--- conflicted
+++ resolved
@@ -1,7 +1,2 @@
-<<<<<<< HEAD
-Bytecode	23.943
-InitCode	25.217
-=======
-Bytecode	23.951
-InitCode	25.227
->>>>>>> 84b02392
+Bytecode	24.078* (80 over)
+InitCode	25.352