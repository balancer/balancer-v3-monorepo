<<<<<<< HEAD
Bytecode	23.319
InitCode	24.728
=======
Bytecode	23.540
InitCode	24.948
>>>>>>> ee287755
<|MERGE_RESOLUTION|>--- conflicted
+++ resolved
@@ -1,7 +1,2 @@
-<<<<<<< HEAD
-Bytecode	23.319
-InitCode	24.728
-=======
-Bytecode	23.540
-InitCode	24.948
->>>>>>> ee287755
+Bytecode	23.569
+InitCode	24.978