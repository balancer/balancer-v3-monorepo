--- conflicted
+++ resolved
@@ -1,7 +1,2 @@
-<<<<<<< HEAD
-Bytecode	21.986
-InitCode	23.339
-=======
-Bytecode	21.856
-InitCode	23.195
->>>>>>> c80db055
+Bytecode	22.063
+InitCode	23.422