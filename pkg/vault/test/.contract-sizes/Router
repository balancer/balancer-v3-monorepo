--- conflicted
+++ resolved
@@ -1,7 +1,2 @@
-<<<<<<< HEAD
-Bytecode	24.303* (310 over)
-InitCode	25.662
-=======
-Bytecode	24.055* (56 over)
-InitCode	25.407
->>>>>>> f3d1d99a
+Bytecode	24.354* (363 over)
+InitCode	25.714