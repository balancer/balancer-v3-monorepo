--- conflicted
+++ resolved
@@ -1,7 +1,2 @@
-<<<<<<< HEAD
-Bytecode	23.974
-InitCode	25.319
-=======
-Bytecode	24.055* (56 over)
-InitCode	25.407
->>>>>>> f3d1d99a
+Bytecode	24.025* (26 over)
+InitCode	25.371