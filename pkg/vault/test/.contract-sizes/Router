--- conflicted
+++ resolved
@@ -1,7 +1,2 @@
-<<<<<<< HEAD
-Bytecode	23.412
-InitCode	24.386
-=======
-Bytecode	23.286
-InitCode	24.260
->>>>>>> c0a327ef
+Bytecode	23.497
+InitCode	24.471