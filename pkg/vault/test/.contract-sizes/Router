<<<<<<< HEAD
Bytecode	22.132
InitCode	23.144
=======
Bytecode	22.691
InitCode	23.710
>>>>>>> e0016158
<|MERGE_RESOLUTION|>--- conflicted
+++ resolved
@@ -1,7 +1,2 @@
-<<<<<<< HEAD
-Bytecode	22.132
-InitCode	23.144
-=======
-Bytecode	22.691
-InitCode	23.710
->>>>>>> e0016158
+Bytecode	22.565
+InitCode	23.584