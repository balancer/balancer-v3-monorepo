--- conflicted
+++ resolved
@@ -1,7 +1,2 @@
-<<<<<<< HEAD
-Bytecode	23.100
-InitCode	24.697
-=======
 Bytecode	17.179
-InitCode	18.666
->>>>>>> ba803572
+InitCode	18.666