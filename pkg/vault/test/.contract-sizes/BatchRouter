<<<<<<< HEAD
Bytecode	23.580
InitCode	25.270
=======
Bytecode	22.696
InitCode	24.365
>>>>>>> be6b9d20
<|MERGE_RESOLUTION|>--- conflicted
+++ resolved
@@ -1,7 +1,2 @@
-<<<<<<< HEAD
-Bytecode	23.580
-InitCode	25.270
-=======
-Bytecode	22.696
-InitCode	24.365
->>>>>>> be6b9d20
+Bytecode	22.738
+InitCode	24.407