<<<<<<< HEAD
Bytecode	15.053
InitCode	16.585
=======
Bytecode	16.508
InitCode	18.061
>>>>>>> df4eb236
<|MERGE_RESOLUTION|>--- conflicted
+++ resolved
@@ -1,7 +1,2 @@
-<<<<<<< HEAD
-Bytecode	15.053
-InitCode	16.585
-=======
-Bytecode	16.508
-InitCode	18.061
->>>>>>> df4eb236
+Bytecode	16.727
+InitCode	18.279