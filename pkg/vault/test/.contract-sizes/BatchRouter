--- conflicted
+++ resolved
@@ -1,7 +1,2 @@
-<<<<<<< HEAD
-Bytecode	17.022
-InitCode	18.482
-=======
-Bytecode	16.818
-InitCode	18.306
->>>>>>> 018dc41c
+Bytecode	17.056
+InitCode	18.543