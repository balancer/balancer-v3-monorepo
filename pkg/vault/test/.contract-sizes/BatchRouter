<<<<<<< HEAD
Bytecode	18.009
InitCode	19.853
=======
Bytecode	17.237
InitCode	19.040
>>>>>>> 5c1c7545
<|MERGE_RESOLUTION|>--- conflicted
+++ resolved
@@ -1,7 +1,2 @@
-<<<<<<< HEAD
-Bytecode	18.009
-InitCode	19.853
-=======
-Bytecode	17.237
-InitCode	19.040
->>>>>>> 5c1c7545
+Bytecode	18.339
+InitCode	20.244