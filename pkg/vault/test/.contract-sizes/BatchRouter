--- conflicted
+++ resolved
@@ -1,7 +1,2 @@
-<<<<<<< HEAD
-Bytecode	17.056
-InitCode	18.543
-=======
-Bytecode	16.943
-InitCode	18.431
->>>>>>> c0a327ef
+Bytecode	17.181
+InitCode	18.668