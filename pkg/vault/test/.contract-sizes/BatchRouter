<<<<<<< HEAD
Bytecode	16.987
InitCode	18.461
=======
Bytecode	16.818
InitCode	18.306
>>>>>>> 018dc41c
<|MERGE_RESOLUTION|>--- conflicted
+++ resolved
@@ -1,7 +1,2 @@
-<<<<<<< HEAD
-Bytecode	16.987
-InitCode	18.461
-=======
-Bytecode	16.818
-InitCode	18.306
->>>>>>> 018dc41c
+Bytecode	17.011
+InitCode	18.512