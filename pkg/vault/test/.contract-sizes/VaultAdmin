<<<<<<< HEAD
Bytecode	11.303
InitCode	12.335
=======
Bytecode	11.447
InitCode	12.479
>>>>>>> a4517f35
<|MERGE_RESOLUTION|>--- conflicted
+++ resolved
@@ -1,7 +1,2 @@
-<<<<<<< HEAD
-Bytecode	11.303
-InitCode	12.335
-=======
-Bytecode	11.447
-InitCode	12.479
->>>>>>> a4517f35
+Bytecode	11.351
+InitCode	12.383