<<<<<<< HEAD
Bytecode	14.705
InitCode	15.798
=======
Bytecode	14.406
InitCode	15.485
>>>>>>> 72ccd408
<|MERGE_RESOLUTION|>--- conflicted
+++ resolved
@@ -1,7 +1,2 @@
-<<<<<<< HEAD
-Bytecode	14.705
-InitCode	15.798
-=======
-Bytecode	14.406
-InitCode	15.485
->>>>>>> 72ccd408
+Bytecode	14.775
+InitCode	15.868