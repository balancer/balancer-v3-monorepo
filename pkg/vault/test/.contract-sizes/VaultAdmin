--- conflicted
+++ resolved
@@ -1,7 +1,2 @@
-<<<<<<< HEAD
-Bytecode	11.705
-InitCode	12.742
-=======
-Bytecode	11.811
-InitCode	12.848
->>>>>>> 6c26971c
+Bytecode	11.835
+InitCode	12.872