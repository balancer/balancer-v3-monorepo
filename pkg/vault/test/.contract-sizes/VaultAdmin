<<<<<<< HEAD
Bytecode	12.758
InitCode	13.804
=======
Bytecode	13.406
InitCode	14.459
>>>>>>> 864a9c1a
<|MERGE_RESOLUTION|>--- conflicted
+++ resolved
@@ -1,7 +1,2 @@
-<<<<<<< HEAD
-Bytecode	12.758
-InitCode	13.804
-=======
 Bytecode	13.406
-InitCode	14.459
->>>>>>> 864a9c1a
+InitCode	14.459