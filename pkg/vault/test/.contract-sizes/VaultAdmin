--- conflicted
+++ resolved
@@ -1,7 +1,2 @@
-<<<<<<< HEAD
-Bytecode	13.896
-InitCode	14.918
-=======
-Bytecode	13.832
-InitCode	14.850
->>>>>>> a78d8724
+Bytecode	13.824
+InitCode	14.847