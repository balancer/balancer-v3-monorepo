--- conflicted
+++ resolved
@@ -1,7 +1,2 @@
-<<<<<<< HEAD
-Bytecode	13.613
-InitCode	14.673
-=======
-Bytecode	13.640
-InitCode	14.699
->>>>>>> 11609fc3
+Bytecode	13.655
+InitCode	14.715