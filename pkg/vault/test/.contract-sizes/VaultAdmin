<<<<<<< HEAD
Bytecode	14.056
InitCode	15.135
=======
Bytecode	14.336
InitCode	15.415
>>>>>>> 37fdb47d
<|MERGE_RESOLUTION|>--- conflicted
+++ resolved
@@ -1,7 +1,2 @@
-<<<<<<< HEAD
-Bytecode	14.056
-InitCode	15.135
-=======
-Bytecode	14.336
-InitCode	15.415
->>>>>>> 37fdb47d
+Bytecode	14.406
+InitCode	15.485