<<<<<<< HEAD
Bytecode	13.824
InitCode	14.903
=======
Bytecode	13.953
InitCode	14.976
>>>>>>> c3770eea
<|MERGE_RESOLUTION|>--- conflicted
+++ resolved
@@ -1,7 +1,2 @@
-<<<<<<< HEAD
-Bytecode	13.824
-InitCode	14.903
-=======
 Bytecode	13.953
-InitCode	14.976
->>>>>>> c3770eea
+InitCode	15.032