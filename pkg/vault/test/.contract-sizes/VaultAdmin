--- conflicted
+++ resolved
@@ -1,7 +1,2 @@
-<<<<<<< HEAD
-Bytecode	12.702
-InitCode	13.748
-=======
-Bytecode	11.447
-InitCode	12.479
->>>>>>> a4517f35
+Bytecode	12.677
+InitCode	13.723