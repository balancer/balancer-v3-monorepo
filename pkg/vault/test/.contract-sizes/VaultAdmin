--- conflicted
+++ resolved
@@ -1,7 +1,2 @@
-<<<<<<< HEAD
-Bytecode	12.580
-InitCode	13.626
-=======
-Bytecode	13.503
-InitCode	14.556
->>>>>>> c3379099
+Bytecode	13.406
+InitCode	14.459