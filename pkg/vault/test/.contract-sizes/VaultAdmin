--- conflicted
+++ resolved
@@ -1,7 +1,2 @@
-<<<<<<< HEAD
 Bytecode	12.389
-InitCode	13.426
-=======
-Bytecode	12.354
-InitCode	13.386
->>>>>>> 8ee0e850
+InitCode	13.421