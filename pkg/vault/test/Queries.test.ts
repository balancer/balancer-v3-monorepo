--- conflicted
+++ resolved
@@ -11,12 +11,9 @@
 import { fp } from '@balancer-labs/v3-helpers/src/numbers';
 import * as VaultDeployer from '@balancer-labs/v3-helpers/src/models/vault/VaultDeployer';
 import { buildTokenConfig } from './poolSetup';
-<<<<<<< HEAD
 import { MONTH } from '@balancer-labs/v3-helpers/src/time';
 import { Vault, PoolFactoryMock } from '../typechain-types';
-=======
 import { sortAddresses } from '@balancer-labs/v3-helpers/src/models/tokens/sortingHelper';
->>>>>>> c15d9ec0
 
 describe('Queries', function () {
   let vault: Vault;
@@ -49,11 +46,7 @@
     const tokenAddresses = sortAddresses([await DAI.getAddress(), await USDC.getAddress()]);
 
     pool = await deploy('v3-vault/PoolMock', {
-<<<<<<< HEAD
       args: [vaultAddress, 'Pool', 'POOL'],
-=======
-      args: [vaultAddress, 'Pool', 'POOL', buildTokenConfig(tokenAddresses), true, 365 * 24 * 3600, ZERO_ADDRESS],
->>>>>>> c15d9ec0
     });
 
     factory = await deploy('PoolFactoryMock', { args: [vaultAddress, 12 * MONTH] });
