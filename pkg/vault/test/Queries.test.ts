import { ethers } from 'hardhat';
import { expect } from 'chai';
import { deploy } from '@balancer-labs/v3-helpers/src/contract';
import { MONTH } from '@balancer-labs/v3-helpers/src/time';
import { MAX_UINT256, ZERO_ADDRESS } from '@balancer-labs/v3-helpers/src/constants';
import { VaultMock } from '../typechain-types/contracts/test/VaultMock';
import { Router } from '../typechain-types/contracts/Router';
import { ERC20PoolMock } from '@balancer-labs/v3-vault/typechain-types/contracts/test/ERC20PoolMock';
import { BasicAuthorizerMock } from '@balancer-labs/v3-solidity-utils/typechain-types/contracts/test/BasicAuthorizerMock';
import { ERC20TestToken } from '@balancer-labs/v3-solidity-utils/typechain-types/contracts/test/ERC20TestToken';
import { SignerWithAddress } from '@nomicfoundation/hardhat-ethers/dist/src/signer-with-address';
import { VoidSigner } from 'ethers';
import { sharedBeforeEach } from '@balancer-labs/v3-common/sharedBeforeEach';
import { fp } from '@balancer-labs/v3-helpers/src/numbers';

describe('Queries', function () {
  let vault: VaultMock;
  let router: Router;
  let pool: ERC20PoolMock;
  let authorizer: BasicAuthorizerMock;
  let DAI: ERC20TestToken;
  let USDC: ERC20TestToken;
  let zero: VoidSigner;

  const DAI_AMOUNT_IN = fp(1000);
  const USDC_AMOUNT_IN = fp(1000);
  const BPT_AMOUNT = fp(2000);

  let alice: SignerWithAddress;

  before('setup signers', async () => {
    zero = new VoidSigner('0x0000000000000000000000000000000000000000', ethers.provider);
    [, alice] = await ethers.getSigners();
  });

  sharedBeforeEach('deploy vault, tokens, and pools', async function () {
    authorizer = await deploy('v3-solidity-utils/BasicAuthorizerMock');
    vault = await deploy('VaultMock', { args: [authorizer.getAddress(), MONTH * 3, MONTH] });
    const vaultAddress = await vault.getAddress();
    const WETH = await deploy('v3-solidity-utils/WETHTestToken');
    router = await deploy('Router', { args: [vaultAddress, WETH] });

    DAI = await deploy('v3-solidity-utils/ERC20TestToken', { args: ['DAI', 'Token A', 18] });
    USDC = await deploy('v3-solidity-utils/ERC20TestToken', { args: ['USDC', 'USDC', 18] });

    pool = await deploy('v3-vault/PoolMock', {
      args: [
        vaultAddress,
        'Pool',
        'POOL',
        [DAI, USDC],
        [ZERO_ADDRESS, ZERO_ADDRESS],
        true,
        365 * 24 * 3600,
        ZERO_ADDRESS,
      ],
    });

    await USDC.mint(alice, 2n * USDC_AMOUNT_IN);
    await DAI.mint(alice, 2n * DAI_AMOUNT_IN);

    await USDC.connect(alice).approve(vault, MAX_UINT256);
    await DAI.connect(alice).approve(vault, MAX_UINT256);

    // The mock pool can be initialized with no liquidity; it mints some BPT to the initializer
    // to comply with the vault's required minimum.
<<<<<<< HEAD
    await router.connect(alice).initialize(pool, [DAI, USDC], [2n * DAI_AMOUNT_IN, 2n * USDC_AMOUNT_IN], 0, false);
=======
    await router
      .connect(alice)
      .initialize(pool, [DAI, USDC], [2n * DAI_AMOUNT_IN, 2n * USDC_AMOUNT_IN], 0, false, '0x');
>>>>>>> 6793433a
  });

  // TODO: query a pool that has an actual invariant (introduced in #145)
  describe('swap', () => {
    it('queries a swap correctly', async () => {
      const DAI_AMOUNT_OUT = fp(250);

      it('queries a swap exact in correctly', async () => {
        const amountCalculated = await router
          .connect(zero)
          .querySwapExactIn.staticCall(pool, USDC, DAI, USDC_AMOUNT_IN, '0x');
        expect(amountCalculated).to.be.eq(DAI_AMOUNT_IN);
      });

      it('queries a swap exact out correctly', async () => {
        const amountCalculated = await router
          .connect(zero)
          .querySwapExactOut.staticCall(pool, USDC, DAI, DAI_AMOUNT_OUT, '0x');
        expect(amountCalculated).to.be.eq(DAI_AMOUNT_OUT);
      });

      it('reverts if not a static call (exact in)', async () => {
        await expect(
          router.querySwapExactIn.staticCall(pool, USDC, DAI, USDC_AMOUNT_IN, '0x')
        ).to.be.revertedWithCustomError(vault, 'NotStaticCall');
      });

      it('reverts if not a static call (exact in)', async () => {
        await expect(
          router.querySwapExactIn.staticCall(pool, USDC, DAI, DAI_AMOUNT_OUT, '0x')
        ).to.be.revertedWithCustomError(vault, 'NotStaticCall');
      });
    });
  });

  describe('addLiquidityUnbalanced', () => {
    it('queries addLiquidityUnbalanced correctly', async () => {
      const bptAmountOut = await router
        .connect(zero)
        .queryAddLiquidityUnbalanced.staticCall(pool, [DAI_AMOUNT_IN, USDC_AMOUNT_IN], BPT_AMOUNT, '0x');
      expect(bptAmountOut).to.be.eq(BPT_AMOUNT);
    });

    it('reverts if not a static call', async () => {
      await expect(
        router.queryAddLiquidityUnbalanced.staticCall(pool, [DAI_AMOUNT_IN, USDC_AMOUNT_IN], BPT_AMOUNT, '0x')
      ).to.be.revertedWithCustomError(vault, 'NotStaticCall');
    });
  });

  describe('addLiquiditySingleTokenExactOut', () => {
    it('queries addLiquiditySingleTokenExactOut correctly', async () => {
      const amountsIn = await router
        .connect(zero)
        .queryAddLiquiditySingleTokenExactOut.staticCall(pool, DAI, DAI_AMOUNT_IN, BPT_AMOUNT, '0x');
      expect(amountsIn).to.be.deep.eq([DAI_AMOUNT_IN, 0]);
    });

    it('reverts if not a static call', async () => {
      await expect(
        router.queryAddLiquiditySingleTokenExactOut.staticCall(pool, DAI, DAI_AMOUNT_IN, BPT_AMOUNT, '0x')
      ).to.be.revertedWithCustomError(vault, 'NotStaticCall');
    });
  });

  describe('addLiquidityCustom', () => {
    it('queries addLiquidityCustom correctly', async () => {
      const { amountsIn, bptAmountOut, returnData } = await router
        .connect(zero)
        .queryAddLiquidityCustom.staticCall(pool, [DAI_AMOUNT_IN, USDC_AMOUNT_IN], BPT_AMOUNT, '0xbeef');
      expect(amountsIn).to.be.deep.eq([DAI_AMOUNT_IN, USDC_AMOUNT_IN]);
      expect(bptAmountOut).to.be.eq(BPT_AMOUNT);
      expect(returnData).to.be.eq('0xbeef');
    });

    it('reverts if not a static call', async () => {
      await expect(
        router.queryAddLiquidityCustom.staticCall(pool, [DAI_AMOUNT_IN, USDC_AMOUNT_IN], BPT_AMOUNT, '0xbeef')
      ).to.be.revertedWithCustomError(vault, 'NotStaticCall');
    });
  });

  describe('removeLiquidityProportional', () => {
    it('queries removeLiquidityProportional correctly', async () => {
      const amountsOut = await router
        .connect(zero)
        .queryRemoveLiquidityProportional.staticCall(pool, BPT_AMOUNT, [DAI_AMOUNT_IN, USDC_AMOUNT_IN], '0x');

      expect(amountsOut[0]).to.be.eq(DAI_AMOUNT_IN);
      expect(amountsOut[1]).to.be.eq(USDC_AMOUNT_IN);
    });

    it('reverts if not a static call', async () => {
      await expect(
        router.queryRemoveLiquidityProportional.staticCall(pool, BPT_AMOUNT, [DAI_AMOUNT_IN, USDC_AMOUNT_IN], '0x')
      ).to.be.revertedWithCustomError(vault, 'NotStaticCall');
    });
  });

  describe('removeLiquiditySingleTokenExactIn', () => {
    it('queries removeLiquiditySingleTokenExactIn correctly', async () => {
      const amountsOut = await router
        .connect(zero)
        .queryRemoveLiquiditySingleTokenExactIn.staticCall(pool, BPT_AMOUNT, DAI, DAI_AMOUNT_IN, '0x');

      expect(amountsOut[0]).to.be.eq(DAI_AMOUNT_IN);
      expect(amountsOut[1]).to.be.eq(0);
    });

    it('reverts if not a static call', async () => {
      await expect(
        router.queryRemoveLiquiditySingleTokenExactIn.staticCall(pool, BPT_AMOUNT, DAI, DAI_AMOUNT_IN, '0x')
      ).to.be.revertedWithCustomError(vault, 'NotStaticCall');
    });
  });

  describe('removeLiquiditySingleTokenExactOut', () => {
    it('queries removeLiquiditySingleTokenExactOut correctly', async () => {
      const amountIn = await router
        .connect(zero)
        .queryRemoveLiquiditySingleTokenExactOut.staticCall(pool, BPT_AMOUNT, DAI, DAI_AMOUNT_IN, '0x');

      expect(amountIn).to.be.eq(BPT_AMOUNT / 2n);
    });

    it('reverts if not a static call', async () => {
      await expect(
        router.queryRemoveLiquiditySingleTokenExactOut.staticCall(pool, BPT_AMOUNT, DAI, DAI_AMOUNT_IN, '0x')
      ).to.be.revertedWithCustomError(vault, 'NotStaticCall');
    });
  });

  describe('removeLiquidityCustom', () => {
    it('queries removeLiquidityCustom correctly', async () => {
      const { bptAmountIn, amountsOut, returnData } = await router
        .connect(zero)
        .queryRemoveLiquidityCustom.staticCall(pool, BPT_AMOUNT, [DAI_AMOUNT_IN, USDC_AMOUNT_IN], '0xbeef');

      expect(bptAmountIn).to.be.eq(BPT_AMOUNT);
      expect(amountsOut).to.be.deep.eq([DAI_AMOUNT_IN, USDC_AMOUNT_IN]);
      expect(returnData).to.be.eq('0xbeef');
    });

    it('reverts if not a static call', async () => {
      await expect(
        router.queryRemoveLiquidityCustom.staticCall(pool, BPT_AMOUNT, [DAI_AMOUNT_IN, USDC_AMOUNT_IN], '0xbeef')
      ).to.be.revertedWithCustomError(vault, 'NotStaticCall');
    });
  });
});<|MERGE_RESOLUTION|>--- conflicted
+++ resolved
@@ -64,13 +64,9 @@
 
     // The mock pool can be initialized with no liquidity; it mints some BPT to the initializer
     // to comply with the vault's required minimum.
-<<<<<<< HEAD
-    await router.connect(alice).initialize(pool, [DAI, USDC], [2n * DAI_AMOUNT_IN, 2n * USDC_AMOUNT_IN], 0, false);
-=======
     await router
       .connect(alice)
       .initialize(pool, [DAI, USDC], [2n * DAI_AMOUNT_IN, 2n * USDC_AMOUNT_IN], 0, false, '0x');
->>>>>>> 6793433a
   });
 
   // TODO: query a pool that has an actual invariant (introduced in #145)
