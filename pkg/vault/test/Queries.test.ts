--- conflicted
+++ resolved
@@ -3,34 +3,26 @@
 import { deploy } from '@balancer-labs/v3-helpers/src/contract';
 import { MAX_UINT256, MAX_UINT160, MAX_UINT48, ZERO_ADDRESS } from '@balancer-labs/v3-helpers/src/constants';
 import { Router } from '../typechain-types/contracts/Router';
-import { ERC20PoolMock } from '@balancer-labs/v3-vault/typechain-types/contracts/test/ERC20PoolMock';
 import { ERC20TestToken } from '@balancer-labs/v3-solidity-utils/typechain-types/contracts/test/ERC20TestToken';
 import { SignerWithAddress } from '@nomicfoundation/hardhat-ethers/dist/src/signer-with-address';
 import { VoidSigner } from 'ethers';
 import { sharedBeforeEach } from '@balancer-labs/v3-common/sharedBeforeEach';
 import { fp } from '@balancer-labs/v3-helpers/src/numbers';
 import * as VaultDeployer from '@balancer-labs/v3-helpers/src/models/vault/VaultDeployer';
-<<<<<<< HEAD
-import { RouterMock, Vault } from '@balancer-labs/v3-vault/typechain-types';
-=======
->>>>>>> f3b51990
+import { PoolFactoryMock, PoolMock, RouterMock, Vault } from '@balancer-labs/v3-vault/typechain-types';
 import { buildTokenConfig } from './poolSetup';
 import { MONTH } from '@balancer-labs/v3-helpers/src/time';
-import { Vault, PoolFactoryMock } from '../typechain-types';
 import { sortAddresses } from '@balancer-labs/v3-helpers/src/models/tokens/sortingHelper';
-<<<<<<< HEAD
 import { WETHTestToken } from '@balancer-labs/v3-solidity-utils/typechain-types';
-=======
 import { IPermit2 } from '../typechain-types/permit2/src/interfaces/IPermit2';
 import { deployPermit2 } from './Permit2Deployer';
->>>>>>> f3b51990
 
 describe('Queries', function () {
   let permit2: IPermit2;
   let vault: Vault;
   let router: Router;
   let factory: PoolFactoryMock;
-  let pool: ERC20PoolMock;
+  let pool: PoolMock;
   let DAI: ERC20TestToken;
   let USDC: ERC20TestToken;
   let WETH: WETHTestToken;
@@ -50,14 +42,9 @@
   sharedBeforeEach('deploy vault, tokens, and pools', async function () {
     vault = await VaultDeployer.deploy();
     const vaultAddress = await vault.getAddress();
-<<<<<<< HEAD
     WETH = await deploy('v3-solidity-utils/WETHTestToken');
-    router = await deploy('Router', { args: [vaultAddress, WETH] });
-=======
-    const WETH = await deploy('v3-solidity-utils/WETHTestToken');
     permit2 = await deployPermit2();
     router = await deploy('Router', { args: [vaultAddress, WETH, permit2] });
->>>>>>> f3b51990
 
     DAI = await deploy('v3-solidity-utils/ERC20TestToken', { args: ['DAI', 'Token A', 18] });
     USDC = await deploy('v3-solidity-utils/ERC20TestToken', { args: ['USDC', 'USDC', 18] });
@@ -258,7 +245,7 @@
     let router: RouterMock;
 
     sharedBeforeEach('deploy mock router', async () => {
-      router = await deploy('RouterMock', { args: [await vault.getAddress(), WETH] });
+      router = await deploy('RouterMock', { args: [vault, WETH, permit2] });
     });
 
     describe('swap', () => {
