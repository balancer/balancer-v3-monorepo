import { ethers } from 'hardhat';
import { expect } from 'chai';
import { deploy } from '@balancer-labs/v3-helpers/src/contract';
import { MAX_UINT256, MAX_UINT160, MAX_UINT48 } from '@balancer-labs/v3-helpers/src/constants';
import { Router } from '../typechain-types/contracts/Router';
import { ERC20TestToken } from '@balancer-labs/v3-solidity-utils/typechain-types/contracts/test/ERC20TestToken';
import { SignerWithAddress } from '@nomicfoundation/hardhat-ethers/dist/src/signer-with-address';
import { VoidSigner } from 'ethers';
import { sharedBeforeEach } from '@balancer-labs/v3-common/sharedBeforeEach';
import { fp } from '@balancer-labs/v3-helpers/src/numbers';
import * as VaultDeployer from '@balancer-labs/v3-helpers/src/models/vault/VaultDeployer';
import { PoolFactoryMock, PoolMock, RouterMock, Vault } from '@balancer-labs/v3-vault/typechain-types';
import { buildTokenConfig } from './poolSetup';
import { MONTH } from '@balancer-labs/v3-helpers/src/time';
import { sortAddresses } from '@balancer-labs/v3-helpers/src/models/tokens/sortingHelper';
import { WETHTestToken } from '@balancer-labs/v3-solidity-utils/typechain-types';
import { IPermit2 } from '../typechain-types/permit2/src/interfaces/IPermit2';
import { deployPermit2 } from './Permit2Deployer';

describe('Queries', function () {
  let permit2: IPermit2;
  let vault: Vault;
  let router: Router;
  let factory: PoolFactoryMock;
  let pool: PoolMock;
  let DAI: ERC20TestToken;
  let USDC: ERC20TestToken;
  let WETH: WETHTestToken;
  let zero: VoidSigner;

  const DAI_AMOUNT_IN = fp(1000);
  const USDC_AMOUNT_IN = fp(1000);
  const BPT_AMOUNT = fp(2000);

  let alice: SignerWithAddress;

  before('setup signers', async () => {
    zero = new VoidSigner('0x0000000000000000000000000000000000000000', ethers.provider);
    [, alice] = await ethers.getSigners();
  });

  sharedBeforeEach('deploy vault, tokens, and pools', async function () {
    vault = await VaultDeployer.deploy();
    const vaultAddress = await vault.getAddress();
    WETH = await deploy('v3-solidity-utils/WETHTestToken');
    permit2 = await deployPermit2();
    router = await deploy('Router', { args: [vaultAddress, WETH, permit2] });

    DAI = await deploy('v3-solidity-utils/ERC20TestToken', { args: ['DAI', 'Token A', 18] });
    USDC = await deploy('v3-solidity-utils/ERC20TestToken', { args: ['USDC', 'USDC', 18] });
    const tokenAddresses = sortAddresses([await DAI.getAddress(), await USDC.getAddress()]);

    pool = await deploy('v3-vault/PoolMock', {
      args: [vaultAddress, 'Pool', 'POOL'],
    });

    factory = await deploy('PoolFactoryMock', { args: [vaultAddress, 12 * MONTH] });

<<<<<<< HEAD
    await factory.registerTestPool(
      pool,
      buildTokenConfig([await DAI.getAddress(), await USDC.getAddress()].sort()),
      ZERO_ADDRESS,
      ZERO_ADDRESS
    );
=======
    await factory.registerTestPool(pool, buildTokenConfig([await DAI.getAddress(), await USDC.getAddress()].sort()));
>>>>>>> c8d814a3

    await USDC.mint(alice, 2n * USDC_AMOUNT_IN);
    await DAI.mint(alice, 2n * DAI_AMOUNT_IN);

    await pool.connect(alice).approve(router, MAX_UINT256);
    for (const token of [USDC, DAI]) {
      await token.connect(alice).approve(permit2, MAX_UINT256);
      await permit2.connect(alice).approve(token, router, MAX_UINT160, MAX_UINT48);
    }

    // The mock pool can be initialized with no liquidity; it mints some BPT to the initializer
    // to comply with the vault's required minimum.
    // Also need to sort the amounts, or initialization would break if we made DAI_AMOUNT_IN != USDC_AMOUNT_IN

    const tokenAmounts =
      tokenAddresses[0] == (await DAI.getAddress())
        ? [2n * DAI_AMOUNT_IN, 2n * USDC_AMOUNT_IN]
        : [2n * USDC_AMOUNT_IN, 2n * DAI_AMOUNT_IN];

    await router.connect(alice).initialize(pool, tokenAddresses, tokenAmounts, 0, false, '0x');
  });

  // TODO: query a pool that has an actual invariant (introduced in #145)
  describe('swap', () => {
    const DAI_AMOUNT_OUT = fp(250);

    it('queries a swap exact in correctly', async () => {
      const amountCalculated = await router
        .connect(zero)
        .querySwapSingleTokenExactIn.staticCall(pool, USDC, DAI, USDC_AMOUNT_IN, '0x');
      expect(amountCalculated).to.be.eq(DAI_AMOUNT_IN);
    });

    it('queries a swap exact out correctly', async () => {
      const amountCalculated = await router
        .connect(zero)
        .querySwapSingleTokenExactOut.staticCall(pool, USDC, DAI, DAI_AMOUNT_OUT, '0x');
      expect(amountCalculated).to.be.eq(DAI_AMOUNT_OUT);
    });

    it('reverts if not a static call (exact in)', async () => {
      await expect(
        router.querySwapSingleTokenExactIn.staticCall(pool, USDC, DAI, USDC_AMOUNT_IN, '0x')
      ).to.be.revertedWithCustomError(vault, 'NotStaticCall');
    });

    it('reverts if not a static call (exact out)', async () => {
      await expect(
        router.querySwapSingleTokenExactOut.staticCall(pool, USDC, DAI, DAI_AMOUNT_OUT, '0x')
      ).to.be.revertedWithCustomError(vault, 'NotStaticCall');
    });
  });

  describe('addLiquidityProportional', () => {
    it('queries addLiquidityProportional correctly', async () => {
      const amountsIn = await router
        .connect(zero)
        .queryAddLiquidityProportional.staticCall(pool, [DAI_AMOUNT_IN, USDC_AMOUNT_IN], BPT_AMOUNT, '0x');
      expect(amountsIn).to.be.deep.eq([DAI_AMOUNT_IN, USDC_AMOUNT_IN]);
    });

    it('reverts if not a static call', async () => {
      await expect(
        router.queryAddLiquidityProportional.staticCall(pool, [DAI_AMOUNT_IN, USDC_AMOUNT_IN], BPT_AMOUNT, '0x')
      ).to.be.revertedWithCustomError(vault, 'NotStaticCall');
    });
  });

  describe('addLiquidityUnbalanced', () => {
    it('queries addLiquidityUnbalanced correctly', async () => {
      const bptAmountOut = await router
        .connect(zero)
        .queryAddLiquidityUnbalanced.staticCall(pool, [DAI_AMOUNT_IN, USDC_AMOUNT_IN], '0x');
      expect(bptAmountOut).to.be.eq(BPT_AMOUNT);
    });

    it('reverts if not a static call', async () => {
      await expect(
        router.queryAddLiquidityUnbalanced.staticCall(pool, [DAI_AMOUNT_IN, USDC_AMOUNT_IN], '0x')
      ).to.be.revertedWithCustomError(vault, 'NotStaticCall');
    });
  });

  describe('addLiquiditySingleTokenExactOut', () => {
    it('queries addLiquiditySingleTokenExactOut correctly', async () => {
      const amountsIn = await router
        .connect(zero)
        .queryAddLiquiditySingleTokenExactOut.staticCall(pool, DAI, DAI_AMOUNT_IN * 2n, '0x');
      expect(amountsIn).to.be.eq(DAI_AMOUNT_IN * 2n);
    });

    it('reverts if not a static call', async () => {
      await expect(
        router.queryAddLiquiditySingleTokenExactOut.staticCall(pool, DAI, DAI_AMOUNT_IN * 2n, '0x')
      ).to.be.revertedWithCustomError(vault, 'NotStaticCall');
    });
  });

  describe('addLiquidityCustom', () => {
    it('queries addLiquidityCustom correctly', async () => {
      const { amountsIn, bptAmountOut, returnData } = await router
        .connect(zero)
        .queryAddLiquidityCustom.staticCall(pool, [DAI_AMOUNT_IN, USDC_AMOUNT_IN], BPT_AMOUNT, '0xbeef');
      expect(amountsIn).to.be.deep.eq([DAI_AMOUNT_IN, USDC_AMOUNT_IN]);
      expect(bptAmountOut).to.be.eq(BPT_AMOUNT);
      expect(returnData).to.be.eq('0xbeef');
    });

    it('reverts if not a static call', async () => {
      await expect(
        router.queryAddLiquidityCustom.staticCall(pool, [DAI_AMOUNT_IN, USDC_AMOUNT_IN], BPT_AMOUNT, '0xbeef')
      ).to.be.revertedWithCustomError(vault, 'NotStaticCall');
    });
  });

  describe('removeLiquidityProportional', () => {
    it('queries removeLiquidityProportional correctly', async () => {
      const amountsOut = await router.connect(zero).queryRemoveLiquidityProportional.staticCall(pool, BPT_AMOUNT, '0x');

      expect(amountsOut[0]).to.be.eq(DAI_AMOUNT_IN);
      expect(amountsOut[1]).to.be.eq(USDC_AMOUNT_IN);
    });

    it('reverts if not a static call', async () => {
      await expect(
        router.queryRemoveLiquidityProportional.staticCall(pool, BPT_AMOUNT, '0x')
      ).to.be.revertedWithCustomError(vault, 'NotStaticCall');
    });
  });

  describe('removeLiquiditySingleTokenExactIn', () => {
    it('queries removeLiquiditySingleTokenExactIn correctly', async () => {
      const amountOut = await router
        .connect(zero)
        .queryRemoveLiquiditySingleTokenExactIn.staticCall(pool, BPT_AMOUNT, DAI, '0x');

      expect(amountOut).to.be.eq(DAI_AMOUNT_IN * 2n);
    });

    it('reverts if not a static call', async () => {
      await expect(
        router.queryRemoveLiquiditySingleTokenExactIn.staticCall(pool, BPT_AMOUNT, DAI, '0x')
      ).to.be.revertedWithCustomError(vault, 'NotStaticCall');
    });
  });

  describe('removeLiquiditySingleTokenExactOut', () => {
    it('queries removeLiquiditySingleTokenExactOut correctly', async () => {
      const amountIn = await router
        .connect(zero)
        .queryRemoveLiquiditySingleTokenExactOut.staticCall(pool, DAI, DAI_AMOUNT_IN, '0x');

      expect(amountIn).to.be.eq(BPT_AMOUNT / 2n);
    });

    it('reverts if not a static call', async () => {
      await expect(
        router.queryRemoveLiquiditySingleTokenExactOut.staticCall(pool, DAI, DAI_AMOUNT_IN, '0x')
      ).to.be.revertedWithCustomError(vault, 'NotStaticCall');
    });
  });

  describe('removeLiquidityCustom', () => {
    it('queries removeLiquidityCustom correctly', async () => {
      const { bptAmountIn, amountsOut, returnData } = await router
        .connect(zero)
        .queryRemoveLiquidityCustom.staticCall(pool, BPT_AMOUNT, [DAI_AMOUNT_IN, USDC_AMOUNT_IN], '0xbeef');

      expect(bptAmountIn).to.be.eq(BPT_AMOUNT);
      expect(amountsOut).to.be.deep.eq([DAI_AMOUNT_IN, USDC_AMOUNT_IN]);
      expect(returnData).to.be.eq('0xbeef');
    });

    it('reverts if not a static call', async () => {
      await expect(
        router.queryRemoveLiquidityCustom.staticCall(pool, BPT_AMOUNT, [DAI_AMOUNT_IN, USDC_AMOUNT_IN], '0xbeef')
      ).to.be.revertedWithCustomError(vault, 'NotStaticCall');
    });
  });

  describe('query and revert', () => {
    let router: RouterMock;

    sharedBeforeEach('deploy mock router', async () => {
      router = await deploy('RouterMock', { args: [vault, WETH, permit2] });
    });

    describe('swap', () => {
      it('queries a swap exact in correctly', async () => {
        const amountCalculated = await router
          .connect(zero)
          .querySwapSingleTokenExactInAndRevert.staticCall(pool, USDC, DAI, USDC_AMOUNT_IN, '0x');
        expect(amountCalculated).to.be.eq(DAI_AMOUNT_IN);
      });

      it('reverts if not a static call (exact in)', async () => {
        await expect(
          router.querySwapSingleTokenExactInAndRevert.staticCall(pool, USDC, DAI, USDC_AMOUNT_IN, '0x')
        ).to.be.revertedWithCustomError(vault, 'NotStaticCall');
      });

      it('handles query spoofs', async () => {
        await expect(router.connect(zero).querySpoof.staticCall()).to.be.revertedWithCustomError(
          vault,
          'QuoteResultSpoofed'
        );
      });

      it('handles custom error codes', async () => {
        await expect(router.connect(zero).queryRevertErrorCode.staticCall()).to.be.revertedWithCustomError(
          router,
          'MockErrorCode'
        );
      });

      it('handles legacy errors', async () => {
        await expect(router.connect(zero).queryRevertLegacy.staticCall()).to.be.revertedWith('Legacy revert reason');
      });

      it('handles revert with no reason', async () => {
        await expect(router.connect(zero).queryRevertNoReason.staticCall()).to.be.revertedWithCustomError(
          router,
          'ErrorSelectorNotFound'
        );
      });

      it('handles panic', async () => {
        await expect(router.connect(zero).queryRevertPanic.staticCall()).to.be.revertedWithPanic();
      });
    });
  });
});<|MERGE_RESOLUTION|>--- conflicted
+++ resolved
@@ -56,16 +56,12 @@
 
     factory = await deploy('PoolFactoryMock', { args: [vaultAddress, 12 * MONTH] });
 
-<<<<<<< HEAD
     await factory.registerTestPool(
       pool,
       buildTokenConfig([await DAI.getAddress(), await USDC.getAddress()].sort()),
       ZERO_ADDRESS,
       ZERO_ADDRESS
     );
-=======
-    await factory.registerTestPool(pool, buildTokenConfig([await DAI.getAddress(), await USDC.getAddress()].sort()));
->>>>>>> c8d814a3
 
     await USDC.mint(alice, 2n * USDC_AMOUNT_IN);
     await DAI.mint(alice, 2n * DAI_AMOUNT_IN);
