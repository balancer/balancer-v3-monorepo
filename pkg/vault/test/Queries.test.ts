--- conflicted
+++ resolved
@@ -11,7 +11,7 @@
 import { SignerWithAddress } from '@nomicfoundation/hardhat-ethers/dist/src/signer-with-address';
 import { VoidSigner } from 'ethers';
 import { sharedBeforeEach } from '@balancer-labs/v3-common/sharedBeforeEach';
-import { bn, fp } from '@balancer-labs/v3-helpers/src/numbers';
+import { fp } from '@balancer-labs/v3-helpers/src/numbers';
 import '@balancer-labs/v3-common/setupTests';
 
 describe('Queries', function () {
@@ -198,41 +198,6 @@
     });
   });
 
-<<<<<<< HEAD
-  describe('removeLiquidity', () => {
-    sharedBeforeEach('add liquidity', async () => {
-      await router
-        .connect(alice)
-        .addLiquidity(
-          await pool.getAddress(),
-          [DAI, USDC],
-          [DAI_AMOUNT_IN, USDC_AMOUNT_IN],
-          DAI_AMOUNT_IN,
-          ADD_LIQUIDITY_TEST_KIND,
-          '0x'
-        );
-    });
-
-    it('queries removeLiquidity correctly', async () => {
-      // TODO: we need to add a bit to adjust for precision loss (even with all 18 decimals).
-      // Otherwise, it will now revert with "AmountOutBelowMin" (it's 1e6 wei below DAI_AMOUNT_IN).
-      const AMOUNT_IN = DAI_AMOUNT_IN + bn(1e6);
-
-      const { amountsOut, bptAmountIn } = await router
-        .connect(zero)
-        .queryRemoveLiquidity.staticCall(
-          pool,
-          [DAI, USDC],
-          AMOUNT_IN,
-          [DAI_AMOUNT_IN, USDC_AMOUNT_IN],
-          REMOVE_LIQUIDITY_TEST_KIND,
-          '0x'
-        );
-
-      expect(amountsOut[0]).to.eq(DAI_AMOUNT_IN);
-      expect(amountsOut[1]).to.equal(USDC_AMOUNT_IN);
-      expect(bptAmountIn).to.equal(AMOUNT_IN);
-=======
   describe('removeLiquidityCustom', () => {
     it('queries removeLiquidityCustom correctly', async () => {
       const { bptAmountIn, amountsOut, returnData } = await router
@@ -242,7 +207,6 @@
       expect(bptAmountIn).to.be.eq(BPT_AMOUNT);
       expect(amountsOut).to.be.deep.eq([DAI_AMOUNT_IN, USDC_AMOUNT_IN]);
       expect(returnData).to.be.eq('0xbeef');
->>>>>>> 327f06b0
     });
 
     it('reverts if not a static call', async () => {
