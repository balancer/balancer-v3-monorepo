import { ethers } from 'hardhat';
import { expect } from 'chai';
import { deploy } from '@balancer-labs/v3-helpers/src/contract';
import { MONTH } from '@balancer-labs/v3-helpers/src/time';
import { WETH, MAX_UINT256 } from '@balancer-labs/v3-helpers/src/constants';
import { VaultMock } from '../typechain-types/contracts/test/VaultMock';
import { Router } from '../typechain-types/contracts/Router';
<<<<<<< HEAD
import { PoolMock } from '@balancer-labs/v3-pool-utils/typechain-types/contracts/test/PoolMock';
=======
import { BasicAuthorizerMock } from '@balancer-labs/v3-solidity-utils/typechain-types/contracts/test/BasicAuthorizerMock';
import { BasePoolToken } from '../typechain-types/contracts/BasePoolToken';
>>>>>>> 1a2cd096
import { ERC20TestToken } from '@balancer-labs/v3-solidity-utils/typechain-types/contracts/test/ERC20TestToken';
import { SignerWithAddress } from '@nomicfoundation/hardhat-ethers/dist/src/signer-with-address';
import { VoidSigner } from 'ethers';
import { sharedBeforeEach } from '@balancer-labs/v3-common/sharedBeforeEach';
import { fp } from '@balancer-labs/v3-helpers/src/numbers';

describe('Queries', function () {
  let vault: VaultMock;
  let router: Router;
<<<<<<< HEAD
  let pool: PoolMock;
=======
  let authorizer: BasicAuthorizerMock;
  let pool: BasePoolToken;
>>>>>>> 1a2cd096
  let DAI: ERC20TestToken;
  let USDC: ERC20TestToken;
  let zero: VoidSigner;

  const DAI_AMOUNT_IN = fp(1000);
  const USDC_AMOUNT_IN = fp(1000);

  let factory: SignerWithAddress;
  let alice: SignerWithAddress;

  before('setup signers', async () => {
    zero = new VoidSigner('0x0000000000000000000000000000000000000000', ethers.provider);
    [, factory, alice] = await ethers.getSigners();
  });

  sharedBeforeEach('deploy vault, tokens, and pools', async function () {
    authorizer = await deploy('v3-solidity-utils/BasicAuthorizerMock');
    vault = await deploy('VaultMock', { args: [authorizer.getAddress(), MONTH * 3, MONTH] });
    const vaultAddress = await vault.getAddress();
    router = await deploy('Router', { args: [vaultAddress, WETH] });

    DAI = await deploy('v3-solidity-utils/ERC20TestToken', { args: ['DAI', 'Token A', 18] });
    USDC = await deploy('v3-solidity-utils/ERC20TestToken', { args: ['USDC', 'USDC', 18] });

    pool = await deploy('v3-pool-utils/PoolMock', {
      args: [vaultAddress, 'Pool', 'POOL', factory, [DAI, USDC], true],
    });

    await USDC.mint(alice, USDC_AMOUNT_IN);
    await DAI.mint(alice, DAI_AMOUNT_IN);

    await USDC.connect(alice).approve(vault, MAX_UINT256);
    await DAI.connect(alice).approve(vault, MAX_UINT256);
  });

  describe('swap', () => {
    sharedBeforeEach('add liquidity', async () => {
      await router
        .connect(alice)
        .addLiquidity(await pool, [DAI, USDC], [DAI_AMOUNT_IN, USDC_AMOUNT_IN], DAI_AMOUNT_IN, 0, '0x');
    });

    it('queries a swap correctly', async () => {
      const amountCalculated = await router
        .connect(zero)
        .querySwap.staticCall(0, pool, USDC, DAI, USDC_AMOUNT_IN, '0x');
      expect(amountCalculated).to.be.eq(DAI_AMOUNT_IN);
    });

    it('reverts if not a static call', async () => {
      await expect(router.querySwap.staticCall(0, pool, USDC, DAI, USDC_AMOUNT_IN, '0x')).to.be.revertedWithCustomError(
        vault,
        'NotStaticCall'
      );
    });
  });

  describe('addLiquidity', () => {
    it('queries addLiquidity correctly', async () => {
      const { amountsIn, bptAmountOut } = await router
        .connect(zero)
        .queryAddLiquidity.staticCall(pool, [DAI, USDC], [DAI_AMOUNT_IN, USDC_AMOUNT_IN], DAI_AMOUNT_IN, 0, '0x');
      expect(amountsIn).to.be.deep.eq([DAI_AMOUNT_IN, USDC_AMOUNT_IN]);
      expect(bptAmountOut).to.be.eq(DAI_AMOUNT_IN);
    });

    it('reverts if not a static call', async () => {
      await expect(
        router.queryAddLiquidity.staticCall(pool, [DAI, USDC], [DAI_AMOUNT_IN, USDC_AMOUNT_IN], DAI_AMOUNT_IN, 0, '0x')
      ).to.be.revertedWithCustomError(vault, 'NotStaticCall');
    });
  });

  describe('removeLiquidity', () => {
    sharedBeforeEach('add liquidity', async () => {
      await router
        .connect(alice)
        .addLiquidity(await pool.getAddress(), [DAI, USDC], [DAI_AMOUNT_IN, USDC_AMOUNT_IN], DAI_AMOUNT_IN, 0, '0x');
    });

    it('queries a removeLiquidity correctly', async () => {
      const { amountsOut, bptAmountIn } = await router
        .connect(zero)
        .queryRemoveLiquidity.staticCall(pool, [DAI, USDC], [DAI_AMOUNT_IN, USDC_AMOUNT_IN], DAI_AMOUNT_IN, 0, '0x');
      expect(amountsOut).to.be.deep.eq([DAI_AMOUNT_IN, USDC_AMOUNT_IN]);
      expect(bptAmountIn).to.be.eq(DAI_AMOUNT_IN);
    });

    it('reverts if not a static call', async () => {
      await expect(
        router.queryRemoveLiquidity.staticCall(
          pool,
          [DAI, USDC],
          [DAI_AMOUNT_IN, USDC_AMOUNT_IN],
          DAI_AMOUNT_IN,
          0,
          '0x'
        )
      ).to.be.revertedWithCustomError(vault, 'NotStaticCall');
    });
  });
});<|MERGE_RESOLUTION|>--- conflicted
+++ resolved
@@ -5,12 +5,8 @@
 import { WETH, MAX_UINT256 } from '@balancer-labs/v3-helpers/src/constants';
 import { VaultMock } from '../typechain-types/contracts/test/VaultMock';
 import { Router } from '../typechain-types/contracts/Router';
-<<<<<<< HEAD
 import { PoolMock } from '@balancer-labs/v3-pool-utils/typechain-types/contracts/test/PoolMock';
-=======
 import { BasicAuthorizerMock } from '@balancer-labs/v3-solidity-utils/typechain-types/contracts/test/BasicAuthorizerMock';
-import { BasePoolToken } from '../typechain-types/contracts/BasePoolToken';
->>>>>>> 1a2cd096
 import { ERC20TestToken } from '@balancer-labs/v3-solidity-utils/typechain-types/contracts/test/ERC20TestToken';
 import { SignerWithAddress } from '@nomicfoundation/hardhat-ethers/dist/src/signer-with-address';
 import { VoidSigner } from 'ethers';
@@ -20,12 +16,8 @@
 describe('Queries', function () {
   let vault: VaultMock;
   let router: Router;
-<<<<<<< HEAD
   let pool: PoolMock;
-=======
   let authorizer: BasicAuthorizerMock;
-  let pool: BasePoolToken;
->>>>>>> 1a2cd096
   let DAI: ERC20TestToken;
   let USDC: ERC20TestToken;
   let zero: VoidSigner;
