--- conflicted
+++ resolved
@@ -13,11 +13,8 @@
 import * as VaultDeployer from '@balancer-labs/v3-helpers/src/models/vault/VaultDeployer';
 import { ERC20TestToken } from '@balancer-labs/v3-solidity-utils/typechain-types';
 import { buildTokenConfig } from './poolSetup';
-<<<<<<< HEAD
 import { MONTH } from '@balancer-labs/v3-helpers/src/time';
-=======
 import { sortAddresses } from '@balancer-labs/v3-helpers/src/models/tokens/sortingHelper';
->>>>>>> c15d9ec0
 
 describe('BatchSwap', function () {
   let vault: Vault;
@@ -45,14 +42,9 @@
     const WETH = await deploy('v3-solidity-utils/WETHTestToken');
     router = await deploy('Router', { args: [vaultAddress, WETH] });
 
-<<<<<<< HEAD
     factory = await deploy('PoolFactoryMock', { args: [vaultAddress, 12 * MONTH] });
 
-    tokens = await ERC20TokenList.create(3);
-=======
     tokens = await ERC20TokenList.create(3, { sorted: true });
-
->>>>>>> c15d9ec0
     token0 = await tokens.get(0).getAddress();
     token1 = await tokens.get(1).getAddress();
     token2 = await tokens.get(2).getAddress();
