// SPDX-License-Identifier: GPL-3.0-or-later

pragma solidity ^0.8.24;

import { IERC20 } from "@openzeppelin/contracts/token/ERC20/IERC20.sol";
import { SafeERC20 } from "@openzeppelin/contracts/token/ERC20/utils/SafeERC20.sol";
import { IPermit2 } from "permit2/src/interfaces/IPermit2.sol";

import { IBatchRouter } from "@balancer-labs/v3-interfaces/contracts/vault/IBatchRouter.sol";
import { IVault } from "@balancer-labs/v3-interfaces/contracts/vault/IVault.sol";
import { IWETH } from "@balancer-labs/v3-interfaces/contracts/solidity-utils/misc/IWETH.sol";
import "@balancer-labs/v3-interfaces/contracts/vault/VaultTypes.sol";

import { EVMCallModeHelpers } from "@balancer-labs/v3-solidity-utils/contracts/helpers/EVMCallModeHelpers.sol";
import {
    TransientEnumerableSet
} from "@balancer-labs/v3-solidity-utils/contracts/openzeppelin/TransientEnumerableSet.sol";
import {
    TransientStorageHelpers
} from "@balancer-labs/v3-solidity-utils/contracts/helpers/TransientStorageHelpers.sol";
import {
    ReentrancyGuardTransient
} from "@balancer-labs/v3-solidity-utils/contracts/openzeppelin/ReentrancyGuardTransient.sol";

import { RouterCommon } from "./RouterCommon.sol";
import { BatchRouterStorage } from "./BatchRouterStorage.sol";

struct SwapStepLocals {
    bool isFirstStep;
    bool isLastStep;
}

/**
 * @notice Entrypoint for batch swaps, and batch swap queries.
 * @dev The external API functions unlock the Vault, which calls back into the corresponding hook functions.
 * These interpret the steps and paths in the input data, perform token accounting (in transient storage, to save gas),
 * settle with the Vault, and handle wrapping and unwrapping ETH.
 */
contract BatchRouter is IBatchRouter, BatchRouterStorage, RouterCommon, ReentrancyGuardTransient {
    using TransientEnumerableSet for TransientEnumerableSet.AddressSet;
    using TransientStorageHelpers for *;
    using SafeERC20 for IERC20;

    constructor(IVault vault, IWETH weth, IPermit2 permit2) RouterCommon(vault, weth, permit2) {
        // solhint-disable-previous-line no-empty-blocks
    }

    /***************************************************************************
                                       Swaps
    ***************************************************************************/

    /// @inheritdoc IBatchRouter
    function swapExactIn(
        SwapPathExactAmountIn[] memory paths,
        uint256 deadline,
        bool wethIsEth,
        bytes calldata userData
    )
        external
        payable
        saveSender
        returns (uint256[] memory pathAmountsOut, address[] memory tokensOut, uint256[] memory amountsOut)
    {
        return
            abi.decode(
                _vault.unlock(
                    abi.encodeWithSelector(
                        BatchRouter.swapExactInHook.selector,
                        SwapExactInHookParams({
                            sender: msg.sender,
                            paths: paths,
                            deadline: deadline,
                            wethIsEth: wethIsEth,
                            userData: userData
                        })
                    )
                ),
                (uint256[], address[], uint256[])
            );
    }

    /// @inheritdoc IBatchRouter
    function swapExactOut(
        SwapPathExactAmountOut[] memory paths,
        uint256 deadline,
        bool wethIsEth,
        bytes calldata userData
    )
        external
        payable
        saveSender
        returns (uint256[] memory pathAmountsIn, address[] memory tokensIn, uint256[] memory amountsIn)
    {
        return
            abi.decode(
                _vault.unlock(
                    abi.encodeWithSelector(
                        BatchRouter.swapExactOutHook.selector,
                        SwapExactOutHookParams({
                            sender: msg.sender,
                            paths: paths,
                            deadline: deadline,
                            wethIsEth: wethIsEth,
                            userData: userData
                        })
                    )
                ),
                (uint256[], address[], uint256[])
            );
    }

    function swapExactInHook(
        SwapExactInHookParams calldata params
    )
        external
        nonReentrant
        onlyVault
        returns (uint256[] memory pathAmountsOut, address[] memory tokensOut, uint256[] memory amountsOut)
    {
        (pathAmountsOut, tokensOut, amountsOut) = _swapExactInHook(params);

        _settlePaths(params.sender, params.wethIsEth);
    }

    function _swapExactInHook(
        SwapExactInHookParams calldata params
    ) internal returns (uint256[] memory pathAmountsOut, address[] memory tokensOut, uint256[] memory amountsOut) {
        // The deadline is timestamp-based: it should not be relied upon for sub-minute accuracy.
        // solhint-disable-next-line not-rely-on-time
        if (block.timestamp > params.deadline) {
            revert SwapDeadline();
        }

        pathAmountsOut = _computePathAmountsOut(params);

        // The hook writes current swap token and token amounts out.
        // We copy that information to memory to return it before it is deleted during settlement.
        tokensOut = _currentSwapTokensOut().values();
        amountsOut = new uint256[](tokensOut.length);
        for (uint256 i = 0; i < tokensOut.length; ++i) {
            amountsOut[i] =
                _currentSwapTokenOutAmounts().tGet(tokensOut[i]) +
                _settledTokenAmounts().tGet(tokensOut[i]);
            _settledTokenAmounts().tSet(tokensOut[i], 0);
        }
    }

    function _computePathAmountsOut(
        SwapExactInHookParams calldata params
    ) internal returns (uint256[] memory pathAmountsOut) {
        pathAmountsOut = new uint256[](params.paths.length);

        for (uint256 i = 0; i < params.paths.length; ++i) {
            SwapPathExactAmountIn memory path = params.paths[i];

            // These two variables shall be updated at the end of each step to be used as inputs of the next one.
            // The initial values are the given token and amount in for the current path.
            uint256 stepExactAmountIn = path.exactAmountIn;
            IERC20 stepTokenIn = path.tokenIn;

            if (path.steps[0].isBuffer && EVMCallModeHelpers.isStaticCall() == false) {
                // If first step is a buffer, take the token in advance. We need this to wrap/unwrap.
                _takeTokenIn(params.sender, stepTokenIn, stepExactAmountIn, false);
            } else {
                // Paths may (or may not) share the same token in. To minimize token transfers, we store the addresses
                // in a set with unique addresses that can be iterated later on.
                // For example, if all paths share the same token in, the set will end up with only one entry.
                _currentSwapTokensIn().add(address(stepTokenIn));
                _currentSwapTokenInAmounts().tAdd(address(stepTokenIn), stepExactAmountIn);
            }

            for (uint256 j = 0; j < path.steps.length; ++j) {
                SwapStepLocals memory stepLocals;
                stepLocals.isLastStep = (j == path.steps.length - 1);
                stepLocals.isFirstStep = (j == 0);
                uint256 minAmountOut;

                // minAmountOut only applies to the last step.
                if (stepLocals.isLastStep) {
                    minAmountOut = path.minAmountOut;
                } else {
                    minAmountOut = 0;
                }

                SwapPathStep memory step = path.steps[j];

                if (step.isBuffer) {
                    (, , uint256 amountOut) = _vault.erc4626BufferWrapOrUnwrap(
                        BufferWrapOrUnwrapParams({
                            kind: SwapKind.EXACT_IN,
                            direction: step.pool == address(stepTokenIn)
                                ? WrappingDirection.UNWRAP
                                : WrappingDirection.WRAP,
                            wrappedToken: IERC4626(step.pool),
                            amountGivenRaw: stepExactAmountIn,
                            limitRaw: minAmountOut,
                            userData: params.userData
                        })
                    );

                    if (stepLocals.isLastStep) {
                        // The amount out for the last step of the path should be recorded for the return value, and the
                        // amount for the token should be sent back to the sender later on.
                        pathAmountsOut[i] = amountOut;
                        _currentSwapTokensOut().add(address(step.tokenOut));
                        _currentSwapTokenOutAmounts().tAdd(address(step.tokenOut), amountOut);
                    } else {
                        // Input for the next step is output of current step.
                        stepExactAmountIn = amountOut;
                        // The token in for the next step is the token out of the current step.
                        stepTokenIn = step.tokenOut;
                    }
                } else if (address(stepTokenIn) == step.pool) {
                    // Token in is BPT: remove liquidity - Single token exact in

                    // Remove liquidity is not transient when it comes to BPT, meaning the caller needs to have the
                    // required amount when performing the operation. These tokens might be the output of a previous
                    // step, in which case the user will have a BPT credit.

                    if (stepLocals.isFirstStep && params.sender != address(this)) {
                        // If this is the first step, the sender must have the tokens. Therefore, we can transfer them
                        // to the router, which acts as an intermediary. If the sender is the router, we just skip this
                        // step (useful for queries).
                        // This saves one permit(1) approval for the BPT to the router; if we burned tokens directly
                        // from the sender we would need their approval.
                        _permit2.transferFrom(
                            params.sender,
                            address(this),
                            uint160(stepExactAmountIn),
                            address(stepTokenIn)
                        );
                    } else {
                        // If this is an intermediate step, we don't expect the sender to have BPT to burn.
                        // Then, we flashloan tokens here (which should in practice just use existing credit).
                        _vault.sendTo(IERC20(step.pool), address(this), stepExactAmountIn);
                    }

                    // BPT is burnt instantly, so we don't need to send it back later.
                    if (_currentSwapTokenInAmounts().tGet(address(stepTokenIn)) > 0) {
                        _currentSwapTokenInAmounts().tSub(address(stepTokenIn), stepExactAmountIn);
                    }

                    // minAmountOut cannot be 0 in this case, as that would send an array of 0s to the Vault, which
                    // wouldn't know which token to use.
                    (uint256[] memory amountsOut, uint256 tokenIndex) = _getSingleInputArrayAndTokenIndex(
                        step.pool,
                        step.tokenOut,
                        minAmountOut == 0 ? 1 : minAmountOut
                    );

                    // Router is always an intermediary in this case. The Vault will burn tokens from the router, so
                    // Router is both owner and spender (which doesn't need approval).
                    // Reusing `amountsOut` as input argument and function output to prevent stack too deep error.
                    (, amountsOut, ) = _vault.removeLiquidity(
                        RemoveLiquidityParams({
                            pool: step.pool,
                            from: address(this),
                            maxBptAmountIn: stepExactAmountIn,
                            minAmountsOut: amountsOut,
                            kind: RemoveLiquidityKind.SINGLE_TOKEN_EXACT_IN,
                            userData: params.userData
                        })
                    );

                    if (stepLocals.isLastStep) {
                        // The amount out for the last step of the path should be recorded for the return value, and the
                        // amount for the token should be sent back to the sender later on.
                        pathAmountsOut[i] = amountsOut[tokenIndex];
                        _currentSwapTokensOut().add(address(step.tokenOut));
                        _currentSwapTokenOutAmounts().tAdd(address(step.tokenOut), amountsOut[tokenIndex]);
                    } else {
                        // Input for the next step is output of current step.
                        stepExactAmountIn = amountsOut[tokenIndex];
                        // The token in for the next step is the token out of the current step.
                        stepTokenIn = step.tokenOut;
                    }
                } else if (address(step.tokenOut) == step.pool) {
                    // Token out is BPT: add liquidity - Single token exact in (unbalanced).
                    (uint256[] memory exactAmountsIn, ) = _getSingleInputArrayAndTokenIndex(
                        step.pool,
                        stepTokenIn,
                        stepExactAmountIn
                    );

                    (, uint256 bptAmountOut, ) = _vault.addLiquidity(
                        AddLiquidityParams({
                            pool: step.pool,
                            to: stepLocals.isLastStep ? params.sender : address(_vault),
                            maxAmountsIn: exactAmountsIn,
                            minBptAmountOut: minAmountOut,
                            kind: AddLiquidityKind.UNBALANCED,
                            userData: params.userData
                        })
                    );

                    if (stepLocals.isLastStep) {
                        // The amount out for the last step of the path should be recorded for the return value.
                        // We do not need to register the amount out in _currentSwapTokenOutAmounts since the BPT
                        // is minted directly to the sender, so this step can be considered settled at this point.
                        pathAmountsOut[i] = bptAmountOut;
                        _currentSwapTokensOut().add(address(step.tokenOut));
                        _settledTokenAmounts().tAdd(address(step.tokenOut), bptAmountOut);
                    } else {
                        // Input for the next step is output of current step.
                        stepExactAmountIn = bptAmountOut;
                        // The token in for the next step is the token out of the current step.
                        stepTokenIn = step.tokenOut;
                        // If this is an intermediate step, BPT is minted to the vault so we just get the credit.
                        _vault.settle(IERC20(step.pool), bptAmountOut);
                    }
                } else {
                    // No BPT involved in the operation: regular swap exact in.
                    (, , uint256 amountOut) = _vault.swap(
                        SwapParams({
                            kind: SwapKind.EXACT_IN,
                            pool: step.pool,
                            tokenIn: stepTokenIn,
                            tokenOut: step.tokenOut,
                            amountGivenRaw: stepExactAmountIn,
                            limitRaw: minAmountOut,
                            userData: params.userData
                        })
                    );

                    if (stepLocals.isLastStep) {
                        // The amount out for the last step of the path should be recorded for the return value, and the
                        // amount for the token should be sent back to the sender later on.
                        pathAmountsOut[i] = amountOut;
                        _currentSwapTokensOut().add(address(step.tokenOut));
                        _currentSwapTokenOutAmounts().tAdd(address(step.tokenOut), amountOut);
                    } else {
                        // Input for the next step is output of current step.
                        stepExactAmountIn = amountOut;
                        // The token in for the next step is the token out of the current step.
                        stepTokenIn = step.tokenOut;
                    }
                }
            }
        }
    }

    function swapExactOutHook(
        SwapExactOutHookParams calldata params
    )
        external
        nonReentrant
        onlyVault
        returns (uint256[] memory pathAmountsIn, address[] memory tokensIn, uint256[] memory amountsIn)
    {
        (pathAmountsIn, tokensIn, amountsIn) = _swapExactOutHook(params);

        _settlePaths(params.sender, params.wethIsEth);
    }

    function _swapExactOutHook(
        SwapExactOutHookParams calldata params
    ) internal returns (uint256[] memory pathAmountsIn, address[] memory tokensIn, uint256[] memory amountsIn) {
        // The deadline is timestamp-based: it should not be relied upon for sub-minute accuracy.
        // solhint-disable-next-line not-rely-on-time
        if (block.timestamp > params.deadline) {
            revert SwapDeadline();
        }

        pathAmountsIn = _computePathAmountsIn(params);

        // The hook writes current swap token and token amounts in.
        // We copy that information to memory to return it before it is deleted during settlement.
        tokensIn = _currentSwapTokensIn().values(); // Copy transient storage to memory
        amountsIn = new uint256[](tokensIn.length);
        for (uint256 i = 0; i < tokensIn.length; ++i) {
            amountsIn[i] = _currentSwapTokenInAmounts().tGet(tokensIn[i]) + _settledTokenAmounts().tGet(tokensIn[i]);
            _settledTokenAmounts().tSet(tokensIn[i], 0);
        }
    }

    /**
     * @dev Executes every swap path in the given input parameters.
     * Computes inputs for the path, and aggregates them by token and amounts as well in transient storage.
     */
    function _computePathAmountsIn(
        SwapExactOutHookParams calldata params
    ) internal returns (uint256[] memory pathAmountsIn) {
        pathAmountsIn = new uint256[](params.paths.length);

        for (uint256 i = 0; i < params.paths.length; ++i) {
            SwapPathExactAmountOut memory path = params.paths[i];
            // This variable shall be updated at the end of each step to be used as input of the next one.
            // The first value corresponds to the given amount out for the current path.
            uint256 stepExactAmountOut = path.exactAmountOut;

            // Paths may (or may not) share the same token in. To minimize token transfers, we store the addresses in
            // a set with unique addresses that can be iterated later on.
            //
            // For example, if all paths share the same token in, the set will end up with only one entry.
            // Since the path is 'given out', the output of the operation specified by the last step in each path will
            // be added to calculate the amounts in for each token.
            _currentSwapTokensIn().add(address(path.tokenIn));

            // Backwards iteration: the exact amount out applies to the last step, so we cannot iterate from first to
            // last. The calculated input of step (j) is the exact amount out for step (j - 1).
            for (int256 j = int256(path.steps.length - 1); j >= 0; --j) {
                SwapPathStep memory step = path.steps[uint256(j)];
                SwapStepLocals memory stepLocals;
                stepLocals.isLastStep = (j == 0);
                stepLocals.isFirstStep = (uint256(j) == path.steps.length - 1);

                // These two variables are set at the beginning of the iteration and are used as inputs for
                // the operation described by the step.
                uint256 stepMaxAmountIn;
                IERC20 stepTokenIn;

                if (stepLocals.isFirstStep) {
                    // The first step in the iteration is the last one in the given array of steps, and it
                    // specifies the output token for the step as well as the exact amount out for that token.
                    // Output amounts are stored to send them later on.
                    _currentSwapTokensOut().add(address(step.tokenOut));
                    _currentSwapTokenOutAmounts().tAdd(address(step.tokenOut), stepExactAmountOut);
                }

                if (stepLocals.isLastStep) {
                    // In backwards order, the last step is the first one in the given path.
                    // The given token in and max amount in apply for this step.
                    stepMaxAmountIn = path.maxAmountIn;
                    stepTokenIn = path.tokenIn;
                } else {
                    // For every other intermediate step, no maximum input applies.
                    // The input token for this step is the output token of the previous given step.
                    // We use uint128 to prevent Vault's internal scaling from overflowing.
                    stepMaxAmountIn = _MAX_AMOUNT;
                    stepTokenIn = path.steps[uint256(j - 1)].tokenOut;
                }

                if (step.isBuffer) {
                    if (stepLocals.isLastStep && EVMCallModeHelpers.isStaticCall() == false) {
                        // The buffer will need this token to wrap/unwrap, so take it from the user in advance.
                        _takeTokenIn(params.sender, path.tokenIn, path.maxAmountIn, false);
                    }

                    (, uint256 amountIn, ) = _vault.erc4626BufferWrapOrUnwrap(
                        BufferWrapOrUnwrapParams({
                            kind: SwapKind.EXACT_OUT,
                            direction: step.pool == address(stepTokenIn)
                                ? WrappingDirection.UNWRAP
                                : WrappingDirection.WRAP,
                            wrappedToken: IERC4626(step.pool),
                            amountGivenRaw: stepExactAmountOut,
                            limitRaw: stepMaxAmountIn,
                            userData: params.userData
                        })
                    );

                    if (stepLocals.isLastStep) {
                        pathAmountsIn[i] = amountIn;
                        // Since the token was taken in advance, returns to the user what is left from the
                        // wrap/unwrap operation.
                        _currentSwapTokensOut().add(address(stepTokenIn));
                        _currentSwapTokenOutAmounts().tAdd(address(stepTokenIn), path.maxAmountIn - amountIn);
                        // `settledTokenAmounts` is used to return the `amountsIn` at the end of the operation, which
                        // is only amountIn. The difference between maxAmountIn and amountIn will be paid during
                        // settle.
                        _settledTokenAmounts().tAdd(address(path.tokenIn), amountIn);
                    } else {
                        stepExactAmountOut = amountIn;
                    }
                } else if (address(stepTokenIn) == step.pool) {
                    // Token in is BPT: remove liquidity - Single token exact out

                    // Remove liquidity is not transient when it comes to BPT, meaning the caller needs to have the
                    // required amount when performing the operation. In this case, the BPT amount needed for the
                    // operation is not known in advance, so we take a flashloan for all the available reserves.
                    //
                    // The last step is the one that defines the inputs for this path. The caller should have enough
                    // BPT to burn already if that's the case, so we just skip this step if so.
                    if (stepLocals.isLastStep == false) {
                        stepMaxAmountIn = _vault.getReservesOf(stepTokenIn);
                        _vault.sendTo(IERC20(step.pool), address(this), stepMaxAmountIn);
                    } else if (params.sender != address(this)) {
                        // The last step being executed is the first step in the swap path, meaning that it's the one
                        // that defines the inputs of the path.
                        //
                        // In that case, the sender must have the tokens. Therefore, we can transfer them
                        // to the router, which acts as an intermediary. If the sender is the router, we just skip this
                        // step (useful for queries).
                        _permit2.transferFrom(
                            params.sender,
                            address(this),
                            uint160(stepMaxAmountIn),
                            address(stepTokenIn)
                        );
                    }

                    (uint256[] memory exactAmountsOut, ) = _getSingleInputArrayAndTokenIndex(
                        step.pool,
                        step.tokenOut,
                        stepExactAmountOut
                    );

                    // Router is always an intermediary in this case. The Vault will burn tokens from the router, so
                    // Router is both owner and spender (which doesn't need approval).
                    (uint256 bptAmountIn, , ) = _vault.removeLiquidity(
                        RemoveLiquidityParams({
                            pool: step.pool,
                            from: address(this),
                            maxBptAmountIn: stepMaxAmountIn,
                            minAmountsOut: exactAmountsOut,
                            kind: RemoveLiquidityKind.SINGLE_TOKEN_EXACT_OUT,
                            userData: params.userData
                        })
                    );

                    if (stepLocals.isLastStep) {
                        // BPT is burnt instantly, so we don't need to send it to the Vault during settlement.
                        pathAmountsIn[i] = bptAmountIn;
                        _settledTokenAmounts().tAdd(address(stepTokenIn), bptAmountIn);

                        // Refund unused portion of BPT to the user.alias
                        if (bptAmountIn < stepMaxAmountIn && params.sender != address(this)) {
                            stepTokenIn.safeTransfer(address(params.sender), stepMaxAmountIn - bptAmountIn);
                        }
                    } else {
                        // Output for the step (j - 1) is the input of step (j).
                        stepExactAmountOut = bptAmountIn;
                        // Refund unused portion of BPT flashloan to the Vault.
                        if (bptAmountIn < stepMaxAmountIn) {
                            uint256 refundAmount = stepMaxAmountIn - bptAmountIn;
                            stepTokenIn.safeTransfer(address(_vault), refundAmount);
                            _vault.settle(stepTokenIn, refundAmount);
                        }
                    }
                } else if (address(step.tokenOut) == step.pool) {
                    // Token out is BPT: add liquidity - Single token exact out.
                    (uint256[] memory stepAmountsIn, uint256 tokenIndex) = _getSingleInputArrayAndTokenIndex(
                        step.pool,
                        stepTokenIn,
                        stepMaxAmountIn
                    );

                    // Reusing `amountsIn` as input argument and function output to prevent stack too deep error.
                    (stepAmountsIn, , ) = _vault.addLiquidity(
                        AddLiquidityParams({
                            pool: step.pool,
                            to: stepLocals.isFirstStep ? params.sender : address(_vault),
                            maxAmountsIn: stepAmountsIn,
                            minBptAmountOut: stepExactAmountOut,
                            kind: AddLiquidityKind.SINGLE_TOKEN_EXACT_OUT,
                            userData: params.userData
                        })
                    );

                    if (stepLocals.isLastStep) {
                        // The amount out for the last step of the path should be recorded for the return value.
                        pathAmountsIn[i] = stepAmountsIn[tokenIndex];
                        _currentSwapTokenInAmounts().tAdd(address(stepTokenIn), stepAmountsIn[tokenIndex]);
                    } else {
                        stepExactAmountOut = stepAmountsIn[tokenIndex];
                    }

                    // The first step executed determines the outputs for the path, since this is given out.
                    if (stepLocals.isFirstStep) {
                        // Instead of sending tokens back to the vault, we can just discount it from whatever
                        // the vault owes the sender to make one less transfer.
                        _currentSwapTokenOutAmounts().tSub(address(step.tokenOut), stepExactAmountOut);
                    } else {
                        // If it's not the first step, BPT is minted to the vault so we just get the credit.
                        _vault.settle(IERC20(step.pool), stepExactAmountOut);
                    }
                } else {
                    // No BPT involved in the operation: regular swap exact out.
                    (, uint256 amountIn, ) = _vault.swap(
                        SwapParams({
                            kind: SwapKind.EXACT_OUT,
                            pool: step.pool,
                            tokenIn: stepTokenIn,
                            tokenOut: step.tokenOut,
                            amountGivenRaw: stepExactAmountOut,
                            limitRaw: stepMaxAmountIn,
                            userData: params.userData
                        })
                    );

                    if (stepLocals.isLastStep) {
                        pathAmountsIn[i] = amountIn;
                        _currentSwapTokenInAmounts().tAdd(address(stepTokenIn), amountIn);
                    } else {
                        stepExactAmountOut = amountIn;
                    }
                }
            }
        }
    }

    /***************************************************************************
                                     Queries
    ***************************************************************************/

    /// @inheritdoc IBatchRouter
    function querySwapExactIn(
        SwapPathExactAmountIn[] memory paths,
        bytes calldata userData
    )
        external
        saveSender
        returns (uint256[] memory pathAmountsOut, address[] memory tokensOut, uint256[] memory amountsOut)
    {
        for (uint256 i = 0; i < paths.length; ++i) {
            paths[i].minAmountOut = 0;
        }

        return
            abi.decode(
                _vault.quote(
                    abi.encodeWithSelector(
                        BatchRouter.querySwapExactInHook.selector,
                        SwapExactInHookParams({
                            sender: address(this),
                            paths: paths,
                            deadline: type(uint256).max,
                            wethIsEth: false,
                            userData: userData
                        })
                    )
                ),
                (uint256[], address[], uint256[])
            );
    }

    /// @inheritdoc IBatchRouter
    function querySwapExactOut(
        SwapPathExactAmountOut[] memory paths,
        bytes calldata userData
    )
        external
        saveSender
        returns (uint256[] memory pathAmountsIn, address[] memory tokensIn, uint256[] memory amountsIn)
    {
        for (uint256 i = 0; i < paths.length; ++i) {
            paths[i].maxAmountIn = _MAX_AMOUNT;
        }

        return
            abi.decode(
                _vault.quote(
                    abi.encodeWithSelector(
                        BatchRouter.querySwapExactOutHook.selector,
                        SwapExactOutHookParams({
                            sender: address(this),
                            paths: paths,
                            deadline: type(uint256).max,
                            wethIsEth: false,
                            userData: userData
                        })
                    )
                ),
                (uint256[], address[], uint256[])
            );
    }

    function querySwapExactInHook(
        SwapExactInHookParams calldata params
    )
        external
        nonReentrant
        onlyVault
        returns (uint256[] memory pathAmountsOut, address[] memory tokensOut, uint256[] memory amountsOut)
    {
        (pathAmountsOut, tokensOut, amountsOut) = _swapExactInHook(params);
    }

    function querySwapExactOutHook(
        SwapExactOutHookParams calldata params
    )
        external
        nonReentrant
        onlyVault
        returns (uint256[] memory pathAmountsIn, address[] memory tokensIn, uint256[] memory amountsIn)
    {
        (pathAmountsIn, tokensIn, amountsIn) = _swapExactOutHook(params);
    }

    /*******************************************************************************
<<<<<<< HEAD
                            Yield-bearing token buffers
=======
                                ERC4626 Pools
>>>>>>> 76829944
    *******************************************************************************/

    /// @inheritdoc IBatchRouter
    function addLiquidityUnbalancedToERC4626Pool(
        address pool,
        uint256[] memory exactUnderlyingAmountsIn,
        uint256 minBptAmountOut,
        bool wethIsEth,
        bytes memory userData
    ) external payable saveSender returns (uint256 bptAmountOut) {
        bptAmountOut = abi.decode(
            _vault.unlock(
                abi.encodeWithSelector(
                    BatchRouter.addLiquidityERC4626PoolUnbalancedHook.selector,
                    AddLiquidityHookParams({
                        sender: msg.sender,
                        pool: pool,
                        maxAmountsIn: exactUnderlyingAmountsIn,
                        minBptAmountOut: minBptAmountOut,
                        kind: AddLiquidityKind.UNBALANCED,
                        wethIsEth: wethIsEth,
                        userData: userData
                    })
                )
            ),
            (uint256)
        );
    }

    /// @inheritdoc IBatchRouter
    function addLiquidityProportionalToERC4626Pool(
        address pool,
        uint256[] memory maxUnderlyingAmountsIn,
        uint256 exactBptAmountOut,
        bool wethIsEth,
        bytes memory userData
<<<<<<< HEAD
    ) external payable saveSender returns (uint256[] memory amountsIn) {
        amountsIn = abi.decode(
=======
    ) external payable saveSender returns (uint256[] memory underlyingAmountsIn) {
        underlyingAmountsIn = abi.decode(
>>>>>>> 76829944
            _vault.unlock(
                abi.encodeWithSelector(
                    BatchRouter.addLiquidityERC4626PoolProportionalHook.selector,
                    AddLiquidityHookParams({
                        sender: msg.sender,
                        pool: pool,
                        maxAmountsIn: maxUnderlyingAmountsIn,
                        minBptAmountOut: exactBptAmountOut,
                        kind: AddLiquidityKind.PROPORTIONAL,
                        wethIsEth: wethIsEth,
                        userData: userData
                    })
                )
            ),
            (uint256[])
        );
    }

    /// @inheritdoc IBatchRouter
<<<<<<< HEAD
    function removeLiquidityProportionalToERC4626Pool(
=======
    function removeLiquidityProportionalFromERC4626Pool(
>>>>>>> 76829944
        address pool,
        uint256 exactBptAmountIn,
        uint256[] memory minUnderlyingAmountsOut,
        bool wethIsEth,
        bytes memory userData
<<<<<<< HEAD
    ) external payable saveSender returns (uint256[] memory amountsOut) {
        amountsOut = abi.decode(
=======
    ) external payable saveSender returns (uint256[] memory underlyingAmountsOut) {
        underlyingAmountsOut = abi.decode(
>>>>>>> 76829944
            _vault.unlock(
                abi.encodeWithSelector(
                    BatchRouter.removeLiquidityERC4626PoolProportionalHook.selector,
                    RemoveLiquidityHookParams({
                        sender: msg.sender,
                        pool: pool,
                        minAmountsOut: minUnderlyingAmountsOut,
                        maxBptAmountIn: exactBptAmountIn,
                        kind: RemoveLiquidityKind.PROPORTIONAL,
                        wethIsEth: wethIsEth,
                        userData: userData
                    })
                )
            ),
            (uint256[])
        );
    }

    /// @inheritdoc IBatchRouter
    function queryAddLiquidityUnbalancedToERC4626Pool(
        address pool,
        uint256[] memory exactUnderlyingAmountsIn,
        bytes memory userData
    ) external saveSender returns (uint256 bptAmountOut) {
        bptAmountOut = abi.decode(
            _vault.quote(
                abi.encodeWithSelector(
                    BatchRouter.addLiquidityERC4626PoolUnbalancedHook.selector,
                    AddLiquidityHookParams({
                        sender: msg.sender,
                        pool: pool,
                        maxAmountsIn: exactUnderlyingAmountsIn,
                        minBptAmountOut: 0,
                        kind: AddLiquidityKind.UNBALANCED,
                        wethIsEth: false,
                        userData: userData
                    })
                )
            ),
            (uint256)
        );
    }

    /// @inheritdoc IBatchRouter
    function queryAddLiquidityProportionalToERC4626Pool(
        address pool,
<<<<<<< HEAD
        uint256[] memory maxUnderlyingAmountsIn,
        uint256 exactBptAmountOut,
        bytes memory userData
    ) external saveSender returns (uint256[] memory amountsIn) {
        amountsIn = abi.decode(
=======
        uint256 exactBptAmountOut,
        bytes memory userData
    ) external saveSender returns (uint256[] memory underlyingAmountsIn) {
        underlyingAmountsIn = abi.decode(
>>>>>>> 76829944
            _vault.quote(
                abi.encodeWithSelector(
                    BatchRouter.addLiquidityERC4626PoolProportionalHook.selector,
                    AddLiquidityHookParams({
                        sender: msg.sender,
                        pool: pool,
<<<<<<< HEAD
                        maxAmountsIn: maxUnderlyingAmountsIn,
=======
                        maxAmountsIn: _maxTokenLimits(pool),
>>>>>>> 76829944
                        minBptAmountOut: exactBptAmountOut,
                        kind: AddLiquidityKind.PROPORTIONAL,
                        wethIsEth: false,
                        userData: userData
                    })
                )
            ),
            (uint256[])
        );
    }

    /// @inheritdoc IBatchRouter
<<<<<<< HEAD
    function queryRemoveLiquidityProportionalToERC4626Pool(
        address pool,
        uint256 exactBptAmountIn,
        bytes memory userData
    ) external saveSender returns (uint256[] memory amountsOut) {
        amountsOut = abi.decode(
=======
    function queryRemoveLiquidityProportionalFromERC4626Pool(
        address pool,
        uint256 exactBptAmountIn,
        bytes memory userData
    ) external saveSender returns (uint256[] memory underlyingAmountsOut) {
        underlyingAmountsOut = abi.decode(
>>>>>>> 76829944
            _vault.quote(
                abi.encodeWithSelector(
                    BatchRouter.removeLiquidityERC4626PoolProportionalHook.selector,
                    RemoveLiquidityHookParams({
                        sender: msg.sender,
                        pool: pool,
                        minAmountsOut: new uint256[](2),
                        maxBptAmountIn: exactBptAmountIn,
                        kind: RemoveLiquidityKind.PROPORTIONAL,
                        wethIsEth: false,
                        userData: userData
                    })
                )
            ),
            (uint256[])
        );
    }

    function addLiquidityERC4626PoolUnbalancedHook(
        AddLiquidityHookParams calldata params
    ) external nonReentrant onlyVault returns (uint256 bptAmountOut) {
        IERC20[] memory erc4626PoolTokens = _vault.getPoolTokens(params.pool);
        uint256[] memory wrappedAmounts = _wrapTokens(
            params,
            erc4626PoolTokens,
            params.maxAmountsIn,
<<<<<<< HEAD
            SwapKind.EXACT_IN
        );

        // Add wrapped amounts to the boosted pool
=======
            SwapKind.EXACT_IN,
            new uint256[](erc4626PoolTokens.length)
        );

        // Add wrapped amounts to the ERC4626 pool.
>>>>>>> 76829944
        (, bptAmountOut, ) = _vault.addLiquidity(
            AddLiquidityParams({
                pool: params.pool,
                to: params.sender,
                maxAmountsIn: wrappedAmounts,
                minBptAmountOut: params.minBptAmountOut,
                kind: params.kind,
                userData: params.userData
            })
        );
    }

    function addLiquidityERC4626PoolProportionalHook(
        AddLiquidityHookParams calldata params
    ) external nonReentrant onlyVault returns (uint256[] memory amountsIn) {
        IERC20[] memory erc4626PoolTokens = _vault.getPoolTokens(params.pool);
<<<<<<< HEAD
        uint256[] memory maxWrappedAmountsIn = new uint256[](erc4626PoolTokens.length);

        for (uint256 i = 0; i < erc4626PoolTokens.length; ++i) {
            maxWrappedAmountsIn[i] = IERC4626(address(erc4626PoolTokens[i])).convertToShares(params.maxAmountsIn[i]);
        }

        // Add wrapped amounts to the boosted pool
=======

        uint256[] memory maxUint128TypeAmounts = new uint256[](erc4626PoolTokens.length);
        for (uint256 i = 0; i < erc4626PoolTokens.length; ++i) {
            maxUint128TypeAmounts[i] = _MAX_AMOUNT;
        }

        // Add wrapped amounts to the ERC4626 pool.
>>>>>>> 76829944
        (amountsIn, , ) = _vault.addLiquidity(
            AddLiquidityParams({
                pool: params.pool,
                to: params.sender,
<<<<<<< HEAD
                maxAmountsIn: maxWrappedAmountsIn,
=======
                maxAmountsIn: maxUint128TypeAmounts,
>>>>>>> 76829944
                minBptAmountOut: params.minBptAmountOut,
                kind: params.kind,
                userData: params.userData
            })
        );

<<<<<<< HEAD
        _wrapTokens(params, erc4626PoolTokens, amountsIn, SwapKind.EXACT_OUT);
=======
        _wrapTokens(params, erc4626PoolTokens, amountsIn, SwapKind.EXACT_OUT, params.maxAmountsIn);
>>>>>>> 76829944
    }

    function removeLiquidityERC4626PoolProportionalHook(
        RemoveLiquidityHookParams calldata params
    ) external nonReentrant onlyVault returns (uint256[] memory amountsOut) {
        IERC20[] memory erc4626PoolTokens = _vault.getPoolTokens(params.pool);
<<<<<<< HEAD
        uint256[] memory minWrappedAmountsIn = new uint256[](erc4626PoolTokens.length);
        uint256[] memory underlyingAmountsOut = new uint256[](erc4626PoolTokens.length);

        for (uint256 i = 0; i < erc4626PoolTokens.length; ++i) {
            minWrappedAmountsIn[i] = IERC4626(address(erc4626PoolTokens[i])).convertToAssets(params.minAmountsOut[i]);
        }

=======
        uint256[] memory underlyingAmountsOut = new uint256[](erc4626PoolTokens.length);

>>>>>>> 76829944
        (, amountsOut, ) = _vault.removeLiquidity(
            RemoveLiquidityParams({
                pool: params.pool,
                from: params.sender,
                maxBptAmountIn: params.maxBptAmountIn,
<<<<<<< HEAD
                minAmountsOut: minWrappedAmountsIn,
=======
                minAmountsOut: new uint256[](erc4626PoolTokens.length),
>>>>>>> 76829944
                kind: params.kind,
                userData: params.userData
            })
        );

        if (EVMCallModeHelpers.isStaticCall()) {
            return amountsOut;
        }

        for (uint256 i = 0; i < erc4626PoolTokens.length; ++i) {
            IERC4626 wrappedToken = IERC4626(address(erc4626PoolTokens[i]));
            IERC20 underlyingToken = IERC20(wrappedToken.asset());

            // erc4626BufferWrapOrUnwrap will fail if the wrapper wasn't ERC4626
            (, , underlyingAmountsOut[i]) = _vault.erc4626BufferWrapOrUnwrap(
                BufferWrapOrUnwrapParams({
                    kind: SwapKind.EXACT_IN,
                    direction: WrappingDirection.UNWRAP,
                    wrappedToken: wrappedToken,
                    amountGivenRaw: amountsOut[i],
<<<<<<< HEAD
                    limitRaw: 0, // We don't apply the limit here
=======
                    limitRaw: params.minAmountsOut[i],
>>>>>>> 76829944
                    userData: params.userData
                })
            );

            _sendTokenOut(params.sender, underlyingToken, underlyingAmountsOut[i], params.wethIsEth);
        }
    }

    function _wrapTokens(
        AddLiquidityHookParams calldata params,
        IERC20[] memory erc4626PoolTokens,
        uint256[] memory amountsIn,
<<<<<<< HEAD
        SwapKind kind
=======
        SwapKind kind,
        uint256[] memory limits
>>>>>>> 76829944
    ) private returns (uint256[] memory wrappedAmounts) {
        wrappedAmounts = new uint256[](erc4626PoolTokens.length);

        bool isStaticCall = EVMCallModeHelpers.isStaticCall();

        // Wrap given underlying tokens for wrapped tokens
        for (uint256 i = 0; i < erc4626PoolTokens.length; ++i) {
<<<<<<< HEAD
            // Boosted pool tokens are the wrappers
=======
            // ERC4626 pool tokens are all wrapped tokens.
>>>>>>> 76829944
            IERC4626 wrappedToken = IERC4626(address(erc4626PoolTokens[i]));
            IERC20 underlyingToken = IERC20(wrappedToken.asset());

            if (isStaticCall == false) {
                _takeTokenIn(params.sender, underlyingToken, amountsIn[i], params.wethIsEth);
            }

            // erc4626BufferWrapOrUnwrap will fail if the wrapper wasn't ERC4626
            (, , wrappedAmounts[i]) = _vault.erc4626BufferWrapOrUnwrap(
                BufferWrapOrUnwrapParams({
                    kind: kind,
                    direction: WrappingDirection.WRAP,
                    wrappedToken: wrappedToken,
                    amountGivenRaw: amountsIn[i],
<<<<<<< HEAD
                    limitRaw: kind == SwapKind.EXACT_IN ? 0 : type(uint128).max,
=======
                    limitRaw: limits[i],
>>>>>>> 76829944
                    userData: params.userData
                })
            );
        }
    }

    /*******************************************************************************
                                    Settlement
    *******************************************************************************/

    function _settlePaths(address sender, bool wethIsEth) internal {
        // numTokensIn / Out may be 0 if the inputs and / or outputs are not transient.
        // For example, a swap starting with a 'remove liquidity' step will already have burned the input tokens,
        // in which case there is nothing to settle. Then, since we're iterating backwards below, we need to be able
        // to subtract 1 from these quantities without reverting, which is why we use signed integers.
        int256 numTokensIn = int256(_currentSwapTokensIn().length());
        int256 numTokensOut = int256(_currentSwapTokensOut().length());
        uint256 ethAmountIn = 0;

        // Iterate backwards, from the last element to 0 (included).
        // Removing the last element from a set is cheaper than removing the first one.
        for (int256 i = int256(numTokensIn - 1); i >= 0; --i) {
            address tokenIn = _currentSwapTokensIn().unchecked_at(uint256(i));
            ethAmountIn += _takeTokenIn(sender, IERC20(tokenIn), _currentSwapTokenInAmounts().tGet(tokenIn), wethIsEth);
            // Erases delta, in case more than one batch router op is called in the same transaction
            _currentSwapTokenInAmounts().tSet(tokenIn, 0);
            _currentSwapTokensIn().remove(tokenIn);
        }

        for (int256 i = int256(numTokensOut - 1); i >= 0; --i) {
            address tokenOut = _currentSwapTokensOut().unchecked_at(uint256(i));
            _sendTokenOut(sender, IERC20(tokenOut), _currentSwapTokenOutAmounts().tGet(tokenOut), wethIsEth);
            // Erases delta, in case more than one batch router op is called in the same transaction.
            _currentSwapTokenOutAmounts().tSet(tokenOut, 0);
            _currentSwapTokensOut().remove(tokenOut);
        }

        // Return the rest of ETH to sender.
        _returnEth(sender);
    }
}<|MERGE_RESOLUTION|>--- conflicted
+++ resolved
@@ -678,11 +678,7 @@
     }
 
     /*******************************************************************************
-<<<<<<< HEAD
-                            Yield-bearing token buffers
-=======
                                 ERC4626 Pools
->>>>>>> 76829944
     *******************************************************************************/
 
     /// @inheritdoc IBatchRouter
@@ -719,13 +715,8 @@
         uint256 exactBptAmountOut,
         bool wethIsEth,
         bytes memory userData
-<<<<<<< HEAD
-    ) external payable saveSender returns (uint256[] memory amountsIn) {
-        amountsIn = abi.decode(
-=======
     ) external payable saveSender returns (uint256[] memory underlyingAmountsIn) {
         underlyingAmountsIn = abi.decode(
->>>>>>> 76829944
             _vault.unlock(
                 abi.encodeWithSelector(
                     BatchRouter.addLiquidityERC4626PoolProportionalHook.selector,
@@ -745,23 +736,14 @@
     }
 
     /// @inheritdoc IBatchRouter
-<<<<<<< HEAD
-    function removeLiquidityProportionalToERC4626Pool(
-=======
     function removeLiquidityProportionalFromERC4626Pool(
->>>>>>> 76829944
         address pool,
         uint256 exactBptAmountIn,
         uint256[] memory minUnderlyingAmountsOut,
         bool wethIsEth,
         bytes memory userData
-<<<<<<< HEAD
-    ) external payable saveSender returns (uint256[] memory amountsOut) {
-        amountsOut = abi.decode(
-=======
     ) external payable saveSender returns (uint256[] memory underlyingAmountsOut) {
         underlyingAmountsOut = abi.decode(
->>>>>>> 76829944
             _vault.unlock(
                 abi.encodeWithSelector(
                     BatchRouter.removeLiquidityERC4626PoolProportionalHook.selector,
@@ -808,29 +790,17 @@
     /// @inheritdoc IBatchRouter
     function queryAddLiquidityProportionalToERC4626Pool(
         address pool,
-<<<<<<< HEAD
-        uint256[] memory maxUnderlyingAmountsIn,
-        uint256 exactBptAmountOut,
-        bytes memory userData
-    ) external saveSender returns (uint256[] memory amountsIn) {
-        amountsIn = abi.decode(
-=======
         uint256 exactBptAmountOut,
         bytes memory userData
     ) external saveSender returns (uint256[] memory underlyingAmountsIn) {
         underlyingAmountsIn = abi.decode(
->>>>>>> 76829944
             _vault.quote(
                 abi.encodeWithSelector(
                     BatchRouter.addLiquidityERC4626PoolProportionalHook.selector,
                     AddLiquidityHookParams({
                         sender: msg.sender,
                         pool: pool,
-<<<<<<< HEAD
-                        maxAmountsIn: maxUnderlyingAmountsIn,
-=======
                         maxAmountsIn: _maxTokenLimits(pool),
->>>>>>> 76829944
                         minBptAmountOut: exactBptAmountOut,
                         kind: AddLiquidityKind.PROPORTIONAL,
                         wethIsEth: false,
@@ -843,21 +813,12 @@
     }
 
     /// @inheritdoc IBatchRouter
-<<<<<<< HEAD
-    function queryRemoveLiquidityProportionalToERC4626Pool(
-        address pool,
-        uint256 exactBptAmountIn,
-        bytes memory userData
-    ) external saveSender returns (uint256[] memory amountsOut) {
-        amountsOut = abi.decode(
-=======
     function queryRemoveLiquidityProportionalFromERC4626Pool(
         address pool,
         uint256 exactBptAmountIn,
         bytes memory userData
     ) external saveSender returns (uint256[] memory underlyingAmountsOut) {
         underlyingAmountsOut = abi.decode(
->>>>>>> 76829944
             _vault.quote(
                 abi.encodeWithSelector(
                     BatchRouter.removeLiquidityERC4626PoolProportionalHook.selector,
@@ -884,18 +845,11 @@
             params,
             erc4626PoolTokens,
             params.maxAmountsIn,
-<<<<<<< HEAD
-            SwapKind.EXACT_IN
-        );
-
-        // Add wrapped amounts to the boosted pool
-=======
             SwapKind.EXACT_IN,
             new uint256[](erc4626PoolTokens.length)
         );
 
         // Add wrapped amounts to the ERC4626 pool.
->>>>>>> 76829944
         (, bptAmountOut, ) = _vault.addLiquidity(
             AddLiquidityParams({
                 pool: params.pool,
@@ -912,15 +866,6 @@
         AddLiquidityHookParams calldata params
     ) external nonReentrant onlyVault returns (uint256[] memory amountsIn) {
         IERC20[] memory erc4626PoolTokens = _vault.getPoolTokens(params.pool);
-<<<<<<< HEAD
-        uint256[] memory maxWrappedAmountsIn = new uint256[](erc4626PoolTokens.length);
-
-        for (uint256 i = 0; i < erc4626PoolTokens.length; ++i) {
-            maxWrappedAmountsIn[i] = IERC4626(address(erc4626PoolTokens[i])).convertToShares(params.maxAmountsIn[i]);
-        }
-
-        // Add wrapped amounts to the boosted pool
-=======
 
         uint256[] memory maxUint128TypeAmounts = new uint256[](erc4626PoolTokens.length);
         for (uint256 i = 0; i < erc4626PoolTokens.length; ++i) {
@@ -928,55 +873,32 @@
         }
 
         // Add wrapped amounts to the ERC4626 pool.
->>>>>>> 76829944
         (amountsIn, , ) = _vault.addLiquidity(
             AddLiquidityParams({
                 pool: params.pool,
                 to: params.sender,
-<<<<<<< HEAD
-                maxAmountsIn: maxWrappedAmountsIn,
-=======
                 maxAmountsIn: maxUint128TypeAmounts,
->>>>>>> 76829944
                 minBptAmountOut: params.minBptAmountOut,
                 kind: params.kind,
                 userData: params.userData
             })
         );
 
-<<<<<<< HEAD
-        _wrapTokens(params, erc4626PoolTokens, amountsIn, SwapKind.EXACT_OUT);
-=======
         _wrapTokens(params, erc4626PoolTokens, amountsIn, SwapKind.EXACT_OUT, params.maxAmountsIn);
->>>>>>> 76829944
     }
 
     function removeLiquidityERC4626PoolProportionalHook(
         RemoveLiquidityHookParams calldata params
     ) external nonReentrant onlyVault returns (uint256[] memory amountsOut) {
         IERC20[] memory erc4626PoolTokens = _vault.getPoolTokens(params.pool);
-<<<<<<< HEAD
-        uint256[] memory minWrappedAmountsIn = new uint256[](erc4626PoolTokens.length);
         uint256[] memory underlyingAmountsOut = new uint256[](erc4626PoolTokens.length);
 
-        for (uint256 i = 0; i < erc4626PoolTokens.length; ++i) {
-            minWrappedAmountsIn[i] = IERC4626(address(erc4626PoolTokens[i])).convertToAssets(params.minAmountsOut[i]);
-        }
-
-=======
-        uint256[] memory underlyingAmountsOut = new uint256[](erc4626PoolTokens.length);
-
->>>>>>> 76829944
         (, amountsOut, ) = _vault.removeLiquidity(
             RemoveLiquidityParams({
                 pool: params.pool,
                 from: params.sender,
                 maxBptAmountIn: params.maxBptAmountIn,
-<<<<<<< HEAD
-                minAmountsOut: minWrappedAmountsIn,
-=======
                 minAmountsOut: new uint256[](erc4626PoolTokens.length),
->>>>>>> 76829944
                 kind: params.kind,
                 userData: params.userData
             })
@@ -997,11 +919,7 @@
                     direction: WrappingDirection.UNWRAP,
                     wrappedToken: wrappedToken,
                     amountGivenRaw: amountsOut[i],
-<<<<<<< HEAD
-                    limitRaw: 0, // We don't apply the limit here
-=======
                     limitRaw: params.minAmountsOut[i],
->>>>>>> 76829944
                     userData: params.userData
                 })
             );
@@ -1014,12 +932,8 @@
         AddLiquidityHookParams calldata params,
         IERC20[] memory erc4626PoolTokens,
         uint256[] memory amountsIn,
-<<<<<<< HEAD
-        SwapKind kind
-=======
         SwapKind kind,
         uint256[] memory limits
->>>>>>> 76829944
     ) private returns (uint256[] memory wrappedAmounts) {
         wrappedAmounts = new uint256[](erc4626PoolTokens.length);
 
@@ -1027,11 +941,7 @@
 
         // Wrap given underlying tokens for wrapped tokens
         for (uint256 i = 0; i < erc4626PoolTokens.length; ++i) {
-<<<<<<< HEAD
-            // Boosted pool tokens are the wrappers
-=======
             // ERC4626 pool tokens are all wrapped tokens.
->>>>>>> 76829944
             IERC4626 wrappedToken = IERC4626(address(erc4626PoolTokens[i]));
             IERC20 underlyingToken = IERC20(wrappedToken.asset());
 
@@ -1046,11 +956,7 @@
                     direction: WrappingDirection.WRAP,
                     wrappedToken: wrappedToken,
                     amountGivenRaw: amountsIn[i],
-<<<<<<< HEAD
-                    limitRaw: kind == SwapKind.EXACT_IN ? 0 : type(uint128).max,
-=======
                     limitRaw: limits[i],
->>>>>>> 76829944
                     userData: params.userData
                 })
             );
