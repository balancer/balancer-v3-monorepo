// SPDX-License-Identifier: GPL-3.0-or-later

pragma solidity ^0.8.24;

import { IERC20 } from "@openzeppelin/contracts/token/ERC20/IERC20.sol";
import { SafeERC20 } from "@openzeppelin/contracts/token/ERC20/utils/SafeERC20.sol";
import { IPermit2 } from "permit2/src/interfaces/IPermit2.sol";

import { IBatchRouter } from "@balancer-labs/v3-interfaces/contracts/vault/IBatchRouter.sol";
import { IVault } from "@balancer-labs/v3-interfaces/contracts/vault/IVault.sol";
import { IWETH } from "@balancer-labs/v3-interfaces/contracts/solidity-utils/misc/IWETH.sol";
import "@balancer-labs/v3-interfaces/contracts/vault/VaultTypes.sol";

import { EVMCallModeHelpers } from "@balancer-labs/v3-solidity-utils/contracts/helpers/EVMCallModeHelpers.sol";
import {
    TransientEnumerableSet
} from "@balancer-labs/v3-solidity-utils/contracts/openzeppelin/TransientEnumerableSet.sol";
import {
    TransientStorageHelpers
} from "@balancer-labs/v3-solidity-utils/contracts/helpers/TransientStorageHelpers.sol";
import {
    ReentrancyGuardTransient
} from "@balancer-labs/v3-solidity-utils/contracts/openzeppelin/ReentrancyGuardTransient.sol";

import { RouterCommon } from "./RouterCommon.sol";
import { BatchRouterStorage } from "./BatchRouterStorage.sol";

struct SwapStepLocals {
    bool isFirstStep;
    bool isLastStep;
}

/**
 * @notice Entrypoint for batch swaps, and batch swap queries.
 * @dev The external API functions unlock the Vault, which calls back into the corresponding hook functions.
 * These interpret the steps and paths in the input data, perform token accounting (in transient storage, to save gas),
 * settle with the Vault, and handle wrapping and unwrapping ETH.
 */
contract BatchRouter is IBatchRouter, BatchRouterStorage, RouterCommon, ReentrancyGuardTransient {
    using TransientEnumerableSet for TransientEnumerableSet.AddressSet;
    using TransientStorageHelpers for *;
    using SafeERC20 for IERC20;

    constructor(IVault vault, IWETH weth, IPermit2 permit2) RouterCommon(vault, weth, permit2) {
        // solhint-disable-previous-line no-empty-blocks
    }

    /***************************************************************************
                                       Swaps
    ***************************************************************************/

    /// @inheritdoc IBatchRouter
    function swapExactIn(
        SwapPathExactAmountIn[] memory paths,
        uint256 deadline,
        bool wethIsEth,
        bytes calldata userData
    )
        external
        payable
        saveSender
        returns (uint256[] memory pathAmountsOut, address[] memory tokensOut, uint256[] memory amountsOut)
    {
        return
            abi.decode(
                _vault.unlock(
                    abi.encodeWithSelector(
                        BatchRouter.swapExactInHook.selector,
                        SwapExactInHookParams({
                            sender: msg.sender,
                            paths: paths,
                            deadline: deadline,
                            wethIsEth: wethIsEth,
                            userData: userData
                        })
                    )
                ),
                (uint256[], address[], uint256[])
            );
    }

    /// @inheritdoc IBatchRouter
    function swapExactOut(
        SwapPathExactAmountOut[] memory paths,
        uint256 deadline,
        bool wethIsEth,
        bytes calldata userData
    )
        external
        payable
        saveSender
        returns (uint256[] memory pathAmountsIn, address[] memory tokensIn, uint256[] memory amountsIn)
    {
        return
            abi.decode(
                _vault.unlock(
                    abi.encodeWithSelector(
                        BatchRouter.swapExactOutHook.selector,
                        SwapExactOutHookParams({
                            sender: msg.sender,
                            paths: paths,
                            deadline: deadline,
                            wethIsEth: wethIsEth,
                            userData: userData
                        })
                    )
                ),
                (uint256[], address[], uint256[])
            );
    }

    function swapExactInHook(
        SwapExactInHookParams calldata params
    )
        external
        nonReentrant
        onlyVault
        returns (uint256[] memory pathAmountsOut, address[] memory tokensOut, uint256[] memory amountsOut)
    {
        (pathAmountsOut, tokensOut, amountsOut) = _swapExactInHook(params);

        _settlePaths(params.sender, params.wethIsEth);
    }

    function _swapExactInHook(
        SwapExactInHookParams calldata params
    ) internal returns (uint256[] memory pathAmountsOut, address[] memory tokensOut, uint256[] memory amountsOut) {
        // The deadline is timestamp-based: it should not be relied upon for sub-minute accuracy.
        // solhint-disable-next-line not-rely-on-time
        if (block.timestamp > params.deadline) {
            revert SwapDeadline();
        }

        pathAmountsOut = _computePathAmountsOut(params);

        // The hook writes current swap token and token amounts out.
        // We copy that information to memory to return it before it is deleted during settlement.
        tokensOut = _currentSwapTokensOut().values();
        amountsOut = new uint256[](tokensOut.length);
        for (uint256 i = 0; i < tokensOut.length; ++i) {
            amountsOut[i] =
                _currentSwapTokenOutAmounts().tGet(tokensOut[i]) +
                _settledTokenAmounts().tGet(tokensOut[i]);
            _settledTokenAmounts().tSet(tokensOut[i], 0);
        }
    }

    function _computePathAmountsOut(
        SwapExactInHookParams calldata params
    ) internal returns (uint256[] memory pathAmountsOut) {
        pathAmountsOut = new uint256[](params.paths.length);

        for (uint256 i = 0; i < params.paths.length; ++i) {
            SwapPathExactAmountIn memory path = params.paths[i];

            // These two variables shall be updated at the end of each step to be used as inputs of the next one.
            // The initial values are the given token and amount in for the current path.
            uint256 stepExactAmountIn = path.exactAmountIn;
            IERC20 stepTokenIn = path.tokenIn;

            if (path.steps[0].isBuffer && EVMCallModeHelpers.isStaticCall() == false) {
                // If first step is a buffer, take the token in advance. We need this to wrap/unwrap.
<<<<<<< HEAD
                _takeTokenIn(params.sender, stepTokenIn, stepExactAmountIn, params.wethIsEth);
                _settledTokenAmounts().tAdd(address(stepTokenIn), stepExactAmountIn);
=======
                _takeTokenIn(params.sender, stepTokenIn, stepExactAmountIn, false);
>>>>>>> e0deca91
            } else {
                // Paths may (or may not) share the same token in. To minimize token transfers, we store the addresses
                // in a set with unique addresses that can be iterated later on.
                // For example, if all paths share the same token in, the set will end up with only one entry.
                _currentSwapTokensIn().add(address(stepTokenIn));
                _currentSwapTokenInAmounts().tAdd(address(stepTokenIn), stepExactAmountIn);
            }

            for (uint256 j = 0; j < path.steps.length; ++j) {
                SwapStepLocals memory stepLocals;
                stepLocals.isLastStep = (j == path.steps.length - 1);
                stepLocals.isFirstStep = (j == 0);
                uint256 minAmountOut;

                // minAmountOut only applies to the last step.
                if (stepLocals.isLastStep) {
                    minAmountOut = path.minAmountOut;
                } else {
                    minAmountOut = 0;
                }

                SwapPathStep memory step = path.steps[j];

                if (step.isBuffer) {
                    (, , uint256 amountOut) = _vault.erc4626BufferWrapOrUnwrap(
                        BufferWrapOrUnwrapParams({
                            kind: SwapKind.EXACT_IN,
                            direction: step.pool == address(stepTokenIn)
                                ? WrappingDirection.UNWRAP
                                : WrappingDirection.WRAP,
                            wrappedToken: IERC4626(step.pool),
                            amountGivenRaw: stepExactAmountIn,
                            limitRaw: minAmountOut,
                            userData: params.userData
                        })
                    );

                    if (stepLocals.isLastStep) {
                        // The amount out for the last step of the path should be recorded for the return value, and the
                        // amount for the token should be sent back to the sender later on.
                        pathAmountsOut[i] = amountOut;
                        _currentSwapTokensOut().add(address(step.tokenOut));
                        _currentSwapTokenOutAmounts().tAdd(address(step.tokenOut), amountOut);
                    } else {
                        // Input for the next step is output of current step.
                        stepExactAmountIn = amountOut;
                        // The token in for the next step is the token out of the current step.
                        stepTokenIn = step.tokenOut;
                    }
                } else if (address(stepTokenIn) == step.pool) {
                    // Token in is BPT: remove liquidity - Single token exact in

                    // Remove liquidity is not transient when it comes to BPT, meaning the caller needs to have the
                    // required amount when performing the operation. These tokens might be the output of a previous
                    // step, in which case the user will have a BPT credit.

                    if (stepLocals.isFirstStep && params.sender != address(this)) {
                        // If this is the first step, the sender must have the tokens. Therefore, we can transfer them
                        // to the router, which acts as an intermediary. If the sender is the router, we just skip this
                        // step (useful for queries).
                        // This saves one permit(1) approval for the BPT to the router; if we burned tokens directly
                        // from the sender we would need their approval.
                        _permit2.transferFrom(
                            params.sender,
                            address(this),
                            uint160(stepExactAmountIn),
                            address(stepTokenIn)
                        );
                    } else {
                        // If this is an intermediate step, we don't expect the sender to have BPT to burn.
                        // Then, we flashloan tokens here (which should in practice just use existing credit).
                        _vault.sendTo(IERC20(step.pool), address(this), stepExactAmountIn);
                    }

                    // BPT is burnt instantly, so we don't need to send it back later.
                    if (_currentSwapTokenInAmounts().tGet(address(stepTokenIn)) > 0) {
                        _currentSwapTokenInAmounts().tSub(address(stepTokenIn), stepExactAmountIn);
                    }

                    // minAmountOut cannot be 0 in this case, as that would send an array of 0s to the Vault, which
                    // wouldn't know which token to use.
                    (uint256[] memory amountsOut, uint256 tokenIndex) = _getSingleInputArrayAndTokenIndex(
                        step.pool,
                        step.tokenOut,
                        minAmountOut == 0 ? 1 : minAmountOut
                    );

                    // Router is always an intermediary in this case. The Vault will burn tokens from the router, so
                    // Router is both owner and spender (which doesn't need approval).
                    // Reusing `amountsOut` as input argument and function output to prevent stack too deep error.
                    (, amountsOut, ) = _vault.removeLiquidity(
                        RemoveLiquidityParams({
                            pool: step.pool,
                            from: address(this),
                            maxBptAmountIn: stepExactAmountIn,
                            minAmountsOut: amountsOut,
                            kind: RemoveLiquidityKind.SINGLE_TOKEN_EXACT_IN,
                            userData: params.userData
                        })
                    );

                    if (stepLocals.isLastStep) {
                        // The amount out for the last step of the path should be recorded for the return value, and the
                        // amount for the token should be sent back to the sender later on.
                        pathAmountsOut[i] = amountsOut[tokenIndex];
                        _currentSwapTokensOut().add(address(step.tokenOut));
                        _currentSwapTokenOutAmounts().tAdd(address(step.tokenOut), amountsOut[tokenIndex]);
                    } else {
                        // Input for the next step is output of current step.
                        stepExactAmountIn = amountsOut[tokenIndex];
                        // The token in for the next step is the token out of the current step.
                        stepTokenIn = step.tokenOut;
                    }
                } else if (address(step.tokenOut) == step.pool) {
                    // Token out is BPT: add liquidity - Single token exact in (unbalanced).
                    (uint256[] memory exactAmountsIn, ) = _getSingleInputArrayAndTokenIndex(
                        step.pool,
                        stepTokenIn,
                        stepExactAmountIn
                    );

                    (, uint256 bptAmountOut, ) = _vault.addLiquidity(
                        AddLiquidityParams({
                            pool: step.pool,
                            to: stepLocals.isLastStep ? params.sender : address(_vault),
                            maxAmountsIn: exactAmountsIn,
                            minBptAmountOut: minAmountOut,
                            kind: AddLiquidityKind.UNBALANCED,
                            userData: params.userData
                        })
                    );

                    if (stepLocals.isLastStep) {
                        // The amount out for the last step of the path should be recorded for the return value.
                        // We do not need to register the amount out in _currentSwapTokenOutAmounts since the BPT
                        // is minted directly to the sender, so this step can be considered settled at this point.
                        pathAmountsOut[i] = bptAmountOut;
                        _currentSwapTokensOut().add(address(step.tokenOut));
                        _settledTokenAmounts().tAdd(address(step.tokenOut), bptAmountOut);
                    } else {
                        // Input for the next step is output of current step.
                        stepExactAmountIn = bptAmountOut;
                        // The token in for the next step is the token out of the current step.
                        stepTokenIn = step.tokenOut;
                        // If this is an intermediate step, BPT is minted to the vault so we just get the credit.
                        _vault.settle(IERC20(step.pool), bptAmountOut);
                    }
                } else {
                    // No BPT involved in the operation: regular swap exact in.
                    (, , uint256 amountOut) = _vault.swap(
                        SwapParams({
                            kind: SwapKind.EXACT_IN,
                            pool: step.pool,
                            tokenIn: stepTokenIn,
                            tokenOut: step.tokenOut,
                            amountGivenRaw: stepExactAmountIn,
                            limitRaw: minAmountOut,
                            userData: params.userData
                        })
                    );

                    if (stepLocals.isLastStep) {
                        // The amount out for the last step of the path should be recorded for the return value, and the
                        // amount for the token should be sent back to the sender later on.
                        pathAmountsOut[i] = amountOut;
                        _currentSwapTokensOut().add(address(step.tokenOut));
                        _currentSwapTokenOutAmounts().tAdd(address(step.tokenOut), amountOut);
                    } else {
                        // Input for the next step is output of current step.
                        stepExactAmountIn = amountOut;
                        // The token in for the next step is the token out of the current step.
                        stepTokenIn = step.tokenOut;
                    }
                }
            }
        }
    }

    function swapExactOutHook(
        SwapExactOutHookParams calldata params
    )
        external
        nonReentrant
        onlyVault
        returns (uint256[] memory pathAmountsIn, address[] memory tokensIn, uint256[] memory amountsIn)
    {
        (pathAmountsIn, tokensIn, amountsIn) = _swapExactOutHook(params);

        _settlePaths(params.sender, params.wethIsEth);
    }

    function _swapExactOutHook(
        SwapExactOutHookParams calldata params
    ) internal returns (uint256[] memory pathAmountsIn, address[] memory tokensIn, uint256[] memory amountsIn) {
        // The deadline is timestamp-based: it should not be relied upon for sub-minute accuracy.
        // solhint-disable-next-line not-rely-on-time
        if (block.timestamp > params.deadline) {
            revert SwapDeadline();
        }

        pathAmountsIn = _computePathAmountsIn(params);

        // The hook writes current swap token and token amounts in.
        // We copy that information to memory to return it before it is deleted during settlement.
        tokensIn = _currentSwapTokensIn().values(); // Copy transient storage to memory
        amountsIn = new uint256[](tokensIn.length);
        for (uint256 i = 0; i < tokensIn.length; ++i) {
            amountsIn[i] = _currentSwapTokenInAmounts().tGet(tokensIn[i]) + _settledTokenAmounts().tGet(tokensIn[i]);
            _settledTokenAmounts().tSet(tokensIn[i], 0);
        }
    }

    /**
     * @dev Executes every swap path in the given input parameters.
     * Computes inputs for the path, and aggregates them by token and amounts as well in transient storage.
     */
    function _computePathAmountsIn(
        SwapExactOutHookParams calldata params
    ) internal returns (uint256[] memory pathAmountsIn) {
        pathAmountsIn = new uint256[](params.paths.length);

        for (uint256 i = 0; i < params.paths.length; ++i) {
            SwapPathExactAmountOut memory path = params.paths[i];
            // This variable shall be updated at the end of each step to be used as input of the next one.
            // The first value corresponds to the given amount out for the current path.
            uint256 stepExactAmountOut = path.exactAmountOut;

            // Paths may (or may not) share the same token in. To minimize token transfers, we store the addresses in
            // a set with unique addresses that can be iterated later on.
            //
            // For example, if all paths share the same token in, the set will end up with only one entry.
            // Since the path is 'given out', the output of the operation specified by the last step in each path will
            // be added to calculate the amounts in for each token.
            _currentSwapTokensIn().add(address(path.tokenIn));

            // Backwards iteration: the exact amount out applies to the last step, so we cannot iterate from first to
            // last. The calculated input of step (j) is the exact amount out for step (j - 1).
            for (int256 j = int256(path.steps.length - 1); j >= 0; --j) {
                SwapPathStep memory step = path.steps[uint256(j)];
                SwapStepLocals memory stepLocals;
                stepLocals.isLastStep = (j == 0);
                stepLocals.isFirstStep = (uint256(j) == path.steps.length - 1);

                // These two variables are set at the beginning of the iteration and are used as inputs for
                // the operation described by the step.
                uint256 stepMaxAmountIn;
                IERC20 stepTokenIn;

                if (stepLocals.isFirstStep) {
                    // The first step in the iteration is the last one in the given array of steps, and it
                    // specifies the output token for the step as well as the exact amount out for that token.
                    // Output amounts are stored to send them later on.
                    _currentSwapTokensOut().add(address(step.tokenOut));
                    _currentSwapTokenOutAmounts().tAdd(address(step.tokenOut), stepExactAmountOut);
                }

                if (stepLocals.isLastStep) {
                    // In backwards order, the last step is the first one in the given path.
                    // The given token in and max amount in apply for this step.
                    stepMaxAmountIn = path.maxAmountIn;
                    stepTokenIn = path.tokenIn;
                } else {
                    // For every other intermediate step, no maximum input applies.
                    // The input token for this step is the output token of the previous given step.
                    // We use uint128 to prevent Vault's internal scaling from overflowing.
                    stepMaxAmountIn = _MAX_AMOUNT;
                    stepTokenIn = path.steps[uint256(j - 1)].tokenOut;
                }

                if (step.isBuffer) {
                    if (stepLocals.isLastStep && EVMCallModeHelpers.isStaticCall() == false) {
<<<<<<< HEAD
                        // The buffer will need this token to wrap/unwrap, so take it from the user in advance
                        _takeTokenIn(params.sender, path.tokenIn, path.maxAmountIn, params.wethIsEth);
=======
                        // The buffer will need this token to wrap/unwrap, so take it from the user in advance.
                        _takeTokenIn(params.sender, path.tokenIn, path.maxAmountIn, false);
>>>>>>> e0deca91
                    }

                    (, uint256 amountIn, ) = _vault.erc4626BufferWrapOrUnwrap(
                        BufferWrapOrUnwrapParams({
                            kind: SwapKind.EXACT_OUT,
                            direction: step.pool == address(stepTokenIn)
                                ? WrappingDirection.UNWRAP
                                : WrappingDirection.WRAP,
                            wrappedToken: IERC4626(step.pool),
                            amountGivenRaw: stepExactAmountOut,
                            limitRaw: stepMaxAmountIn,
                            userData: params.userData
                        })
                    );

                    if (stepLocals.isLastStep) {
                        pathAmountsIn[i] = amountIn;
                        // Since the token was taken in advance, returns to the user what is left from the
                        // wrap/unwrap operation.
                        _currentSwapTokensOut().add(address(stepTokenIn));
                        _currentSwapTokenOutAmounts().tAdd(address(stepTokenIn), path.maxAmountIn - amountIn);
                        // `settledTokenAmounts` is used to return the `amountsIn` at the end of the operation, which
                        // is only amountIn. The difference between maxAmountIn and amountIn will be paid during
                        // settle.
                        _settledTokenAmounts().tAdd(address(path.tokenIn), amountIn);
                    } else {
                        stepExactAmountOut = amountIn;
                    }
                } else if (address(stepTokenIn) == step.pool) {
                    // Token in is BPT: remove liquidity - Single token exact out

                    // Remove liquidity is not transient when it comes to BPT, meaning the caller needs to have the
                    // required amount when performing the operation. In this case, the BPT amount needed for the
                    // operation is not known in advance, so we take a flashloan for all the available reserves.
                    //
                    // The last step is the one that defines the inputs for this path. The caller should have enough
                    // BPT to burn already if that's the case, so we just skip this step if so.
                    if (stepLocals.isLastStep == false) {
                        stepMaxAmountIn = _vault.getReservesOf(stepTokenIn);
                        _vault.sendTo(IERC20(step.pool), address(this), stepMaxAmountIn);
                    } else if (params.sender != address(this)) {
                        // The last step being executed is the first step in the swap path, meaning that it's the one
                        // that defines the inputs of the path.
                        //
                        // In that case, the sender must have the tokens. Therefore, we can transfer them
                        // to the router, which acts as an intermediary. If the sender is the router, we just skip this
                        // step (useful for queries).
                        _permit2.transferFrom(
                            params.sender,
                            address(this),
                            uint160(stepMaxAmountIn),
                            address(stepTokenIn)
                        );
                    }

                    (uint256[] memory exactAmountsOut, ) = _getSingleInputArrayAndTokenIndex(
                        step.pool,
                        step.tokenOut,
                        stepExactAmountOut
                    );

                    // Router is always an intermediary in this case. The Vault will burn tokens from the router, so
                    // Router is both owner and spender (which doesn't need approval).
                    (uint256 bptAmountIn, , ) = _vault.removeLiquidity(
                        RemoveLiquidityParams({
                            pool: step.pool,
                            from: address(this),
                            maxBptAmountIn: stepMaxAmountIn,
                            minAmountsOut: exactAmountsOut,
                            kind: RemoveLiquidityKind.SINGLE_TOKEN_EXACT_OUT,
                            userData: params.userData
                        })
                    );

                    if (stepLocals.isLastStep) {
                        // BPT is burnt instantly, so we don't need to send it to the Vault during settlement.
                        pathAmountsIn[i] = bptAmountIn;
                        _settledTokenAmounts().tAdd(address(stepTokenIn), bptAmountIn);

                        // Refund unused portion of BPT to the user.alias
                        if (bptAmountIn < stepMaxAmountIn && params.sender != address(this)) {
                            stepTokenIn.safeTransfer(address(params.sender), stepMaxAmountIn - bptAmountIn);
                        }
                    } else {
                        // Output for the step (j - 1) is the input of step (j).
                        stepExactAmountOut = bptAmountIn;
                        // Refund unused portion of BPT flashloan to the Vault.
                        if (bptAmountIn < stepMaxAmountIn) {
                            uint256 refundAmount = stepMaxAmountIn - bptAmountIn;
                            stepTokenIn.safeTransfer(address(_vault), refundAmount);
                            _vault.settle(stepTokenIn, refundAmount);
                        }
                    }
                } else if (address(step.tokenOut) == step.pool) {
                    // Token out is BPT: add liquidity - Single token exact out.
                    (uint256[] memory stepAmountsIn, uint256 tokenIndex) = _getSingleInputArrayAndTokenIndex(
                        step.pool,
                        stepTokenIn,
                        stepMaxAmountIn
                    );

                    // Reusing `amountsIn` as input argument and function output to prevent stack too deep error.
                    (stepAmountsIn, , ) = _vault.addLiquidity(
                        AddLiquidityParams({
                            pool: step.pool,
                            to: stepLocals.isFirstStep ? params.sender : address(_vault),
                            maxAmountsIn: stepAmountsIn,
                            minBptAmountOut: stepExactAmountOut,
                            kind: AddLiquidityKind.SINGLE_TOKEN_EXACT_OUT,
                            userData: params.userData
                        })
                    );

                    if (stepLocals.isLastStep) {
                        // The amount out for the last step of the path should be recorded for the return value.
                        pathAmountsIn[i] = stepAmountsIn[tokenIndex];
                        _currentSwapTokenInAmounts().tAdd(address(stepTokenIn), stepAmountsIn[tokenIndex]);
                    } else {
                        stepExactAmountOut = stepAmountsIn[tokenIndex];
                    }

                    // The first step executed determines the outputs for the path, since this is given out.
                    if (stepLocals.isFirstStep) {
                        // Instead of sending tokens back to the vault, we can just discount it from whatever
                        // the vault owes the sender to make one less transfer.
                        _currentSwapTokenOutAmounts().tSub(address(step.tokenOut), stepExactAmountOut);
                    } else {
                        // If it's not the first step, BPT is minted to the vault so we just get the credit.
                        _vault.settle(IERC20(step.pool), stepExactAmountOut);
                    }
                } else {
                    // No BPT involved in the operation: regular swap exact out.
                    (, uint256 amountIn, ) = _vault.swap(
                        SwapParams({
                            kind: SwapKind.EXACT_OUT,
                            pool: step.pool,
                            tokenIn: stepTokenIn,
                            tokenOut: step.tokenOut,
                            amountGivenRaw: stepExactAmountOut,
                            limitRaw: stepMaxAmountIn,
                            userData: params.userData
                        })
                    );

                    if (stepLocals.isLastStep) {
                        pathAmountsIn[i] = amountIn;
                        _currentSwapTokenInAmounts().tAdd(address(stepTokenIn), amountIn);
                    } else {
                        stepExactAmountOut = amountIn;
                    }
                }
            }
        }
    }

    /***************************************************************************
                                     Queries
    ***************************************************************************/

    /// @inheritdoc IBatchRouter
    function querySwapExactIn(
        SwapPathExactAmountIn[] memory paths,
        bytes calldata userData
    )
        external
        saveSender
        returns (uint256[] memory pathAmountsOut, address[] memory tokensOut, uint256[] memory amountsOut)
    {
        for (uint256 i = 0; i < paths.length; ++i) {
            paths[i].minAmountOut = 0;
        }

        return
            abi.decode(
                _vault.quote(
                    abi.encodeWithSelector(
                        BatchRouter.querySwapExactInHook.selector,
                        SwapExactInHookParams({
                            sender: address(this),
                            paths: paths,
                            deadline: type(uint256).max,
                            wethIsEth: false,
                            userData: userData
                        })
                    )
                ),
                (uint256[], address[], uint256[])
            );
    }

    /// @inheritdoc IBatchRouter
    function querySwapExactOut(
        SwapPathExactAmountOut[] memory paths,
        bytes calldata userData
    )
        external
        saveSender
        returns (uint256[] memory pathAmountsIn, address[] memory tokensIn, uint256[] memory amountsIn)
    {
        for (uint256 i = 0; i < paths.length; ++i) {
            paths[i].maxAmountIn = _MAX_AMOUNT;
        }

        return
            abi.decode(
                _vault.quote(
                    abi.encodeWithSelector(
                        BatchRouter.querySwapExactOutHook.selector,
                        SwapExactOutHookParams({
                            sender: address(this),
                            paths: paths,
                            deadline: type(uint256).max,
                            wethIsEth: false,
                            userData: userData
                        })
                    )
                ),
                (uint256[], address[], uint256[])
            );
    }

    function querySwapExactInHook(
        SwapExactInHookParams calldata params
    )
        external
        nonReentrant
        onlyVault
        returns (uint256[] memory pathAmountsOut, address[] memory tokensOut, uint256[] memory amountsOut)
    {
        (pathAmountsOut, tokensOut, amountsOut) = _swapExactInHook(params);
    }

    function querySwapExactOutHook(
        SwapExactOutHookParams calldata params
    )
        external
        nonReentrant
        onlyVault
        returns (uint256[] memory pathAmountsIn, address[] memory tokensIn, uint256[] memory amountsIn)
    {
        (pathAmountsIn, tokensIn, amountsIn) = _swapExactOutHook(params);
    }

    /*******************************************************************************
                            Yield-bearing token buffers
    *******************************************************************************/

    /// @inheritdoc IBatchRouter
    function addLiquidityUnbalancedToERC4626Pool(
        address pool,
        uint256[] memory exactUnderlyingAmountsIn,
        uint256 minBptAmountOut,
        bool wethIsEth,
        bytes memory userData
    ) external payable saveSender returns (uint256 bptAmountOut) {
        bptAmountOut = abi.decode(
            _vault.unlock(
                abi.encodeWithSelector(
                    BatchRouter.addLiquidityERC4626PoolUnbalancedHook.selector,
                    AddLiquidityHookParams({
                        sender: msg.sender,
                        pool: pool,
                        maxAmountsIn: exactUnderlyingAmountsIn,
                        minBptAmountOut: minBptAmountOut,
                        kind: AddLiquidityKind.UNBALANCED,
                        wethIsEth: wethIsEth,
                        userData: userData
                    })
                )
            ),
            (uint256)
        );
    }

    /// @inheritdoc IBatchRouter
    function addLiquidityProportionalToERC4626Pool(
        address pool,
        uint256[] memory maxUnderlyingAmountsIn,
        uint256 exactBptAmountOut,
        bool wethIsEth,
        bytes memory userData
    ) external payable saveSender returns (uint256[] memory amountsIn) {
        amountsIn = abi.decode(
            _vault.unlock(
                abi.encodeWithSelector(
                    BatchRouter.addLiquidityERC4626PoolProportionalHook.selector,
                    AddLiquidityHookParams({
                        sender: msg.sender,
                        pool: pool,
                        maxAmountsIn: maxUnderlyingAmountsIn,
                        minBptAmountOut: exactBptAmountOut,
                        kind: AddLiquidityKind.PROPORTIONAL,
                        wethIsEth: wethIsEth,
                        userData: userData
                    })
                )
            ),
            (uint256[])
        );
    }

    /// @inheritdoc IBatchRouter
    function removeLiquidityProportionalToERC4626Pool(
        address pool,
        uint256 exactBptAmountIn,
        uint256[] memory minUnderlyingAmountsOut,
        bool wethIsEth,
        bytes memory userData
    ) external payable saveSender returns (uint256[] memory amountsOut) {
        amountsOut = abi.decode(
            _vault.unlock(
                abi.encodeWithSelector(
                    BatchRouter.removeLiquidityERC4626PoolProportionalHook.selector,
                    RemoveLiquidityHookParams({
                        sender: msg.sender,
                        pool: pool,
                        minAmountsOut: minUnderlyingAmountsOut,
                        maxBptAmountIn: exactBptAmountIn,
                        kind: RemoveLiquidityKind.PROPORTIONAL,
                        wethIsEth: wethIsEth,
                        userData: userData
                    })
                )
            ),
            (uint256[])
        );
    }

    /// @inheritdoc IBatchRouter
    function queryAddLiquidityUnbalancedToERC4626Pool(
        address pool,
        uint256[] memory exactUnderlyingAmountsIn,
        bytes memory userData
    ) external saveSender returns (uint256 bptAmountOut) {
        bptAmountOut = abi.decode(
            _vault.quote(
                abi.encodeWithSelector(
                    BatchRouter.addLiquidityERC4626PoolUnbalancedHook.selector,
                    AddLiquidityHookParams({
                        sender: msg.sender,
                        pool: pool,
                        maxAmountsIn: exactUnderlyingAmountsIn,
                        minBptAmountOut: 0,
                        kind: AddLiquidityKind.UNBALANCED,
                        wethIsEth: false,
                        userData: userData
                    })
                )
            ),
            (uint256)
        );
    }

    /// @inheritdoc IBatchRouter
    function queryAddLiquidityProportionalToERC4626Pool(
        address pool,
        uint256[] memory maxUnderlyingAmountsIn,
        uint256 exactBptAmountOut,
        bytes memory userData
    ) external saveSender returns (uint256[] memory amountsIn) {
        amountsIn = abi.decode(
            _vault.quote(
                abi.encodeWithSelector(
                    BatchRouter.addLiquidityERC4626PoolProportionalHook.selector,
                    AddLiquidityHookParams({
                        sender: msg.sender,
                        pool: pool,
                        maxAmountsIn: maxUnderlyingAmountsIn,
                        minBptAmountOut: exactBptAmountOut,
                        kind: AddLiquidityKind.PROPORTIONAL,
                        wethIsEth: false,
                        userData: userData
                    })
                )
            ),
            (uint256[])
        );
    }

    /// @inheritdoc IBatchRouter
    function queryRemoveLiquidityProportionalToERC4626Pool(
        address pool,
        uint256 exactBptAmountIn,
        bytes memory userData
    ) external saveSender returns (uint256[] memory amountsOut) {
        amountsOut = abi.decode(
            _vault.quote(
                abi.encodeWithSelector(
                    BatchRouter.removeLiquidityERC4626PoolProportionalHook.selector,
                    RemoveLiquidityHookParams({
                        sender: msg.sender,
                        pool: pool,
                        minAmountsOut: new uint256[](2),
                        maxBptAmountIn: exactBptAmountIn,
                        kind: RemoveLiquidityKind.PROPORTIONAL,
                        wethIsEth: false,
                        userData: userData
                    })
                )
            ),
            (uint256[])
        );
    }

    function addLiquidityERC4626PoolUnbalancedHook(
        AddLiquidityHookParams calldata params
    ) external nonReentrant onlyVault returns (uint256 bptAmountOut) {
        IERC20[] memory erc4626PoolTokens = _vault.getPoolTokens(params.pool);
        uint256[] memory wrappedAmounts = _wrapTokens(
            params,
            erc4626PoolTokens,
            params.maxAmountsIn,
            SwapKind.EXACT_IN
        );

        // Add wrapped amounts to the boosted pool
        (, bptAmountOut, ) = _vault.addLiquidity(
            AddLiquidityParams({
                pool: params.pool,
                to: params.sender,
                maxAmountsIn: wrappedAmounts,
                minBptAmountOut: params.minBptAmountOut,
                kind: params.kind,
                userData: params.userData
            })
        );
    }

    function addLiquidityERC4626PoolProportionalHook(
        AddLiquidityHookParams calldata params
    ) external nonReentrant onlyVault returns (uint256[] memory amountsIn) {
        IERC20[] memory erc4626PoolTokens = _vault.getPoolTokens(params.pool);
        uint256[] memory maxWrappedAmountsIn = new uint256[](erc4626PoolTokens.length);

        for (uint256 i = 0; i < erc4626PoolTokens.length; ++i) {
            maxWrappedAmountsIn[i] = IERC4626(address(erc4626PoolTokens[i])).convertToShares(params.maxAmountsIn[i]);
        }

        // Add wrapped amounts to the boosted pool
        (amountsIn, , ) = _vault.addLiquidity(
            AddLiquidityParams({
                pool: params.pool,
                to: params.sender,
                maxAmountsIn: maxWrappedAmountsIn,
                minBptAmountOut: params.minBptAmountOut,
                kind: params.kind,
                userData: params.userData
            })
        );

        _wrapTokens(params, erc4626PoolTokens, amountsIn, SwapKind.EXACT_OUT);
    }

    function removeLiquidityERC4626PoolProportionalHook(
        RemoveLiquidityHookParams calldata params
    ) external nonReentrant onlyVault returns (uint256[] memory amountsOut) {
        IERC20[] memory erc4626PoolTokens = _vault.getPoolTokens(params.pool);
        uint256[] memory minWrappedAmountsIn = new uint256[](erc4626PoolTokens.length);
        uint256[] memory underlyingAmountsOut = new uint256[](erc4626PoolTokens.length);

        for (uint256 i = 0; i < erc4626PoolTokens.length; ++i) {
            minWrappedAmountsIn[i] = IERC4626(address(erc4626PoolTokens[i])).convertToAssets(params.minAmountsOut[i]);
        }

        (, amountsOut, ) = _vault.removeLiquidity(
            RemoveLiquidityParams({
                pool: params.pool,
                from: params.sender,
                maxBptAmountIn: params.maxBptAmountIn,
                minAmountsOut: minWrappedAmountsIn,
                kind: params.kind,
                userData: params.userData
            })
        );

        if (EVMCallModeHelpers.isStaticCall()) {
            return amountsOut;
        }

        for (uint256 i = 0; i < erc4626PoolTokens.length; ++i) {
            IERC4626 wrappedToken = IERC4626(address(erc4626PoolTokens[i]));
            IERC20 underlyingToken = IERC20(wrappedToken.asset());

            // erc4626BufferWrapOrUnwrap will fail if the wrapper wasn't ERC4626
            (, , underlyingAmountsOut[i]) = _vault.erc4626BufferWrapOrUnwrap(
                BufferWrapOrUnwrapParams({
                    kind: SwapKind.EXACT_IN,
                    direction: WrappingDirection.UNWRAP,
                    wrappedToken: wrappedToken,
                    amountGivenRaw: amountsOut[i],
                    limitRaw: 0, // We don't apply the limit here
                    userData: params.userData
                })
            );

            _sendTokenOut(params.sender, underlyingToken, underlyingAmountsOut[i], params.wethIsEth);
        }
    }

    function _wrapTokens(
        AddLiquidityHookParams calldata params,
        IERC20[] memory erc4626PoolTokens,
        uint256[] memory amountsIn,
        SwapKind kind
    ) private returns (uint256[] memory wrappedAmounts) {
        wrappedAmounts = new uint256[](erc4626PoolTokens.length);

        bool isStaticCall = EVMCallModeHelpers.isStaticCall();

        // Wrap given underlying tokens for wrapped tokens
        for (uint256 i = 0; i < erc4626PoolTokens.length; ++i) {
            // Boosted pool tokens are the wrappers
            IERC4626 wrappedToken = IERC4626(address(erc4626PoolTokens[i]));
            IERC20 underlyingToken = IERC20(wrappedToken.asset());

            if (isStaticCall == false) {
                _takeTokenIn(params.sender, underlyingToken, amountsIn[i], params.wethIsEth);
            }

            // erc4626BufferWrapOrUnwrap will fail if the wrapper wasn't ERC4626
            (, , wrappedAmounts[i]) = _vault.erc4626BufferWrapOrUnwrap(
                BufferWrapOrUnwrapParams({
                    kind: kind,
                    direction: WrappingDirection.WRAP,
                    wrappedToken: wrappedToken,
                    amountGivenRaw: amountsIn[i],
                    limitRaw: kind == SwapKind.EXACT_IN ? 0 : type(uint128).max,
                    userData: params.userData
                })
            );
        }
    }

    /*******************************************************************************
                                    Settlement
    *******************************************************************************/

    function _settlePaths(address sender, bool wethIsEth) internal {
        // numTokensIn / Out may be 0 if the inputs and / or outputs are not transient.
        // For example, a swap starting with a 'remove liquidity' step will already have burned the input tokens,
        // in which case there is nothing to settle. Then, since we're iterating backwards below, we need to be able
        // to subtract 1 from these quantities without reverting, which is why we use signed integers.
        int256 numTokensIn = int256(_currentSwapTokensIn().length());
        int256 numTokensOut = int256(_currentSwapTokensOut().length());
        uint256 ethAmountIn = 0;

        // Iterate backwards, from the last element to 0 (included).
        // Removing the last element from a set is cheaper than removing the first one.
        for (int256 i = int256(numTokensIn - 1); i >= 0; --i) {
            address tokenIn = _currentSwapTokensIn().unchecked_at(uint256(i));
            ethAmountIn += _takeTokenIn(sender, IERC20(tokenIn), _currentSwapTokenInAmounts().tGet(tokenIn), wethIsEth);
            // Erases delta, in case more than one batch router op is called in the same transaction
            _currentSwapTokenInAmounts().tSet(tokenIn, 0);
            _currentSwapTokensIn().remove(tokenIn);
        }

        for (int256 i = int256(numTokensOut - 1); i >= 0; --i) {
            address tokenOut = _currentSwapTokensOut().unchecked_at(uint256(i));
            _sendTokenOut(sender, IERC20(tokenOut), _currentSwapTokenOutAmounts().tGet(tokenOut), wethIsEth);
            // Erases delta, in case more than one batch router op is called in the same transaction.
            _currentSwapTokenOutAmounts().tSet(tokenOut, 0);
            _currentSwapTokensOut().remove(tokenOut);
        }

        // Return the rest of ETH to sender.
        _returnEth(sender);
    }
}<|MERGE_RESOLUTION|>--- conflicted
+++ resolved
@@ -160,12 +160,7 @@
 
             if (path.steps[0].isBuffer && EVMCallModeHelpers.isStaticCall() == false) {
                 // If first step is a buffer, take the token in advance. We need this to wrap/unwrap.
-<<<<<<< HEAD
-                _takeTokenIn(params.sender, stepTokenIn, stepExactAmountIn, params.wethIsEth);
-                _settledTokenAmounts().tAdd(address(stepTokenIn), stepExactAmountIn);
-=======
                 _takeTokenIn(params.sender, stepTokenIn, stepExactAmountIn, false);
->>>>>>> e0deca91
             } else {
                 // Paths may (or may not) share the same token in. To minimize token transfers, we store the addresses
                 // in a set with unique addresses that can be iterated later on.
@@ -437,13 +432,8 @@
 
                 if (step.isBuffer) {
                     if (stepLocals.isLastStep && EVMCallModeHelpers.isStaticCall() == false) {
-<<<<<<< HEAD
-                        // The buffer will need this token to wrap/unwrap, so take it from the user in advance
-                        _takeTokenIn(params.sender, path.tokenIn, path.maxAmountIn, params.wethIsEth);
-=======
                         // The buffer will need this token to wrap/unwrap, so take it from the user in advance.
                         _takeTokenIn(params.sender, path.tokenIn, path.maxAmountIn, false);
->>>>>>> e0deca91
                     }
 
                     (, uint256 amountIn, ) = _vault.erc4626BufferWrapOrUnwrap(
