--- conflicted
+++ resolved
@@ -24,13 +24,9 @@
 import { RouterCommon } from "./RouterCommon.sol";
 
 contract BatchRouter is IBatchRouter, RouterCommon, ReentrancyGuard {
-<<<<<<< HEAD
     using TransientEnumerableSet for TransientEnumerableSet.AddressSet;
     using TransientStorageHelpers for *;
-=======
     using SafeERC20 for IERC20;
-    using EnumerableSet for EnumerableSet.AddressSet;
->>>>>>> c83f2077
 
     // We use transient storage to track tokens and amounts flowing in and out of a batch swap.
     // Set of input tokens involved in a batch swap.
