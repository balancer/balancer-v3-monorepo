// SPDX-License-Identifier: GPL-3.0-or-later

pragma solidity ^0.8.24;

import { SafeERC20 } from "@openzeppelin/contracts/token/ERC20/utils/SafeERC20.sol";
import { IERC20 } from "@openzeppelin/contracts/token/ERC20/IERC20.sol";

import {
    IProtocolFeeCollector,
    ProtocolFeeType
} from "@balancer-labs/v3-interfaces/contracts/vault/IProtocolFeeCollector.sol";
import { IVaultErrors } from "@balancer-labs/v3-interfaces/contracts/vault/IVaultErrors.sol";
import { IVault } from "@balancer-labs/v3-interfaces/contracts/vault/IVault.sol";

import {
    SingletonAuthentication
} from "@balancer-labs/v3-solidity-utils/contracts/helpers/SingletonAuthentication.sol";
import {
    ReentrancyGuardTransient
} from "@balancer-labs/v3-solidity-utils/contracts/openzeppelin/ReentrancyGuardTransient.sol";
import { FixedPoint } from "@balancer-labs/v3-solidity-utils/contracts/math/FixedPoint.sol";

contract ProtocolFeeCollector is IProtocolFeeCollector, SingletonAuthentication, ReentrancyGuardTransient {
    using FixedPoint for uint256;
    using SafeERC20 for IERC20;

    // Maximum protocol swap fee percentage. 1e18 corresponds to a 100% fee.
    uint256 internal constant _MAX_PROTOCOL_SWAP_FEE_PERCENTAGE = 50e16; // 50%

    // Maximum protocol yield fee percentage.
    uint256 internal constant _MAX_PROTOCOL_YIELD_FEE_PERCENTAGE = 20e16; // 20%

    // Global protocol swap fee.
    uint256 private _protocolSwapFeePercentage;

    // Global protocol yield fee.
    uint256 private _protocolYieldFeePercentage;

    // Store the pool-specific swap fee percentages (the Vault's poolConfig stores the aggregate percentage).
    mapping(address => uint256) internal _poolProtocolSwapFeePercentages;

<<<<<<< HEAD
    // Swap and Yield fees cannot be combined, since the pool creator split can be different for each.
    // Since this is outside the Vault/critical path, we use separate mappings in this contract, instead of
    // packing the values.
=======
    // Store the pool-specific yield fee percentages (the Vault's poolConfig stores the aggregate percentage).
    mapping(address => uint256) internal _poolProtocolYieldFeePercentages;
>>>>>>> adbd28aa

    // Pool -> (Token -> fee): aggregate protocol swap fees sent from the Vault.
    mapping(address => mapping(IERC20 => uint256)) internal _protocolSwapFeesCollected;

    // Pool -> (Token -> fee): aggregate protocol yield fees sent from the Vault.
    mapping(address => mapping(IERC20 => uint256)) internal _protocolYieldFeesCollected;

    // Aggregate (= protocol + creator) fees are collected by the Vault on swap and yield, and accumulate in the
    // "Collected" fields. When queried or withdrawn, they are disaggregated and moved to the "ToWithdraw" storage,
    // where they can be withdrawn by the protocol or pool creator.

    // Pool -> (Token -> fee): Disaggregated protocol fees (from swap and yield), available for withdrawal
    // by governance.
    mapping(address => mapping(IERC20 => uint256)) internal _protocolFeesToWithdraw;

    // Pool -> (Token -> fee): Disaggregated pool creator fees (from swap and yield), available for withdrawal by
    // the pool creator.
    mapping(address => mapping(IERC20 => uint256)) internal _poolCreatorFeesToWithdraw;

    modifier onlyVault() {
        if (msg.sender != address(getVault())) {
            revert IVaultErrors.SenderIsNotVault(msg.sender);
        }
        _;
    }

    // Force collection and disaggregation, to ensure the values in "ToWithdraw" storage are correct.
    modifier withLatestFees(address pool) {
        getVault().collectProtocolFees(pool);
        _disaggregateFees(pool, ProtocolFeeType.SWAP);
        _disaggregateFees(pool, ProtocolFeeType.YIELD);
        _;
    }

    // Ensure that the caller is the pool creator.
    modifier fromPoolCreator(address pool) {
        _ensureCallerIsPoolCreator(pool);
        _;
    }

    modifier withValidSwapFee(uint256 newSwapFeePercentage) {
        if (newSwapFeePercentage > _MAX_PROTOCOL_SWAP_FEE_PERCENTAGE) {
            revert ProtocolSwapFeePercentageTooHigh();
        }
        _;
    }

    modifier withValidYieldFee(uint256 newYieldFeePercentage) {
        if (newYieldFeePercentage > _MAX_PROTOCOL_YIELD_FEE_PERCENTAGE) {
            revert ProtocolYieldFeePercentageTooHigh();
        }
        _;
    }

    constructor(IVault vault_) SingletonAuthentication(vault_) {
        // solhint-disable-previous-line no-empty-blocks
    }

    /// @inheritdoc IProtocolFeeCollector
    function vault() external view returns (IVault) {
        return getVault();
    }

    /// @inheritdoc IProtocolFeeCollector
    function getGlobalProtocolSwapFeePercentage() external view returns (uint256) {
        return _protocolSwapFeePercentage;
    }

    /// @inheritdoc IProtocolFeeCollector
    function getGlobalProtocolYieldFeePercentage() external view returns (uint256) {
        return _protocolYieldFeePercentage;
    }

    /// @inheritdoc IProtocolFeeCollector
    function setGlobalProtocolSwapFeePercentage(
        uint256 newProtocolSwapFeePercentage
    ) external withValidSwapFee(newProtocolSwapFeePercentage) authenticate {
        _protocolSwapFeePercentage = newProtocolSwapFeePercentage;

        emit GlobalProtocolSwapFeePercentageChanged(newProtocolSwapFeePercentage);
    }

    /// @inheritdoc IProtocolFeeCollector
    function setGlobalProtocolYieldFeePercentage(
        uint256 newProtocolYieldFeePercentage
    ) external withValidYieldFee(newProtocolYieldFeePercentage) authenticate {
        _protocolYieldFeePercentage = newProtocolYieldFeePercentage;

        emit GlobalProtocolSwapFeePercentageChanged(newProtocolYieldFeePercentage);
    }

    /// @inheritdoc IProtocolFeeCollector
    function setProtocolSwapFeePercentage(
        address pool,
        uint256 newProtocolSwapFeePercentage
    ) external withValidSwapFee(newProtocolSwapFeePercentage) withLatestFees(pool) authenticate {
        (, uint256 poolCreatorFeePercentage) = getVault().getPoolCreatorInfo(pool);

        // Update the aggregate swap fee value in the Vault (PoolConfig).
        getVault().updateAggregateFeePercentage(
            pool,
            ProtocolFeeType.SWAP,
            _getAggregateFeePercentage(newProtocolSwapFeePercentage, poolCreatorFeePercentage)
        );

        emit ProtocolSwapFeePercentageChanged(pool, newProtocolSwapFeePercentage);
    }

    /// @inheritdoc IProtocolFeeCollector
    function setProtocolYieldFeePercentage(
        address pool,
        uint256 newProtocolYieldFeePercentage
    ) external withValidYieldFee(newProtocolYieldFeePercentage) withLatestFees(pool) authenticate {
        (, uint256 poolCreatorFeePercentage) = getVault().getPoolCreatorInfo(pool);

        // Update the aggregate yield fee value in the Vault (PoolConfig).
        getVault().updateAggregateFeePercentage(
            pool,
            ProtocolFeeType.YIELD,
            _getAggregateFeePercentage(newProtocolYieldFeePercentage, poolCreatorFeePercentage)
        );

        emit ProtocolSwapFeePercentageChanged(pool, newProtocolYieldFeePercentage);
    }

    /// @inheritdoc IProtocolFeeCollector
    function getCollectedProtocolFeeAmounts(
        address pool
    ) public withLatestFees(pool) returns (uint256[] memory feeAmounts) {
        IERC20[] memory tokens = getVault().getPoolTokens(pool);
        uint256 numTokens = tokens.length;

        feeAmounts = new uint256[](numTokens);
        for (uint256 i = 0; i < numTokens; ++i) {
            feeAmounts[i] = _protocolFeesToWithdraw[pool][tokens[i]];
        }
    }

    /// @inheritdoc IProtocolFeeCollector
    function getCollectedPoolCreatorFeeAmounts(
        address pool
    ) public withLatestFees(pool) returns (uint256[] memory feeAmounts) {
        IERC20[] memory tokens = getVault().getPoolTokens(pool);
        uint256 numTokens = tokens.length;

        feeAmounts = new uint256[](numTokens);
        for (uint256 i = 0; i < numTokens; ++i) {
            feeAmounts[i] = _poolCreatorFeesToWithdraw[pool][tokens[i]];
        }
    }

    /// @inheritdoc IProtocolFeeCollector
    function withdrawProtocolFees(address pool, address recipient) external authenticate {
        // This call ensures all fees are collected and disaggregated.
        uint256[] memory feeAmounts = getCollectedProtocolFeeAmounts(pool);
        IERC20[] memory tokens = getVault().getPoolTokens(pool);

        for (uint256 i = 0; i < tokens.length; ++i) {
            IERC20 token = tokens[i];

            uint256 amountToWithdraw = feeAmounts[i];
            if (amountToWithdraw > 0) {
                _protocolFeesToWithdraw[pool][token] = 0;
                token.safeTransfer(recipient, amountToWithdraw);
            }
        }
    }

    /// @inheritdoc IProtocolFeeCollector
    function withdrawPoolCreatorFees(address pool, address recipient) external fromPoolCreator(pool) {
        // This call ensures all fees are collected and disaggregated.
        uint256[] memory feeAmounts = getCollectedPoolCreatorFeeAmounts(pool);
        IERC20[] memory tokens = getVault().getPoolTokens(pool);

        for (uint256 i = 0; i < tokens.length; ++i) {
            IERC20 token = tokens[i];

            uint256 amountToWithdraw = feeAmounts[i];
            if (amountToWithdraw > 0) {
                _poolCreatorFeesToWithdraw[pool][token] = 0;
                token.safeTransfer(recipient, amountToWithdraw);
            }
        }
    }

    /// @inheritdoc IProtocolFeeCollector
    function getAggregateFeePercentage(
        ProtocolFeeType feeType,
        uint256 poolCreatorFeePercentage
    ) public view returns (uint256) {
        // Get default global protocol fee percentages.
        uint256 protocolFeePercentage = feeType == ProtocolFeeType.SWAP
            ? _protocolSwapFeePercentage
            : _protocolYieldFeePercentage;

        return _getAggregateFeePercentage(protocolFeePercentage, poolCreatorFeePercentage);
    }

    function _getAggregateFeePercentage(
        uint256 protocolFeePercentage,
        uint256 poolCreatorFeePercentage
    ) private pure returns (uint256) {
        return protocolFeePercentage + protocolFeePercentage.complement().mulDown(poolCreatorFeePercentage);
    }

    function _ensureCallerIsPoolCreator(address pool) private view {
        (address poolCreator, ) = getVault().getPoolCreatorInfo(pool);

        if (poolCreator == address(0)) {
            revert PoolCreatorNotRegistered(pool);
        }

        if (poolCreator != msg.sender) {
            revert CallerIsNotPoolCreator(msg.sender);
        }
    }

    // Disaggregate and move balances from <Fees>Collected to <Fees>ToWithdraw
    function _disaggregateFees(address pool, ProtocolFeeType feeType) private {
        (address poolCreator, uint256 poolCreatorFeePercentage) = getVault().getPoolCreatorInfo(pool);

        bool needToSplitWithPoolCreator = poolCreator != address(0) && poolCreatorFeePercentage > 0;
        uint256 aggregateFeePercentage;
        uint256 protocolFeePercentage;

        if (needToSplitWithPoolCreator) {
            protocolFeePercentage = feeType == ProtocolFeeType.SWAP
                ? _poolProtocolSwapFeePercentages[pool]
                : _poolProtocolYieldFeePercentages[pool];

            // Only need this if there is a pool creator and fees must be split
            aggregateFeePercentage = _getAggregateFeePercentage(protocolFeePercentage, poolCreatorFeePercentage);
        }

        IERC20[] memory poolTokens = getVault().getPoolTokens(pool);
        for (uint256 i = 0; i < poolTokens.length; ++i) {
            IERC20 token = poolTokens[i];
            uint256 poolCreatorPortion;
            uint256 protocolPortion;

            uint256 totalFees = feeType == ProtocolFeeType.SWAP
                ? _protocolSwapFeesCollected[pool][token]
                : _protocolYieldFeesCollected[pool][token];

            if (needToSplitWithPoolCreator) {
                uint256 totalVolume = totalFees.divUp(aggregateFeePercentage);
                protocolPortion = totalVolume.mulUp(protocolFeePercentage);
                poolCreatorPortion = totalFees - protocolPortion;
            } else {
                protocolPortion = totalFees;
            }

            if (feeType == ProtocolFeeType.SWAP) {
                _protocolSwapFeesCollected[pool][token] = 0;

                _protocolFeesToWithdraw[pool][token] += protocolPortion;
                _poolCreatorFeesToWithdraw[pool][token] += poolCreatorPortion;
            } else {
                _protocolYieldFeesCollected[pool][token] = 0;

                _protocolFeesToWithdraw[pool][token] += protocolPortion;
                _poolCreatorFeesToWithdraw[pool][token] += poolCreatorPortion;
            }
        }
    }

    // Functions that must be called by the Vault

    /// @inheritdoc IProtocolFeeCollector
    function registerPool(address pool) public onlyVault {
        // Set local storage of the actual percentages for the pool (default to global).
        _poolProtocolSwapFeePercentages[pool] = _protocolSwapFeePercentage;
        _poolProtocolYieldFeePercentages[pool] = _protocolYieldFeePercentage;
    }

    /// @inheritdoc IProtocolFeeCollector
    function computeAggregatePercentages(
        address pool,
        uint256 poolCreatorFeePercentage
    ) public view returns (uint256, uint256) {
        // Compute aggregate fee return values.
        return (
            _getAggregateFeePercentage(_poolProtocolSwapFeePercentages[pool], poolCreatorFeePercentage),
            _getAggregateFeePercentage(_poolProtocolYieldFeePercentages[pool], poolCreatorFeePercentage)
        );
    }

    /// @inheritdoc IProtocolFeeCollector
    function receiveProtocolSwapFees(address pool, IERC20 token, uint256 amount) external onlyVault {
        _protocolSwapFeesCollected[pool][token] += amount;

        token.safeTransferFrom(address(getVault()), address(this), amount);

        emit ProtocolSwapFeeCollected(pool, token, amount);
    }

    /// @inheritdoc IProtocolFeeCollector
    function receiveProtocolYieldFees(address pool, IERC20 token, uint256 amount) external onlyVault {
        _protocolYieldFeesCollected[pool][token] += amount;

        token.safeTransferFrom(address(getVault()), address(this), amount);

        emit ProtocolYieldFeeCollected(pool, token, amount);
    }
}<|MERGE_RESOLUTION|>--- conflicted
+++ resolved
@@ -39,14 +39,8 @@
     // Store the pool-specific swap fee percentages (the Vault's poolConfig stores the aggregate percentage).
     mapping(address => uint256) internal _poolProtocolSwapFeePercentages;
 
-<<<<<<< HEAD
-    // Swap and Yield fees cannot be combined, since the pool creator split can be different for each.
-    // Since this is outside the Vault/critical path, we use separate mappings in this contract, instead of
-    // packing the values.
-=======
     // Store the pool-specific yield fee percentages (the Vault's poolConfig stores the aggregate percentage).
     mapping(address => uint256) internal _poolProtocolYieldFeePercentages;
->>>>>>> adbd28aa
 
     // Pool -> (Token -> fee): aggregate protocol swap fees sent from the Vault.
     mapping(address => mapping(IERC20 => uint256)) internal _protocolSwapFeesCollected;
