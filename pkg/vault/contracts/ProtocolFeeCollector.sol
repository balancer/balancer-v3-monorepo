// SPDX-License-Identifier: GPL-3.0-or-later

pragma solidity ^0.8.24;

import { SafeERC20 } from "@openzeppelin/contracts/token/ERC20/utils/SafeERC20.sol";
import { IERC20 } from "@openzeppelin/contracts/token/ERC20/IERC20.sol";

import { IProtocolFeeCollector } from "@balancer-labs/v3-interfaces/contracts/vault/IProtocolFeeCollector.sol";
import { IVaultErrors } from "@balancer-labs/v3-interfaces/contracts/vault/IVaultErrors.sol";
import { IVault } from "@balancer-labs/v3-interfaces/contracts/vault/IVault.sol";

import {
    SingletonAuthentication
} from "@balancer-labs/v3-solidity-utils/contracts/helpers/SingletonAuthentication.sol";
import {
    ReentrancyGuardTransient
} from "@balancer-labs/v3-solidity-utils/contracts/openzeppelin/ReentrancyGuardTransient.sol";
import { FixedPoint } from "@balancer-labs/v3-solidity-utils/contracts/math/FixedPoint.sol";

contract ProtocolFeeCollector is IProtocolFeeCollector, SingletonAuthentication, ReentrancyGuardTransient {
    using FixedPoint for uint256;
    using SafeERC20 for IERC20;

    /**
     * @dev Instead of storing only the fee in the mapping, also store a flag to indicate whether the fee has been
     * set by governance through a permissioned call. (The fee is stored in 64-bits, so that the struct fits
     * within a single slot.)
     *
     * We know the percentage is an 18-decimal FP value, which only takes 60 bits, so it's guaranteed to fit,
     * and we can do simple casts to truncate the high bits without needed SafeCast.
     *
     * We want to enable permissionless updates for pools, so that it is less onerous to update potentially
     * hundreds of pools if the global protocol fees change. However, we don't want to overwrite pools that
     * have had their fee percentages manually set by the DAO (i.e., after off-chain negotiation and agreement).
     *
     * @param feePercentage The raw swap or yield fee percentage
     * @param isOverride When set, this fee is controlled by governance, and cannot be changed permissionlessly
     */
    struct PoolFeeConfig {
        uint64 feePercentage;
        bool isOverride;
    }

    // Maximum protocol swap fee percentage. 1e18 corresponds to a 100% fee.
    uint256 internal constant _MAX_PROTOCOL_SWAP_FEE_PERCENTAGE = 50e16; // 50%

    // Maximum protocol yield fee percentage.
    uint256 internal constant _MAX_PROTOCOL_YIELD_FEE_PERCENTAGE = 20e16; // 20%

    // Global protocol swap fee.
    uint256 private _globalProtocolSwapFeePercentage;

    // Global protocol yield fee.
    uint256 private _globalProtocolYieldFeePercentage;

    // Store the pool-specific swap fee percentages (the Vault's poolConfig stores the aggregate percentage).
    mapping(address => PoolFeeConfig) internal _poolProtocolSwapFeePercentages;

    // Store the pool-specific yield fee percentages (the Vault's poolConfig stores the aggregate percentage).
    mapping(address => PoolFeeConfig) internal _poolProtocolYieldFeePercentages;

    // Pool -> (Token -> fee): Disaggregated protocol fees (from swap and yield), available for withdrawal
    // by governance.
    mapping(address => mapping(IERC20 => uint256)) internal _totalProtocolFeesCollected;

    // Pool -> (Token -> fee): Disaggregated pool creator fees (from swap and yield), available for withdrawal by
    // the pool creator.
    mapping(address => mapping(IERC20 => uint256)) internal _totalPoolCreatorFeesCollected;

    modifier onlyVault() {
        if (msg.sender != address(getVault())) {
            revert IVaultErrors.SenderIsNotVault(msg.sender);
        }
        _;
    }

    // Ensure that the caller is the pool creator.
    modifier onlyPoolCreator(address pool) {
        _ensureCallerIsPoolCreator(pool);
        _;
    }

    modifier withValidSwapFee(uint256 newSwapFeePercentage) {
        if (newSwapFeePercentage > _MAX_PROTOCOL_SWAP_FEE_PERCENTAGE) {
            revert ProtocolSwapFeePercentageTooHigh();
        }
        _;
    }

    modifier withValidYieldFee(uint256 newYieldFeePercentage) {
        if (newYieldFeePercentage > _MAX_PROTOCOL_YIELD_FEE_PERCENTAGE) {
            revert ProtocolYieldFeePercentageTooHigh();
        }
        _;
    }

    // Force collection and disaggregation (e.g., before changing protocol fee percentages)
    modifier withLatestFees(address pool) {
        getVault().collectProtocolFees(pool);
        _;
    }

    constructor(IVault vault_) SingletonAuthentication(vault_) {
        // solhint-disable-previous-line no-empty-blocks
    }

    /// @inheritdoc IProtocolFeeCollector
    function vault() external view returns (IVault) {
        return getVault();
    }

    /// @inheritdoc IProtocolFeeCollector
    function getGlobalProtocolSwapFeePercentage() external view returns (uint256) {
        return _globalProtocolSwapFeePercentage;
    }

    /// @inheritdoc IProtocolFeeCollector
    function getGlobalProtocolYieldFeePercentage() external view returns (uint256) {
        return _globalProtocolYieldFeePercentage;
    }

    /// @inheritdoc IProtocolFeeCollector
    function getPoolProtocolSwapFeeInfo(address pool) external view returns (uint256, bool) {
        PoolFeeConfig memory config = _poolProtocolSwapFeePercentages[pool];

        return (config.feePercentage, config.isOverride);
    }

    /// @inheritdoc IProtocolFeeCollector
    function getPoolProtocolYieldFeeInfo(address pool) external view returns (uint256, bool) {
        PoolFeeConfig memory config = _poolProtocolYieldFeePercentages[pool];

        return (config.feePercentage, config.isOverride);
    }

    /// @inheritdoc IProtocolFeeCollector
    function getTotalCollectedProtocolFeeAmounts(address pool) public view returns (uint256[] memory feeAmounts) {
        (IERC20[] memory poolTokens, uint256 numTokens) = _getPoolTokensAndCount(pool);

        feeAmounts = new uint256[](numTokens);
        for (uint256 i = 0; i < numTokens; ++i) {
            feeAmounts[i] = _totalProtocolFeesCollected[pool][poolTokens[i]];
        }
    }

    /// @inheritdoc IProtocolFeeCollector
    function getTotalCollectedPoolCreatorFeeAmounts(address pool) public view returns (uint256[] memory feeAmounts) {
        (IERC20[] memory poolTokens, uint256 numTokens) = _getPoolTokensAndCount(pool);

        feeAmounts = new uint256[](numTokens);
        for (uint256 i = 0; i < numTokens; ++i) {
            feeAmounts[i] = _totalPoolCreatorFeesCollected[pool][poolTokens[i]];
        }
    }

    /// @inheritdoc IProtocolFeeCollector
    function computeAggregatePercentages(
        address pool,
        uint256 poolCreatorFeePercentage
    ) public view returns (uint256, uint256) {
        // Compute aggregate fee return values.
        return (
            _getAggregateFeePercentage(_poolProtocolSwapFeePercentages[pool].feePercentage, poolCreatorFeePercentage),
            _getAggregateFeePercentage(_poolProtocolYieldFeePercentages[pool].feePercentage, poolCreatorFeePercentage)
        );
    }

    function _ensureCallerIsPoolCreator(address pool) internal view {
        (address poolCreator, ) = getVault().getPoolCreatorInfo(pool);

        if (poolCreator == address(0)) {
            revert PoolCreatorNotRegistered(pool);
        }

        if (poolCreator != msg.sender) {
            revert CallerIsNotPoolCreator(msg.sender);
        }
    }

    /**
     * Note that pool creator fees are calculated based on creatorAndLpFees, and not in totalFees.
     * See example below:
     *
     * tokenOutAmount = 10000; poolSwapFeePct = 10%; protocolFeePct = 40%; creatorFeePct = 60%
     * totalFees = tokenOutAmount * poolSwapFeePct = 10000 * 10% = 1000
     * protocolFees = totalFees * protocolFeePct = 1000 * 40% = 400
     * creatorAndLpFees = totalFees - protocolFees = 1000 - 400 = 600
     * creatorFees = creatorAndLpFees * creatorFeePct = 600 * 60% = 360
     * lpFees (will stay in the pool) = creatorAndLpFees - creatorFees = 600 - 360 = 240
     */
    function _getAggregateFeePercentage(
        uint256 protocolFeePercentage,
        uint256 poolCreatorFeePercentage
    ) internal pure returns (uint256) {
        return protocolFeePercentage + protocolFeePercentage.complement().mulDown(poolCreatorFeePercentage);
    }

    function _getPoolTokensAndCount(address pool) internal view returns (IERC20[] memory tokens, uint256 numTokens) {
        tokens = getVault().getPoolTokens(pool);
        numTokens = tokens.length;
    }

    /// @inheritdoc IProtocolFeeCollector
    function updateProtocolSwapFeePercentage(address pool) external withLatestFees(pool) {
        PoolFeeConfig memory feeConfig = _poolProtocolSwapFeePercentages[pool];
        uint256 globalProtocolSwapFee = _globalProtocolSwapFeePercentage;

        if (feeConfig.isOverride == false && globalProtocolSwapFee != feeConfig.feePercentage) {
            (, uint256 poolCreatorFeePercentage) = getVault().getPoolCreatorInfo(pool);

            _updatePoolSwapFeePercentage(pool, globalProtocolSwapFee, poolCreatorFeePercentage, false);
        }
    }

    /// @inheritdoc IProtocolFeeCollector
    function updateProtocolYieldFeePercentage(address pool) external withLatestFees(pool) {
        PoolFeeConfig memory feeConfig = _poolProtocolYieldFeePercentages[pool];
        uint256 globalProtocolYieldFee = _globalProtocolYieldFeePercentage;

        if (feeConfig.isOverride == false && globalProtocolYieldFee != feeConfig.feePercentage) {
            (, uint256 poolCreatorFeePercentage) = getVault().getPoolCreatorInfo(pool);

            _updatePoolYieldFeePercentage(pool, globalProtocolYieldFee, poolCreatorFeePercentage, false);
        }
    }

    /***************************************************************************
                                Permissioned Functions
    ***************************************************************************/

    /// @inheritdoc IProtocolFeeCollector
    function registerPool(
        address pool,
        bool protocolFeeExempt
    )
        public
        onlyVault
        returns (uint256 aggregateProtocolSwapFeePercentage, uint256 aggregateProtocolYieldFeePercentage)
    {
        // Set local storage of the actual percentages for the pool (default to global).
<<<<<<< HEAD
        aggregateProtocolSwapFeePercentage = protocolFeeExempt ? 0 : _protocolSwapFeePercentage;
        aggregateProtocolYieldFeePercentage = protocolFeeExempt ? 0 : _protocolYieldFeePercentage;

        // `isOverride` is true if the pool is protocol fee exempt; otherwise, default to false.
        // If exempt, this pool cannot be updated to the current global percentage permissionlessly.
        _poolProtocolSwapFeePercentages[pool] = PoolFeeConfig({
            feePercentage: uint64(aggregateProtocolSwapFeePercentage),
            isOverride: protocolFeeExempt
        });
        _poolProtocolYieldFeePercentages[pool] = PoolFeeConfig({
            feePercentage: uint64(aggregateProtocolYieldFeePercentage),
            isOverride: protocolFeeExempt
        });
=======
        aggregateProtocolSwapFeePercentage = _globalProtocolSwapFeePercentage;
        aggregateProtocolYieldFeePercentage = _globalProtocolYieldFeePercentage;
>>>>>>> 1099a449

        _poolProtocolSwapFeePercentages[pool].feePercentage = uint64(aggregateProtocolSwapFeePercentage);
        _poolProtocolYieldFeePercentages[pool].feePercentage = uint64(aggregateProtocolYieldFeePercentage);
    }

    enum ProtocolFeeType {
        SWAP,
        YIELD
    }

    /// @inheritdoc IProtocolFeeCollector
    function receiveProtocolFees(
        address pool,
        uint256[] memory swapFeeAmounts,
        uint256[] memory yieldFeeAmounts
    ) external onlyVault {
        (, uint256 poolCreatorFeePercentage) = getVault().getPoolCreatorInfo(pool);

        _receiveProtocolFees(pool, ProtocolFeeType.SWAP, poolCreatorFeePercentage, swapFeeAmounts);
        _receiveProtocolFees(pool, ProtocolFeeType.YIELD, poolCreatorFeePercentage, yieldFeeAmounts);
    }

    function _receiveProtocolFees(
        address pool,
        ProtocolFeeType feeType,
        uint256 poolCreatorFeePercentage,
        uint256[] memory feeAmounts
    ) private {
        // There are two cases when we don't need to split fees (in which case we can save gas and avoid rounding
        // errors by skipping calculations) if either the protocol or pool creator fee percentage is zero.

        uint256 protocolFeePercentage = feeType == ProtocolFeeType.SWAP
            ? _poolProtocolSwapFeePercentages[pool].feePercentage
            : _poolProtocolYieldFeePercentages[pool].feePercentage;
        uint256 aggregateFeePercentage;

        bool needToSplitFees = poolCreatorFeePercentage > 0 && protocolFeePercentage > 0;
        if (needToSplitFees) {
            // Calculate once, outside the loop.
            aggregateFeePercentage = _getAggregateFeePercentage(protocolFeePercentage, poolCreatorFeePercentage);
        }

        (IERC20[] memory poolTokens, uint256 numTokens) = _getPoolTokensAndCount(pool);
        for (uint256 i = 0; i < numTokens; ++i) {
            if (feeAmounts[i] > 0) {
                IERC20 token = poolTokens[i];

                token.safeTransferFrom(address(getVault()), address(this), feeAmounts[i]);

                // It should be easier for off-chain processes to handle two events, rather than parsing the type
                // out of a single event.
                if (feeType == ProtocolFeeType.SWAP) {
                    emit ProtocolSwapFeeCollected(pool, token, feeAmounts[i]);
                } else {
                    emit ProtocolYieldFeeCollected(pool, token, feeAmounts[i]);
                }

                if (needToSplitFees) {
                    uint256 totalVolume = feeAmounts[i].divUp(aggregateFeePercentage);
                    uint256 protocolPortion = totalVolume.mulUp(protocolFeePercentage);

                    _totalProtocolFeesCollected[pool][token] += protocolPortion;
                    _totalPoolCreatorFeesCollected[pool][token] += feeAmounts[i] - protocolPortion;
                } else {
                    // If we don't need to split, one of them must be zero.
                    if (poolCreatorFeePercentage == 0) {
                        _totalProtocolFeesCollected[pool][token] += feeAmounts[i];
                    } else {
                        _totalPoolCreatorFeesCollected[pool][token] += feeAmounts[i];
                    }
                }
            }
        }
    }

    /// @inheritdoc IProtocolFeeCollector
    function setGlobalProtocolSwapFeePercentage(
        uint256 newProtocolSwapFeePercentage
    ) external withValidSwapFee(newProtocolSwapFeePercentage) authenticate {
        _globalProtocolSwapFeePercentage = newProtocolSwapFeePercentage;

        emit GlobalProtocolSwapFeePercentageChanged(newProtocolSwapFeePercentage);
    }

    /// @inheritdoc IProtocolFeeCollector
    function setGlobalProtocolYieldFeePercentage(
        uint256 newProtocolYieldFeePercentage
    ) external withValidYieldFee(newProtocolYieldFeePercentage) authenticate {
        _globalProtocolYieldFeePercentage = newProtocolYieldFeePercentage;

        emit GlobalProtocolYieldFeePercentageChanged(newProtocolYieldFeePercentage);
    }

    /// @inheritdoc IProtocolFeeCollector
    function setProtocolSwapFeePercentage(
        address pool,
        uint256 newProtocolSwapFeePercentage
    ) external withValidSwapFee(newProtocolSwapFeePercentage) withLatestFees(pool) authenticate {
        (, uint256 poolCreatorFeePercentage) = getVault().getPoolCreatorInfo(pool);

        _updatePoolSwapFeePercentage(pool, newProtocolSwapFeePercentage, poolCreatorFeePercentage, true);
    }

    /// @inheritdoc IProtocolFeeCollector
    function setProtocolYieldFeePercentage(
        address pool,
        uint256 newProtocolYieldFeePercentage
    ) external withValidYieldFee(newProtocolYieldFeePercentage) withLatestFees(pool) authenticate {
        (, uint256 poolCreatorFeePercentage) = getVault().getPoolCreatorInfo(pool);

        _updatePoolYieldFeePercentage(pool, newProtocolYieldFeePercentage, poolCreatorFeePercentage, true);
    }

    /// @inheritdoc IProtocolFeeCollector
    function withdrawProtocolFees(address pool, address recipient) external authenticate {
        (IERC20[] memory poolTokens, uint256 numTokens) = _getPoolTokensAndCount(pool);

        for (uint256 i = 0; i < numTokens; ++i) {
            IERC20 token = poolTokens[i];

            uint256 amountToWithdraw = _totalProtocolFeesCollected[pool][token];
            if (amountToWithdraw > 0) {
                _totalProtocolFeesCollected[pool][token] = 0;
                token.safeTransfer(recipient, amountToWithdraw);
            }
        }
    }

    /// @inheritdoc IProtocolFeeCollector
    function withdrawPoolCreatorFees(address pool, address recipient) external onlyPoolCreator(pool) {
        (IERC20[] memory poolTokens, uint256 numTokens) = _getPoolTokensAndCount(pool);

        for (uint256 i = 0; i < numTokens; ++i) {
            IERC20 token = poolTokens[i];

            uint256 amountToWithdraw = _totalPoolCreatorFeesCollected[pool][token];
            if (amountToWithdraw > 0) {
                _totalPoolCreatorFeesCollected[pool][token] = 0;
                token.safeTransfer(recipient, amountToWithdraw);
            }
        }
    }

    /// @dev Common code shared between set/update. `isOverride` will be true if governance is setting the percentage.
    function _updatePoolSwapFeePercentage(
        address pool,
        uint256 newProtocolSwapFeePercentage,
        uint256 poolCreatorFeePercentage,
        bool isOverride
    ) private {
        // Update local storage of the raw percentage
        _poolProtocolSwapFeePercentages[pool] = PoolFeeConfig({
            feePercentage: uint64(newProtocolSwapFeePercentage),
            isOverride: isOverride
        });
        // Update the resulting aggregate swap fee value in the Vault (PoolConfig).
        getVault().updateAggregateSwapFeePercentage(
            pool,
            _getAggregateFeePercentage(newProtocolSwapFeePercentage, poolCreatorFeePercentage)
        );

        emit ProtocolSwapFeePercentageChanged(pool, newProtocolSwapFeePercentage);
    }

    /// @dev Common code shared between set/update. `isOverride` will be true if governance is setting the percentage.
    function _updatePoolYieldFeePercentage(
        address pool,
        uint256 newProtocolYieldFeePercentage,
        uint256 poolCreatorFeePercentage,
        bool isOverride
    ) private {
        // Update local storage of the raw percentage
        _poolProtocolYieldFeePercentages[pool] = PoolFeeConfig({
            feePercentage: uint64(newProtocolYieldFeePercentage),
            isOverride: isOverride
        });
        // Update the resulting aggregate yield fee value in the Vault (PoolConfig).
        getVault().updateAggregateYieldFeePercentage(
            pool,
            _getAggregateFeePercentage(newProtocolYieldFeePercentage, poolCreatorFeePercentage)
        );

        emit ProtocolYieldFeePercentageChanged(pool, newProtocolYieldFeePercentage);
    }
}<|MERGE_RESOLUTION|>--- conflicted
+++ resolved
@@ -238,9 +238,8 @@
         returns (uint256 aggregateProtocolSwapFeePercentage, uint256 aggregateProtocolYieldFeePercentage)
     {
         // Set local storage of the actual percentages for the pool (default to global).
-<<<<<<< HEAD
-        aggregateProtocolSwapFeePercentage = protocolFeeExempt ? 0 : _protocolSwapFeePercentage;
-        aggregateProtocolYieldFeePercentage = protocolFeeExempt ? 0 : _protocolYieldFeePercentage;
+        aggregateProtocolSwapFeePercentage = protocolFeeExempt ? 0 : _globalProtocolSwapFeePercentage;
+        aggregateProtocolYieldFeePercentage = protocolFeeExempt ? 0 : _globalProtocolYieldFeePercentage;
 
         // `isOverride` is true if the pool is protocol fee exempt; otherwise, default to false.
         // If exempt, this pool cannot be updated to the current global percentage permissionlessly.
@@ -252,13 +251,6 @@
             feePercentage: uint64(aggregateProtocolYieldFeePercentage),
             isOverride: protocolFeeExempt
         });
-=======
-        aggregateProtocolSwapFeePercentage = _globalProtocolSwapFeePercentage;
-        aggregateProtocolYieldFeePercentage = _globalProtocolYieldFeePercentage;
->>>>>>> 1099a449
-
-        _poolProtocolSwapFeePercentages[pool].feePercentage = uint64(aggregateProtocolSwapFeePercentage);
-        _poolProtocolYieldFeePercentages[pool].feePercentage = uint64(aggregateProtocolYieldFeePercentage);
     }
 
     enum ProtocolFeeType {
