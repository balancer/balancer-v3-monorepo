// SPDX-License-Identifier: GPL-3.0-or-later

pragma solidity ^0.8.26;

import "forge-std/console.sol";
import { IERC20 } from "@openzeppelin/contracts/token/ERC20/IERC20.sol";
import { IPermit2 } from "permit2/src/interfaces/IPermit2.sol";

import { ICompositeLiquidityRouter } from "@balancer-labs/v3-interfaces/contracts/vault/ICompositeLiquidityRouter.sol";
import { IVault } from "@balancer-labs/v3-interfaces/contracts/vault/IVault.sol";
import { IVaultErrors } from "@balancer-labs/v3-interfaces/contracts/vault/IVaultErrors.sol";
import { IWETH } from "@balancer-labs/v3-interfaces/contracts/solidity-utils/misc/IWETH.sol";
import "@balancer-labs/v3-interfaces/contracts/vault/VaultTypes.sol";

import { EVMCallModeHelpers } from "@balancer-labs/v3-solidity-utils/contracts/helpers/EVMCallModeHelpers.sol";
import { InputHelpers } from "@balancer-labs/v3-solidity-utils/contracts/helpers/InputHelpers.sol";
import {
    ReentrancyGuardTransient
} from "@balancer-labs/v3-solidity-utils/contracts/openzeppelin/ReentrancyGuardTransient.sol";
import {
    TransientEnumerableSet
} from "@balancer-labs/v3-solidity-utils/contracts/openzeppelin/TransientEnumerableSet.sol";
import {
    TransientStorageHelpers,
    Bytes32ToUintMappingSlot
} from "@balancer-labs/v3-solidity-utils/contracts/helpers/TransientStorageHelpers.sol";

import { BatchRouterCommon } from "./BatchRouterCommon.sol";

/**
 * @notice Entrypoint for add/remove liquidity operations on ERC4626 and nested pools.
 * @dev The external API functions unlock the Vault, which calls back into the corresponding hook functions.
 * These execute the steps needed to add to and remove liquidity from these special types of pools, and settle
 * the operation with the Vault.
 */
contract CompositeLiquidityRouter is ICompositeLiquidityRouter, BatchRouterCommon, ReentrancyGuardTransient {
    using TransientEnumerableSet for TransientEnumerableSet.AddressSet;
    using TransientStorageHelpers for *;

    bytes32 private immutable _INDEX_BY_POOL_MAPPING_SLOT = _calculateBatchRouterStorageSlot("indexByPoolMapping");

    constructor(IVault vault, IWETH weth, IPermit2 permit2) BatchRouterCommon(vault, weth, permit2) {
        // solhint-disable-previous-line no-empty-blocks
    }

    /*******************************************************************************
                                ERC4626 Pools
    *******************************************************************************/

    /// @inheritdoc ICompositeLiquidityRouter
<<<<<<< HEAD
=======
    function addLiquidityUnbalancedToERC4626Pool(
        address pool,
        uint256[] memory exactUnderlyingAmountsIn,
        uint256 minBptAmountOut,
        bool wethIsEth,
        bytes memory userData
    ) external payable saveSender(msg.sender) returns (uint256 bptAmountOut) {
        bptAmountOut = abi.decode(
            _vault.unlock(
                abi.encodeCall(
                    CompositeLiquidityRouter.addLiquidityERC4626PoolUnbalancedHook,
                    AddLiquidityHookParams({
                        sender: msg.sender,
                        pool: pool,
                        maxAmountsIn: exactUnderlyingAmountsIn,
                        minBptAmountOut: minBptAmountOut,
                        kind: AddLiquidityKind.UNBALANCED,
                        wethIsEth: wethIsEth,
                        userData: userData
                    })
                )
            ),
            (uint256)
        );
    }

    /// @inheritdoc ICompositeLiquidityRouter
>>>>>>> 19437d51
    function addLiquidityProportionalToERC4626Pool(
        address pool,
        uint256[] memory maxUnderlyingAmountsIn,
        uint256 exactBptAmountOut,
        bool wethIsEth,
        bytes memory userData
    ) external payable saveSender(msg.sender) returns (uint256[] memory underlyingAmountsIn) {
        underlyingAmountsIn = abi.decode(
            _vault.unlock(
                abi.encodeCall(
                    CompositeLiquidityRouter.addLiquidityERC4626PoolProportionalHook,
                    AddLiquidityHookParams({
                        sender: msg.sender,
                        pool: pool,
                        maxAmountsIn: maxUnderlyingAmountsIn,
                        minBptAmountOut: exactBptAmountOut,
                        kind: AddLiquidityKind.PROPORTIONAL,
                        wethIsEth: wethIsEth,
                        userData: userData
                    })
                )
            ),
            (uint256[])
        );
    }

    /// @inheritdoc ICompositeLiquidityRouter
    function removeLiquidityProportionalFromERC4626Pool(
        address pool,
        uint256 exactBptAmountIn,
        uint256[] memory minUnderlyingAmountsOut,
        bool wethIsEth,
        bytes memory userData
    ) external payable saveSender(msg.sender) returns (uint256[] memory underlyingAmountsOut) {
        underlyingAmountsOut = abi.decode(
            _vault.unlock(
                abi.encodeCall(
                    CompositeLiquidityRouter.removeLiquidityERC4626PoolProportionalHook,
                    RemoveLiquidityHookParams({
                        sender: msg.sender,
                        pool: pool,
                        minAmountsOut: minUnderlyingAmountsOut,
                        maxBptAmountIn: exactBptAmountIn,
                        kind: RemoveLiquidityKind.PROPORTIONAL,
                        wethIsEth: wethIsEth,
                        userData: userData
                    })
                )
            ),
            (uint256[])
        );
    }

    /// @inheritdoc ICompositeLiquidityRouter
<<<<<<< HEAD
=======
    function queryAddLiquidityUnbalancedToERC4626Pool(
        address pool,
        uint256[] memory exactUnderlyingAmountsIn,
        address sender,
        bytes memory userData
    ) external saveSender(sender) returns (uint256 bptAmountOut) {
        bptAmountOut = abi.decode(
            _vault.quote(
                abi.encodeCall(
                    CompositeLiquidityRouter.addLiquidityERC4626PoolUnbalancedHook,
                    AddLiquidityHookParams({
                        sender: msg.sender,
                        pool: pool,
                        maxAmountsIn: exactUnderlyingAmountsIn,
                        minBptAmountOut: 0,
                        kind: AddLiquidityKind.UNBALANCED,
                        wethIsEth: false,
                        userData: userData
                    })
                )
            ),
            (uint256)
        );
    }

    /// @inheritdoc ICompositeLiquidityRouter
>>>>>>> 19437d51
    function queryAddLiquidityProportionalToERC4626Pool(
        address pool,
        uint256 exactBptAmountOut,
        address sender,
        bytes memory userData
    ) external saveSender(sender) returns (uint256[] memory underlyingAmountsIn) {
        underlyingAmountsIn = abi.decode(
            _vault.quote(
                abi.encodeCall(
                    CompositeLiquidityRouter.addLiquidityERC4626PoolProportionalHook,
                    AddLiquidityHookParams({
                        sender: msg.sender,
                        pool: pool,
                        maxAmountsIn: _maxTokenLimits(pool),
                        minBptAmountOut: exactBptAmountOut,
                        kind: AddLiquidityKind.PROPORTIONAL,
                        wethIsEth: false,
                        userData: userData
                    })
                )
            ),
            (uint256[])
        );
    }

    /// @inheritdoc ICompositeLiquidityRouter
    function queryRemoveLiquidityProportionalFromERC4626Pool(
        address pool,
        uint256 exactBptAmountIn,
        address sender,
        bytes memory userData
    ) external saveSender(sender) returns (uint256[] memory underlyingAmountsOut) {
        underlyingAmountsOut = abi.decode(
            _vault.quote(
                abi.encodeCall(
                    CompositeLiquidityRouter.removeLiquidityERC4626PoolProportionalHook,
                    RemoveLiquidityHookParams({
                        sender: msg.sender,
                        pool: pool,
                        minAmountsOut: new uint256[](2),
                        maxBptAmountIn: exactBptAmountIn,
                        kind: RemoveLiquidityKind.PROPORTIONAL,
                        wethIsEth: false,
                        userData: userData
                    })
                )
            ),
            (uint256[])
        );
    }

    function addLiquidityERC4626PoolProportionalHook(
        AddLiquidityHookParams calldata params
    ) external nonReentrant onlyVault returns (uint256[] memory underlyingAmountsIn) {
        IERC20[] memory erc4626PoolTokens = _vault.getPoolTokens(params.pool);
        uint256 poolTokensLength = erc4626PoolTokens.length;

        uint256[] memory maxAmounts = new uint256[](poolTokensLength);
        for (uint256 i = 0; i < poolTokensLength; ++i) {
            maxAmounts[i] = _MAX_AMOUNT;
        }

        // Add wrapped amounts to the ERC4626 pool.
        (uint256[] memory wrappedAmountsIn, , ) = _vault.addLiquidity(
            AddLiquidityParams({
                pool: params.pool,
                to: params.sender,
                maxAmountsIn: maxAmounts,
                minBptAmountOut: params.minBptAmountOut,
                kind: params.kind,
                userData: params.userData
            })
        );

        underlyingAmountsIn = new uint256[](poolTokensLength);
        for (uint256 i = 0; i < poolTokensLength; i++) {
            (underlyingAmountsIn[i], ) = _wrapToken(
                params.sender,
                erc4626PoolTokens[i],
                wrappedAmountsIn[i],
                SwapKind.EXACT_OUT,
                params.maxAmountsIn[i],
                EVMCallModeHelpers.isStaticCall(),
                params.wethIsEth
            );
        }
    }

    function removeLiquidityERC4626PoolProportionalHook(
        RemoveLiquidityHookParams calldata params
    ) external nonReentrant onlyVault returns (uint256[] memory underlyingAmountsOut) {
        IERC20[] memory erc4626PoolTokens = _vault.getPoolTokens(params.pool);
        uint256 poolTokensLength = erc4626PoolTokens.length;
        underlyingAmountsOut = new uint256[](poolTokensLength);

        (, uint256[] memory wrappedAmountsOut, ) = _vault.removeLiquidity(
            RemoveLiquidityParams({
                pool: params.pool,
                from: params.sender,
                maxBptAmountIn: params.maxBptAmountIn,
                minAmountsOut: new uint256[](poolTokensLength),
                kind: params.kind,
                userData: params.userData
            })
        );

        bool isStaticCall = EVMCallModeHelpers.isStaticCall();

        for (uint256 i = 0; i < poolTokensLength; ++i) {
            IERC4626 wrappedToken = IERC4626(address(erc4626PoolTokens[i]));
            IERC20 underlyingToken = IERC20(_vault.getBufferAsset(wrappedToken));

            // If the Vault returns address 0 as underlying, it means that the ERC4626 token buffer was not
            // initialized. Thus, the Router treats it as a non-ERC4626 token.
            if (address(underlyingToken) == address(0)) {
                underlyingAmountsOut[i] = wrappedAmountsOut[i];
                if (isStaticCall == false) {
                    _sendTokenOut(params.sender, erc4626PoolTokens[i], underlyingAmountsOut[i], params.wethIsEth);
                }
                continue;
            }

            // `erc4626BufferWrapOrUnwrap` will fail if the wrappedToken is not ERC4626-conforming.
            (, , underlyingAmountsOut[i]) = _vault.erc4626BufferWrapOrUnwrap(
                BufferWrapOrUnwrapParams({
                    kind: SwapKind.EXACT_IN,
                    direction: WrappingDirection.UNWRAP,
                    wrappedToken: wrappedToken,
                    amountGivenRaw: wrappedAmountsOut[i],
                    limitRaw: params.minAmountsOut[i]
                })
            );

            if (isStaticCall == false) {
                _sendTokenOut(params.sender, underlyingToken, underlyingAmountsOut[i], params.wethIsEth);
            }
        }
    }

    /***************************************************************************
                                   Nested pools
    ***************************************************************************/

    /// @inheritdoc ICompositeLiquidityRouter
    function addLiquidityUnbalancedNestedPool(
        address parentPool,
<<<<<<< HEAD
        NestedPoolOperation[] calldata nestedPoolOperations
    ) external saveSender returns (uint256) {
=======
        address[] memory tokensIn,
        uint256[] memory exactAmountsIn,
        uint256 minBptAmountOut,
        bytes memory userData
    ) external saveSender(msg.sender) returns (uint256) {
>>>>>>> 19437d51
        return
            abi.decode(
                _vault.unlock(
                    abi.encodeWithSelector(
                        CompositeLiquidityRouter.addLiquidityUnbalancedNestedPoolHook.selector,
                        AddLiquidityNestedPoolHookParams({
                            pool: parentPool,
                            sender: msg.sender,
                            kind: AddLiquidityKind.UNBALANCED,
                            nestedPoolOperations: nestedPoolOperations
                        })
                    )
                ),
                (uint256)
            );
    }

    /// @inheritdoc ICompositeLiquidityRouter
    function queryAddLiquidityUnbalancedNestedPool(
        address parentPool,
        address[] memory tokensIn,
        uint256[] memory exactAmountsIn,
        address sender,
        bytes memory userData
    ) external saveSender(sender) returns (uint256) {
        return
            abi.decode(
                _vault.quote(
                    abi.encodeWithSelector(
                        CompositeLiquidityRouter.addLiquidityUnbalancedNestedPoolHook.selector,
                        AddLiquidityHookParams({
                            pool: parentPool,
                            sender: msg.sender,
                            maxAmountsIn: exactAmountsIn,
                            minBptAmountOut: 0,
                            kind: AddLiquidityKind.UNBALANCED,
                            wethIsEth: false,
                            userData: userData
                        }),
                        tokensIn
                    )
                ),
                (uint256)
            );
    }

    function addLiquidityUnbalancedNestedPoolHook(
        AddLiquidityNestedPoolHookParams calldata params
    ) external nonReentrant onlyVault returns (uint256 exactBptAmountOut) {
        _fillNestedPoolOperationIndexByPoolMapping(params.nestedPoolOperations);

        return _addLiquidityNestedPool(params.pool, address(0), params.pool, params, EVMCallModeHelpers.isStaticCall());
    }

    function _addLiquidityNestedPool(
        address mainPool,
        address prevPool,
        address pool,
        AddLiquidityNestedPoolHookParams calldata params,
        bool isStaticCall
    ) internal returns (uint256 bptAmountOut) {
        IERC20[] memory childTokens = _vault.getPoolTokens(pool);
        uint256[] memory childTokensAmountsIn = new uint256[](childTokens.length);

        (
            bool isPoolNestedPoolOperationExist,
            NestedPoolOperation memory nestedPoolOperation
        ) = _getNestedPoolOperationByPool(prevPool, pool, params.nestedPoolOperations);

        bool doNeedToAddLiquidityToPool = isPoolNestedPoolOperationExist;

        for (uint256 i = 0; i < childTokens.length; i++) {
            address childToken = address(childTokens[i]);

            if (_vault.isPoolRegistered(childToken)) {
                childTokensAmountsIn[i] = _addLiquidityNestedPool(mainPool, pool, childToken, params, isStaticCall);

                if (doNeedToAddLiquidityToPool == false && childTokensAmountsIn[i] > 0) {
                    doNeedToAddLiquidityToPool = true;
                }
            } else if (_vault.isERC4626BufferInitialized(IERC4626(childToken))) {
                (
                    bool isERC4626PoolOperationExist,
                    NestedPoolOperation memory erc4626NestedPoolOperation
                ) = _getNestedPoolOperationByPool(pool, childToken, params.nestedPoolOperations);

                if (isERC4626PoolOperationExist) {
                    bool isStaticCall_ = isStaticCall; // Avoid stack too deep error
                    (, uint256 wrappedAmount) = _wrapToken(
                        params.sender,
                        IERC20(childToken),
                        erc4626NestedPoolOperation.tokensInAmounts[0], // Only one token can be wrapped in ERC4626 pools
                        SwapKind.EXACT_IN,
                        0,
                        isStaticCall_,
                        erc4626NestedPoolOperation.wethIsEth
                    );
                    childTokensAmountsIn[i] = wrappedAmount;
                } else if (isPoolNestedPoolOperationExist && nestedPoolOperation.tokensInAmounts[i] > 0) {
                    childTokensAmountsIn[i] = nestedPoolOperation.tokensInAmounts[i];

                    if (!isStaticCall) {
                        _takeTokenIn(params.sender, IERC20(childToken), childTokensAmountsIn[i], false);
                    }
                }
            } else if (isPoolNestedPoolOperationExist && nestedPoolOperation.tokensInAmounts[i] > 0) {
                childTokensAmountsIn[i] = nestedPoolOperation.tokensInAmounts[i];

                if (!isStaticCall) {
                    _takeTokenIn(params.sender, IERC20(childToken), childTokensAmountsIn[i], false);
                }
            }
        }

        if (doNeedToAddLiquidityToPool == false) {
            return 0;
        }

        (, bptAmountOut, ) = _vault.addLiquidity(
            AddLiquidityParams({
                pool: pool,
                to: isStaticCall ? address(0) : params.sender,
                maxAmountsIn: childTokensAmountsIn,
                minBptAmountOut: isPoolNestedPoolOperationExist ? nestedPoolOperation.minBptAmountOut : 0,
                kind: params.kind,
                userData: isPoolNestedPoolOperationExist ? nestedPoolOperation.userData : new bytes(0)
            })
        );

        if (pool != mainPool) {
            // // Since the BPT will be inserted into the parent pool, gets the credit from the inserted BPTs in
            // // advance
            _takeTokenIn(params.sender, IERC20(pool), bptAmountOut, false);
        }
    }

    /**
     * @notice Wraps the underlying tokens specified in the transient set `_currentSwapTokenInAmounts`, and updates
     * this set with the resulting amount of wrapped tokens from the operation.
     */
    function _wrapAndUpdateTokenInAmounts(IERC4626 wrappedToken) private returns (uint256 wrappedAmountOut) {
        address underlyingToken = wrappedToken.asset();

        // Get the amountIn of underlying tokens informed by the sender.
        uint256 underlyingAmountIn = _currentSwapTokenInAmounts().tGet(underlyingToken);
        if (underlyingAmountIn == 0) {
            return 0;
        }

        (, , wrappedAmountOut) = _vault.erc4626BufferWrapOrUnwrap(
            BufferWrapOrUnwrapParams({
                kind: SwapKind.EXACT_IN,
                direction: WrappingDirection.WRAP,
                wrappedToken: wrappedToken,
                amountGivenRaw: underlyingAmountIn,
                limitRaw: uint256(0)
            })
        );

        // Remove the underlying amount from `_currentSwapTokenInAmounts` and add the wrapped amount.
        _currentSwapTokenInAmounts().tSet(underlyingToken, 0);
        _currentSwapTokenInAmounts().tSet(address(wrappedToken), wrappedAmountOut);

        // Updates the reserves of the vault with the wrappedToken amount.
        _vault.settle(IERC20(address(wrappedToken)), wrappedAmountOut);
    }

    /// @inheritdoc ICompositeLiquidityRouter
    function removeLiquidityProportionalNestedPool(
        address parentPool,
        uint256 exactBptAmountIn,
        address[] memory tokensOut,
        uint256[] memory minAmountsOut,
        bytes memory userData
    ) external saveSender(msg.sender) returns (uint256[] memory amountsOut) {
        (amountsOut) = abi.decode(
            _vault.unlock(
                abi.encodeWithSelector(
                    CompositeLiquidityRouter.removeLiquidityProportionalNestedPoolHook.selector,
                    RemoveLiquidityHookParams({
                        sender: msg.sender,
                        pool: parentPool,
                        minAmountsOut: minAmountsOut,
                        maxBptAmountIn: exactBptAmountIn,
                        kind: RemoveLiquidityKind.PROPORTIONAL,
                        wethIsEth: false,
                        userData: userData
                    }),
                    tokensOut
                )
            ),
            (uint256[])
        );
    }

    /// @inheritdoc ICompositeLiquidityRouter
    function queryRemoveLiquidityProportionalNestedPool(
        address parentPool,
        uint256 exactBptAmountIn,
        address[] memory tokensOut,
        address sender,
        bytes memory userData
    ) external saveSender(sender) returns (uint256[] memory amountsOut) {
        (amountsOut) = abi.decode(
            _vault.quote(
                abi.encodeWithSelector(
                    CompositeLiquidityRouter.removeLiquidityProportionalNestedPoolHook.selector,
                    RemoveLiquidityHookParams({
                        sender: msg.sender,
                        pool: parentPool,
                        minAmountsOut: new uint256[](tokensOut.length),
                        maxBptAmountIn: exactBptAmountIn,
                        kind: RemoveLiquidityKind.PROPORTIONAL,
                        wethIsEth: false,
                        userData: userData
                    }),
                    tokensOut
                )
            ),
            (uint256[])
        );
    }

    function removeLiquidityProportionalNestedPoolHook(
        RemoveLiquidityHookParams calldata params,
        address[] memory tokensOut
    ) external nonReentrant onlyVault returns (uint256[] memory amountsOut) {
        IERC20[] memory parentPoolTokens = _vault.getPoolTokens(params.pool);

        bool isStaticCall = EVMCallModeHelpers.isStaticCall();

        // Revert if tokensOut length does not match with minAmountsOut length.
        InputHelpers.ensureInputLengthMatch(params.minAmountsOut.length, tokensOut.length);

        (, uint256[] memory parentPoolAmountsOut, ) = _vault.removeLiquidity(
            RemoveLiquidityParams({
                pool: params.pool,
                from: params.sender,
                maxBptAmountIn: params.maxBptAmountIn,
                minAmountsOut: new uint256[](parentPoolTokens.length),
                kind: params.kind,
                userData: params.userData
            })
        );

        for (uint256 i = 0; i < parentPoolTokens.length; i++) {
            address childToken = address(parentPoolTokens[i]);

            if (_vault.isPoolRegistered(childToken)) {
                // Token is a BPT, so remove liquidity from the child pool.

                // We don't expect the sender to have BPT to burn. So, we flashloan tokens here (which should in
                // practice just use existing credit).
                _vault.sendTo(IERC20(childToken), address(this), parentPoolAmountsOut[i]);

                IERC20[] memory childPoolTokens = _vault.getPoolTokens(childToken);
                // Router is an intermediary in this case. The Vault will burn tokens from the Router, so Router is
                // both owner and spender (which doesn't need approval).
                (, uint256[] memory childPoolAmountsOut, ) = _vault.removeLiquidity(
                    RemoveLiquidityParams({
                        pool: childToken,
                        from: address(this),
                        maxBptAmountIn: parentPoolAmountsOut[i],
                        minAmountsOut: new uint256[](childPoolTokens.length),
                        kind: params.kind,
                        userData: params.userData
                    })
                );
                // Return amounts to user.
                for (uint256 j = 0; j < childPoolTokens.length; j++) {
                    address childPoolToken = address(childPoolTokens[j]);
                    if (_vault.isERC4626BufferInitialized(IERC4626(childPoolToken))) {
                        // Token is an ERC4626 wrapper, so unwrap it and return the underlying.
                        _unwrapAndUpdateTokenOutAmounts(IERC4626(childPoolToken), childPoolAmountsOut[j]);
                    } else {
                        _currentSwapTokensOut().add(childPoolToken);
                        _currentSwapTokenOutAmounts().tAdd(childPoolToken, childPoolAmountsOut[j]);
                    }
                }
            } else if (_vault.isERC4626BufferInitialized(IERC4626(childToken))) {
                // Token is an ERC4626 wrapper, so unwrap it and return the underlying.
                _unwrapAndUpdateTokenOutAmounts(IERC4626(childToken), parentPoolAmountsOut[i]);
            } else {
                // Token is neither a BPT nor ERC4626, so return the amount to the user.
                _currentSwapTokensOut().add(childToken);
                _currentSwapTokenOutAmounts().tAdd(childToken, parentPoolAmountsOut[i]);
            }
        }

        if (_currentSwapTokensOut().length() != tokensOut.length) {
            // If tokensOut length does not match with transient tokens out length, the tokensOut array is wrong.
            revert WrongTokensOut(_currentSwapTokensOut().values(), tokensOut);
        }

        // The hook writes current swap token and token amounts out.
        amountsOut = new uint256[](tokensOut.length);
        // If a certain token index was already iterated on, reverts.
        bool[] memory checkedTokenIndexes = new bool[](tokensOut.length);
        for (uint256 i = 0; i < tokensOut.length; ++i) {
            uint256 tokenIndex = _currentSwapTokensOut().indexOf(tokensOut[i]);
            if (_currentSwapTokensOut().contains(tokensOut[i]) == false || checkedTokenIndexes[tokenIndex]) {
                // If tokenOut is not in transient tokens out array or token is repeated, the tokensOut array is wrong.
                revert WrongTokensOut(_currentSwapTokensOut().values(), tokensOut);
            }

            // Informs that the token in the transient array index has already been checked.
            checkedTokenIndexes[tokenIndex] = true;

            amountsOut[i] = _currentSwapTokenOutAmounts().tGet(tokensOut[i]);

            if (amountsOut[i] < params.minAmountsOut[i]) {
                revert IVaultErrors.AmountOutBelowMin(IERC20(tokensOut[i]), amountsOut[i], params.minAmountsOut[i]);
            }
        }

        if (isStaticCall == false) {
            _settlePaths(params.sender, false);
        }
    }

    /***************************************************************************
                            Internal & Private functions
    ***************************************************************************/

    function _wrapToken(
        address sender,
        IERC20 erc4626PoolToken,
        uint256 amountsIn,
        SwapKind kind,
        uint256 limit,
        bool isStaticCall,
        bool wethIsEth
    ) private returns (uint256 underlyingAmount, uint256 wrappedAmount) {
        // Treat all ERC4626 pool tokens as wrapped. The next step will verify if we can use the wrappedToken as
        // a valid ERC4626.
        IERC4626 wrappedToken = IERC4626(address(erc4626PoolToken));
        IERC20 underlyingToken = IERC20(_vault.getBufferAsset(wrappedToken));

        // If the Vault returns address 0 as underlying, it means that the ERC4626 token buffer was not
        // initialized. Thus, the Router treats it as a non-ERC4626 token.
        if (address(underlyingToken) == address(0)) {
            if (isStaticCall == false) {
                _takeTokenIn(sender, erc4626PoolToken, amountsIn, wethIsEth);
            }

            return (amountsIn, amountsIn);
        }

        if (isStaticCall == false) {
            if (kind == SwapKind.EXACT_IN) {
                // If the SwapKind is EXACT_IN, take the exact amount in from the sender.
                _takeTokenIn(sender, underlyingToken, amountsIn, wethIsEth);
            } else {
                // If the SwapKind is EXACT_OUT, the exact amount in is not known, because amountsIn is the
                // amount of wrapped tokens. Therefore, take the limit. After the wrap operation, the difference
                // between the limit and the actual underlying amount is returned to the sender.
                _takeTokenIn(sender, underlyingToken, limit, wethIsEth);
            }
        }

        // `erc4626BufferWrapOrUnwrap` will fail if the wrappedToken isn't ERC4626-conforming.
        (, underlyingAmount, wrappedAmount) = _vault.erc4626BufferWrapOrUnwrap(
            BufferWrapOrUnwrapParams({
                kind: kind,
                direction: WrappingDirection.WRAP,
                wrappedToken: wrappedToken,
                amountGivenRaw: amountsIn,
                limitRaw: limit
            })
        );

        if (isStaticCall == false && kind == SwapKind.EXACT_OUT) {
            // If the SwapKind is EXACT_OUT, the limit of underlying tokens was taken from the user, so the
            // difference between limit and exact underlying amount needs to be returned to the sender.
            _vault.sendTo(underlyingToken, sender, limit - underlyingAmount);
        }
    }

    /**
     * @notice Unwraps `wrappedAmountIn` tokens and updates the transient set `_currentSwapTokenOutAmounts`.
     */
    function _unwrapAndUpdateTokenOutAmounts(IERC4626 wrappedToken, uint256 wrappedAmountIn) private {
        if (wrappedAmountIn == 0) {
            return;
        }

        (, , uint256 underlyingAmountOut) = _vault.erc4626BufferWrapOrUnwrap(
            BufferWrapOrUnwrapParams({
                kind: SwapKind.EXACT_IN,
                direction: WrappingDirection.UNWRAP,
                wrappedToken: wrappedToken,
                amountGivenRaw: wrappedAmountIn,
                limitRaw: uint256(0)
            })
        );

        // The transient sets `_currentSwapTokensOut` and `_currentSwapTokenOutAmounts` must be updated, so
        // `_settlePaths` function will be able to send the token out amounts to the sender.
        address underlyingToken = wrappedToken.asset();
        _currentSwapTokensOut().add(underlyingToken);
        _currentSwapTokenOutAmounts().tAdd(underlyingToken, underlyingAmountOut);
    }

    function _getNestedPoolOperationByPool(
        address prevPool,
        address pool,
        NestedPoolOperation[] calldata nestedPoolOperations
    ) private view returns (bool isExist, NestedPoolOperation memory parentNestedPoolOperation) {
        uint256 index = _nestedPoolOperationIndexByPoolMapping().tGet(keccak256(abi.encodePacked(prevPool, pool)));

        if (index != 0) {
            parentNestedPoolOperation = nestedPoolOperations[index - 1];
            isExist = true;
        }
    }

    function _fillNestedPoolOperationIndexByPoolMapping(NestedPoolOperation[] calldata nestedPoolOperations) private {
        for (uint256 i = 0; i < nestedPoolOperations.length; i++) {
            bytes32 key = keccak256(abi.encodePacked(nestedPoolOperations[i].prevPool, nestedPoolOperations[i].pool));
            if (_nestedPoolOperationIndexByPoolMapping().tGet(key) != 0) {
                revert("Some nestedPoolOperations have the same pool");
            }

            _nestedPoolOperationIndexByPoolMapping().tSet(key, i + 1); // 0 is reserved for not found
        }
    }

    function _nestedPoolOperationIndexByPoolMapping() private view returns (Bytes32ToUintMappingSlot slot) {
        return Bytes32ToUintMappingSlot.wrap(_INDEX_BY_POOL_MAPPING_SLOT);
    }
}<|MERGE_RESOLUTION|>--- conflicted
+++ resolved
@@ -48,36 +48,6 @@
     *******************************************************************************/
 
     /// @inheritdoc ICompositeLiquidityRouter
-<<<<<<< HEAD
-=======
-    function addLiquidityUnbalancedToERC4626Pool(
-        address pool,
-        uint256[] memory exactUnderlyingAmountsIn,
-        uint256 minBptAmountOut,
-        bool wethIsEth,
-        bytes memory userData
-    ) external payable saveSender(msg.sender) returns (uint256 bptAmountOut) {
-        bptAmountOut = abi.decode(
-            _vault.unlock(
-                abi.encodeCall(
-                    CompositeLiquidityRouter.addLiquidityERC4626PoolUnbalancedHook,
-                    AddLiquidityHookParams({
-                        sender: msg.sender,
-                        pool: pool,
-                        maxAmountsIn: exactUnderlyingAmountsIn,
-                        minBptAmountOut: minBptAmountOut,
-                        kind: AddLiquidityKind.UNBALANCED,
-                        wethIsEth: wethIsEth,
-                        userData: userData
-                    })
-                )
-            ),
-            (uint256)
-        );
-    }
-
-    /// @inheritdoc ICompositeLiquidityRouter
->>>>>>> 19437d51
     function addLiquidityProportionalToERC4626Pool(
         address pool,
         uint256[] memory maxUnderlyingAmountsIn,
@@ -132,35 +102,6 @@
     }
 
     /// @inheritdoc ICompositeLiquidityRouter
-<<<<<<< HEAD
-=======
-    function queryAddLiquidityUnbalancedToERC4626Pool(
-        address pool,
-        uint256[] memory exactUnderlyingAmountsIn,
-        address sender,
-        bytes memory userData
-    ) external saveSender(sender) returns (uint256 bptAmountOut) {
-        bptAmountOut = abi.decode(
-            _vault.quote(
-                abi.encodeCall(
-                    CompositeLiquidityRouter.addLiquidityERC4626PoolUnbalancedHook,
-                    AddLiquidityHookParams({
-                        sender: msg.sender,
-                        pool: pool,
-                        maxAmountsIn: exactUnderlyingAmountsIn,
-                        minBptAmountOut: 0,
-                        kind: AddLiquidityKind.UNBALANCED,
-                        wethIsEth: false,
-                        userData: userData
-                    })
-                )
-            ),
-            (uint256)
-        );
-    }
-
-    /// @inheritdoc ICompositeLiquidityRouter
->>>>>>> 19437d51
     function queryAddLiquidityProportionalToERC4626Pool(
         address pool,
         uint256 exactBptAmountOut,
@@ -307,16 +248,8 @@
     /// @inheritdoc ICompositeLiquidityRouter
     function addLiquidityUnbalancedNestedPool(
         address parentPool,
-<<<<<<< HEAD
         NestedPoolOperation[] calldata nestedPoolOperations
-    ) external saveSender returns (uint256) {
-=======
-        address[] memory tokensIn,
-        uint256[] memory exactAmountsIn,
-        uint256 minBptAmountOut,
-        bytes memory userData
     ) external saveSender(msg.sender) returns (uint256) {
->>>>>>> 19437d51
         return
             abi.decode(
                 _vault.unlock(
