// SPDX-License-Identifier: GPL-3.0-or-later

pragma solidity ^0.8.24;

import { IERC20 } from "@openzeppelin/contracts/token/ERC20/IERC20.sol";
import { IPermit2 } from "permit2/src/interfaces/IPermit2.sol";

import { ICompositeLiquidityRouter } from "@balancer-labs/v3-interfaces/contracts/vault/ICompositeLiquidityRouter.sol";
import { IVaultErrors } from "@balancer-labs/v3-interfaces/contracts/vault/IVaultErrors.sol";
import { IWETH } from "@balancer-labs/v3-interfaces/contracts/solidity-utils/misc/IWETH.sol";
import { IVault } from "@balancer-labs/v3-interfaces/contracts/vault/IVault.sol";
import "@balancer-labs/v3-interfaces/contracts/vault/RouterTypes.sol";
import "@balancer-labs/v3-interfaces/contracts/vault/VaultTypes.sol";

import { EVMCallModeHelpers } from "@balancer-labs/v3-solidity-utils/contracts/helpers/EVMCallModeHelpers.sol";
import { InputHelpers } from "@balancer-labs/v3-solidity-utils/contracts/helpers/InputHelpers.sol";
import {
    TransientEnumerableSet
} from "@balancer-labs/v3-solidity-utils/contracts/openzeppelin/TransientEnumerableSet.sol";
import {
    TransientStorageHelpers
} from "@balancer-labs/v3-solidity-utils/contracts/helpers/TransientStorageHelpers.sol";

import { BatchRouterCommon } from "./BatchRouterCommon.sol";

/**
 * @notice Entrypoint for add/remove liquidity operations on ERC4626 and nested pools.
 * @dev The external API functions unlock the Vault, which calls back into the corresponding hook functions.
 * These execute the steps needed to add to and remove liquidity from these special types of pools, and settle
 * the operation with the Vault.
 */
contract CompositeLiquidityRouter is ICompositeLiquidityRouter, BatchRouterCommon {
    using TransientEnumerableSet for TransientEnumerableSet.AddressSet;
    using TransientStorageHelpers for *;

    // Token types for nested pools.
    enum CompositeTokenType {
        ERC20,
        BPT,
        ERC4626
    }

    // Factor out common parameters used for adding liquidity.
    struct CompositeTokenInfo {
        address token;
        CompositeTokenType tokenType;
        uint256 amount;
        bool needToWrap;
    }

    // Factor out common parameters used in internal liquidity functions.
    struct RouterCallParams {
        address sender;
        bool wethIsEth;
        bool isStaticCall;
    }

    constructor(
        IVault vault,
        IWETH weth,
        IPermit2 permit2,
        string memory routerVersion
    ) BatchRouterCommon(vault, weth, permit2, routerVersion) {
        // solhint-disable-previous-line no-empty-blocks
    }

    /*******************************************************************************
                                ERC4626 Pools
    *******************************************************************************/

    /// @inheritdoc ICompositeLiquidityRouter
    function addLiquidityUnbalancedToERC4626Pool(
        address pool,
        bool[] memory wrapUnderlying,
        uint256[] memory exactAmountsIn,
        uint256 minBptAmountOut,
        bool wethIsEth,
        bytes memory userData
    ) external payable saveSender(msg.sender) returns (uint256 bptAmountOut) {
        bptAmountOut = abi.decode(
            _vault.unlock(
                abi.encodeCall(
                    CompositeLiquidityRouter.addLiquidityERC4626PoolUnbalancedHook,
                    (
                        AddLiquidityHookParams({
                            sender: msg.sender,
                            pool: pool,
                            maxAmountsIn: exactAmountsIn,
                            minBptAmountOut: minBptAmountOut,
                            kind: AddLiquidityKind.UNBALANCED,
                            wethIsEth: wethIsEth,
                            userData: userData
                        }),
                        wrapUnderlying
                    )
                )
            ),
            (uint256)
        );
    }

    /// @inheritdoc ICompositeLiquidityRouter
    function addLiquidityProportionalToERC4626Pool(
        address pool,
        bool[] memory wrapUnderlying,
        uint256[] memory maxAmountsIn,
        uint256 exactBptAmountOut,
        bool wethIsEth,
        bytes memory userData
    ) external payable saveSender(msg.sender) returns (uint256[] memory) {
        return
            abi.decode(
                _vault.unlock(
                    abi.encodeCall(
                        CompositeLiquidityRouter.addLiquidityERC4626PoolProportionalHook,
                        (
                            AddLiquidityHookParams({
                                sender: msg.sender,
                                pool: pool,
                                maxAmountsIn: maxAmountsIn,
                                minBptAmountOut: exactBptAmountOut,
                                kind: AddLiquidityKind.PROPORTIONAL,
                                wethIsEth: wethIsEth,
                                userData: userData
                            }),
                            wrapUnderlying
                        )
                    )
                ),
                (uint256[])
            );
    }

    /// @inheritdoc ICompositeLiquidityRouter
    function removeLiquidityProportionalFromERC4626Pool(
        address pool,
        bool[] memory unwrapWrapped,
        uint256 exactBptAmountIn,
        uint256[] memory minAmountsOut,
        bool wethIsEth,
        bytes memory userData
    ) external payable saveSender(msg.sender) returns (uint256[] memory) {
        return
            abi.decode(
                _vault.unlock(
                    abi.encodeCall(
                        CompositeLiquidityRouter.removeLiquidityERC4626PoolProportionalHook,
                        (
                            RemoveLiquidityHookParams({
                                sender: msg.sender,
                                pool: pool,
                                minAmountsOut: minAmountsOut,
                                maxBptAmountIn: exactBptAmountIn,
                                kind: RemoveLiquidityKind.PROPORTIONAL,
                                wethIsEth: wethIsEth,
                                userData: userData
                            }),
                            unwrapWrapped
                        )
                    )
                ),
                (uint256[])
            );
    }

    /// @inheritdoc ICompositeLiquidityRouter
    function queryAddLiquidityUnbalancedToERC4626Pool(
        address pool,
        bool[] memory wrapUnderlying,
        uint256[] memory exactAmountsIn,
        address sender,
        bytes memory userData
    ) external saveSender(sender) returns (uint256 bptAmountOut) {
        AddLiquidityHookParams memory params = _buildQueryAddLiquidityParams(
            pool,
            exactAmountsIn,
            0,
            AddLiquidityKind.UNBALANCED,
            userData
        );

        bptAmountOut = abi.decode(
            _vault.quote(
                abi.encodeCall(CompositeLiquidityRouter.addLiquidityERC4626PoolUnbalancedHook, (params, wrapUnderlying))
            ),
            (uint256)
        );
    }

    /// @inheritdoc ICompositeLiquidityRouter
    function queryAddLiquidityProportionalToERC4626Pool(
        address pool,
        bool[] memory wrapUnderlying,
        uint256 exactBptAmountOut,
        address sender,
        bytes memory userData
    ) external saveSender(sender) returns (uint256[] memory) {
        AddLiquidityHookParams memory params = _buildQueryAddLiquidityParams(
            pool,
            new uint256[](0),
            exactBptAmountOut,
            AddLiquidityKind.PROPORTIONAL,
            userData
        );

        return
            abi.decode(
                _vault.quote(
                    abi.encodeCall(
                        CompositeLiquidityRouter.addLiquidityERC4626PoolProportionalHook,
                        (params, wrapUnderlying)
                    )
                ),
                (uint256[])
            );
    }

    /// @inheritdoc ICompositeLiquidityRouter
    function queryRemoveLiquidityProportionalFromERC4626Pool(
        address pool,
        bool[] memory unwrapWrapped,
        uint256 exactBptAmountIn,
        address sender,
        bytes memory userData
    ) external saveSender(sender) returns (uint256[] memory) {
        IERC20[] memory erc4626PoolTokens = _vault.getPoolTokens(pool);
        RemoveLiquidityHookParams memory params = _buildQueryRemoveLiquidityProportionalParams(
            pool,
            exactBptAmountIn,
            erc4626PoolTokens.length,
            userData
        );

        return
            abi.decode(
                _vault.quote(
                    abi.encodeCall(
                        CompositeLiquidityRouter.removeLiquidityERC4626PoolProportionalHook,
                        (params, unwrapWrapped)
                    )
                ),
                (uint256[])
            );
    }

    // ERC4626 Pool Hooks

    function addLiquidityERC4626PoolUnbalancedHook(
        AddLiquidityHookParams calldata params,
        bool[] calldata wrapUnderlying
    ) external nonReentrant onlyVault returns (uint256 bptAmountOut) {
        (IERC20[] memory erc4626PoolTokens, uint256 numTokens) = _validateERC4626HookParams(
            params.pool,
            params.maxAmountsIn.length,
            wrapUnderlying.length
        );

        RouterCallParams memory callParams = _buildRouterCallParams(params.sender, params.wethIsEth);
        uint256[] memory amountsIn = new uint256[](numTokens);

        for (uint256 i = 0; i < numTokens; ++i) {
            amountsIn[i] = _processTokenInExactIn(
                address(erc4626PoolTokens[i]),
                params.maxAmountsIn[i],
                wrapUnderlying[i],
                callParams
            );
        }

        // Add wrapped amounts to the ERC4626 pool.
        (, bptAmountOut, ) = _vault.addLiquidity(
            AddLiquidityParams({
                pool: params.pool,
                to: params.sender,
                maxAmountsIn: amountsIn,
                minBptAmountOut: params.minBptAmountOut,
                kind: params.kind,
                userData: params.userData
            })
        );

        // If there's leftover ETH, send it back to the sender. The router should not keep ETH.
        _returnEth(params.sender);
    }

    function addLiquidityERC4626PoolProportionalHook(
        AddLiquidityHookParams calldata params,
        bool[] calldata wrapUnderlying
    ) external nonReentrant onlyVault returns (uint256[] memory amountsIn) {
        (IERC20[] memory erc4626PoolTokens, uint256 numTokens) = _validateERC4626HookParams(
            params.pool,
            params.maxAmountsIn.length,
            wrapUnderlying.length
        );

        uint256[] memory maxAmounts = new uint256[](numTokens);
        for (uint256 i = 0; i < numTokens; ++i) {
            maxAmounts[i] = _MAX_AMOUNT;
        }

        // Add token amounts to the ERC4626 pool.
        (uint256[] memory actualAmountsIn, , ) = _vault.addLiquidity(
            AddLiquidityParams({
                pool: params.pool,
                to: params.sender,
                maxAmountsIn: maxAmounts,
                minBptAmountOut: params.minBptAmountOut,
                kind: params.kind,
                userData: params.userData
            })
        );

        RouterCallParams memory callParams = _buildRouterCallParams(params.sender, params.wethIsEth);
        amountsIn = new uint256[](numTokens);

        for (uint256 i = 0; i < numTokens; ++i) {
            amountsIn[i] = _processTokenInExactOut(
                address(erc4626PoolTokens[i]),
                actualAmountsIn[i],
                wrapUnderlying[i],
                params.maxAmountsIn[i],
                callParams
            );
        }

        // If there's leftover ETH, send it back to the sender. The router should not keep ETH.
        _returnEth(params.sender);
    }

    function removeLiquidityERC4626PoolProportionalHook(
        RemoveLiquidityHookParams calldata params,
        bool[] calldata unwrapWrapped
    ) external nonReentrant onlyVault returns (uint256[] memory amountsOut) {
        (IERC20[] memory erc4626PoolTokens, uint256 numTokens) = _validateERC4626HookParams(
            params.pool,
            params.minAmountsOut.length,
            unwrapWrapped.length
        );

        (, uint256[] memory actualAmountsOut, ) = _vault.removeLiquidity(
            RemoveLiquidityParams({
                pool: params.pool,
                from: params.sender,
                maxBptAmountIn: params.maxBptAmountIn,
                minAmountsOut: new uint256[](numTokens),
                kind: params.kind,
                userData: params.userData
            })
        );

        RouterCallParams memory callParams = _buildRouterCallParams(params.sender, params.wethIsEth);
        amountsOut = new uint256[](numTokens);

        for (uint256 i = 0; i < numTokens; ++i) {
            amountsOut[i] = _processTokenOutExactIn(
                address(erc4626PoolTokens[i]),
                actualAmountsOut[i],
                unwrapWrapped[i],
                params.minAmountsOut[i],
                callParams
            );
        }
    }

    // ERC4626 Pool helper functions

    /**
     * @notice Ensure parameters passed to hooks are valid, and return the set of tokens.
     * @param pool The pool address
     * @param amountsLength The length of the token (max) amounts array
     * @param wrapLength The length of the wrap flag array
     * @return poolTokens The pool tokens, sorted in pool registration order
     * @return numTokens The token count
     */
    function _validateERC4626HookParams(
        address pool,
        uint256 amountsLength,
        uint256 wrapLength
    ) private view returns (IERC20[] memory poolTokens, uint256 numTokens) {
        poolTokens = _vault.getPoolTokens(pool);
        numTokens = poolTokens.length;

        InputHelpers.ensureInputLengthMatch(numTokens, amountsLength, wrapLength);
    }

    /**
     * @notice Processes a single token for input during add liquidity operations.
     * @dev Handles wrapping and token transfers when not in a query context.
     * @param token The incoming token
     * @param amountIn The token amount (or max amount)
     * @param needToWrap Flag indicating whether this token is an ERC4626 to be wrapped
     * @param callParams Common parameters from the main router call
     * @return actualAmountIn The final token amount (of the underlying token if wrapped)
     */
    function _processTokenInExactIn(
        address token,
        uint256 amountIn,
        bool needToWrap,
        RouterCallParams memory callParams
    ) private returns (uint256 actualAmountIn) {
        if (needToWrap) {
            IERC4626 wrappedToken = IERC4626(token);
            address underlyingToken = _vault.getERC4626BufferAsset(wrappedToken);

            if (underlyingToken == address(0)) {
                revert IVaultErrors.BufferNotInitialized(wrappedToken);
            }

            if (amountIn > 0) {
                if (callParams.isStaticCall == false) {
                    _takeTokenIn(callParams.sender, IERC20(underlyingToken), amountIn, callParams.wethIsEth);
                }

                (, , actualAmountIn) = _vault.erc4626BufferWrapOrUnwrap(
                    BufferWrapOrUnwrapParams({
                        kind: SwapKind.EXACT_IN,
                        direction: WrappingDirection.WRAP,
                        wrappedToken: wrappedToken,
                        amountGivenRaw: amountIn,
                        limitRaw: 0
                    })
                );
            }
        } else {
            actualAmountIn = amountIn;

            if (callParams.isStaticCall == false) {
                _takeTokenIn(callParams.sender, IERC20(token), amountIn, callParams.wethIsEth);
            }
        }
    }

    /**
     * @notice Processes a single token for input during proportional add liquidity operations.
     * @dev Handles wrapping and token transfers when not in a query context.
     * @param token The incoming token
     * @param amountIn The amount of incoming tokens
     * @param needToWrap Flag indicating whether this token is an ERC4626 to be wrapped
     * @param maxAmountIn The final token amount (of the underlying token if wrapped)
     * @param callParams Common parameters from the main router call
     * @return actualAmountIn The final token amount (of the underlying token if wrapped)
     */
    function _processTokenInExactOut(
        address token,
        uint256 amountIn,
        bool needToWrap,
        uint256 maxAmountIn,
        RouterCallParams memory callParams
    ) private returns (uint256 actualAmountIn) {
        IERC20 tokenIn;

        if (needToWrap) {
            IERC4626 wrappedToken = IERC4626(token);
            IERC20 underlyingToken = IERC20(_vault.getERC4626BufferAsset(wrappedToken));
            tokenIn = underlyingToken;

            if (address(underlyingToken) == address(0)) {
                revert IVaultErrors.BufferNotInitialized(wrappedToken);
            }

            if (amountIn > 0) {
                if (callParams.isStaticCall == false) {
                    _takeTokenIn(callParams.sender, underlyingToken, maxAmountIn, callParams.wethIsEth);
                }

                // `erc4626BufferWrapOrUnwrap` will fail if the wrappedToken isn't ERC4626-conforming.
                (, actualAmountIn, ) = _vault.erc4626BufferWrapOrUnwrap(
                    BufferWrapOrUnwrapParams({
                        kind: SwapKind.EXACT_OUT,
                        direction: WrappingDirection.WRAP,
                        wrappedToken: wrappedToken,
                        amountGivenRaw: amountIn,
                        limitRaw: maxAmountIn
                    })
                );
            }

            if (callParams.isStaticCall == false) {
                // The maxAmountsIn of underlying tokens was taken from the user, so the difference between
                // `maxAmountsIn` and the exact underlying amount needs to be returned to the sender.
                _sendTokenOut(callParams.sender, underlyingToken, maxAmountIn - actualAmountIn, callParams.wethIsEth);
            }
        } else {
            actualAmountIn = amountIn;
            tokenIn = IERC20(token);

            if (callParams.isStaticCall == false) {
                _takeTokenIn(callParams.sender, tokenIn, actualAmountIn, callParams.wethIsEth);
            }
        }

        if (actualAmountIn > maxAmountIn) {
            revert IVaultErrors.AmountInAboveMax(tokenIn, amountIn, maxAmountIn);
        }
    }

    /**
     * @notice Processes a single token for output during remove liquidity operations.
     * @dev Handles unwrapping and token transfers when not in a query context.
     * @param token The outgoing token
     * @param amountOut The token amount out
     * @param needToUnwrap Flag indicating whether this token is an ERC4626 to be unwrapped
     * @param minAmountOut The minimum token amountOut
     * @param callParams Common parameters from the main router call
     * @return actualAmountOut The actual amountOut (in underlying token if unwrapped)
     */
    function _processTokenOutExactIn(
        address token,
        uint256 amountOut,
        bool needToUnwrap,
        uint256 minAmountOut,
        RouterCallParams memory callParams
    ) private returns (uint256 actualAmountOut) {
        IERC20 tokenOut;

        if (needToUnwrap) {
            IERC4626 wrappedToken = IERC4626(token);
            IERC20 underlyingToken = IERC20(_vault.getERC4626BufferAsset(wrappedToken));

            tokenOut = underlyingToken;

            if (address(underlyingToken) == address(0)) {
                revert IVaultErrors.BufferNotInitialized(wrappedToken);
            }

            if (amountOut > 0) {
                (, , actualAmountOut) = _vault.erc4626BufferWrapOrUnwrap(
                    BufferWrapOrUnwrapParams({
                        kind: SwapKind.EXACT_IN,
                        direction: WrappingDirection.UNWRAP,
                        wrappedToken: wrappedToken,
                        amountGivenRaw: amountOut,
                        limitRaw: minAmountOut
                    })
                );

                if (callParams.isStaticCall == false) {
                    _sendTokenOut(callParams.sender, underlyingToken, actualAmountOut, callParams.wethIsEth);
                }
            }
        } else {
            actualAmountOut = amountOut;
            tokenOut = IERC20(token);

            if (callParams.isStaticCall == false) {
                _sendTokenOut(callParams.sender, tokenOut, actualAmountOut, callParams.wethIsEth);
            }
        }

        if (actualAmountOut < minAmountOut) {
            revert IVaultErrors.AmountOutBelowMin(tokenOut, actualAmountOut, minAmountOut);
        }
    }

    /**
     * @notice Centralized handler for ERC4626 unwrapping operations in nested pools.
     * @dev Adds the token and amount to transient storage. Note that the limit is set to 0 here; this is meant to be
     * called mid-operation, and assumes final limits will be checked externally.
     *
     * @param wrappedToken The ERC4626 token to unwrap from
     * @param wrappedAmount Amount of wrapped tokens to unwrap
     */
    function _unwrapExactInAndUpdateTokenOutData(IERC4626 wrappedToken, uint256 wrappedAmount) internal {
        if (wrappedAmount > 0) {
            (, , uint256 underlyingAmount) = _vault.erc4626BufferWrapOrUnwrap(
                BufferWrapOrUnwrapParams({
                    kind: SwapKind.EXACT_IN,
                    direction: WrappingDirection.UNWRAP,
                    wrappedToken: wrappedToken,
                    amountGivenRaw: wrappedAmount,
                    limitRaw: 0
                })
            );

            address underlyingToken = _vault.getERC4626BufferAsset(wrappedToken);
            _currentSwapTokensOut().add(underlyingToken);
            _currentSwapTokenOutAmounts().tAdd(underlyingToken, underlyingAmount);
        }
    }

    /**
     * @notice Creates RouterCallParams struct with common parameters
     * @param sender The sender address
     * @param wethIsEth If true, incoming ETH will be wrapped to WETH and outgoing WETH will be unwrapped to ETH
     * @return callParams The constructed RouterCallParams
     */
    function _buildRouterCallParams(
        address sender,
        bool wethIsEth
    ) private view returns (RouterCallParams memory callParams) {
        callParams = RouterCallParams({
            sender: sender,
            wethIsEth: wethIsEth,
            isStaticCall: EVMCallModeHelpers.isStaticCall()
        });
    }

    /***************************************************************************
                                   Nested pools
    ***************************************************************************/

    /// @inheritdoc ICompositeLiquidityRouter
    function addLiquidityUnbalancedNestedPool(
        address parentPool,
        address[] memory tokensIn,
        uint256[] memory exactAmountsIn,
<<<<<<< HEAD
        address[] memory tokensToWrap,
=======
>>>>>>> f422932e
        uint256 minBptAmountOut,
        bool wethIsEth,
        bytes memory userData
    ) external payable saveSender(msg.sender) returns (uint256) {
        return
            abi.decode(
                _vault.unlock(
                    abi.encodeCall(
                        CompositeLiquidityRouter.addLiquidityUnbalancedNestedPoolHook,
                        (
                            AddLiquidityHookParams({
                                pool: parentPool,
                                sender: msg.sender,
                                maxAmountsIn: exactAmountsIn,
                                minBptAmountOut: minBptAmountOut,
                                kind: AddLiquidityKind.UNBALANCED,
                                wethIsEth: wethIsEth,
                                userData: userData
                            }),
<<<<<<< HEAD
                            tokensIn,
                            tokensToWrap
=======
                            tokensIn
>>>>>>> f422932e
                        )
                    )
                ),
                (uint256)
            );
    }

    /// @inheritdoc ICompositeLiquidityRouter
    function queryAddLiquidityUnbalancedNestedPool(
        address parentPool,
        address[] memory tokensIn,
        uint256[] memory exactAmountsIn,
<<<<<<< HEAD
        address[] memory tokensToWrap,
=======
>>>>>>> f422932e
        address sender,
        bytes memory userData
    ) external saveSender(sender) returns (uint256) {
        AddLiquidityHookParams memory params = _buildQueryAddLiquidityParams(
            parentPool,
            exactAmountsIn,
            0,
            AddLiquidityKind.UNBALANCED,
            userData
        );

        return
            abi.decode(
                _vault.quote(
<<<<<<< HEAD
                    abi.encodeCall(
                        CompositeLiquidityRouter.addLiquidityUnbalancedNestedPoolHook,
                        (params, tokensIn, tokensToWrap)
                    )
=======
                    abi.encodeCall(CompositeLiquidityRouter.addLiquidityUnbalancedNestedPoolHook, (params, tokensIn))
>>>>>>> f422932e
                ),
                (uint256)
            );
    }

    /// @inheritdoc ICompositeLiquidityRouter
    function removeLiquidityProportionalNestedPool(
        address parentPool,
        uint256 exactBptAmountIn,
        address[] memory tokensOut,
        uint256[] memory minAmountsOut,
<<<<<<< HEAD
        address[] memory tokensToUnwrap,
        bool wethIsEth,
        bytes memory userData
    ) external payable saveSender(msg.sender) returns (uint256[] memory amountsOut) {
        amountsOut = abi.decode(
=======
        bool wethIsEth,
        bytes memory userData
    ) external payable saveSender(msg.sender) returns (uint256[] memory amountsOut) {
        (amountsOut) = abi.decode(
>>>>>>> f422932e
            _vault.unlock(
                abi.encodeCall(
                    CompositeLiquidityRouter.removeLiquidityProportionalNestedPoolHook,
                    (
                        RemoveLiquidityHookParams({
                            sender: msg.sender,
                            pool: parentPool,
                            minAmountsOut: minAmountsOut,
                            maxBptAmountIn: exactBptAmountIn,
                            kind: RemoveLiquidityKind.PROPORTIONAL,
                            wethIsEth: wethIsEth,
                            userData: userData
                        }),
<<<<<<< HEAD
                        tokensOut,
                        tokensToUnwrap
=======
                        tokensOut
>>>>>>> f422932e
                    )
                )
            ),
            (uint256[])
        );
    }

    /// @inheritdoc ICompositeLiquidityRouter
    function queryRemoveLiquidityProportionalNestedPool(
        address parentPool,
        uint256 exactBptAmountIn,
        address[] memory tokensOut,
<<<<<<< HEAD
        address[] memory tokensToUnwrap,
=======
>>>>>>> f422932e
        address sender,
        bytes memory userData
    ) external saveSender(sender) returns (uint256[] memory amountsOut) {
        RemoveLiquidityHookParams memory params = _buildQueryRemoveLiquidityProportionalParams(
            parentPool,
            exactBptAmountIn,
            tokensOut.length,
            userData
        );

<<<<<<< HEAD
        amountsOut = abi.decode(
            _vault.quote(
                abi.encodeCall(
                    CompositeLiquidityRouter.removeLiquidityProportionalNestedPoolHook,
                    (params, tokensOut, tokensToUnwrap)
                )
=======
        (amountsOut) = abi.decode(
            _vault.quote(
                abi.encodeCall(CompositeLiquidityRouter.removeLiquidityProportionalNestedPoolHook, (params, tokensOut))
>>>>>>> f422932e
            ),
            (uint256[])
        );
    }

    // Nested Pool Hooks

    function addLiquidityUnbalancedNestedPoolHook(
        AddLiquidityHookParams calldata params,
<<<<<<< HEAD
        address[] memory tokensIn,
        address[] memory tokensToWrap
=======
        address[] memory tokensIn
>>>>>>> f422932e
    ) external nonReentrant onlyVault returns (uint256 exactBptAmountOut) {
        uint256 numTokensIn = tokensIn.length;

        // Revert if tokensIn length does not match maxAmountsIn length.
        InputHelpers.ensureInputLengthMatch(params.maxAmountsIn.length, numTokensIn);

        // Loads a Set with all amounts to be inserted in the nested pools, so we don't need to iterate over the tokens
        // array to find the child pool amounts to insert.
        for (uint256 i = 0; i < numTokensIn; ++i) {
<<<<<<< HEAD
            uint256 maxAmountIn = params.maxAmountsIn[i];

            if (maxAmountIn == 0) {
=======
            uint256 exactAmountIn = params.maxAmountsIn[i];

            if (exactAmountIn == 0) {
>>>>>>> f422932e
                continue;
            }

            address tokenIn = tokensIn[i];

<<<<<<< HEAD
            _currentSwapTokenInAmounts().tSet(tokenIn, maxAmountIn);
=======
            _currentSwapTokenInAmounts().tSet(tokenIn, exactAmountIn);
>>>>>>> f422932e

            // Ensure there are no duplicate tokens with non-zero amountsIn.
            if (_currentSwapTokensIn().add(tokenIn) == false) {
                revert DuplicateTokenIn(tokenIn);
            }
        }

<<<<<<< HEAD
        (uint256[] memory amountsIn, bool parentPoolNeedsLiquidity) = _addLiquidityToParentPool(params, tokensToWrap);

        bool isStaticCall = EVMCallModeHelpers.isStaticCall();

        if (parentPoolNeedsLiquidity) {
            // Adds liquidity to the parent pool, mints parentPool's BPT to the sender, and checks the minimum BPT out.
            (, exactBptAmountOut, ) = _vault.addLiquidity(
                AddLiquidityParams({
                    pool: params.pool,
                    to: isStaticCall ? address(this) : params.sender,
                    maxAmountsIn: amountsIn,
                    minBptAmountOut: params.minBptAmountOut,
                    kind: params.kind,
                    userData: params.userData
                })
            );
        }

        // Settle the amounts in.
        if (isStaticCall == false) {
            _settlePaths(params.sender, params.wethIsEth);
        }
    }

    // This function factored out to avoid stack-too-deep issues.
    function _addLiquidityToParentPool(
        AddLiquidityHookParams calldata params,
        address[] memory tokensToWrap
    ) internal returns (uint256[] memory amountsIn, bool parentPoolNeedsLiquidity) {
        RouterCallParams memory callParams = _buildRouterCallParams(params.sender, params.wethIsEth);
        IERC20[] memory parentPoolTokens = _vault.getPoolTokens(params.pool);
        uint256 numParentPoolTokens = parentPoolTokens.length;
        amountsIn = new uint256[](numParentPoolTokens);
=======
        RouterCallParams memory callParams = _buildRouterCallParams(params.sender, params.wethIsEth);
        IERC20[] memory parentPoolTokens = _vault.getPoolTokens(params.pool);
        uint256 numParentPoolTokens = parentPoolTokens.length;
        uint256[] memory amountsIn = new uint256[](numParentPoolTokens);
        bool parentPoolNeedsLiquidity = false;
>>>>>>> f422932e

        for (uint256 i = 0; i < numParentPoolTokens; i++) {
            address parentPoolToken = address(parentPoolTokens[i]);
            CompositeTokenType tokenType = _getCompositeTokenType(parentPoolToken);
            uint256 swapAmountIn = _currentSwapTokenInAmounts().tGet(parentPoolToken);

            if (tokenType == CompositeTokenType.BPT) {
<<<<<<< HEAD
                swapAmountIn = _addLiquidityToChildPool(parentPoolToken, tokensToWrap, params, callParams);
=======
                swapAmountIn = _addLiquidityToChildPool(parentPoolToken, params, callParams);
>>>>>>> f422932e
            } else if (tokenType == CompositeTokenType.ERC4626) {
                if (
                    swapAmountIn == 0 &&
                    _currentSwapTokenInAmounts().tGet(_vault.getERC4626BufferAsset(IERC4626(parentPoolToken))) > 0
                ) {
                    swapAmountIn = _wrapExactInAndUpdateTokenInData(IERC4626(parentPoolToken), callParams);
                }
            } else if (tokenType != CompositeTokenType.ERC20) {
                // Should not happen.
                revert IVaultErrors.InvalidTokenType();
            }

            if (swapAmountIn > 0) {
                parentPoolNeedsLiquidity = true;

                amountsIn[i] = swapAmountIn;
                _settledTokenAmounts().tSet(parentPoolToken, swapAmountIn);
            }
        }
<<<<<<< HEAD
=======

        bool isStaticCall = EVMCallModeHelpers.isStaticCall();

        if (parentPoolNeedsLiquidity) {
            // Adds liquidity to the parent pool, mints parentPool's BPT to the sender, and checks the minimum BPT out.
            (, exactBptAmountOut, ) = _vault.addLiquidity(
                AddLiquidityParams({
                    pool: params.pool,
                    to: isStaticCall ? address(this) : params.sender,
                    maxAmountsIn: amountsIn,
                    minBptAmountOut: params.minBptAmountOut,
                    kind: params.kind,
                    userData: params.userData
                })
            );
        }

        // Settle the amounts in.
        if (isStaticCall == false) {
            _settlePaths(params.sender, params.wethIsEth);
        }
>>>>>>> f422932e
    }

    function removeLiquidityProportionalNestedPoolHook(
        RemoveLiquidityHookParams calldata params,
<<<<<<< HEAD
        address[] memory tokensOut,
        address[] memory tokensToUnwrap
=======
        address[] memory tokensOut
>>>>>>> f422932e
    ) external nonReentrant onlyVault returns (uint256[] memory amountsOut) {
        IERC20[] memory parentPoolTokens = _vault.getPoolTokens(params.pool);

        InputHelpers.ensureInputLengthMatch(params.minAmountsOut.length, tokensOut.length);

        (, uint256[] memory parentPoolAmountsOut, ) = _vault.removeLiquidity(
            RemoveLiquidityParams({
                pool: params.pool,
                from: params.sender,
                maxBptAmountIn: params.maxBptAmountIn,
                minAmountsOut: new uint256[](parentPoolTokens.length),
                kind: params.kind,
                userData: params.userData
            })
        );

        for (uint256 i = 0; i < parentPoolTokens.length; i++) {
            address parentPoolToken = address(parentPoolTokens[i]);
            uint256 parentPoolAmountOut = parentPoolAmountsOut[i];

            CompositeTokenType parentPoolTokenType = _getCompositeTokenType(parentPoolToken);

            if (parentPoolTokenType == CompositeTokenType.BPT) {
                // Token is a BPT, so remove liquidity from the child pool.

                // We don't expect the sender to have BPT to burn. So, we flashloan tokens here (which should in
                // practice just use the existing credit).
                _vault.sendTo(IERC20(parentPoolToken), address(this), parentPoolAmountOut);

                IERC20[] memory childPoolTokens = _vault.getPoolTokens(parentPoolToken);

                // Router is an intermediary in this case. The Vault will burn tokens from the Router, so the Router
                // is both owner and spender (which doesn't need approval).
                (, uint256[] memory childPoolAmountsOut, ) = _vault.removeLiquidity(
                    RemoveLiquidityParams({
                        pool: parentPoolToken,
                        from: address(this),
                        maxBptAmountIn: parentPoolAmountOut,
                        minAmountsOut: new uint256[](childPoolTokens.length),
                        kind: params.kind,
                        userData: params.userData
                    })
                );

                // Return amounts to user.
                for (uint256 j = 0; j < childPoolTokens.length; j++) {
                    address childPoolToken = address(childPoolTokens[j]);
                    uint256 childPoolAmountOut = childPoolAmountsOut[j];

                    CompositeTokenType childPoolTokenType = _getCompositeTokenType(childPoolToken);
<<<<<<< HEAD
                    if (
                        childPoolTokenType == CompositeTokenType.ERC4626 &&
                        _needsWrapOperation(childPoolToken, tokensToUnwrap)
                    ) {
=======
                    if (childPoolTokenType == CompositeTokenType.ERC4626) {
>>>>>>> f422932e
                        // Token is an ERC4626 wrapper, so unwrap it and return the underlying.
                        _unwrapExactInAndUpdateTokenOutData(IERC4626(childPoolToken), childPoolAmountOut);
                    } else {
                        _currentSwapTokensOut().add(childPoolToken);
                        _currentSwapTokenOutAmounts().tAdd(childPoolToken, childPoolAmountOut);
                    }
                }
<<<<<<< HEAD
            } else if (
                parentPoolTokenType == CompositeTokenType.ERC4626 &&
                _needsWrapOperation(parentPoolToken, tokensToUnwrap)
            ) {
=======
            } else if (parentPoolTokenType == CompositeTokenType.ERC4626) {
>>>>>>> f422932e
                // Token is an ERC4626 wrapper, so unwrap it and return the underlying.
                _unwrapExactInAndUpdateTokenOutData(IERC4626(parentPoolToken), parentPoolAmountOut);
            } else {
                // Token is neither a BPT nor ERC4626, so return the amount to the user.
                _currentSwapTokensOut().add(parentPoolToken);
                _currentSwapTokenOutAmounts().tAdd(parentPoolToken, parentPoolAmountOut);
            }
        }

        uint256 numTokensOut = tokensOut.length;

        if (_currentSwapTokensOut().length() != numTokensOut) {
            // If tokensOut length does not match transient tokens out length, the tokensOut array is wrong.
            revert WrongTokensOut(_currentSwapTokensOut().values(), tokensOut);
        }

        // The hook writes current swap token and token amounts out.
        amountsOut = new uint256[](numTokensOut);

        bool[] memory checkedTokenIndexes = new bool[](numTokensOut);
        for (uint256 i = 0; i < numTokensOut; ++i) {
            address tokenOut = tokensOut[i];
            uint256 tokenIndex = _currentSwapTokensOut().indexOf(tokenOut);

            if (_currentSwapTokensOut().contains(tokenOut) == false || checkedTokenIndexes[tokenIndex]) {
                // If tokenOut is not in transient tokens out array or token is repeated, the tokensOut array is wrong.
                revert WrongTokensOut(_currentSwapTokensOut().values(), tokensOut);
            }

            // Note that the token in the transient array index has already been checked.
            checkedTokenIndexes[tokenIndex] = true;

            amountsOut[i] = _currentSwapTokenOutAmounts().tGet(tokenOut);

            if (amountsOut[i] < params.minAmountsOut[i]) {
                revert IVaultErrors.AmountOutBelowMin(IERC20(tokenOut), amountsOut[i], params.minAmountsOut[i]);
            }
        }

        if (EVMCallModeHelpers.isStaticCall() == false) {
            _settlePaths(params.sender, params.wethIsEth);
        }
    }

    // Nested Pool helper functions

    function _addLiquidityToChildPool(
        address childPool,
<<<<<<< HEAD
        address[] memory tokensToWrap,
=======
>>>>>>> f422932e
        AddLiquidityHookParams calldata liquidityParams,
        RouterCallParams memory callParams
    ) internal returns (uint256 childBptAmountOut) {
        IERC20[] memory childPoolTokens = _vault.getPoolTokens(childPool);
        uint256 numChildPoolTokens = childPoolTokens.length;
<<<<<<< HEAD

        uint256[] memory childPoolAmountsIn = new uint256[](numChildPoolTokens);
        bool childPoolNeedsLiquidity;
=======
        uint256[] memory childPoolAmountsIn = new uint256[](numChildPoolTokens);
        bool childPoolNeedsLiquidity = false;
>>>>>>> f422932e

        // Process tokens in the child pool (no further nesting allowed).
        for (uint256 i = 0; i < numChildPoolTokens; i++) {
            address childPoolToken = address(childPoolTokens[i]);
            CompositeTokenType childPoolTokenType = _getCompositeTokenType(childPoolToken);
            uint256 swapAmountIn = _currentSwapTokenInAmounts().tGet(childPoolToken);
            uint256 childTokenSettledAmount;

            if (swapAmountIn > 0) {
                childTokenSettledAmount = _settledTokenAmounts().tGet(childPoolToken);
            }

            if (childPoolTokenType == CompositeTokenType.ERC4626) {
<<<<<<< HEAD
                if (swapAmountIn == 0 && _needsWrapOperation(childPoolToken, tokensToWrap)) {
=======
                if (swapAmountIn == 0) {
>>>>>>> f422932e
                    // If it's a wrapped token, and it's not in `_currentSwapTokenInAmounts`, we need to wrap it.
                    swapAmountIn = _wrapExactInAndUpdateTokenInData(IERC4626(childPoolToken), callParams);
                }
            } else if (childPoolTokenType != CompositeTokenType.ERC20 && childPoolTokenType != CompositeTokenType.BPT) {
                revert IVaultErrors.InvalidTokenType();
            }

            if (swapAmountIn > 0 && childTokenSettledAmount == 0) {
                childPoolNeedsLiquidity = true;

                childPoolAmountsIn[i] = swapAmountIn;
                _settledTokenAmounts().tSet(childPoolToken, swapAmountIn);
            }
        }

        if (childPoolNeedsLiquidity) {
            // Add Liquidity will mint childTokens to the Vault, so the insertion of liquidity in the parent
            // pool will be an accounting adjustment, not a token transfer.
            (, uint256 exactChildBptAmountOut, ) = _vault.addLiquidity(
                AddLiquidityParams({
                    pool: childPool,
                    to: address(_vault),
                    maxAmountsIn: childPoolAmountsIn,
                    minBptAmountOut: 0,
                    kind: liquidityParams.kind,
                    userData: liquidityParams.userData
                })
            );

            childBptAmountOut = exactChildBptAmountOut;

            // Since the BPT will be add to the parent pool, get the credit from the inserted BPT in advance.
            _vault.settle(IERC20(childPool), exactChildBptAmountOut);
        }
    }

    /**
     * @notice Wraps the underlying tokens specified in the transient set `_currentSwapTokenInAmounts`.
     * @dev Afterward, it updates transient storage with the resulting amount of wrapped tokens from the operation.
     * Note that the limit is set to 0 here; this is meant to be called mid-operation, and assumes final limits will
     * be checked externally.
     *
     * @param wrappedToken The token to wrap
     * @param callParams The router call parameters (sender, static, and weth flag)
     * @return wrappedAmountOut The amountOut of wrapped tokens
     */
    function _wrapExactInAndUpdateTokenInData(
        IERC4626 wrappedToken,
        RouterCallParams memory callParams
    ) private returns (uint256 wrappedAmountOut) {
        address underlyingToken = _vault.getERC4626BufferAsset(wrappedToken);

        // Get the amountIn of underlying tokens specified by the sender.
        uint256 underlyingAmountIn = _currentSwapTokenInAmounts().tGet(underlyingToken);

        if (underlyingAmountIn > 0) {
            if (callParams.isStaticCall == false) {
                _takeTokenIn(callParams.sender, IERC20(underlyingToken), underlyingAmountIn, callParams.wethIsEth);
            }

            (, , wrappedAmountOut) = _vault.erc4626BufferWrapOrUnwrap(
                BufferWrapOrUnwrapParams({
                    kind: SwapKind.EXACT_IN,
                    direction: WrappingDirection.WRAP,
                    wrappedToken: wrappedToken,
                    amountGivenRaw: underlyingAmountIn,
                    limitRaw: 0
                })
            );
        }

        // Remove the underlying token from `_currentSwapTokensIn` and zero out the amount, as these tokens were paid
        // in advance and wrapped. Remaining tokens will be transferred in at the end of the calculation.
        _currentSwapTokensIn().remove(underlyingToken);
        _currentSwapTokenInAmounts().tSet(underlyingToken, 0);
    }

    // Determine the token type to direct execution.
    function _getCompositeTokenType(address token) internal view returns (CompositeTokenType tokenType) {
        if (_vault.isPoolRegistered(token)) {
            tokenType = CompositeTokenType.BPT;
        } else if (_vault.isERC4626BufferInitialized(IERC4626(token))) {
            tokenType = CompositeTokenType.ERC4626;
        } else {
            tokenType = CompositeTokenType.ERC20;
        }
    }

<<<<<<< HEAD
    // Check the current token against the wrap
    function _needsWrapOperation(address token, address[] memory wrappedTokens) internal pure returns (bool) {
        uint256 numTokens = wrappedTokens.length;
        for (uint256 i = 0; i < numTokens; ) {
            if (wrappedTokens[i] == token) {
                return true;
            }

            unchecked {
                ++i;
            }
        }

        return false;
    }

=======
>>>>>>> f422932e
    // Common helper functions

    // Construct a set of add liquidity hook params, adding in the invariant parameters.
    function _buildQueryAddLiquidityParams(
        address pool,
        uint256[] memory maxOrExactAmountsOut,
        uint256 minOrExactBpt,
        AddLiquidityKind kind,
        bytes memory userData
    ) private view returns (AddLiquidityHookParams memory) {
        // `kind` will be either PROPORTIONAL or UNBALANCED, depending on the query.
        uint256[] memory resolvedMaxAmounts;
        uint256 resolvedBptAmount;
        if (kind == AddLiquidityKind.PROPORTIONAL) {
            resolvedMaxAmounts = _maxTokenLimits(pool);
            resolvedBptAmount = minOrExactBpt;
        } else if (kind == AddLiquidityKind.UNBALANCED) {
            resolvedMaxAmounts = maxOrExactAmountsOut;
            // resolvedBptAmount will be 0
        } else {
            // Should not happen.
            revert IVaultErrors.InvalidAddLiquidityKind();
        }

        return
            AddLiquidityHookParams({
                sender: address(this), // Always use router address for queries
                pool: pool,
                maxAmountsIn: resolvedMaxAmounts,
                minBptAmountOut: resolvedBptAmount,
                kind: kind,
                wethIsEth: false, // Always false for queries
                userData: userData
            });
    }

    // Construct a set of remove liquidity hook params, adding in the invariant parameters.
    function _buildQueryRemoveLiquidityProportionalParams(
        address pool,
        uint256 exactBptAmountIn,
        uint256 numTokens,
        bytes memory userData
    ) private view returns (RemoveLiquidityHookParams memory) {
        return
            RemoveLiquidityHookParams({
                sender: address(this), // Always use router address for queries
                pool: pool,
                minAmountsOut: new uint256[](numTokens), // Always zero for supported use cases
                maxBptAmountIn: exactBptAmountIn,
                kind: RemoveLiquidityKind.PROPORTIONAL, // Always proportional for supported use cases
                wethIsEth: false, // Always false for queries
                userData: userData
            });
    }
}<|MERGE_RESOLUTION|>--- conflicted
+++ resolved
@@ -604,10 +604,7 @@
         address parentPool,
         address[] memory tokensIn,
         uint256[] memory exactAmountsIn,
-<<<<<<< HEAD
         address[] memory tokensToWrap,
-=======
->>>>>>> f422932e
         uint256 minBptAmountOut,
         bool wethIsEth,
         bytes memory userData
@@ -627,12 +624,8 @@
                                 wethIsEth: wethIsEth,
                                 userData: userData
                             }),
-<<<<<<< HEAD
                             tokensIn,
                             tokensToWrap
-=======
-                            tokensIn
->>>>>>> f422932e
                         )
                     )
                 ),
@@ -645,10 +638,7 @@
         address parentPool,
         address[] memory tokensIn,
         uint256[] memory exactAmountsIn,
-<<<<<<< HEAD
         address[] memory tokensToWrap,
-=======
->>>>>>> f422932e
         address sender,
         bytes memory userData
     ) external saveSender(sender) returns (uint256) {
@@ -663,14 +653,10 @@
         return
             abi.decode(
                 _vault.quote(
-<<<<<<< HEAD
                     abi.encodeCall(
                         CompositeLiquidityRouter.addLiquidityUnbalancedNestedPoolHook,
                         (params, tokensIn, tokensToWrap)
                     )
-=======
-                    abi.encodeCall(CompositeLiquidityRouter.addLiquidityUnbalancedNestedPoolHook, (params, tokensIn))
->>>>>>> f422932e
                 ),
                 (uint256)
             );
@@ -682,18 +668,11 @@
         uint256 exactBptAmountIn,
         address[] memory tokensOut,
         uint256[] memory minAmountsOut,
-<<<<<<< HEAD
         address[] memory tokensToUnwrap,
         bool wethIsEth,
         bytes memory userData
     ) external payable saveSender(msg.sender) returns (uint256[] memory amountsOut) {
         amountsOut = abi.decode(
-=======
-        bool wethIsEth,
-        bytes memory userData
-    ) external payable saveSender(msg.sender) returns (uint256[] memory amountsOut) {
-        (amountsOut) = abi.decode(
->>>>>>> f422932e
             _vault.unlock(
                 abi.encodeCall(
                     CompositeLiquidityRouter.removeLiquidityProportionalNestedPoolHook,
@@ -707,12 +686,8 @@
                             wethIsEth: wethIsEth,
                             userData: userData
                         }),
-<<<<<<< HEAD
                         tokensOut,
                         tokensToUnwrap
-=======
-                        tokensOut
->>>>>>> f422932e
                     )
                 )
             ),
@@ -725,10 +700,7 @@
         address parentPool,
         uint256 exactBptAmountIn,
         address[] memory tokensOut,
-<<<<<<< HEAD
         address[] memory tokensToUnwrap,
-=======
->>>>>>> f422932e
         address sender,
         bytes memory userData
     ) external saveSender(sender) returns (uint256[] memory amountsOut) {
@@ -739,18 +711,12 @@
             userData
         );
 
-<<<<<<< HEAD
         amountsOut = abi.decode(
             _vault.quote(
                 abi.encodeCall(
                     CompositeLiquidityRouter.removeLiquidityProportionalNestedPoolHook,
                     (params, tokensOut, tokensToUnwrap)
                 )
-=======
-        (amountsOut) = abi.decode(
-            _vault.quote(
-                abi.encodeCall(CompositeLiquidityRouter.removeLiquidityProportionalNestedPoolHook, (params, tokensOut))
->>>>>>> f422932e
             ),
             (uint256[])
         );
@@ -760,12 +726,8 @@
 
     function addLiquidityUnbalancedNestedPoolHook(
         AddLiquidityHookParams calldata params,
-<<<<<<< HEAD
         address[] memory tokensIn,
         address[] memory tokensToWrap
-=======
-        address[] memory tokensIn
->>>>>>> f422932e
     ) external nonReentrant onlyVault returns (uint256 exactBptAmountOut) {
         uint256 numTokensIn = tokensIn.length;
 
@@ -775,25 +737,15 @@
         // Loads a Set with all amounts to be inserted in the nested pools, so we don't need to iterate over the tokens
         // array to find the child pool amounts to insert.
         for (uint256 i = 0; i < numTokensIn; ++i) {
-<<<<<<< HEAD
-            uint256 maxAmountIn = params.maxAmountsIn[i];
-
-            if (maxAmountIn == 0) {
-=======
             uint256 exactAmountIn = params.maxAmountsIn[i];
 
             if (exactAmountIn == 0) {
->>>>>>> f422932e
                 continue;
             }
 
             address tokenIn = tokensIn[i];
 
-<<<<<<< HEAD
-            _currentSwapTokenInAmounts().tSet(tokenIn, maxAmountIn);
-=======
             _currentSwapTokenInAmounts().tSet(tokenIn, exactAmountIn);
->>>>>>> f422932e
 
             // Ensure there are no duplicate tokens with non-zero amountsIn.
             if (_currentSwapTokensIn().add(tokenIn) == false) {
@@ -801,7 +753,6 @@
             }
         }
 
-<<<<<<< HEAD
         (uint256[] memory amountsIn, bool parentPoolNeedsLiquidity) = _addLiquidityToParentPool(params, tokensToWrap);
 
         bool isStaticCall = EVMCallModeHelpers.isStaticCall();
@@ -826,87 +777,10 @@
         }
     }
 
-    // This function factored out to avoid stack-too-deep issues.
-    function _addLiquidityToParentPool(
-        AddLiquidityHookParams calldata params,
-        address[] memory tokensToWrap
-    ) internal returns (uint256[] memory amountsIn, bool parentPoolNeedsLiquidity) {
-        RouterCallParams memory callParams = _buildRouterCallParams(params.sender, params.wethIsEth);
-        IERC20[] memory parentPoolTokens = _vault.getPoolTokens(params.pool);
-        uint256 numParentPoolTokens = parentPoolTokens.length;
-        amountsIn = new uint256[](numParentPoolTokens);
-=======
-        RouterCallParams memory callParams = _buildRouterCallParams(params.sender, params.wethIsEth);
-        IERC20[] memory parentPoolTokens = _vault.getPoolTokens(params.pool);
-        uint256 numParentPoolTokens = parentPoolTokens.length;
-        uint256[] memory amountsIn = new uint256[](numParentPoolTokens);
-        bool parentPoolNeedsLiquidity = false;
->>>>>>> f422932e
-
-        for (uint256 i = 0; i < numParentPoolTokens; i++) {
-            address parentPoolToken = address(parentPoolTokens[i]);
-            CompositeTokenType tokenType = _getCompositeTokenType(parentPoolToken);
-            uint256 swapAmountIn = _currentSwapTokenInAmounts().tGet(parentPoolToken);
-
-            if (tokenType == CompositeTokenType.BPT) {
-<<<<<<< HEAD
-                swapAmountIn = _addLiquidityToChildPool(parentPoolToken, tokensToWrap, params, callParams);
-=======
-                swapAmountIn = _addLiquidityToChildPool(parentPoolToken, params, callParams);
->>>>>>> f422932e
-            } else if (tokenType == CompositeTokenType.ERC4626) {
-                if (
-                    swapAmountIn == 0 &&
-                    _currentSwapTokenInAmounts().tGet(_vault.getERC4626BufferAsset(IERC4626(parentPoolToken))) > 0
-                ) {
-                    swapAmountIn = _wrapExactInAndUpdateTokenInData(IERC4626(parentPoolToken), callParams);
-                }
-            } else if (tokenType != CompositeTokenType.ERC20) {
-                // Should not happen.
-                revert IVaultErrors.InvalidTokenType();
-            }
-
-            if (swapAmountIn > 0) {
-                parentPoolNeedsLiquidity = true;
-
-                amountsIn[i] = swapAmountIn;
-                _settledTokenAmounts().tSet(parentPoolToken, swapAmountIn);
-            }
-        }
-<<<<<<< HEAD
-=======
-
-        bool isStaticCall = EVMCallModeHelpers.isStaticCall();
-
-        if (parentPoolNeedsLiquidity) {
-            // Adds liquidity to the parent pool, mints parentPool's BPT to the sender, and checks the minimum BPT out.
-            (, exactBptAmountOut, ) = _vault.addLiquidity(
-                AddLiquidityParams({
-                    pool: params.pool,
-                    to: isStaticCall ? address(this) : params.sender,
-                    maxAmountsIn: amountsIn,
-                    minBptAmountOut: params.minBptAmountOut,
-                    kind: params.kind,
-                    userData: params.userData
-                })
-            );
-        }
-
-        // Settle the amounts in.
-        if (isStaticCall == false) {
-            _settlePaths(params.sender, params.wethIsEth);
-        }
->>>>>>> f422932e
-    }
-
     function removeLiquidityProportionalNestedPoolHook(
         RemoveLiquidityHookParams calldata params,
-<<<<<<< HEAD
         address[] memory tokensOut,
         address[] memory tokensToUnwrap
-=======
-        address[] memory tokensOut
->>>>>>> f422932e
     ) external nonReentrant onlyVault returns (uint256[] memory amountsOut) {
         IERC20[] memory parentPoolTokens = _vault.getPoolTokens(params.pool);
 
@@ -957,14 +831,10 @@
                     uint256 childPoolAmountOut = childPoolAmountsOut[j];
 
                     CompositeTokenType childPoolTokenType = _getCompositeTokenType(childPoolToken);
-<<<<<<< HEAD
                     if (
                         childPoolTokenType == CompositeTokenType.ERC4626 &&
                         _needsWrapOperation(childPoolToken, tokensToUnwrap)
                     ) {
-=======
-                    if (childPoolTokenType == CompositeTokenType.ERC4626) {
->>>>>>> f422932e
                         // Token is an ERC4626 wrapper, so unwrap it and return the underlying.
                         _unwrapExactInAndUpdateTokenOutData(IERC4626(childPoolToken), childPoolAmountOut);
                     } else {
@@ -972,14 +842,10 @@
                         _currentSwapTokenOutAmounts().tAdd(childPoolToken, childPoolAmountOut);
                     }
                 }
-<<<<<<< HEAD
             } else if (
                 parentPoolTokenType == CompositeTokenType.ERC4626 &&
                 _needsWrapOperation(parentPoolToken, tokensToUnwrap)
             ) {
-=======
-            } else if (parentPoolTokenType == CompositeTokenType.ERC4626) {
->>>>>>> f422932e
                 // Token is an ERC4626 wrapper, so unwrap it and return the underlying.
                 _unwrapExactInAndUpdateTokenOutData(IERC4626(parentPoolToken), parentPoolAmountOut);
             } else {
@@ -1026,25 +892,54 @@
 
     // Nested Pool helper functions
 
+    // This function factored out to avoid stack-too-deep issues.
+    function _addLiquidityToParentPool(
+        AddLiquidityHookParams calldata params,
+        address[] memory tokensToWrap
+    ) internal returns (uint256[] memory amountsIn, bool parentPoolNeedsLiquidity) {
+        RouterCallParams memory callParams = _buildRouterCallParams(params.sender, params.wethIsEth);
+        IERC20[] memory parentPoolTokens = _vault.getPoolTokens(params.pool);
+        uint256 numParentPoolTokens = parentPoolTokens.length;
+        amountsIn = new uint256[](numParentPoolTokens);
+
+        for (uint256 i = 0; i < numParentPoolTokens; i++) {
+            address parentPoolToken = address(parentPoolTokens[i]);
+            CompositeTokenType tokenType = _getCompositeTokenType(parentPoolToken);
+            uint256 swapAmountIn = _currentSwapTokenInAmounts().tGet(parentPoolToken);
+
+            if (tokenType == CompositeTokenType.BPT) {
+                swapAmountIn = _addLiquidityToChildPool(parentPoolToken, tokensToWrap, params, callParams);
+            } else if (tokenType == CompositeTokenType.ERC4626) {
+                if (
+                    swapAmountIn == 0 &&
+                    _currentSwapTokenInAmounts().tGet(_vault.getERC4626BufferAsset(IERC4626(parentPoolToken))) > 0
+                ) {
+                    swapAmountIn = _wrapExactInAndUpdateTokenInData(IERC4626(parentPoolToken), callParams);
+                }
+            } else if (tokenType != CompositeTokenType.ERC20) {
+                // Should not happen.
+                revert IVaultErrors.InvalidTokenType();
+            }
+
+            if (swapAmountIn > 0) {
+                parentPoolNeedsLiquidity = true;
+
+                amountsIn[i] = swapAmountIn;
+                _settledTokenAmounts().tSet(parentPoolToken, swapAmountIn);
+            }
+        }
+    }
+
     function _addLiquidityToChildPool(
         address childPool,
-<<<<<<< HEAD
         address[] memory tokensToWrap,
-=======
->>>>>>> f422932e
         AddLiquidityHookParams calldata liquidityParams,
         RouterCallParams memory callParams
     ) internal returns (uint256 childBptAmountOut) {
         IERC20[] memory childPoolTokens = _vault.getPoolTokens(childPool);
         uint256 numChildPoolTokens = childPoolTokens.length;
-<<<<<<< HEAD
-
-        uint256[] memory childPoolAmountsIn = new uint256[](numChildPoolTokens);
-        bool childPoolNeedsLiquidity;
-=======
         uint256[] memory childPoolAmountsIn = new uint256[](numChildPoolTokens);
         bool childPoolNeedsLiquidity = false;
->>>>>>> f422932e
 
         // Process tokens in the child pool (no further nesting allowed).
         for (uint256 i = 0; i < numChildPoolTokens; i++) {
@@ -1058,11 +953,7 @@
             }
 
             if (childPoolTokenType == CompositeTokenType.ERC4626) {
-<<<<<<< HEAD
                 if (swapAmountIn == 0 && _needsWrapOperation(childPoolToken, tokensToWrap)) {
-=======
-                if (swapAmountIn == 0) {
->>>>>>> f422932e
                     // If it's a wrapped token, and it's not in `_currentSwapTokenInAmounts`, we need to wrap it.
                     swapAmountIn = _wrapExactInAndUpdateTokenInData(IERC4626(childPoolToken), callParams);
                 }
@@ -1151,7 +1042,6 @@
         }
     }
 
-<<<<<<< HEAD
     // Check the current token against the wrap
     function _needsWrapOperation(address token, address[] memory wrappedTokens) internal pure returns (bool) {
         uint256 numTokens = wrappedTokens.length;
@@ -1168,8 +1058,6 @@
         return false;
     }
 
-=======
->>>>>>> f422932e
     // Common helper functions
 
     // Construct a set of add liquidity hook params, adding in the invariant parameters.
