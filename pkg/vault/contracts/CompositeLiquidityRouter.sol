--- conflicted
+++ resolved
@@ -417,13 +417,22 @@
 
         // Get the amountIn of underlying tokens specified by the sender.
         uint256 underlyingAmountIn = _currentSwapTokenInAmounts().tGet(underlyingToken);
-        RouterCallParams memory callParams = RouterCallParams({
-            sender: sender,
-            wethIsEth: wethIsEth,
-            isStaticCall: EVMCallModeHelpers.isStaticCall()
-        });
-
-        wrappedAmountOut = _executeWrapOperation(wrappedToken, underlyingToken, underlyingAmountIn, callParams);
+
+        if (underlyingAmountIn > 0) {
+            if (EVMCallModeHelpers.isStaticCall() == false) {
+                _takeTokenIn(sender, IERC20(underlyingToken), underlyingAmountIn, wethIsEth);
+            }
+
+            (, , wrappedAmountOut) = _vault.erc4626BufferWrapOrUnwrap(
+                BufferWrapOrUnwrapParams({
+                    kind: SwapKind.EXACT_IN,
+                    direction: WrappingDirection.WRAP,
+                    wrappedToken: wrappedToken,
+                    amountGivenRaw: underlyingAmountIn,
+                    limitRaw: 0
+                })
+            );
+        }
 
         // Remove the underlying token from `_currentSwapTokensIn` and zero out the amount, as these tokens were paid
         // in advance and wrapped. Remaining tokens will be transferred in at the end of the calculation.
@@ -594,39 +603,6 @@
         if (actualAmountOut < minAmountOut) {
             revert IVaultErrors.AmountOutBelowMin(IERC20(tokenOut), actualAmountOut, minAmountOut);
         }
-    }
-
-<<<<<<< HEAD
-    /**
-     * @notice Centralized handler for ERC4626 wrapping operations.
-     * @param wrappedToken The ERC4626 token to wrap into
-     * @param underlyingAmount Amount of underlying tokens to wrap
-     * @param callParams Common parameters from the main router call
-     * @return wrappedAmount Amount of wrapped tokens received
-     */
-    function _executeWrapOperation(
-        IERC4626 wrappedToken,
-        address underlyingToken,
-        uint256 underlyingAmount,
-        RouterCallParams memory callParams
-    ) internal returns (uint256 wrappedAmount) {
-        if (underlyingAmount == 0) {
-            return 0;
-        }
-
-        if (callParams.isStaticCall == false) {
-            _takeTokenIn(callParams.sender, IERC20(underlyingToken), underlyingAmount, callParams.wethIsEth);
-        }
-
-        (, , wrappedAmount) = _vault.erc4626BufferWrapOrUnwrap(
-            BufferWrapOrUnwrapParams({
-                kind: SwapKind.EXACT_IN,
-                direction: WrappingDirection.WRAP,
-                wrappedToken: wrappedToken,
-                amountGivenRaw: underlyingAmount,
-                limitRaw: 0
-            })
-        );
     }
 
     /**
@@ -1050,8 +1026,6 @@
 
     // Common helper functions
 
-=======
->>>>>>> 48ce268a
     // Construct a set of add liquidity hook params, adding in the invariant parameters.
     function _buildQueryAddLiquidityParams(
         address pool,
