// SPDX-License-Identifier: GPL-3.0-or-later

pragma solidity ^0.8.24;

import { IERC20 } from "@openzeppelin/contracts/token/ERC20/IERC20.sol";
import { IPermit2 } from "permit2/src/interfaces/IPermit2.sol";

import { ICompositeLiquidityRouter } from "@balancer-labs/v3-interfaces/contracts/vault/ICompositeLiquidityRouter.sol";
import { IVaultErrors } from "@balancer-labs/v3-interfaces/contracts/vault/IVaultErrors.sol";
import { IWETH } from "@balancer-labs/v3-interfaces/contracts/solidity-utils/misc/IWETH.sol";
import { IVault } from "@balancer-labs/v3-interfaces/contracts/vault/IVault.sol";
import "@balancer-labs/v3-interfaces/contracts/vault/RouterTypes.sol";
import "@balancer-labs/v3-interfaces/contracts/vault/VaultTypes.sol";

import { EVMCallModeHelpers } from "@balancer-labs/v3-solidity-utils/contracts/helpers/EVMCallModeHelpers.sol";
import { InputHelpers } from "@balancer-labs/v3-solidity-utils/contracts/helpers/InputHelpers.sol";
import {
    TransientEnumerableSet
} from "@balancer-labs/v3-solidity-utils/contracts/openzeppelin/TransientEnumerableSet.sol";
import {
    TransientStorageHelpers
} from "@balancer-labs/v3-solidity-utils/contracts/helpers/TransientStorageHelpers.sol";

import { BatchRouterCommon } from "./BatchRouterCommon.sol";

/**
 * @notice Entrypoint for add/remove liquidity operations on ERC4626 and nested pools.
 * @dev The external API functions unlock the Vault, which calls back into the corresponding hook functions.
 * These execute the steps needed to add to and remove liquidity from these special types of pools, and settle
 * the operation with the Vault.
 */
contract CompositeLiquidityRouter is ICompositeLiquidityRouter, BatchRouterCommon {
    using TransientEnumerableSet for TransientEnumerableSet.AddressSet;
    using TransientStorageHelpers for *;

    // Token types for nested pools.
    enum CompositeTokenType {
        ERC20,
        BPT,
        ERC4626
    }

    // Factor out common parameters used for adding liquidity.
    struct CompositeTokenInfo {
        address token;
        CompositeTokenType tokenType;
        uint256 amount;
        bool needToWrap;
    }

    // Factor out common parameters used in internal liquidity functions.
    struct RouterCallParams {
        address sender;
        bool wethIsEth;
        bool isStaticCall;
    }

    constructor(
        IVault vault,
        IWETH weth,
        IPermit2 permit2,
        string memory routerVersion
    ) BatchRouterCommon(vault, weth, permit2, routerVersion) {
        // solhint-disable-previous-line no-empty-blocks
    }

    /*******************************************************************************
                                ERC4626 Pools
    *******************************************************************************/

    /// @inheritdoc ICompositeLiquidityRouter
    function addLiquidityUnbalancedToERC4626Pool(
        address pool,
        bool[] memory wrapUnderlying,
        uint256[] memory exactAmountsIn,
        uint256 minBptAmountOut,
        bool wethIsEth,
        bytes memory userData
    ) external payable saveSender(msg.sender) returns (uint256 bptAmountOut) {
        bptAmountOut = abi.decode(
            _vault.unlock(
                abi.encodeCall(
                    CompositeLiquidityRouter.addLiquidityERC4626PoolUnbalancedHook,
                    (
                        AddLiquidityHookParams({
                            sender: msg.sender,
                            pool: pool,
                            maxAmountsIn: exactAmountsIn,
                            minBptAmountOut: minBptAmountOut,
                            kind: AddLiquidityKind.UNBALANCED,
                            wethIsEth: wethIsEth,
                            userData: userData
                        }),
                        wrapUnderlying
                    )
                )
            ),
            (uint256)
        );
    }

    /// @inheritdoc ICompositeLiquidityRouter
    function addLiquidityProportionalToERC4626Pool(
        address pool,
        bool[] memory wrapUnderlying,
        uint256[] memory maxAmountsIn,
        uint256 exactBptAmountOut,
        bool wethIsEth,
        bytes memory userData
    ) external payable saveSender(msg.sender) returns (uint256[] memory) {
        return
            abi.decode(
                _vault.unlock(
                    abi.encodeCall(
                        CompositeLiquidityRouter.addLiquidityERC4626PoolProportionalHook,
                        (
                            AddLiquidityHookParams({
                                sender: msg.sender,
                                pool: pool,
                                maxAmountsIn: maxAmountsIn,
                                minBptAmountOut: exactBptAmountOut,
                                kind: AddLiquidityKind.PROPORTIONAL,
                                wethIsEth: wethIsEth,
                                userData: userData
                            }),
                            wrapUnderlying
                        )
                    )
                ),
                (uint256[])
            );
    }

    /// @inheritdoc ICompositeLiquidityRouter
    function removeLiquidityProportionalFromERC4626Pool(
        address pool,
        bool[] memory unwrapWrapped,
        uint256 exactBptAmountIn,
        uint256[] memory minAmountsOut,
        bool wethIsEth,
        bytes memory userData
    ) external payable saveSender(msg.sender) returns (uint256[] memory) {
        return
            abi.decode(
                _vault.unlock(
                    abi.encodeCall(
                        CompositeLiquidityRouter.removeLiquidityERC4626PoolProportionalHook,
                        (
                            RemoveLiquidityHookParams({
                                sender: msg.sender,
                                pool: pool,
                                minAmountsOut: minAmountsOut,
                                maxBptAmountIn: exactBptAmountIn,
                                kind: RemoveLiquidityKind.PROPORTIONAL,
                                wethIsEth: wethIsEth,
                                userData: userData
                            }),
                            unwrapWrapped
                        )
                    )
                ),
                (uint256[])
            );
    }

    /// @inheritdoc ICompositeLiquidityRouter
    function queryAddLiquidityUnbalancedToERC4626Pool(
        address pool,
        bool[] memory wrapUnderlying,
        uint256[] memory exactAmountsIn,
        address sender,
        bytes memory userData
    ) external saveSender(sender) returns (uint256 bptAmountOut) {
        AddLiquidityHookParams memory params = _buildQueryAddLiquidityParams(
            pool,
            exactAmountsIn,
            0,
            AddLiquidityKind.UNBALANCED,
            userData
        );

        bptAmountOut = abi.decode(
            _vault.quote(
                abi.encodeCall(CompositeLiquidityRouter.addLiquidityERC4626PoolUnbalancedHook, (params, wrapUnderlying))
            ),
            (uint256)
        );
    }

    /// @inheritdoc ICompositeLiquidityRouter
    function queryAddLiquidityProportionalToERC4626Pool(
        address pool,
        bool[] memory wrapUnderlying,
        uint256 exactBptAmountOut,
        address sender,
        bytes memory userData
    ) external saveSender(sender) returns (uint256[] memory) {
        AddLiquidityHookParams memory params = _buildQueryAddLiquidityParams(
            pool,
            new uint256[](0),
            exactBptAmountOut,
            AddLiquidityKind.PROPORTIONAL,
            userData
        );

        return
            abi.decode(
                _vault.quote(
                    abi.encodeCall(
                        CompositeLiquidityRouter.addLiquidityERC4626PoolProportionalHook,
                        (params, wrapUnderlying)
                    )
                ),
                (uint256[])
            );
    }

    /// @inheritdoc ICompositeLiquidityRouter
    function queryRemoveLiquidityProportionalFromERC4626Pool(
        address pool,
        bool[] memory unwrapWrapped,
        uint256 exactBptAmountIn,
        address sender,
        bytes memory userData
    ) external saveSender(sender) returns (uint256[] memory) {
        IERC20[] memory erc4626PoolTokens = _vault.getPoolTokens(pool);
        RemoveLiquidityHookParams memory params = _buildQueryRemoveLiquidityProportionalParams(
            pool,
            exactBptAmountIn,
            erc4626PoolTokens.length,
            userData
        );

        return
            abi.decode(
                _vault.quote(
                    abi.encodeCall(
                        CompositeLiquidityRouter.removeLiquidityERC4626PoolProportionalHook,
                        (params, unwrapWrapped)
                    )
                ),
                (uint256[])
            );
    }

    // ERC4626 Pool Hooks

    function addLiquidityERC4626PoolUnbalancedHook(
        AddLiquidityHookParams calldata params,
        bool[] calldata wrapUnderlying
    ) external nonReentrant onlyVault returns (uint256 bptAmountOut) {
        (IERC20[] memory erc4626PoolTokens, uint256 numTokens) = _validateERC4626HookParams(
            params.pool,
            params.maxAmountsIn.length,
            wrapUnderlying.length
        );

        RouterCallParams memory callParams = _buildRouterCallParams(params.sender, params.wethIsEth);
        uint256[] memory amountsIn = new uint256[](numTokens);

        for (uint256 i = 0; i < numTokens; ++i) {
            amountsIn[i] = _processTokenInExactIn(
                address(erc4626PoolTokens[i]),
                params.maxAmountsIn[i],
                wrapUnderlying[i],
                callParams
            );
        }

        // Add wrapped amounts to the ERC4626 pool.
        (, bptAmountOut, ) = _vault.addLiquidity(
            AddLiquidityParams({
                pool: params.pool,
                to: params.sender,
                maxAmountsIn: amountsIn,
                minBptAmountOut: params.minBptAmountOut,
                kind: params.kind,
                userData: params.userData
            })
        );

        // If there's leftover ETH, send it back to the sender. The router should not keep ETH.
        _returnEth(params.sender);
    }

    function addLiquidityERC4626PoolProportionalHook(
        AddLiquidityHookParams calldata params,
        bool[] calldata wrapUnderlying
    ) external nonReentrant onlyVault returns (uint256[] memory amountsIn) {
        (IERC20[] memory erc4626PoolTokens, uint256 numTokens) = _validateERC4626HookParams(
            params.pool,
            params.maxAmountsIn.length,
            wrapUnderlying.length
        );

        uint256[] memory maxAmounts = new uint256[](numTokens);
        for (uint256 i = 0; i < numTokens; ++i) {
            maxAmounts[i] = _MAX_AMOUNT;
        }

        // Add token amounts to the ERC4626 pool.
        (uint256[] memory actualAmountsIn, , ) = _vault.addLiquidity(
            AddLiquidityParams({
                pool: params.pool,
                to: params.sender,
                maxAmountsIn: maxAmounts,
                minBptAmountOut: params.minBptAmountOut,
                kind: params.kind,
                userData: params.userData
            })
        );

        RouterCallParams memory callParams = _buildRouterCallParams(params.sender, params.wethIsEth);
        amountsIn = new uint256[](numTokens);

        for (uint256 i = 0; i < numTokens; ++i) {
            amountsIn[i] = _processTokenInExactOut(
                address(erc4626PoolTokens[i]),
                actualAmountsIn[i],
                wrapUnderlying[i],
                params.maxAmountsIn[i],
                callParams
            );
        }

        // If there's leftover ETH, send it back to the sender. The router should not keep ETH.
        _returnEth(params.sender);
    }

    function removeLiquidityERC4626PoolProportionalHook(
        RemoveLiquidityHookParams calldata params,
        bool[] calldata unwrapWrapped
    ) external nonReentrant onlyVault returns (uint256[] memory amountsOut) {
        (IERC20[] memory erc4626PoolTokens, uint256 numTokens) = _validateERC4626HookParams(
            params.pool,
            params.minAmountsOut.length,
            unwrapWrapped.length
        );

        (, uint256[] memory actualAmountsOut, ) = _vault.removeLiquidity(
            RemoveLiquidityParams({
                pool: params.pool,
                from: params.sender,
                maxBptAmountIn: params.maxBptAmountIn,
                minAmountsOut: new uint256[](numTokens),
                kind: params.kind,
                userData: params.userData
            })
        );

        RouterCallParams memory callParams = _buildRouterCallParams(params.sender, params.wethIsEth);
        amountsOut = new uint256[](numTokens);

        for (uint256 i = 0; i < numTokens; ++i) {
            amountsOut[i] = _processTokenOutExactIn(
                address(erc4626PoolTokens[i]),
                actualAmountsOut[i],
                unwrapWrapped[i],
                params.minAmountsOut[i],
                callParams
            );
        }
    }

    // ERC4626 Pool helper functions

    /**
     * @notice Ensure parameters passed to hooks are valid, and return the set of tokens.
     * @param pool The pool address
     * @param amountsLength The length of the token (max) amounts array
     * @param wrapLength The length of the wrap flag array
     * @return poolTokens The pool tokens, sorted in pool registration order
     * @return numTokens The token count
     */
    function _validateERC4626HookParams(
        address pool,
        uint256 amountsLength,
        uint256 wrapLength
    ) private view returns (IERC20[] memory poolTokens, uint256 numTokens) {
        poolTokens = _vault.getPoolTokens(pool);
        numTokens = poolTokens.length;

        InputHelpers.ensureInputLengthMatch(numTokens, amountsLength, wrapLength);
    }

    /**
     * @notice Processes a single token for input during add liquidity operations.
     * @dev Handles wrapping and token transfers when not in a query context.
     * @param token The incoming token
     * @param amountIn The token amount (or max amount)
     * @param needToWrap Flag indicating whether this token is an ERC4626 to be wrapped
     * @param callParams Common parameters from the main router call
     * @return actualAmountIn The final token amount (of the underlying token if wrapped)
     */
    function _processTokenInExactIn(
        address token,
        uint256 amountIn,
        bool needToWrap,
        RouterCallParams memory callParams
    ) private returns (uint256 actualAmountIn) {
        if (needToWrap) {
            IERC4626 wrappedToken = IERC4626(token);
            address underlyingToken = _vault.getERC4626BufferAsset(wrappedToken);

            if (underlyingToken == address(0)) {
                revert IVaultErrors.BufferNotInitialized(wrappedToken);
            }

            if (amountIn > 0) {
                if (callParams.isStaticCall == false) {
                    _takeTokenIn(callParams.sender, IERC20(underlyingToken), amountIn, callParams.wethIsEth);
                }

                (, , actualAmountIn) = _vault.erc4626BufferWrapOrUnwrap(
                    BufferWrapOrUnwrapParams({
                        kind: SwapKind.EXACT_IN,
                        direction: WrappingDirection.WRAP,
                        wrappedToken: wrappedToken,
                        amountGivenRaw: amountIn,
                        limitRaw: 0
                    })
                );
            }
        } else {
            actualAmountIn = amountIn;

            if (callParams.isStaticCall == false) {
                _takeTokenIn(callParams.sender, IERC20(token), amountIn, callParams.wethIsEth);
            }
        }
    }

    /**
     * @notice Processes a single token for input during proportional add liquidity operations.
     * @dev Handles wrapping and token transfers when not in a query context.
     * @param token The incoming token
     * @param amountIn The amount of incoming tokens
     * @param needToWrap Flag indicating whether this token is an ERC4626 to be wrapped
     * @param maxAmountIn The final token amount (of the underlying token if wrapped)
     * @param callParams Common parameters from the main router call
     * @return actualAmountIn The final token amount (of the underlying token if wrapped)
     */
    function _processTokenInExactOut(
        address token,
        uint256 amountIn,
        bool needToWrap,
        uint256 maxAmountIn,
        RouterCallParams memory callParams
    ) private returns (uint256 actualAmountIn) {
        IERC20 tokenIn;

        if (needToWrap) {
            IERC4626 wrappedToken = IERC4626(token);
            IERC20 underlyingToken = IERC20(_vault.getERC4626BufferAsset(wrappedToken));
            tokenIn = underlyingToken;

            if (address(underlyingToken) == address(0)) {
                revert IVaultErrors.BufferNotInitialized(wrappedToken);
            }

            if (amountIn > 0) {
                if (callParams.isStaticCall == false) {
                    _takeTokenIn(callParams.sender, underlyingToken, maxAmountIn, callParams.wethIsEth);
                }

                // `erc4626BufferWrapOrUnwrap` will fail if the wrappedToken isn't ERC4626-conforming.
                (, actualAmountIn, ) = _vault.erc4626BufferWrapOrUnwrap(
                    BufferWrapOrUnwrapParams({
                        kind: SwapKind.EXACT_OUT,
                        direction: WrappingDirection.WRAP,
                        wrappedToken: wrappedToken,
                        amountGivenRaw: amountIn,
                        limitRaw: maxAmountIn
                    })
                );
            }

            if (callParams.isStaticCall == false) {
                // The maxAmountsIn of underlying tokens was taken from the user, so the difference between
                // `maxAmountsIn` and the exact underlying amount needs to be returned to the sender.
                _sendTokenOut(callParams.sender, underlyingToken, maxAmountIn - actualAmountIn, callParams.wethIsEth);
            }
        } else {
            actualAmountIn = amountIn;
            tokenIn = IERC20(token);

            if (callParams.isStaticCall == false) {
                _takeTokenIn(callParams.sender, tokenIn, actualAmountIn, callParams.wethIsEth);
            }
        }

        if (actualAmountIn > maxAmountIn) {
            revert IVaultErrors.AmountInAboveMax(tokenIn, amountIn, maxAmountIn);
        }
    }

    /**
     * @notice Processes a single token for output during remove liquidity operations.
     * @dev Handles unwrapping and token transfers when not in a query context.
     * @param token The outgoing token
     * @param amountOut The token amount out
     * @param needToUnwrap Flag indicating whether this token is an ERC4626 to be unwrapped
     * @param minAmountOut The minimum token amountOut
     * @param callParams Common parameters from the main router call
     * @return actualAmountOut The actual amountOut (in underlying token if unwrapped)
     */
    function _processTokenOutExactIn(
        address token,
        uint256 amountOut,
        bool needToUnwrap,
        uint256 minAmountOut,
        RouterCallParams memory callParams
    ) private returns (uint256 actualAmountOut) {
        IERC20 tokenOut;

        if (needToUnwrap) {
            IERC4626 wrappedToken = IERC4626(token);
            IERC20 underlyingToken = IERC20(_vault.getERC4626BufferAsset(wrappedToken));

            tokenOut = underlyingToken;

            if (address(underlyingToken) == address(0)) {
                revert IVaultErrors.BufferNotInitialized(wrappedToken);
            }

            if (amountOut > 0) {
                (, , actualAmountOut) = _vault.erc4626BufferWrapOrUnwrap(
                    BufferWrapOrUnwrapParams({
                        kind: SwapKind.EXACT_IN,
                        direction: WrappingDirection.UNWRAP,
                        wrappedToken: wrappedToken,
                        amountGivenRaw: amountOut,
                        limitRaw: minAmountOut
                    })
                );

                if (callParams.isStaticCall == false) {
                    _sendTokenOut(callParams.sender, underlyingToken, actualAmountOut, callParams.wethIsEth);
                }
            }
        } else {
            actualAmountOut = amountOut;
            tokenOut = IERC20(token);

            if (callParams.isStaticCall == false) {
                _sendTokenOut(callParams.sender, tokenOut, actualAmountOut, callParams.wethIsEth);
            }
        }

        if (actualAmountOut < minAmountOut) {
            revert IVaultErrors.AmountOutBelowMin(tokenOut, actualAmountOut, minAmountOut);
        }
    }

    /**
     * @notice Centralized handler for ERC4626 unwrapping operations in nested pools.
     * @dev Adds the token and amount to transient storage. Note that the limit is set to 0 here; this is meant to be
     * called mid-operation, and assumes final limits will be checked externally.
     *
     * @param wrappedToken The ERC4626 token to unwrap from
     * @param wrappedAmount Amount of wrapped tokens to unwrap
     */
    function _unwrapExactInAndUpdateTokenOutData(IERC4626 wrappedToken, uint256 wrappedAmount) internal {
        if (wrappedAmount > 0) {
            (, , uint256 underlyingAmount) = _vault.erc4626BufferWrapOrUnwrap(
                BufferWrapOrUnwrapParams({
                    kind: SwapKind.EXACT_IN,
                    direction: WrappingDirection.UNWRAP,
                    wrappedToken: wrappedToken,
                    amountGivenRaw: wrappedAmount,
                    limitRaw: 0
                })
            );

            address underlyingToken = _vault.getERC4626BufferAsset(wrappedToken);
            _currentSwapTokensOut().add(underlyingToken);
            _currentSwapTokenOutAmounts().tAdd(underlyingToken, underlyingAmount);
        }
    }

    /**
     * @notice Creates RouterCallParams struct with common parameters
     * @param sender The sender address
     * @param wethIsEth If true, incoming ETH will be wrapped to WETH and outgoing WETH will be unwrapped to ETH
     * @return callParams The constructed RouterCallParams
     */
    function _buildRouterCallParams(
        address sender,
        bool wethIsEth
    ) private view returns (RouterCallParams memory callParams) {
        callParams = RouterCallParams({
            sender: sender,
            wethIsEth: wethIsEth,
            isStaticCall: EVMCallModeHelpers.isStaticCall()
        });
    }

    /***************************************************************************
                                   Nested pools
    ***************************************************************************/

    /// @inheritdoc ICompositeLiquidityRouter
    function addLiquidityUnbalancedNestedPool(
        address parentPool,
        address[] memory tokensIn,
        uint256[] memory exactAmountsIn,
        address[] memory tokensToWrap,
        uint256 minBptAmountOut,
        bool wethIsEth,
        bytes memory userData
    ) external payable saveSender(msg.sender) returns (uint256) {
        return
            abi.decode(
                _vault.unlock(
                    abi.encodeCall(
                        CompositeLiquidityRouter.addLiquidityUnbalancedNestedPoolHook,
                        (
                            AddLiquidityHookParams({
                                pool: parentPool,
                                sender: msg.sender,
                                maxAmountsIn: exactAmountsIn,
                                minBptAmountOut: minBptAmountOut,
                                kind: AddLiquidityKind.UNBALANCED,
                                wethIsEth: wethIsEth,
                                userData: userData
                            }),
                            tokensIn,
                            tokensToWrap
                        )
                    )
                ),
                (uint256)
            );
    }

    /// @inheritdoc ICompositeLiquidityRouter
    function queryAddLiquidityUnbalancedNestedPool(
        address parentPool,
        address[] memory tokensIn,
        uint256[] memory exactAmountsIn,
        address[] memory tokensToWrap,
        address sender,
        bytes memory userData
    ) external saveSender(sender) returns (uint256) {
        AddLiquidityHookParams memory params = _buildQueryAddLiquidityParams(
            parentPool,
            exactAmountsIn,
            0,
            AddLiquidityKind.UNBALANCED,
            userData
        );

        return
            abi.decode(
                _vault.quote(
                    abi.encodeCall(
                        CompositeLiquidityRouter.addLiquidityUnbalancedNestedPoolHook,
                        (params, tokensIn, tokensToWrap)
                    )
                ),
                (uint256)
            );
    }

    /// @inheritdoc ICompositeLiquidityRouter
    function removeLiquidityProportionalNestedPool(
        address parentPool,
        uint256 exactBptAmountIn,
        address[] memory tokensOut,
        uint256[] memory minAmountsOut,
        address[] memory tokensToUnwrap,
        bool wethIsEth,
        bytes memory userData
    ) external payable saveSender(msg.sender) returns (uint256[] memory amountsOut) {
        amountsOut = abi.decode(
            _vault.unlock(
                abi.encodeCall(
                    CompositeLiquidityRouter.removeLiquidityProportionalNestedPoolHook,
                    (
                        RemoveLiquidityHookParams({
                            sender: msg.sender,
                            pool: parentPool,
                            minAmountsOut: minAmountsOut,
                            maxBptAmountIn: exactBptAmountIn,
                            kind: RemoveLiquidityKind.PROPORTIONAL,
                            wethIsEth: wethIsEth,
                            userData: userData
                        }),
                        tokensOut,
                        tokensToUnwrap
                    )
                )
            ),
            (uint256[])
        );
    }

    /// @inheritdoc ICompositeLiquidityRouter
    function queryRemoveLiquidityProportionalNestedPool(
        address parentPool,
        uint256 exactBptAmountIn,
        address[] memory tokensOut,
        address[] memory tokensToUnwrap,
        address sender,
        bytes memory userData
    ) external saveSender(sender) returns (uint256[] memory amountsOut) {
        RemoveLiquidityHookParams memory params = _buildQueryRemoveLiquidityProportionalParams(
            parentPool,
            exactBptAmountIn,
            tokensOut.length,
            userData
        );

        amountsOut = abi.decode(
            _vault.quote(
                abi.encodeCall(
                    CompositeLiquidityRouter.removeLiquidityProportionalNestedPoolHook,
                    (params, tokensOut, tokensToUnwrap)
                )
            ),
            (uint256[])
        );
    }

    // Nested Pool Hooks

    function addLiquidityUnbalancedNestedPoolHook(
        AddLiquidityHookParams calldata params,
        address[] memory tokensIn,
        address[] memory tokensToWrap
    ) external nonReentrant onlyVault returns (uint256 exactBptAmountOut) {
        // Revert if tokensIn length does not match maxAmountsIn length.
        InputHelpers.ensureInputLengthMatch(params.maxAmountsIn.length, tokensIn.length);

        // Loads a Set with all amounts to be inserted in the nested pools, so we don't need to iterate over the tokens
        // array to find the child pool amounts to insert.
        for (uint256 i = 0; i < tokensIn.length; ++i) {
            if (params.maxAmountsIn[i] == 0) {
                continue;
            }

            _currentSwapTokenInAmounts().tSet(tokensIn[i], params.maxAmountsIn[i]);
            _currentSwapTokensIn().add(tokensIn[i]);
        }

        (uint256[] memory amountsIn, ) = _addLiquidityToNestedPool(params.pool, tokensToWrap, params);
        bool isStaticCall = EVMCallModeHelpers.isStaticCall();

        // Adds liquidity to the parent pool, mints parentPool's BPT to the sender, and checks the minimum BPT out.
        (, exactBptAmountOut, ) = _vault.addLiquidity(
            AddLiquidityParams({
                pool: params.pool,
                to: isStaticCall ? address(this) : params.sender,
                maxAmountsIn: amountsIn,
                minBptAmountOut: params.minBptAmountOut,
                kind: params.kind,
                userData: params.userData
            })
        );

        // Settle the amounts in.
        if (isStaticCall == false) {
            _settlePaths(params.sender, params.wethIsEth);
        }
    }

    function removeLiquidityProportionalNestedPoolHook(
        RemoveLiquidityHookParams calldata params,
        address[] memory tokensOut,
        address[] memory tokensToUnwrap
    ) external nonReentrant onlyVault returns (uint256[] memory amountsOut) {
        IERC20[] memory parentPoolTokens = _vault.getPoolTokens(params.pool);

        InputHelpers.ensureInputLengthMatch(params.minAmountsOut.length, tokensOut.length);

        (, uint256[] memory parentPoolAmountsOut, ) = _vault.removeLiquidity(
            RemoveLiquidityParams({
                pool: params.pool,
                from: params.sender,
                maxBptAmountIn: params.maxBptAmountIn,
                minAmountsOut: new uint256[](parentPoolTokens.length),
                kind: params.kind,
                userData: params.userData
            })
        );

        for (uint256 i = 0; i < parentPoolTokens.length; i++) {
            address parentPoolToken = address(parentPoolTokens[i]);
            uint256 parentPoolAmountOut = parentPoolAmountsOut[i];

            CompositeTokenType parentPoolTokenType = _getCompositeTokenType(parentPoolToken);

            if (parentPoolTokenType == CompositeTokenType.BPT) {
                // Token is a BPT, so remove liquidity from the child pool.

                // We don't expect the sender to have BPT to burn. So, we flashloan tokens here (which should in
                // practice just use the existing credit).
                _vault.sendTo(IERC20(parentPoolToken), address(this), parentPoolAmountOut);

                IERC20[] memory childPoolTokens = _vault.getPoolTokens(parentPoolToken);

                // Router is an intermediary in this case. The Vault will burn tokens from the Router, so the Router
                // is both owner and spender (which doesn't need approval).
                (, uint256[] memory childPoolAmountsOut, ) = _vault.removeLiquidity(
                    RemoveLiquidityParams({
                        pool: parentPoolToken,
                        from: address(this),
                        maxBptAmountIn: parentPoolAmountOut,
                        minAmountsOut: new uint256[](childPoolTokens.length),
                        kind: params.kind,
                        userData: params.userData
                    })
                );

                // Return amounts to user.
                for (uint256 j = 0; j < childPoolTokens.length; j++) {
                    address childPoolToken = address(childPoolTokens[j]);
                    uint256 childPoolAmountOut = childPoolAmountsOut[j];

                    CompositeTokenType childPoolTokenType = _getCompositeTokenType(childPoolToken);
                    if (
                        childPoolTokenType == CompositeTokenType.ERC4626 &&
                        _needsWrapOperation(childPoolToken, tokensToUnwrap)
                    ) {
                        // Token is an ERC4626 wrapper, so unwrap it and return the underlying.
                        _unwrapExactInAndUpdateTokenOutData(IERC4626(childPoolToken), childPoolAmountOut);
                    } else {
                        _currentSwapTokensOut().add(childPoolToken);
                        _currentSwapTokenOutAmounts().tAdd(childPoolToken, childPoolAmountOut);
                    }
                }
            } else if (
                parentPoolTokenType == CompositeTokenType.ERC4626 &&
                _needsWrapOperation(parentPoolToken, tokensToUnwrap)
            ) {
                // Token is an ERC4626 wrapper, so unwrap it and return the underlying.
                _unwrapExactInAndUpdateTokenOutData(IERC4626(parentPoolToken), parentPoolAmountOut);
            } else {
                // Token is neither a BPT nor ERC4626, so return the amount to the user.
                _currentSwapTokensOut().add(parentPoolToken);
                _currentSwapTokenOutAmounts().tAdd(parentPoolToken, parentPoolAmountOut);
            }
        }

        uint256 numTokensOut = tokensOut.length;

        if (_currentSwapTokensOut().length() != numTokensOut) {
            // If tokensOut length does not match transient tokens out length, the tokensOut array is wrong.
            revert WrongTokensOut(_currentSwapTokensOut().values(), tokensOut);
        }

        // The hook writes current swap token and token amounts out.
        amountsOut = new uint256[](numTokensOut);

        bool[] memory checkedTokenIndexes = new bool[](numTokensOut);
        for (uint256 i = 0; i < numTokensOut; ++i) {
            address tokenOut = tokensOut[i];
            uint256 tokenIndex = _currentSwapTokensOut().indexOf(tokenOut);

            if (_currentSwapTokensOut().contains(tokenOut) == false || checkedTokenIndexes[tokenIndex]) {
                // If tokenOut is not in transient tokens out array or token is repeated, the tokensOut array is wrong.
                revert WrongTokensOut(_currentSwapTokensOut().values(), tokensOut);
            }

            // Note that the token in the transient array index has already been checked.
            checkedTokenIndexes[tokenIndex] = true;

            amountsOut[i] = _currentSwapTokenOutAmounts().tGet(tokenOut);

            if (amountsOut[i] < params.minAmountsOut[i]) {
                revert IVaultErrors.AmountOutBelowMin(IERC20(tokenOut), amountsOut[i], params.minAmountsOut[i]);
            }
        }

        if (EVMCallModeHelpers.isStaticCall() == false) {
            _settlePaths(params.sender, params.wethIsEth);
        }
    }

<<<<<<< HEAD
=======
    function addLiquidityUnbalancedNestedPoolHook(
        AddLiquidityHookParams calldata params,
        address[] memory tokensIn
    ) external nonReentrant onlyVault returns (uint256 exactBptAmountOut) {
        uint256 numTokensIn = tokensIn.length;

        // Revert if tokensIn length does not match maxAmountsIn length.
        InputHelpers.ensureInputLengthMatch(params.maxAmountsIn.length, numTokensIn);

        // Loads a Set with all amounts to be inserted in the nested pools, so we don't need to iterate over the tokens
        // array to find the child pool amounts to insert.
        for (uint256 i = 0; i < numTokensIn; ++i) {
            uint256 maxAmountIn = params.maxAmountsIn[i];

            if (maxAmountIn == 0) {
                continue;
            }

            address tokenIn = tokensIn[i];

            _currentSwapTokenInAmounts().tSet(tokenIn, maxAmountIn);

            // Ensure there are no duplicate tokens with non-zero amountsIn.
            if (_currentSwapTokensIn().add(tokenIn) == false) {
                revert DuplicateTokenIn(tokenIn);
            }
        }

        (uint256[] memory amountsIn, ) = _addLiquidityToNestedPool(params.pool, params);
        bool isStaticCall = EVMCallModeHelpers.isStaticCall();

        // Adds liquidity to the parent pool, mints parentPool's BPT to the sender, and checks the minimum BPT out.
        (, exactBptAmountOut, ) = _vault.addLiquidity(
            AddLiquidityParams({
                pool: params.pool,
                to: isStaticCall ? address(this) : params.sender,
                maxAmountsIn: amountsIn,
                minBptAmountOut: params.minBptAmountOut,
                kind: params.kind,
                userData: params.userData
            })
        );

        // Settle the amounts in.
        if (isStaticCall == false) {
            _settlePaths(params.sender, params.wethIsEth);
        }
    }

>>>>>>> 1d714234
    // Nested Pool helper functions

    function _addLiquidityToNestedPool(
        address pool,
        address[] memory tokensToWrap,
        AddLiquidityHookParams calldata params
    ) internal returns (uint256[] memory amountsIn, bool allAmountsEmpty) {
        IERC20[] memory parentPoolTokens = _vault.getPoolTokens(pool);
        uint256 numParentPoolTokens = parentPoolTokens.length;

        amountsIn = new uint256[](numParentPoolTokens);
        allAmountsEmpty = true;

        for (uint256 i = 0; i < numParentPoolTokens; i++) {
            address parentPoolToken = address(parentPoolTokens[i]);

<<<<<<< HEAD
            if (_settledTokenAmounts().tGet(parentPoolToken) > 0) {
                amountsIn[i] = _settledTokenAmounts().tGet(parentPoolToken);
            } else {
                // Process nested pool token.
                CompositeTokenType parentPoolTokenType = _getCompositeTokenType(parentPoolToken);
                if (parentPoolTokenType == CompositeTokenType.BPT) {
                    amountsIn[i] = _addLiquidityToChildPool(parentPoolToken, tokensToWrap, params);
                } else if (
                    parentPoolTokenType == CompositeTokenType.ERC4626 &&
                    _needsWrapOperation(parentPoolToken, tokensToWrap) &&
                    _currentSwapTokenInAmounts().tGet(parentPoolToken) == 0 &&
                    _currentSwapTokenInAmounts().tGet(_vault.getERC4626BufferAsset(IERC4626(parentPoolToken))) > 0
                ) {
                    amountsIn[i] = _wrapAndUpdateTokenInAmounts(
                        IERC4626(parentPoolToken),
                        params.sender,
                        params.wethIsEth
                    );
                } else {
                    amountsIn[i] = _currentSwapTokenInAmounts().tGet(parentPoolToken);
                }

                _settledTokenAmounts().tSet(parentPoolToken, amountsIn[i]);
            }
=======
            amountsIn[i] = _processNestedPoolToken(tokenInfo, params);
>>>>>>> 1d714234

            if (amountsIn[i] > 0) {
                allAmountsEmpty = false;
            }
        }
    }

<<<<<<< HEAD
    function _addLiquidityToChildPool(
        address childPool,
        address[] memory tokensToWrap,
        AddLiquidityHookParams calldata params
=======
    function _processNestedPoolToken(
        CompositeTokenInfo memory tokenInfo,
        AddLiquidityHookParams calldata params
    ) internal returns (uint256 amountOut) {
        address token = tokenInfo.token;

        RouterCallParams memory callParams = _buildRouterCallParams(params.sender, params.wethIsEth);

        if (tokenInfo.tokenType == CompositeTokenType.BPT) {
            amountOut = _addLiquidityToChildPool(token, params, callParams);
        } else if (tokenInfo.tokenType == CompositeTokenType.ERC4626 && tokenInfo.needToWrap) {
            amountOut = _wrapExactInAndUpdateTokenInData(IERC4626(token), callParams);
        } else {
            amountOut = _currentSwapTokenInAmounts().tGet(token);
        }

        _settledTokenAmounts().tSet(token, amountOut);
    }

    function _addLiquidityToChildPool(
        address childPool,
        AddLiquidityHookParams calldata liquidityParams,
        RouterCallParams memory callParams
>>>>>>> 1d714234
    ) internal returns (uint256 childBptAmountOut) {
        IERC20[] memory childPoolTokens = _vault.getPoolTokens(childPool);
        uint256 numChildPoolTokens = childPoolTokens.length;

        uint256[] memory childPoolAmountsIn = new uint256[](numChildPoolTokens);
        bool childPoolNeedsLiquidity = false;

        // Process tokens in the child pool (no further nesting allowed).
        for (uint256 i = 0; i < numChildPoolTokens; i++) {
            address childPoolToken = address(childPoolTokens[i]);
<<<<<<< HEAD
            uint256 currentSwapTokenInAmount = _currentSwapTokenInAmounts().tGet(childPoolToken);
=======
>>>>>>> 1d714234

            CompositeTokenType childPoolTokenType = _getCompositeTokenType(childPoolToken);

<<<<<<< HEAD
            if (
                childPoolTokenType == CompositeTokenType.ERC4626 &&
                _needsWrapOperation(childPoolToken, tokensToWrap) &&
                currentSwapTokenInAmount == 0
            ) {
                // Handle ERC4626 token wrapping at child pool level.
                childPoolAmountsIn[i] = _wrapAndUpdateTokenInAmounts(
                    IERC4626(childPoolToken),
                    params.sender,
                    params.wethIsEth
                );
            } else if (_settledTokenAmounts().tGet(childPoolToken) == 0) {
                // Set this token's amountIn if it's a standard token that was not previously settled.
                childPoolAmountsIn[i] = currentSwapTokenInAmount;
                _settledTokenAmounts().tSet(childPoolToken, currentSwapTokenInAmount);
            }

            if (childPoolAmountsIn[i] > 0) {
                childPoolAmountsEmpty = false;
=======
            // If it is a wrapped token, and it's not in `_currentSwapTokenInAmounts`, we need to wrap it.
            if (tokenInfo.tokenType == CompositeTokenType.ERC4626 && tokenInfo.amount == 0) {
                childPoolAmountsIn[i] = _wrapExactInAndUpdateTokenInData(IERC4626(childPoolToken), callParams);
            } else if (_settledTokenAmounts().tGet(childPoolToken) == 0) {
                childPoolAmountsIn[i] = tokenInfo.amount;
                _settledTokenAmounts().tSet(childPoolToken, tokenInfo.amount);
            }

            if (childPoolAmountsIn[i] > 0) {
                childPoolNeedsLiquidity = true;
>>>>>>> 1d714234
            }
        }

        if (childPoolNeedsLiquidity) {
            // Add Liquidity will mint childTokens to the Vault, so the insertion of liquidity in the parent
            // pool will be an accounting adjustment, not a token transfer.
            (, uint256 exactChildBptAmountOut, ) = _vault.addLiquidity(
                AddLiquidityParams({
                    pool: childPool,
                    to: address(_vault),
                    maxAmountsIn: childPoolAmountsIn,
                    minBptAmountOut: 0,
                    kind: liquidityParams.kind,
                    userData: liquidityParams.userData
                })
            );

            childBptAmountOut = exactChildBptAmountOut;

            // Since the BPT will be add to the parent pool, get the credit from the inserted BPT in advance.
            _vault.settle(IERC20(childPool), exactChildBptAmountOut);
        }
    }

    /**
     * @notice Wraps the underlying tokens specified in the transient set `_currentSwapTokenInAmounts`.
     * @dev Afterward, it updates transient storage with the resulting amount of wrapped tokens from the operation.
     * Note that the limit is set to 0 here; this is meant to be called mid-operation, and assumes final limits will
     * be checked externally.
     *
     * @param wrappedToken The token to wrap
     * @param callParams The router call parameters (sender, static, and weth flag)
     * @return wrappedAmountOut The amountOut of wrapped tokens
     */
    function _wrapExactInAndUpdateTokenInData(
        IERC4626 wrappedToken,
        RouterCallParams memory callParams
    ) private returns (uint256 wrappedAmountOut) {
        address underlyingToken = _vault.getERC4626BufferAsset(wrappedToken);

        // Get the amountIn of underlying tokens specified by the sender.
        uint256 underlyingAmountIn = _currentSwapTokenInAmounts().tGet(underlyingToken);

        if (underlyingAmountIn > 0) {
            if (callParams.isStaticCall == false) {
                _takeTokenIn(callParams.sender, IERC20(underlyingToken), underlyingAmountIn, callParams.wethIsEth);
            }

            (, , wrappedAmountOut) = _vault.erc4626BufferWrapOrUnwrap(
                BufferWrapOrUnwrapParams({
                    kind: SwapKind.EXACT_IN,
                    direction: WrappingDirection.WRAP,
                    wrappedToken: wrappedToken,
                    amountGivenRaw: underlyingAmountIn,
                    limitRaw: 0
                })
            );
        }

        // Remove the underlying token from `_currentSwapTokensIn` and zero out the amount, as these tokens were paid
        // in advance and wrapped. Remaining tokens will be transferred in at the end of the calculation.
        _currentSwapTokensIn().remove(underlyingToken);
        _currentSwapTokenInAmounts().tSet(underlyingToken, 0);
    }

    // Determine the token type to direct execution.
    function _getCompositeTokenType(address token) internal view returns (CompositeTokenType tokenType) {
        if (_vault.isPoolRegistered(token)) {
            tokenType = CompositeTokenType.BPT;
        } else if (_vault.isERC4626BufferInitialized(IERC4626(token))) {
            tokenType = CompositeTokenType.ERC4626;
        } else {
            tokenType = CompositeTokenType.ERC20;
        }
    }

    // Check the current token against the wrap
    function _needsWrapOperation(address token, address[] memory wrappedTokens) internal pure returns (bool) {
        uint256 numTokens = wrappedTokens.length;
        for (uint256 i = 0; i < numTokens; ) {
            if (wrappedTokens[i] == token) {
                return true;
            }

            unchecked {
                ++i;
            }
        }

        return false;
    }

    // Common helper functions

    // Construct a set of add liquidity hook params, adding in the invariant parameters.
    function _buildQueryAddLiquidityParams(
        address pool,
        uint256[] memory maxOrExactAmountsOut,
        uint256 minOrExactBpt,
        AddLiquidityKind kind,
        bytes memory userData
    ) private view returns (AddLiquidityHookParams memory) {
        // `kind` will be either PROPORTIONAL or UNBALANCED, depending on the query.
        uint256[] memory resolvedMaxAmounts;
        uint256 resolvedBptAmount;
        if (kind == AddLiquidityKind.PROPORTIONAL) {
            resolvedMaxAmounts = _maxTokenLimits(pool);
            resolvedBptAmount = minOrExactBpt;
        } else if (kind == AddLiquidityKind.UNBALANCED) {
            resolvedMaxAmounts = maxOrExactAmountsOut;
            // resolvedBptAmount will be 0
        } else {
            // Should not happen.
            revert IVaultErrors.InvalidAddLiquidityKind();
        }

        return
            AddLiquidityHookParams({
                sender: address(this), // Always use router address for queries
                pool: pool,
                maxAmountsIn: resolvedMaxAmounts,
                minBptAmountOut: resolvedBptAmount,
                kind: kind,
                wethIsEth: false, // Always false for queries
                userData: userData
            });
    }

    // Construct a set of remove liquidity hook params, adding in the invariant parameters.
    function _buildQueryRemoveLiquidityProportionalParams(
        address pool,
        uint256 exactBptAmountIn,
        uint256 numTokens,
        bytes memory userData
    ) private view returns (RemoveLiquidityHookParams memory) {
        return
            RemoveLiquidityHookParams({
                sender: address(this), // Always use router address for queries
                pool: pool,
                minAmountsOut: new uint256[](numTokens), // Always zero for supported use cases
                maxBptAmountIn: exactBptAmountIn,
                kind: RemoveLiquidityKind.PROPORTIONAL, // Always proportional for supported use cases
                wethIsEth: false, // Always false for queries
                userData: userData
            });
    }
}<|MERGE_RESOLUTION|>--- conflicted
+++ resolved
@@ -729,18 +729,28 @@
         address[] memory tokensIn,
         address[] memory tokensToWrap
     ) external nonReentrant onlyVault returns (uint256 exactBptAmountOut) {
+        uint256 numTokensIn = tokensIn.length;
+
         // Revert if tokensIn length does not match maxAmountsIn length.
-        InputHelpers.ensureInputLengthMatch(params.maxAmountsIn.length, tokensIn.length);
+        InputHelpers.ensureInputLengthMatch(params.maxAmountsIn.length, numTokensIn);
 
         // Loads a Set with all amounts to be inserted in the nested pools, so we don't need to iterate over the tokens
         // array to find the child pool amounts to insert.
-        for (uint256 i = 0; i < tokensIn.length; ++i) {
-            if (params.maxAmountsIn[i] == 0) {
+        for (uint256 i = 0; i < numTokensIn; ++i) {
+            uint256 maxAmountIn = params.maxAmountsIn[i];
+
+            if (maxAmountIn == 0) {
                 continue;
             }
 
-            _currentSwapTokenInAmounts().tSet(tokensIn[i], params.maxAmountsIn[i]);
-            _currentSwapTokensIn().add(tokensIn[i]);
+            address tokenIn = tokensIn[i];
+
+            _currentSwapTokenInAmounts().tSet(tokenIn, maxAmountIn);
+
+            // Ensure there are no duplicate tokens with non-zero amountsIn.
+            if (_currentSwapTokensIn().add(tokenIn) == false) {
+                revert DuplicateTokenIn(tokenIn);
+            }
         }
 
         (uint256[] memory amountsIn, ) = _addLiquidityToNestedPool(params.pool, tokensToWrap, params);
@@ -877,58 +887,6 @@
         }
     }
 
-<<<<<<< HEAD
-=======
-    function addLiquidityUnbalancedNestedPoolHook(
-        AddLiquidityHookParams calldata params,
-        address[] memory tokensIn
-    ) external nonReentrant onlyVault returns (uint256 exactBptAmountOut) {
-        uint256 numTokensIn = tokensIn.length;
-
-        // Revert if tokensIn length does not match maxAmountsIn length.
-        InputHelpers.ensureInputLengthMatch(params.maxAmountsIn.length, numTokensIn);
-
-        // Loads a Set with all amounts to be inserted in the nested pools, so we don't need to iterate over the tokens
-        // array to find the child pool amounts to insert.
-        for (uint256 i = 0; i < numTokensIn; ++i) {
-            uint256 maxAmountIn = params.maxAmountsIn[i];
-
-            if (maxAmountIn == 0) {
-                continue;
-            }
-
-            address tokenIn = tokensIn[i];
-
-            _currentSwapTokenInAmounts().tSet(tokenIn, maxAmountIn);
-
-            // Ensure there are no duplicate tokens with non-zero amountsIn.
-            if (_currentSwapTokensIn().add(tokenIn) == false) {
-                revert DuplicateTokenIn(tokenIn);
-            }
-        }
-
-        (uint256[] memory amountsIn, ) = _addLiquidityToNestedPool(params.pool, params);
-        bool isStaticCall = EVMCallModeHelpers.isStaticCall();
-
-        // Adds liquidity to the parent pool, mints parentPool's BPT to the sender, and checks the minimum BPT out.
-        (, exactBptAmountOut, ) = _vault.addLiquidity(
-            AddLiquidityParams({
-                pool: params.pool,
-                to: isStaticCall ? address(this) : params.sender,
-                maxAmountsIn: amountsIn,
-                minBptAmountOut: params.minBptAmountOut,
-                kind: params.kind,
-                userData: params.userData
-            })
-        );
-
-        // Settle the amounts in.
-        if (isStaticCall == false) {
-            _settlePaths(params.sender, params.wethIsEth);
-        }
-    }
-
->>>>>>> 1d714234
     // Nested Pool helper functions
 
     function _addLiquidityToNestedPool(
@@ -945,34 +903,27 @@
         for (uint256 i = 0; i < numParentPoolTokens; i++) {
             address parentPoolToken = address(parentPoolTokens[i]);
 
-<<<<<<< HEAD
             if (_settledTokenAmounts().tGet(parentPoolToken) > 0) {
                 amountsIn[i] = _settledTokenAmounts().tGet(parentPoolToken);
             } else {
                 // Process nested pool token.
                 CompositeTokenType parentPoolTokenType = _getCompositeTokenType(parentPoolToken);
+                RouterCallParams memory callParams = _buildRouterCallParams(params.sender, params.wethIsEth);
                 if (parentPoolTokenType == CompositeTokenType.BPT) {
-                    amountsIn[i] = _addLiquidityToChildPool(parentPoolToken, tokensToWrap, params);
+                    amountsIn[i] = _addLiquidityToChildPool(parentPoolToken, tokensToWrap, params, callParams);
                 } else if (
                     parentPoolTokenType == CompositeTokenType.ERC4626 &&
                     _needsWrapOperation(parentPoolToken, tokensToWrap) &&
                     _currentSwapTokenInAmounts().tGet(parentPoolToken) == 0 &&
                     _currentSwapTokenInAmounts().tGet(_vault.getERC4626BufferAsset(IERC4626(parentPoolToken))) > 0
                 ) {
-                    amountsIn[i] = _wrapAndUpdateTokenInAmounts(
-                        IERC4626(parentPoolToken),
-                        params.sender,
-                        params.wethIsEth
-                    );
+                    amountsIn[i] = _wrapExactInAndUpdateTokenInData(IERC4626(parentPoolToken), callParams);
                 } else {
                     amountsIn[i] = _currentSwapTokenInAmounts().tGet(parentPoolToken);
                 }
 
                 _settledTokenAmounts().tSet(parentPoolToken, amountsIn[i]);
             }
-=======
-            amountsIn[i] = _processNestedPoolToken(tokenInfo, params);
->>>>>>> 1d714234
 
             if (amountsIn[i] > 0) {
                 allAmountsEmpty = false;
@@ -980,36 +931,11 @@
         }
     }
 
-<<<<<<< HEAD
     function _addLiquidityToChildPool(
         address childPool,
         address[] memory tokensToWrap,
-        AddLiquidityHookParams calldata params
-=======
-    function _processNestedPoolToken(
-        CompositeTokenInfo memory tokenInfo,
-        AddLiquidityHookParams calldata params
-    ) internal returns (uint256 amountOut) {
-        address token = tokenInfo.token;
-
-        RouterCallParams memory callParams = _buildRouterCallParams(params.sender, params.wethIsEth);
-
-        if (tokenInfo.tokenType == CompositeTokenType.BPT) {
-            amountOut = _addLiquidityToChildPool(token, params, callParams);
-        } else if (tokenInfo.tokenType == CompositeTokenType.ERC4626 && tokenInfo.needToWrap) {
-            amountOut = _wrapExactInAndUpdateTokenInData(IERC4626(token), callParams);
-        } else {
-            amountOut = _currentSwapTokenInAmounts().tGet(token);
-        }
-
-        _settledTokenAmounts().tSet(token, amountOut);
-    }
-
-    function _addLiquidityToChildPool(
-        address childPool,
         AddLiquidityHookParams calldata liquidityParams,
         RouterCallParams memory callParams
->>>>>>> 1d714234
     ) internal returns (uint256 childBptAmountOut) {
         IERC20[] memory childPoolTokens = _vault.getPoolTokens(childPool);
         uint256 numChildPoolTokens = childPoolTokens.length;
@@ -1020,25 +946,17 @@
         // Process tokens in the child pool (no further nesting allowed).
         for (uint256 i = 0; i < numChildPoolTokens; i++) {
             address childPoolToken = address(childPoolTokens[i]);
-<<<<<<< HEAD
             uint256 currentSwapTokenInAmount = _currentSwapTokenInAmounts().tGet(childPoolToken);
-=======
->>>>>>> 1d714234
 
             CompositeTokenType childPoolTokenType = _getCompositeTokenType(childPoolToken);
 
-<<<<<<< HEAD
             if (
                 childPoolTokenType == CompositeTokenType.ERC4626 &&
                 _needsWrapOperation(childPoolToken, tokensToWrap) &&
                 currentSwapTokenInAmount == 0
             ) {
                 // Handle ERC4626 token wrapping at child pool level.
-                childPoolAmountsIn[i] = _wrapAndUpdateTokenInAmounts(
-                    IERC4626(childPoolToken),
-                    params.sender,
-                    params.wethIsEth
-                );
+                childPoolAmountsIn[i] = _wrapExactInAndUpdateTokenInData(IERC4626(childPoolToken), callParams);
             } else if (_settledTokenAmounts().tGet(childPoolToken) == 0) {
                 // Set this token's amountIn if it's a standard token that was not previously settled.
                 childPoolAmountsIn[i] = currentSwapTokenInAmount;
@@ -1046,19 +964,7 @@
             }
 
             if (childPoolAmountsIn[i] > 0) {
-                childPoolAmountsEmpty = false;
-=======
-            // If it is a wrapped token, and it's not in `_currentSwapTokenInAmounts`, we need to wrap it.
-            if (tokenInfo.tokenType == CompositeTokenType.ERC4626 && tokenInfo.amount == 0) {
-                childPoolAmountsIn[i] = _wrapExactInAndUpdateTokenInData(IERC4626(childPoolToken), callParams);
-            } else if (_settledTokenAmounts().tGet(childPoolToken) == 0) {
-                childPoolAmountsIn[i] = tokenInfo.amount;
-                _settledTokenAmounts().tSet(childPoolToken, tokenInfo.amount);
-            }
-
-            if (childPoolAmountsIn[i] > 0) {
                 childPoolNeedsLiquidity = true;
->>>>>>> 1d714234
             }
         }
 
