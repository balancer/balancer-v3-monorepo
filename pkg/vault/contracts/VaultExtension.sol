// SPDX-License-Identifier: GPL-3.0-or-later

pragma solidity ^0.8.24;

import { Proxy } from "@openzeppelin/contracts/proxy/Proxy.sol";
import { IERC20 } from "@openzeppelin/contracts/token/ERC20/IERC20.sol";
import { IERC20Metadata } from "@openzeppelin/contracts/token/ERC20/extensions/IERC20Metadata.sol";
import { Address } from "@openzeppelin/contracts/utils/Address.sol";
import { ERC165Checker } from "@openzeppelin/contracts/utils/introspection/ERC165Checker.sol";

import { IBasePool } from "@balancer-labs/v3-interfaces/contracts/vault/IBasePool.sol";
import { IBasePoolFactory } from "@balancer-labs/v3-interfaces/contracts/vault/IBasePoolFactory.sol";
import { IPoolHooks } from "@balancer-labs/v3-interfaces/contracts/vault/IPoolHooks.sol";
import { IRateProvider } from "@balancer-labs/v3-interfaces/contracts/vault/IRateProvider.sol";
import { IVault } from "@balancer-labs/v3-interfaces/contracts/vault/IVault.sol";
import { IVaultAdmin } from "@balancer-labs/v3-interfaces/contracts/vault/IVaultAdmin.sol";
import { IVaultExtension } from "@balancer-labs/v3-interfaces/contracts/vault/IVaultExtension.sol";
import { ArrayHelpers } from "@balancer-labs/v3-solidity-utils/contracts/helpers/ArrayHelpers.sol";
import { InputHelpers } from "@balancer-labs/v3-solidity-utils/contracts/helpers/InputHelpers.sol";
import { ScalingHelpers } from "@balancer-labs/v3-solidity-utils/contracts/helpers/ScalingHelpers.sol";
import { EVMCallModeHelpers } from "@balancer-labs/v3-solidity-utils/contracts/helpers/EVMCallModeHelpers.sol";
import {
    TransientStorageHelpers
} from "@balancer-labs/v3-solidity-utils/contracts/helpers/TransientStorageHelpers.sol";
import { BasePoolMath } from "@balancer-labs/v3-solidity-utils/contracts/math/BasePoolMath.sol";
import { EnumerableMap } from "@balancer-labs/v3-solidity-utils/contracts/openzeppelin/EnumerableMap.sol";
import { EnumerableSet } from "@balancer-labs/v3-solidity-utils/contracts/openzeppelin/EnumerableSet.sol";
import { StorageSlot } from "@balancer-labs/v3-solidity-utils/contracts/openzeppelin/StorageSlot.sol";
import {
    ReentrancyGuardTransient
} from "@balancer-labs/v3-solidity-utils/contracts/openzeppelin/ReentrancyGuardTransient.sol";
import "@balancer-labs/v3-interfaces/contracts/vault/VaultTypes.sol";

import { VaultStateBits, VaultStateLib } from "./lib/VaultStateLib.sol";
import { PoolConfigLib } from "./lib/PoolConfigLib.sol";
import { VaultExtensionsLib } from "./lib/VaultExtensionsLib.sol";
import { VaultCommon } from "./VaultCommon.sol";
import { PackedTokenBalance } from "./lib/PackedTokenBalance.sol";

/**
 * @dev Bytecode extension for Vault.
 * Has access to the same storage layout as the main vault.
 *
 * The functions in this contract are not meant to be called directly ever. They should just be called by the Vault
 * via delegate calls instead, and any state modification produced by this contract's code will actually target
 * the main Vault's state.
 *
 * The storage of this contract is in practice unused.
 */
contract VaultExtension is IVaultExtension, VaultCommon, Proxy {
    using Address for *;
    using ArrayHelpers for uint256[];
    using EnumerableMap for EnumerableMap.IERC20ToBytes32Map;
    using EnumerableMap for EnumerableMap.IERC20ToUint256Map;
    using EnumerableSet for EnumerableSet.AddressSet;
    using PackedTokenBalance for bytes32;
    using PoolConfigLib for PoolConfig;
    using InputHelpers for uint256;
    using ScalingHelpers for *;
    using VaultExtensionsLib for IVault;
    using VaultStateLib for VaultStateBits;
    using TransientStorageHelpers for *;
    using StorageSlot for *;

    IVault private immutable _vault;
    IVaultAdmin private immutable _vaultAdmin;

    /// @dev Functions with this modifier can only be delegate-called by the vault.
    modifier onlyVault() {
        _ensureVaultDelegateCall();
        _;
    }

    function _ensureVaultDelegateCall() internal view {
        _vault.ensureVaultDelegateCall();
    }

    constructor(IVault mainVault, IVaultAdmin vaultAdmin) {
        if (vaultAdmin.vault() != mainVault) {
            revert WrongVaultAdminDeployment();
        }

        _vaultPauseWindowEndTime = vaultAdmin.getPauseWindowEndTime();
        _vaultBufferPeriodDuration = vaultAdmin.getBufferPeriodDuration();
        _vaultBufferPeriodEndTime = vaultAdmin.getBufferPeriodEndTime();

        _vault = mainVault;
        _vaultAdmin = vaultAdmin;
    }

    function vault() external view returns (IVault) {
        return _vault;
    }

    /*******************************************************************************
                              Transient Accounting
    *******************************************************************************/

    /// @inheritdoc IVaultExtension
    function isTabOpen() external view onlyVault returns (bool) {
        return _openTab().tload();
    }

    /// @inheritdoc IVaultExtension
    function getNonzeroDeltaCount() external view onlyVault returns (uint256) {
        return _nonzeroDeltaCount().tload();
    }

    /// @inheritdoc IVaultExtension
    function getTokenDelta(IERC20 token) external view onlyVault returns (int256) {
        return _tokenDeltas().tGet(token);
    }

    /// @inheritdoc IVaultExtension
    function getReservesOf(IERC20 token) external view onlyVault returns (uint256) {
        return _reservesOf[token];
    }

    /*******************************************************************************
                            Pool Registration and Initialization
    *******************************************************************************/

    struct PoolRegistrationParams {
        TokenConfig[] tokenConfig;
        uint256 swapFeePercentage;
        uint256 pauseWindowEndTime;
        address pauseManager;
        address poolCreator;
        PoolHooks poolHooks;
        LiquidityManagement liquidityManagement;
    }

    /// @inheritdoc IVaultExtension
    function registerPool(
        address pool,
        TokenConfig[] memory tokenConfig,
        uint256 swapFeePercentage,
        uint256 pauseWindowEndTime,
        address pauseManager,
        address poolCreator,
        PoolHooks calldata poolHooks,
        LiquidityManagement calldata liquidityManagement
    ) external nonReentrant whenVaultNotPaused onlyVault {
        _registerPool(
            pool,
            PoolRegistrationParams({
                tokenConfig: tokenConfig,
                swapFeePercentage: swapFeePercentage,
                pauseWindowEndTime: pauseWindowEndTime,
                pauseManager: pauseManager,
                poolCreator: poolCreator,
                poolHooks: poolHooks,
                liquidityManagement: liquidityManagement
            })
        );
    }

    /// @inheritdoc IVaultExtension
    function isPoolRegistered(address pool) external view onlyVault returns (bool) {
        return _isPoolRegistered(pool);
    }

    /**
     * @dev The function will register the pool, setting its tokens with an initial balance of zero.
     * The function also checks for valid token addresses and ensures that the pool and tokens aren't
     * already registered.
     *
     * Emits a `PoolRegistered` event upon successful registration.
     */
    function _registerPool(address pool, PoolRegistrationParams memory params) internal {
        // Ensure the pool isn't already registered
        if (_isPoolRegistered(pool)) {
            revert PoolAlreadyRegistered(pool);
        }

        uint256 numTokens = params.tokenConfig.length;
        if (numTokens < _MIN_TOKENS) {
            revert MinTokens();
        }
        if (numTokens > _MAX_TOKENS) {
            revert MaxTokens();
        }

        if (ERC165Checker.supportsERC165(pool) == false) {
            revert PoolMustSupportERC165();
        }

        // Retrieve or create the pool's token balances mapping.
        EnumerableMap.IERC20ToBytes32Map storage poolTokenBalances = _poolTokenBalances[pool];
        // Retrieve or create the pool's dev fee mapping.
        EnumerableMap.IERC20ToUint256Map storage poolCreatorFees = _poolCreatorFees[pool];

        uint8[] memory tokenDecimalDiffs = new uint8[](numTokens);
        IERC20 previousToken;

        for (uint256 i = 0; i < numTokens; ++i) {
            TokenConfig memory tokenData = params.tokenConfig[i];
            IERC20 token = tokenData.token;

            // Enforce token sorting. (`previousToken` will be the zero address on the first iteration.)
            if (token < previousToken) {
                revert InputHelpers.TokensNotSorted();
            }
            previousToken = token;

            // Ensure that the token address is valid
            if (address(token) == address(0) || address(token) == pool) {
                revert InvalidToken();
            }

            // Register the token with an initial balance of zero.
            // Ensure the token isn't already registered for the pool.
            // Note: EnumerableMaps require an explicit initial value when creating a key-value pair.
            if (poolTokenBalances.set(token, bytes32(0)) == false) {
                revert TokenAlreadyRegistered(token);
            }

            // Register the token dev fee with an initial balance of zero.
            // Note: EnumerableMaps require an explicit initial value when creating a key-value pair.
            poolCreatorFees.set(token, 0);

            bool hasRateProvider = tokenData.rateProvider != IRateProvider(address(0));
            _poolTokenConfig[pool][token] = tokenData;

            if (tokenData.tokenType == TokenType.STANDARD) {
                if (hasRateProvider || tokenData.paysYieldFees) {
                    revert InvalidTokenConfiguration();
                }
            } else if (tokenData.tokenType == TokenType.WITH_RATE) {
                if (hasRateProvider == false) {
                    revert InvalidTokenConfiguration();
                }
            } else {
                revert InvalidTokenType();
            }

            tokenDecimalDiffs[i] = uint8(18) - IERC20Metadata(address(token)).decimals();
        }

        // Store the pause manager. A zero address means default to the authorizer.
        _poolPauseManagers[pool] = params.pauseManager;

        // Store the pool creator.
        _poolCreator[pool] = params.poolCreator;

        // Store config and mark the pool as registered
        PoolConfig memory config = PoolConfigLib.toPoolConfig(_poolConfig[pool]);

        config.isPoolRegistered = true;
        config.hooks = params.poolHooks;
        config.liquidityManagement = params.liquidityManagement;
        config.tokenDecimalDiffs = PoolConfigLib.toTokenDecimalDiffs(tokenDecimalDiffs);
        config.pauseWindowEndTime = params.pauseWindowEndTime;
        _poolConfig[pool] = config.fromPoolConfig();

        _setStaticSwapFeePercentage(pool, params.swapFeePercentage);

        // Emit an event to log the pool registration (pass msg.sender as the factory argument)
        emit PoolRegistered(
            pool,
            msg.sender,
            params.tokenConfig,
            params.pauseWindowEndTime,
            params.pauseManager,
            params.poolCreator,
            params.poolHooks,
            params.liquidityManagement
        );
    }

    /// @inheritdoc IVaultExtension
    function initialize(
        address pool,
        address to,
        IERC20[] memory tokens,
        uint256[] memory exactAmountsIn,
        uint256 minBptAmountOut,
        bytes memory userData
    ) external withOpenTab withRegisteredPool(pool) onlyVault returns (uint256 bptAmountOut) {
        VaultState memory vaultState = _ensureUnpausedAndGetVaultState(pool);

        PoolData memory poolData = _computePoolDataUpdatingBalancesAndFees(
            pool,
            Rounding.ROUND_DOWN,
            vaultState.protocolYieldFeePercentage
        );

        if (poolData.poolConfig.isPoolInitialized) {
            revert PoolAlreadyInitialized(pool);
        }
        uint256 numTokens = poolData.tokenConfig.length;

        InputHelpers.ensureInputLengthMatch(numTokens, exactAmountsIn.length);

        // Amounts are entering pool math, so round down. A lower invariant after the join means less bptOut,
        // favoring the pool.
        uint256[] memory exactAmountsInScaled18 = exactAmountsIn.copyToScaled18ApplyRateRoundDownArray(
            poolData.decimalScalingFactors,
            poolData.tokenRates
        );

        if (poolData.poolConfig.hooks.shouldCallBeforeInitialize) {
            if (IPoolHooks(pool).onBeforeInitialize(exactAmountsInScaled18, userData) == false) {
                revert BeforeInitializeHookFailed();
            }

            // The before hook is reentrant, and could have changed token rates.
            _updateTokenRatesInPoolData(poolData);

            // Also update exactAmountsInScaled18, in case the underlying rates changed.
            exactAmountsInScaled18 = exactAmountsIn.copyToScaled18ApplyRateRoundDownArray(
                poolData.decimalScalingFactors,
                poolData.tokenRates
            );
        }

        bptAmountOut = _initialize(pool, to, poolData, tokens, exactAmountsIn, exactAmountsInScaled18, minBptAmountOut);

        if (poolData.poolConfig.hooks.shouldCallAfterInitialize) {
            if (IPoolHooks(pool).onAfterInitialize(exactAmountsInScaled18, bptAmountOut, userData) == false) {
                revert AfterInitializeHookFailed();
            }
        }
    }

    function _initialize(
        address pool,
        address to,
        PoolData memory poolData,
        IERC20[] memory tokens,
        uint256[] memory exactAmountsIn,
        uint256[] memory exactAmountsInScaled18,
        uint256 minBptAmountOut
    ) internal nonReentrant returns (uint256 bptAmountOut) {
        EnumerableMap.IERC20ToBytes32Map storage poolBalances = _poolTokenBalances[pool];

        for (uint256 i = 0; i < poolData.tokenConfig.length; ++i) {
            IERC20 actualToken = poolData.tokenConfig[i].token;

            // Tokens passed into `initialize` are the "expected" tokens.
            if (actualToken != tokens[i]) {
                revert TokensMismatch(pool, address(tokens[i]), address(actualToken));
            }

            // Debit of token[i] for amountIn
            _takeDebt(actualToken, exactAmountsIn[i], msg.sender);

            // Store the new Pool balances (and initial last live balances).
            poolBalances.unchecked_setAt(
                i,
                PackedTokenBalance.toPackedBalance(exactAmountsIn[i], exactAmountsInScaled18[i])
            );
        }

        emit PoolBalanceChanged(pool, to, tokens, exactAmountsIn.unsafeCastToInt256(true));

        // Store config and mark the pool as initialized
        poolData.poolConfig.isPoolInitialized = true;
        _poolConfig[pool] = poolData.poolConfig.fromPoolConfig();

        // Pass scaled balances to the pool
        bptAmountOut = IBasePool(pool).computeInvariant(exactAmountsInScaled18);

        _ensureMinimumTotalSupply(bptAmountOut);

        // At this point we know that bptAmountOut >= _MINIMUM_TOTAL_SUPPLY, so this will not revert.
        bptAmountOut -= _MINIMUM_TOTAL_SUPPLY;
        // When adding liquidity, we must mint tokens concurrently with updating pool balances,
        // as the pool's math relies on totalSupply.
        // Minting will be reverted if it results in a total supply less than the _MINIMUM_TOTAL_SUPPLY.
        _mintMinimumSupplyReserve(address(pool));
        _mint(address(pool), to, bptAmountOut);

        // At this point we have the calculated BPT amount.
        if (bptAmountOut < minBptAmountOut) {
            revert BptAmountOutBelowMin(bptAmountOut, minBptAmountOut);
        }

        // Emit an event to log the pool initialization
        emit PoolInitialized(pool);
    }

    /*******************************************************************************
                                    Pool Information
    *******************************************************************************/

    /// @inheritdoc IVaultExtension
    function isPoolInitialized(address pool) external view withRegisteredPool(pool) onlyVault returns (bool) {
        return _isPoolInitialized(pool);
    }

    /// @inheritdoc IVaultExtension
    function getPoolConfig(address pool) external view withRegisteredPool(pool) onlyVault returns (PoolConfig memory) {
        return _poolConfig[pool].toPoolConfig();
    }

    /// @inheritdoc IVaultExtension
    function getPoolTokens(address pool) external view withRegisteredPool(pool) onlyVault returns (IERC20[] memory) {
        return _getPoolTokens(pool);
    }

    /// @inheritdoc IVaultExtension
    function getPoolTokenInfo(
        address pool
    )
        external
        view
        withRegisteredPool(pool)
        returns (
            IERC20[] memory tokens,
            TokenType[] memory tokenTypes,
            uint256[] memory balancesRaw,
            uint256[] memory decimalScalingFactors,
            IRateProvider[] memory rateProviders
        )
    {
        // Do not use _computePoolData, which makes external calls and could fail.
        TokenConfig[] memory tokenConfig;
        (tokenConfig, balancesRaw, decimalScalingFactors, ) = _getPoolTokenInfo(pool);

        uint256 numTokens = tokenConfig.length;
        tokens = new IERC20[](numTokens);
        tokenTypes = new TokenType[](numTokens);
        rateProviders = new IRateProvider[](numTokens);

        // TODO consider sending TokenConfig externally; maybe parallel arrays are friendlier off-chain.
        for (uint256 i = 0; i < numTokens; ++i) {
            tokens[i] = tokenConfig[i].token;
            tokenTypes[i] = tokenConfig[i].tokenType;
            rateProviders[i] = tokenConfig[i].rateProvider;
        }
    }

    /*******************************************************************************
                                    Pool Tokens
    *******************************************************************************/

    /// @inheritdoc IVaultExtension
    function totalSupply(address token) external view onlyVault returns (uint256) {
        return _totalSupply(token);
    }

    /// @inheritdoc IVaultExtension
    function balanceOf(address token, address account) external view onlyVault returns (uint256) {
        return _balanceOf(token, account);
    }

    /// @inheritdoc IVaultExtension
    function allowance(address token, address owner, address spender) external view onlyVault returns (uint256) {
        return _allowance(token, owner, spender);
    }

    /// @inheritdoc IVaultExtension
    function transfer(address owner, address to, uint256 amount) external onlyVault returns (bool) {
        _transfer(msg.sender, owner, to, amount);
        return true;
    }

    /// @inheritdoc IVaultExtension
    function approve(address owner, address spender, uint256 amount) external onlyVault returns (bool) {
        _approve(msg.sender, owner, spender, amount);
        return true;
    }

    /// @inheritdoc IVaultExtension
    function transferFrom(address spender, address from, address to, uint256 amount) external onlyVault returns (bool) {
        _spendAllowance(msg.sender, from, spender, amount);
        _transfer(msg.sender, from, to, amount);
        return true;
    }

    /*******************************************************************************
                                     Pool Pausing
    *******************************************************************************/

    /// @inheritdoc IVaultExtension
    function isPoolPaused(address pool) external view withRegisteredPool(pool) onlyVault returns (bool) {
        return _isPoolPaused(pool);
    }

    /// @inheritdoc IVaultExtension
    function getPoolPausedState(
        address pool
    ) external view withRegisteredPool(pool) onlyVault returns (bool, uint256, uint256, address) {
        (bool paused, uint256 pauseWindowEndTime) = _getPoolPausedState(pool);

        return (paused, pauseWindowEndTime, pauseWindowEndTime + _vaultBufferPeriodDuration, _poolPauseManagers[pool]);
    }

    /*******************************************************************************
                                        Fees
    *******************************************************************************/

    /// @inheritdoc IVaultExtension
    function getProtocolSwapFeePercentage() external view onlyVault returns (uint256) {
        return _vaultState.getProtocolSwapFeePercentage();
    }

    /// @inheritdoc IVaultExtension
    function getProtocolYieldFeePercentage() external view onlyVault returns (uint256) {
        return _vaultState.getProtocolYieldFeePercentage();
    }

    /// @inheritdoc IVaultExtension
    function getProtocolFees(address token) external view onlyVault returns (uint256) {
        return _protocolFees[IERC20(token)];
    }

    /// @inheritdoc IVaultExtension
    function getStaticSwapFeePercentage(
        address pool
    ) external view withRegisteredPool(pool) onlyVault returns (uint256) {
        return PoolConfigLib.toPoolConfig(_poolConfig[pool]).staticSwapFeePercentage;
    }

    /// @inheritdoc IVaultExtension
    function getPoolCreatorFees(address pool, IERC20 token) external view returns (uint256 poolCreatorFee) {
        EnumerableMap.IERC20ToUint256Map storage poolCreatorFees = _poolCreatorFees[pool];
        uint256 index = poolCreatorFees.indexOf(token);
        poolCreatorFee = poolCreatorFees.unchecked_valueAt(index);
    }

    /// @inheritdoc IVaultExtension
    function getPoolCreator(address pool) external view returns (address poolCreator) {
        return _poolCreator[pool];
    }

    /*******************************************************************************
                                    Recovery Mode
    *******************************************************************************/

    /// @inheritdoc IVaultExtension
    function isPoolInRecoveryMode(address pool) external view withRegisteredPool(pool) onlyVault returns (bool) {
        return _isPoolInRecoveryMode(pool);
    }

    /// @inheritdoc IVaultExtension
    function removeLiquidityRecovery(
        address pool,
        address from,
        uint256 exactBptAmountIn
    )
        external
        withOpenTab
        nonReentrant
        withInitializedPool(pool)
        onlyInRecoveryMode(pool)
        returns (uint256[] memory amountsOutRaw)
    {
        // Retrieve the mapping of tokens and their balances for the specified pool.
        EnumerableMap.IERC20ToBytes32Map storage poolTokenBalances = _poolTokenBalances[pool];
        uint256 numTokens = poolTokenBalances.length();

        // Initialize arrays to store tokens and balances based on the number of tokens in the pool.
        IERC20[] memory tokens = new IERC20[](numTokens);
        uint256[] memory balancesRaw = new uint256[](numTokens);
        bytes32 packedBalances;

        for (uint256 i = 0; i < numTokens; ++i) {
            // Because the iteration is bounded by `tokens.length`, which matches the EnumerableMap's length,
            // we can safely use `unchecked_at`. This ensures that `i` is a valid token index and minimizes
            // storage reads.
            (tokens[i], packedBalances) = poolTokenBalances.unchecked_at(i);
            balancesRaw[i] = packedBalances.getRawBalance();
        }

        amountsOutRaw = BasePoolMath.computeProportionalAmountsOut(balancesRaw, _totalSupply(pool), exactBptAmountIn);

        for (uint256 i = 0; i < numTokens; ++i) {
            // Credit token[i] for amountOut
            _supplyCredit(tokens[i], amountsOutRaw[i], msg.sender);

            // Compute the new Pool balances. A Pool's token balance always decreases after an exit
            // (potentially by 0).
            balancesRaw[i] -= amountsOutRaw[i];
        }

        // Store the new pool balances - raw only, since we don't have rates in Recovery Mode.
        // In Recovery Mode, raw and last live balances will get out of sync. This is corrected when the pool is taken
        // out of Recovery Mode.
        EnumerableMap.IERC20ToBytes32Map storage poolBalances = _poolTokenBalances[pool];

        for (uint256 i = 0; i < numTokens; ++i) {
            packedBalances = poolBalances.unchecked_valueAt(i);
            poolBalances.unchecked_setAt(i, packedBalances.setRawBalance(balancesRaw[i]));
        }

        _spendAllowance(address(pool), from, msg.sender, exactBptAmountIn);

        // When removing liquidity, we must burn tokens concurrently with updating pool balances,
        // as the pool's math relies on totalSupply.
        // Burning will be reverted if it results in a total supply less than the _MINIMUM_TOTAL_SUPPLY.
        _burn(address(pool), from, exactBptAmountIn);

        emit PoolBalanceChanged(
            pool,
            from,
            tokens,
            // We can unsafely cast to int256 because balances are stored as uint128 (see PackedTokenBalance).
            amountsOutRaw.unsafeCastToInt256(false)
        );
    }

    /*******************************************************************************
                                        Queries
    *******************************************************************************/

    /// @dev Ensure that only static calls are made to the functions with this modifier.
    modifier query() {
        if (!EVMCallModeHelpers.isStaticCall()) {
            revert EVMCallModeHelpers.NotStaticCall();
        }

        bool _isQueryDisabled = _vaultState.isQueryDisabled();
        if (_isQueryDisabled) {
            revert QueriesDisabled();
        }

<<<<<<< HEAD
        // Add the current locker to the list so `withOpenTab` does not revert
=======
        // Inform that a tab is opened so `withOpenTab` does not revert
>>>>>>> 360d13fe
        _openTab().tstore(true);
        _;
    }

    /// @inheritdoc IVaultExtension
    function quote(bytes calldata data) external payable query onlyVault returns (bytes memory result) {
        // Forward the incoming call to the original sender of this transaction.
        return (msg.sender).functionCallWithValue(data, msg.value);
    }

    /// @inheritdoc IVaultExtension
    function isQueryDisabled() external view onlyVault returns (bool) {
        return _vaultState.isQueryDisabled();
    }

    /*******************************************************************************
                                     Default lockers
    *******************************************************************************/

    receive() external payable {
        revert CannotReceiveEth();
    }

    // solhint-disable no-complex-fallback

    /**
     * @inheritdoc Proxy
     * @dev Override proxy implementation of `fallback` to disallow incoming ETH transfers.
     * This function actually returns whatever the Vault Extension does when handling the request.
     */
    fallback() external payable override {
        if (msg.value > 0) {
            revert CannotReceiveEth();
        }

        _fallback();
    }

    /// @inheritdoc IVaultExtension
    function getVaultAdmin() external view returns (address) {
        return _implementation();
    }

    /**
     * @inheritdoc Proxy
     * @dev Returns Vault Extension, where fallback requests are forwarded.
     */
    function _implementation() internal view override returns (address) {
        return address(_vaultAdmin);
    }
}<|MERGE_RESOLUTION|>--- conflicted
+++ resolved
@@ -616,11 +616,7 @@
             revert QueriesDisabled();
         }
 
-<<<<<<< HEAD
-        // Add the current locker to the list so `withOpenTab` does not revert
-=======
         // Inform that a tab is opened so `withOpenTab` does not revert
->>>>>>> 360d13fe
         _openTab().tstore(true);
         _;
     }
