--- conflicted
+++ resolved
@@ -16,19 +16,6 @@
 import { IBasePool } from "@balancer-labs/v3-interfaces/contracts/vault/IBasePool.sol";
 import { IHooks } from "@balancer-labs/v3-interfaces/contracts/vault/IHooks.sol";
 import { IVault } from "@balancer-labs/v3-interfaces/contracts/vault/IVault.sol";
-<<<<<<< HEAD
-import { IVaultAdmin } from "@balancer-labs/v3-interfaces/contracts/vault/IVaultAdmin.sol";
-import { IVaultExtension } from "@balancer-labs/v3-interfaces/contracts/vault/IVaultExtension.sol";
-import { ArrayHelpers } from "@balancer-labs/v3-solidity-utils/contracts/helpers/ArrayHelpers.sol";
-import { InputHelpers } from "@balancer-labs/v3-solidity-utils/contracts/helpers/InputHelpers.sol";
-import { RevertCodec } from "@balancer-labs/v3-solidity-utils/contracts/helpers/RevertCodec.sol";
-import { ScalingHelpers } from "@balancer-labs/v3-solidity-utils/contracts/helpers/ScalingHelpers.sol";
-import { EVMCallModeHelpers } from "@balancer-labs/v3-solidity-utils/contracts/helpers/EVMCallModeHelpers.sol";
-import { EnumerableMap } from "@balancer-labs/v3-solidity-utils/contracts/openzeppelin/EnumerableMap.sol";
-import { EnumerableSet } from "@balancer-labs/v3-solidity-utils/contracts/openzeppelin/EnumerableSet.sol";
-import { BasePoolMath } from "@balancer-labs/v3-solidity-utils/contracts/math/BasePoolMath.sol";
-=======
->>>>>>> 74d7068f
 import "@balancer-labs/v3-interfaces/contracts/vault/VaultTypes.sol";
 
 import { StorageSlotExtension } from "@balancer-labs/v3-solidity-utils/contracts/openzeppelin/StorageSlotExtension.sol";
@@ -912,31 +899,6 @@
     }
 
     /// @inheritdoc IVaultExtension
-<<<<<<< HEAD
-    function quoteAndRevert(bytes calldata data) external payable query onlyVault {
-        // Forward the incoming call to the original sender of this transaction.
-        (bool success, bytes memory result) = (msg.sender).call{ value: msg.value }(data);
-        if (success) {
-            // This will only revert if result is empty and sender account has no code.
-            Address.verifyCallResultFromTarget(msg.sender, success, result);
-            // Send result in revert reason.
-            revert RevertCodec.Result(result);
-        } else {
-            // If the call reverted with a spoofed `QuoteResult`, we catch it and bubble up a different reason.
-            bytes4 errorSelector = RevertCodec.parseSelector(result);
-            if (errorSelector == RevertCodec.Result.selector) {
-                revert QuoteResultSpoofed();
-            }
-
-            // Otherwise we bubble up the original revert reason.
-            RevertCodec.bubbleUpRevert(result);
-        }
-    }
-
-    /// @inheritdoc IVaultExtension
-    function isQueryDisabled() external view onlyVault returns (bool) {
-        return _isQueryDisabled;
-=======
     function isQueryDisabledPermanently() external view onlyVaultDelegateCall returns (bool) {
         return _queriesDisabledPermanently;
     }
@@ -948,7 +910,6 @@
     /// @inheritdoc IVaultExtension
     function getAuthorizer() external view onlyVaultDelegateCall returns (IAuthorizer) {
         return _authorizer;
->>>>>>> 74d7068f
     }
 
     /*******************************************************************************
