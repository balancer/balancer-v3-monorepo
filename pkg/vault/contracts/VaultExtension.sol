--- conflicted
+++ resolved
@@ -280,11 +280,7 @@
         config.pauseWindowEndTime = params.pauseWindowEndTime;
         // Initialize the pool-specific protocol fee values to the current global defaults.
         (config.aggregateProtocolSwapFeePercentage, config.aggregateProtocolYieldFeePercentage) = _protocolFeeController
-<<<<<<< HEAD
-            .registerPool(pool, params.protocolFeeExempt);
-=======
-            .registerPool(pool, params.roleAccounts.poolCreator);
->>>>>>> 4eb1ba22
+            .registerPool(pool, params.roleAccounts.poolCreator, params.protocolFeeExempt);
         _poolConfig[pool] = config.fromPoolConfig();
 
         _setStaticSwapFeePercentage(pool, params.swapFeePercentage);
