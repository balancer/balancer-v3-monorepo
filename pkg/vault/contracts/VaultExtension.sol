// SPDX-License-Identifier: GPL-3.0-or-later

pragma solidity ^0.8.4;

import { IERC20 } from "@openzeppelin/contracts/token/ERC20/IERC20.sol";
import { SafeERC20 } from "@openzeppelin/contracts/token/ERC20/utils/SafeERC20.sol";
import { IERC20Metadata } from "@openzeppelin/contracts/token/ERC20/extensions/IERC20Metadata.sol";
import { Address } from "@openzeppelin/contracts/utils/Address.sol";
import { SafeCast } from "@openzeppelin/contracts/utils/math/SafeCast.sol";
import { ReentrancyGuard } from "@openzeppelin/contracts/utils/ReentrancyGuard.sol";

import "@balancer-labs/v3-interfaces/contracts/vault/VaultTypes.sol";
import { IAuthorizer } from "@balancer-labs/v3-interfaces/contracts/vault/IAuthorizer.sol";
import { IBasePool } from "@balancer-labs/v3-interfaces/contracts/vault/IBasePool.sol";
import { IPoolCallbacks } from "@balancer-labs/v3-interfaces/contracts/vault/IPoolCallbacks.sol";
import { IRateProvider } from "@balancer-labs/v3-interfaces/contracts/vault/IRateProvider.sol";
import { IVault } from "@balancer-labs/v3-interfaces/contracts/vault/IVault.sol";
import { IVaultExtension } from "@balancer-labs/v3-interfaces/contracts/vault/IVaultExtension.sol";
import { Authentication } from "@balancer-labs/v3-solidity-utils/contracts/helpers/Authentication.sol";
import { ArrayHelpers } from "@balancer-labs/v3-solidity-utils/contracts/helpers/ArrayHelpers.sol";
import { InputHelpers } from "@balancer-labs/v3-solidity-utils/contracts/helpers/InputHelpers.sol";
import { ScalingHelpers } from "@balancer-labs/v3-solidity-utils/contracts/helpers/ScalingHelpers.sol";
import { EVMCallModeHelpers } from "@balancer-labs/v3-solidity-utils/contracts/helpers/EVMCallModeHelpers.sol";
import { EnumerableMap } from "@balancer-labs/v3-solidity-utils/contracts/openzeppelin/EnumerableMap.sol";

import { PoolConfigLib } from "./lib/PoolConfigLib.sol";
import { VaultCommon } from "./VaultCommon.sol";

/**
 * @dev Bytecode extension for Vault.
 * Has access to the same storage layout as the main vault.
 *
 * The functions in this contract are not meant to be called directly ever. They should just be called by the Vault
 * via delegate calls instead, and any state modification produced by this contract's code will actually target
 * the main Vault's state.
 *
 * The storage of this contract is in practice unused.
 */
contract VaultExtension is IVaultExtension, VaultCommon, Authentication {
    using Address for *;
    using ArrayHelpers for uint256[];
    using EnumerableMap for EnumerableMap.IERC20ToUint256Map;
    using SafeCast for *;
    using PoolConfigLib for PoolConfig;
    using SafeERC20 for IERC20;
    using InputHelpers for uint256;
    using ScalingHelpers for *;

    IVault private immutable _vault;

    /// @dev Functions with this modifier can only be delegate-called by the vault.
    modifier onlyVault() {
        _ensureVaultDelegateCall();
        _;
    }

    function _ensureVaultDelegateCall() internal view {
        // If this is a delegate call from the vault, the address of the contract should be the Vault's,
        // not the extension.
        if (address(this) != address(_vault)) {
            revert NotVaultDelegateCall();
        }
    }

    constructor(
        IVault mainVault,
        uint256 pauseWindowDuration,
        uint256 bufferPeriodDuration
    ) Authentication(bytes32(uint256(uint160(address(mainVault))))) {
        if (pauseWindowDuration > MAX_PAUSE_WINDOW_DURATION) {
            revert VaultPauseWindowDurationTooLarge();
        }
        if (bufferPeriodDuration > MAX_BUFFER_PERIOD_DURATION) {
            revert PauseBufferPeriodDurationTooLarge();
        }

        uint256 pauseWindowEndTime = block.timestamp + pauseWindowDuration;

        _vaultPauseWindowEndTime = pauseWindowEndTime;
        _vaultBufferPeriodDuration = bufferPeriodDuration;
        _vaultBufferPeriodEndTime = pauseWindowEndTime + bufferPeriodDuration;

        _vault = mainVault;
    }

    /*******************************************************************************
                              Constants and immutables
    *******************************************************************************/

    /// @inheritdoc IVaultExtension
    function getPauseWindowEndTime() external view returns (uint256) {
        return _vaultPauseWindowEndTime;
    }

    /// @inheritdoc IVaultExtension
    function getBufferPeriodDuration() external view returns (uint256) {
        return _vaultBufferPeriodDuration;
    }

    /// @inheritdoc IVaultExtension
    function getBufferPeriodEndTime() external view returns (uint256) {
        return _vaultBufferPeriodEndTime;
    }

    /// @inheritdoc IVaultExtension
    function getMinimumPoolTokens() external pure returns (uint256) {
        return _MIN_TOKENS;
    }

    /// @inheritdoc IVaultExtension
    function getMaximumPoolTokens() external pure returns (uint256) {
        return _MAX_TOKENS;
    }

    function vault() external view returns (IVault) {
        return _vault;
    }

    /*******************************************************************************
                              Transient Accounting
    *******************************************************************************/

    /// @inheritdoc IVaultExtension
    function getHandler(uint256 index) external view onlyVault returns (address) {
        if (index >= _handlers.length) {
            revert HandlerOutOfBounds(index);
        }
        return _handlers[index];
    }

    /// @inheritdoc IVaultExtension
    function getHandlersCount() external view onlyVault returns (uint256) {
        return _handlers.length;
    }

    /// @inheritdoc IVaultExtension
    function getNonzeroDeltaCount() external view onlyVault returns (uint256) {
        return _nonzeroDeltaCount;
    }

    /// @inheritdoc IVaultExtension
    function getTokenDelta(address user, IERC20 token) external view onlyVault returns (int256) {
        return _tokenDeltas[user][token];
    }

    /// @inheritdoc IVaultExtension
    function getTokenReserve(IERC20 token) external view onlyVault returns (uint256) {
        return _tokenReserves[token];
    }

    /*******************************************************************************
                            Pool Registration and Initialization
    *******************************************************************************/

    /// @inheritdoc IVaultExtension
    function registerPool(
        address pool,
        TokenConfig[] memory tokenConfig,
        uint256 pauseWindowEndTime,
        address pauseManager,
        PoolCallbacks calldata poolCallbacks,
        LiquidityManagement calldata liquidityManagement
    ) external nonReentrant whenVaultNotPaused onlyVault {
        _registerPool(pool, tokenConfig, pauseWindowEndTime, pauseManager, poolCallbacks, liquidityManagement);
    }

    /// @inheritdoc IVaultExtension
    function isPoolRegistered(address pool) external view onlyVault returns (bool) {
        return _isPoolRegistered(pool);
    }

    /**
     * @dev The function will register the pool, setting its tokens with an initial balance of zero.
     * The function also checks for valid token addresses and ensures that the pool and tokens aren't
     * already registered.
     *
     * Emits a `PoolRegistered` event upon successful registration.
     */
    function _registerPool(
        address pool,
        TokenConfig[] memory tokenConfig,
        uint256 pauseWindowEndTime,
        address pauseManager,
        PoolCallbacks memory callbackConfig,
        LiquidityManagement memory liquidityManagement
    ) internal {
        // Ensure the pool isn't already registered
        if (_isPoolRegistered(pool)) {
            revert PoolAlreadyRegistered(pool);
        }

        // No room on the stack for a `numTokens` variable; have to use tokenConfig.length.
        if (tokenConfig.length < _MIN_TOKENS) {
            revert MinTokens();
        }
        if (tokenConfig.length > _MAX_TOKENS) {
            revert MaxTokens();
        }

        // Retrieve or create the pool's token balances mapping.
        EnumerableMap.IERC20ToUint256Map storage poolTokenBalances = _poolTokenBalances[pool];
        uint8[] memory tokenDecimalDiffs = new uint8[](tokenConfig.length);

        for (uint256 i = 0; i < tokenConfig.length; ++i) {
            TokenConfig memory tokenData = tokenConfig[i];
            IERC20 token = tokenData.token;

            // Ensure that the token address is valid
            if (token == IERC20(address(0))) {
                revert InvalidToken();
            }

            // Register the token with an initial balance of zero.
            // Ensure the token isn't already registered for the pool.
            // Note: EnumerableMaps require an explicit initial value when creating a key-value pair.
            if (poolTokenBalances.set(token, 0) == false) {
                revert TokenAlreadyRegistered(token);
            }
            _lastLivePoolTokenBalances[pool].set(token, 0);

            bool hasRateProvider = tokenData.rateProvider != IRateProvider(address(0));
            _poolTokenConfig[pool][token] = tokenData;

            if (tokenData.tokenType == TokenType.STANDARD) {
                if (hasRateProvider) {
                    revert InvalidTokenConfiguration();
                }
            } else if (tokenData.tokenType == TokenType.WITH_RATE) {
                if (hasRateProvider == false) {
                    revert InvalidTokenConfiguration();
                }
            } else if (tokenData.tokenType == TokenType.ERC4626) {
                // TODO implement in later phases.
                revert InvalidTokenConfiguration();
            } else {
                revert InvalidTokenType();
            }

            tokenDecimalDiffs[i] = uint8(18) - IERC20Metadata(address(token)).decimals();
        }

        // Store the pause manager. A zero address means default to the authorizer.
        _poolPauseManagers[pool] = pauseManager;

        // Store config and mark the pool as registered
        PoolConfig memory config = PoolConfigLib.toPoolConfig(_poolConfig[pool]);

        config.isPoolRegistered = true;
        config.callbacks = callbackConfig;
        config.liquidityManagement = liquidityManagement;
        config.tokenDecimalDiffs = PoolConfigLib.toTokenDecimalDiffs(tokenDecimalDiffs);
        config.pauseWindowEndTime = pauseWindowEndTime.toUint32();
        _poolConfig[pool] = config.fromPoolConfig();

        // Emit an event to log the pool registration (pass msg.sender as the factory argument)
        emit PoolRegistered(
            pool,
            msg.sender,
            tokenConfig,
            pauseWindowEndTime,
            pauseManager,
            callbackConfig,
            liquidityManagement
        );
    }

    /// @inheritdoc IVaultExtension
    function initialize(
        address pool,
        address to,
        IERC20[] memory tokens,
        uint256[] memory exactAmountsIn,
        uint256 minBptAmountOut,
        bytes memory userData
<<<<<<< HEAD
    ) external withHandler withRegisteredPool(pool) whenPoolNotPaused(pool) returns (uint256 bptAmountOut) {
        PoolData memory poolData = _computePoolDataUpdatingBalancesAndFees(pool, Rounding.ROUND_DOWN);
=======
    ) external withHandler withRegisteredPool(pool) whenPoolNotPaused(pool) onlyVault returns (uint256 bptAmountOut) {
        PoolData memory poolData = _getPoolData(pool, Rounding.ROUND_DOWN);
>>>>>>> fc1cbd7a

        if (poolData.poolConfig.isPoolInitialized) {
            revert PoolAlreadyInitialized(pool);
        }
        uint256 numTokens = poolData.tokenConfig.length;

        InputHelpers.ensureInputLengthMatch(numTokens, exactAmountsIn.length);

        // Amounts are entering pool math, so round down. A lower invariant after the join means less bptOut,
        // favoring the pool.
        uint256[] memory exactAmountsInScaled18 = exactAmountsIn.copyToScaled18ApplyRateRoundDownArray(
            poolData.decimalScalingFactors,
            poolData.tokenRates
        );

        if (poolData.poolConfig.callbacks.shouldCallBeforeInitialize) {
            if (IPoolCallbacks(pool).onBeforeInitialize(exactAmountsInScaled18, userData) == false) {
                revert CallbackFailed();
            }
        }

        bptAmountOut = _initialize(pool, to, poolData, tokens, exactAmountsIn, exactAmountsInScaled18, minBptAmountOut);

        if (poolData.poolConfig.callbacks.shouldCallAfterInitialize) {
            if (IPoolCallbacks(pool).onAfterInitialize(exactAmountsInScaled18, bptAmountOut, userData) == false) {
                revert CallbackFailed();
            }
        }
    }

    function _initialize(
        address pool,
        address to,
        PoolData memory poolData,
        IERC20[] memory tokens,
        uint256[] memory exactAmountsIn,
        uint256[] memory exactAmountsInScaled18,
        uint256 minBptAmountOut
    ) internal nonReentrant returns (uint256 bptAmountOut) {
        for (uint256 i = 0; i < poolData.tokenConfig.length; ++i) {
            IERC20 actualToken = poolData.tokenConfig[i].token;

            // Tokens passed into `initialize` are the "expected" tokens.
            if (actualToken != tokens[i]) {
                revert TokensMismatch(pool, address(tokens[i]), address(actualToken));
            }

            // Debit of token[i] for amountIn
            _takeDebt(actualToken, exactAmountsIn[i], msg.sender);
        }

        // Store the new Pool balances.
        _setPoolBalances(pool, exactAmountsIn);
        // Initialize live balances, incorporating the current rate.
        _setLastLivePoolBalances(pool, exactAmountsInScaled18);

        emit PoolBalanceChanged(pool, to, tokens, exactAmountsIn.unsafeCastToInt256(true));

        // Store config and mark the pool as initialized
        poolData.poolConfig.isPoolInitialized = true;
        _poolConfig[pool] = poolData.poolConfig.fromPoolConfig();

        // Pass scaled balances to the pool
        bptAmountOut = IBasePool(pool).computeInvariant(exactAmountsInScaled18);

        _ensureMinimumTotalSupply(bptAmountOut);

        // At this point we know that bptAmountOut >= _MINIMUM_TOTAL_SUPPLY, so this will not revert.
        bptAmountOut -= _MINIMUM_TOTAL_SUPPLY;
        // When adding liquidity, we must mint tokens concurrently with updating pool balances,
        // as the pool's math relies on totalSupply.
        // Minting will be reverted if it results in a total supply less than the _MINIMUM_TOTAL_SUPPLY.
        _mintMinimumSupplyReserve(address(pool));
        _mint(address(pool), to, bptAmountOut);

        // At this point we have the calculated BPT amount.
        if (bptAmountOut < minBptAmountOut) {
            revert BptAmountOutBelowMin(bptAmountOut, minBptAmountOut);
        }

        // Emit an event to log the pool initialization
        emit PoolInitialized(pool);
    }

    /**
     * @dev Sets the live balances of a Pool's tokens to `newBalances`.
     *
     * WARNING: this assumes `newBalances` has the same length and order as the Pool's tokens.
     */
    function _setLastLivePoolBalances(address pool, uint256[] memory newBalances) internal {
        EnumerableMap.IERC20ToUint256Map storage liveBalances = _lastLivePoolTokenBalances[pool];

        for (uint256 i = 0; i < newBalances.length; ++i) {
            // Since we assume all newBalances are properly ordered, we can simply use `unchecked_setAt`
            // to avoid one less storage read per token.
            liveBalances.unchecked_setAt(i, newBalances[i]);
        }
    }

    /*******************************************************************************
                                    Pool Information
    *******************************************************************************/

    /// @inheritdoc IVaultExtension
    function isPoolInitialized(address pool) external view withRegisteredPool(pool) onlyVault returns (bool) {
        return _isPoolInitialized(pool);
    }

    /// @inheritdoc IVaultExtension
    function getPoolConfig(address pool) external view withRegisteredPool(pool) onlyVault returns (PoolConfig memory) {
        return _poolConfig[pool].toPoolConfig();
    }

    /// @inheritdoc IVaultExtension
    function getPoolTokens(address pool) external view withRegisteredPool(pool) onlyVault returns (IERC20[] memory) {
        return _getPoolTokens(pool);
    }

    /// @inheritdoc IVaultExtension
    function getPoolTokenCountAndIndexOfToken(
        address pool,
        IERC20 token
    ) external view withRegisteredPool(pool) onlyVault returns (uint256, uint256) {
        EnumerableMap.IERC20ToUint256Map storage poolTokenBalances = _poolTokenBalances[pool];
        uint256 tokenCount = poolTokenBalances.length();
        // unchecked indexOf returns index + 1, or 0 if token is not present.
        uint256 index = poolTokenBalances.unchecked_indexOf(token);
        if (index == 0) {
            revert TokenNotRegistered();
        }

        unchecked {
            return (tokenCount, index - 1);
        }
    }

    /// @inheritdoc IVaultExtension
    function getPoolTokenInfo(
        address pool
    )
        external
        view
        withRegisteredPool(pool)
        returns (
            IERC20[] memory tokens,
            TokenType[] memory tokenTypes,
            uint256[] memory balancesRaw,
            uint256[] memory decimalScalingFactors,
            IRateProvider[] memory rateProviders
        )
    {
        // Do not use _computePoolData, which makes external calls and could fail.
        TokenConfig[] memory tokenConfig;
        (tokenConfig, balancesRaw, decimalScalingFactors, ) = _getPoolTokenInfo(pool);

        uint256 numTokens = tokenConfig.length;
        tokens = new IERC20[](numTokens);
        tokenTypes = new TokenType[](numTokens);
        rateProviders = new IRateProvider[](numTokens);

        // TODO consider sending TokenConfig externally; maybe parallel arrays are friendlier off-chain.
        for (uint256 i = 0; i < numTokens; i++) {
            tokens[i] = tokenConfig[i].token;
            tokenTypes[i] = tokenConfig[i].tokenType;
            rateProviders[i] = tokenConfig[i].rateProvider;
        }
    }

    /// @inheritdoc IVaultExtension
    function getPoolTokenRates(
        address pool
    ) external view withRegisteredPool(pool) onlyVault returns (uint256[] memory) {
        return _getPoolTokenRates(pool);
    }

    /*******************************************************************************
                                    Pool Tokens
    *******************************************************************************/

    /// @inheritdoc IVaultExtension
    function totalSupply(address token) external view onlyVault returns (uint256) {
        return _totalSupply(token);
    }

    /// @inheritdoc IVaultExtension
    function balanceOf(address token, address account) external view onlyVault returns (uint256) {
        return _balanceOf(token, account);
    }

    /// @inheritdoc IVaultExtension
    function allowance(address token, address owner, address spender) external view onlyVault returns (uint256) {
        return _allowance(token, owner, spender);
    }

    /// @inheritdoc IVaultExtension
    function transfer(address owner, address to, uint256 amount) external onlyVault returns (bool) {
        _transfer(msg.sender, owner, to, amount);
        return true;
    }

    /// @inheritdoc IVaultExtension
    function approve(address owner, address spender, uint256 amount) external onlyVault returns (bool) {
        _approve(msg.sender, owner, spender, amount);
        return true;
    }

    /// @inheritdoc IVaultExtension
    function transferFrom(address spender, address from, address to, uint256 amount) external onlyVault returns (bool) {
        _spendAllowance(msg.sender, from, spender, amount);
        _transfer(msg.sender, from, to, amount);
        return true;
    }

    /*******************************************************************************
                                    Vault Pausing
    *******************************************************************************/

    /// @inheritdoc IVaultExtension
    function isVaultPaused() external view onlyVault returns (bool) {
        return _isVaultPaused();
    }

    /// @inheritdoc IVaultExtension
    function getVaultPausedState() external view onlyVault returns (bool, uint256, uint256) {
        return (_isVaultPaused(), _vaultPauseWindowEndTime, _vaultBufferPeriodEndTime);
    }

    /// @inheritdoc IVaultExtension
    function pauseVault() external authenticate onlyVault {
        _setVaultPaused(true);
    }

    /// @inheritdoc IVaultExtension
    function unpauseVault() external authenticate onlyVault {
        _setVaultPaused(false);
    }

    /**
     * @dev The contract can only be paused until the end of the Pause Window, and
     * unpaused until the end of the Buffer Period.
     */
    function _setVaultPaused(bool pausing) internal {
        if (_isVaultPaused()) {
            if (pausing) {
                // Already paused, and we're trying to pause it again.
                revert VaultPaused();
            }

            // The Vault can always be unpaused while it's paused.
            // When the buffer period expires, `_isVaultPaused` will return false, so we would be in the outside
            // else clause, where trying to unpause will revert unconditionally.
        } else {
            if (pausing) {
                // Not already paused; we can pause within the window.
                if (block.timestamp >= _vaultPauseWindowEndTime) {
                    revert VaultPauseWindowExpired();
                }
            } else {
                // Not paused, and we're trying to unpause it.
                revert VaultNotPaused();
            }
        }

        _vaultPaused = pausing;

        emit VaultPausedStateChanged(pausing);
    }

    /*******************************************************************************
                                     Pool Pausing
    *******************************************************************************/

    modifier onlyAuthenticatedPauser(address pool) {
        address pauseManager = _poolPauseManagers[pool];

        if (pauseManager == address(0)) {
            // If there is no pause manager, default to the authorizer.
            _authenticateCaller();
        } else {
            // Sender must be the pause manager.
            if (msg.sender != pauseManager) {
                revert SenderIsNotPauseManager(pool);
            }
        }
        _;
    }

    /// @inheritdoc IVaultExtension
    function isPoolPaused(address pool) external view withRegisteredPool(pool) onlyVault returns (bool) {
        return _isPoolPaused(pool);
    }

    /// @inheritdoc IVaultExtension
    function getPoolPausedState(
        address pool
    ) external view withRegisteredPool(pool) onlyVault returns (bool, uint256, uint256, address) {
        (bool paused, uint256 pauseWindowEndTime) = _getPoolPausedState(pool);

        return (paused, pauseWindowEndTime, pauseWindowEndTime + _vaultBufferPeriodDuration, _poolPauseManagers[pool]);
    }

    /// @inheritdoc IVaultExtension
    function pausePool(address pool) external withRegisteredPool(pool) onlyAuthenticatedPauser(pool) onlyVault {
        _setPoolPaused(pool, true);
    }

    /// @inheritdoc IVaultExtension
    function unpausePool(address pool) external withRegisteredPool(pool) onlyAuthenticatedPauser(pool) onlyVault {
        _setPoolPaused(pool, false);
    }

    function _setPoolPaused(address pool, bool pausing) internal {
        PoolConfig memory config = PoolConfigLib.toPoolConfig(_poolConfig[pool]);

        if (_isPoolPaused(pool)) {
            if (pausing) {
                // Already paused, and we're trying to pause it again.
                revert PoolPaused(pool);
            }

            // The pool can always be unpaused while it's paused.
            // When the buffer period expires, `_isPoolPaused` will return false, so we would be in the outside
            // else clause, where trying to unpause will revert unconditionally.
        } else {
            if (pausing) {
                // Not already paused; we can pause within the window.
                if (block.timestamp >= config.pauseWindowEndTime) {
                    revert PoolPauseWindowExpired(pool);
                }
            } else {
                // Not paused, and we're trying to unpause it.
                revert PoolNotPaused(pool);
            }
        }

        // Update poolConfig.
        config.isPoolPaused = pausing;
        _poolConfig[pool] = config.fromPoolConfig();

        emit PoolPausedStateChanged(pool, pausing);
    }

    /*******************************************************************************
                                        Fees
    *******************************************************************************/

    /// @inheritdoc IVaultExtension
    function setProtocolSwapFeePercentage(uint256 newProtocolSwapFeePercentage) external authenticate onlyVault {
        if (newProtocolSwapFeePercentage > _MAX_PROTOCOL_SWAP_FEE_PERCENTAGE) {
            revert ProtocolSwapFeePercentageTooHigh();
        }
        _protocolSwapFeePercentage = newProtocolSwapFeePercentage;
        emit ProtocolSwapFeePercentageChanged(newProtocolSwapFeePercentage);
    }

    /// @inheritdoc IVaultExtension
    function getProtocolSwapFeePercentage() external view onlyVault returns (uint256) {
        return _protocolSwapFeePercentage;
    }

    /// @inheritdoc IVaultExtension
<<<<<<< HEAD
    function setProtocolYieldFeePercentage(uint256 newProtocolYieldFeePercentage) external authenticate {
        if (newProtocolYieldFeePercentage > _MAX_PROTOCOL_YIELD_FEE_PERCENTAGE) {
            revert ProtocolYieldFeePercentageTooHigh();
        }
        _protocolYieldFeePercentage = newProtocolYieldFeePercentage;
        emit ProtocolYieldFeePercentageChanged(newProtocolYieldFeePercentage);
    }

    /// @inheritdoc IVaultExtension
    function getProtocolYieldFeePercentage() external view returns (uint256) {
        return _protocolYieldFeePercentage;
    }

    /// @inheritdoc IVaultExtension
    function getProtocolFees(address token) external view returns (uint256) {
        return _protocolFees[IERC20(token)];
=======
    function getProtocolSwapFee(address token) external view onlyVault returns (uint256) {
        return _protocolSwapFees[IERC20(token)];
>>>>>>> fc1cbd7a
    }

    /// @inheritdoc IVaultExtension
    function collectProtocolFees(IERC20[] calldata tokens) external authenticate nonReentrant onlyVault {
        for (uint256 index = 0; index < tokens.length; index++) {
            IERC20 token = tokens[index];
            uint256 amount = _protocolFees[token];
            // checks
            if (amount > 0) {
                // effects
                // set fees to zero for the token
                _protocolFees[token] = 0;
                // interactions
                token.safeTransfer(msg.sender, amount);
                // emit an event
                emit ProtocolFeeCollected(token, amount);
            }
        }
    }

    /**
     * @inheritdoc IVaultExtension
     * @dev This is a permissioned function, disabled if the pool is paused. The swap fee must be <=
     * MAX_SWAP_FEE_PERCENTAGE. Emits the SwapFeePercentageChanged event.
     */
    function setStaticSwapFeePercentage(
        address pool,
        uint256 swapFeePercentage
    ) external authenticate withRegisteredPool(pool) whenPoolNotPaused(pool) onlyVault {
        _setStaticSwapFeePercentage(pool, swapFeePercentage);
    }

    function _setStaticSwapFeePercentage(address pool, uint256 swapFeePercentage) internal virtual {
        if (swapFeePercentage > _MAX_SWAP_FEE_PERCENTAGE) {
            revert SwapFeePercentageTooHigh();
        }

        PoolConfig memory config = PoolConfigLib.toPoolConfig(_poolConfig[pool]);
        config.staticSwapFeePercentage = swapFeePercentage.toUint64();
        _poolConfig[pool] = config.fromPoolConfig();

        emit SwapFeePercentageChanged(pool, swapFeePercentage);
    }

    /// @inheritdoc IVaultExtension
<<<<<<< HEAD
    function getStaticSwapFeePercentage(address pool) external view withRegisteredPool(pool) returns (uint256) {
=======
    function getStaticSwapFeePercentage(address pool) external view onlyVault returns (uint256) {
>>>>>>> fc1cbd7a
        return PoolConfigLib.toPoolConfig(_poolConfig[pool]).staticSwapFeePercentage;
    }

    /*******************************************************************************
                                    Recovery Mode
    *******************************************************************************/

    /// @inheritdoc IVaultExtension
    function isPoolInRecoveryMode(address pool) external view withRegisteredPool(pool) onlyVault returns (bool) {
        return _isPoolInRecoveryMode(pool);
    }

    /// @inheritdoc IVaultExtension
    function enableRecoveryMode(address pool) external withRegisteredPool(pool) authenticate onlyVault {
        _ensurePoolNotInRecoveryMode(pool);
        _setPoolRecoveryMode(pool, true);
    }

    /// @inheritdoc IVaultExtension
    function disableRecoveryMode(address pool) external withRegisteredPool(pool) authenticate onlyVault {
        _ensurePoolInRecoveryMode(pool);
        _setPoolRecoveryMode(pool, false);
    }

    /**
     * @dev Change the recovery mode state of a pool, and emit an event. Assumes any validation (e.g., whether
     * the proposed state change is consistent) has already been done.
     *
     * @param pool The pool
     * @param recoveryMode The desired recovery mode state
     */
    function _setPoolRecoveryMode(address pool, bool recoveryMode) internal {
        // Update poolConfig
        PoolConfig memory config = PoolConfigLib.toPoolConfig(_poolConfig[pool]);
        config.isPoolInRecoveryMode = recoveryMode;
        _poolConfig[pool] = config.fromPoolConfig();

        emit PoolRecoveryModeStateChanged(pool, recoveryMode);
    }

    /**
     * @dev Reverts if the pool is in recovery mode.
     * @param pool The pool
     */
    function _ensurePoolNotInRecoveryMode(address pool) internal view {
        if (_isPoolInRecoveryMode(pool)) {
            revert PoolInRecoveryMode(pool);
        }
    }

    /*******************************************************************************
                                    Queries
    *******************************************************************************/

    /// @dev Ensure that only static calls are made to the functions with this modifier.
    modifier query() {
        if (!EVMCallModeHelpers.isStaticCall()) {
            revert EVMCallModeHelpers.NotStaticCall();
        }

        if (_isQueryDisabled) {
            revert QueriesDisabled();
        }

        // Add the current handler to the list so `withHandler` does not revert
        _handlers.push(msg.sender);
        _;
    }

    /// @inheritdoc IVaultExtension
    function quote(bytes calldata data) external payable query onlyVault returns (bytes memory result) {
        // Forward the incoming call to the original sender of this transaction.
        return (msg.sender).functionCallWithValue(data, msg.value);
    }

    /// @inheritdoc IVaultExtension
    function disableQuery() external authenticate onlyVault {
        _isQueryDisabled = true;
    }

    /// @inheritdoc IVaultExtension
    function isQueryDisabled() external view onlyVault returns (bool) {
        return _isQueryDisabled;
    }

    /*******************************************************************************
                                    Authentication
    *******************************************************************************/

    /// @inheritdoc IVaultExtension
    function getAuthorizer() external view onlyVault returns (IAuthorizer) {
        return _authorizer;
    }

    /// @inheritdoc IVaultExtension
    function setAuthorizer(IAuthorizer newAuthorizer) external nonReentrant authenticate onlyVault {
        _authorizer = newAuthorizer;

        emit AuthorizerChanged(newAuthorizer);
    }

    /// @dev Access control is delegated to the Authorizer
    function _canPerform(bytes32 actionId, address user) internal view override returns (bool) {
        return _authorizer.canPerform(actionId, user, address(this));
    }
}<|MERGE_RESOLUTION|>--- conflicted
+++ resolved
@@ -272,13 +272,8 @@
         uint256[] memory exactAmountsIn,
         uint256 minBptAmountOut,
         bytes memory userData
-<<<<<<< HEAD
-    ) external withHandler withRegisteredPool(pool) whenPoolNotPaused(pool) returns (uint256 bptAmountOut) {
+    ) external withHandler withRegisteredPool(pool) whenPoolNotPaused(pool) onlyVault returns (uint256 bptAmountOut) {
         PoolData memory poolData = _computePoolDataUpdatingBalancesAndFees(pool, Rounding.ROUND_DOWN);
-=======
-    ) external withHandler withRegisteredPool(pool) whenPoolNotPaused(pool) onlyVault returns (uint256 bptAmountOut) {
-        PoolData memory poolData = _getPoolData(pool, Rounding.ROUND_DOWN);
->>>>>>> fc1cbd7a
 
         if (poolData.poolConfig.isPoolInitialized) {
             revert PoolAlreadyInitialized(pool);
@@ -640,7 +635,6 @@
     }
 
     /// @inheritdoc IVaultExtension
-<<<<<<< HEAD
     function setProtocolYieldFeePercentage(uint256 newProtocolYieldFeePercentage) external authenticate {
         if (newProtocolYieldFeePercentage > _MAX_PROTOCOL_YIELD_FEE_PERCENTAGE) {
             revert ProtocolYieldFeePercentageTooHigh();
@@ -657,10 +651,6 @@
     /// @inheritdoc IVaultExtension
     function getProtocolFees(address token) external view returns (uint256) {
         return _protocolFees[IERC20(token)];
-=======
-    function getProtocolSwapFee(address token) external view onlyVault returns (uint256) {
-        return _protocolSwapFees[IERC20(token)];
->>>>>>> fc1cbd7a
     }
 
     /// @inheritdoc IVaultExtension
@@ -706,11 +696,9 @@
     }
 
     /// @inheritdoc IVaultExtension
-<<<<<<< HEAD
-    function getStaticSwapFeePercentage(address pool) external view withRegisteredPool(pool) returns (uint256) {
-=======
-    function getStaticSwapFeePercentage(address pool) external view onlyVault returns (uint256) {
->>>>>>> fc1cbd7a
+    function getStaticSwapFeePercentage(
+        address pool
+    ) external view withRegisteredPool(pool) onlyVault returns (uint256) {
         return PoolConfigLib.toPoolConfig(_poolConfig[pool]).staticSwapFeePercentage;
     }
 
