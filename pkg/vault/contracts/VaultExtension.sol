// SPDX-License-Identifier: GPL-3.0-or-later

pragma solidity ^0.8.4;

import { IERC4626 } from "@openzeppelin/contracts/interfaces/IERC4626.sol";
import { Proxy } from "@openzeppelin/contracts/proxy/Proxy.sol";
import { IERC20 } from "@openzeppelin/contracts/token/ERC20/IERC20.sol";
import { SafeERC20 } from "@openzeppelin/contracts/token/ERC20/utils/SafeERC20.sol";
import { IERC20Metadata } from "@openzeppelin/contracts/token/ERC20/extensions/IERC20Metadata.sol";
import { Address } from "@openzeppelin/contracts/utils/Address.sol";
import { SafeCast } from "@openzeppelin/contracts/utils/math/SafeCast.sol";
import { ReentrancyGuard } from "@openzeppelin/contracts/utils/ReentrancyGuard.sol";
import { IERC165 } from "@openzeppelin/contracts/utils/introspection/IERC165.sol";

import { IAuthorizer } from "@balancer-labs/v3-interfaces/contracts/vault/IAuthorizer.sol";
import { IBasePool } from "@balancer-labs/v3-interfaces/contracts/vault/IBasePool.sol";
import { IBasePoolFactory } from "@balancer-labs/v3-interfaces/contracts/vault/IBasePoolFactory.sol";
import { IPoolHooks } from "@balancer-labs/v3-interfaces/contracts/vault/IPoolHooks.sol";
import { IRateProvider } from "@balancer-labs/v3-interfaces/contracts/vault/IRateProvider.sol";
import { IVault } from "@balancer-labs/v3-interfaces/contracts/vault/IVault.sol";
import { IVaultAdmin } from "@balancer-labs/v3-interfaces/contracts/vault/IVaultAdmin.sol";
import { IVaultExtension } from "@balancer-labs/v3-interfaces/contracts/vault/IVaultExtension.sol";
import { Authentication } from "@balancer-labs/v3-solidity-utils/contracts/helpers/Authentication.sol";
import { ArrayHelpers } from "@balancer-labs/v3-solidity-utils/contracts/helpers/ArrayHelpers.sol";
import { InputHelpers } from "@balancer-labs/v3-solidity-utils/contracts/helpers/InputHelpers.sol";
import { ScalingHelpers } from "@balancer-labs/v3-solidity-utils/contracts/helpers/ScalingHelpers.sol";
import { EVMCallModeHelpers } from "@balancer-labs/v3-solidity-utils/contracts/helpers/EVMCallModeHelpers.sol";
import { EnumerableMap } from "@balancer-labs/v3-solidity-utils/contracts/openzeppelin/EnumerableMap.sol";
import { EnumerableSet } from "@balancer-labs/v3-solidity-utils/contracts/openzeppelin/EnumerableSet.sol";
import { BasePoolMath } from "@balancer-labs/v3-solidity-utils/contracts/math/BasePoolMath.sol";
import { IMinimumSwapFee } from "@balancer-labs/v3-interfaces/contracts/vault/IMinimumSwapFee.sol";
import "@balancer-labs/v3-interfaces/contracts/vault/VaultTypes.sol";

import { PoolConfigLib } from "./lib/PoolConfigLib.sol";
import { VaultExtensionsLib } from "./lib/VaultExtensionsLib.sol";
import { VaultCommon } from "./VaultCommon.sol";
import { PackedTokenBalance } from "./lib/PackedTokenBalance.sol";

/**
 * @dev Bytecode extension for Vault.
 * Has access to the same storage layout as the main vault.
 *
 * The functions in this contract are not meant to be called directly ever. They should just be called by the Vault
 * via delegate calls instead, and any state modification produced by this contract's code will actually target
 * the main Vault's state.
 *
 * The storage of this contract is in practice unused.
 */
contract VaultExtension is IVaultExtension, VaultCommon, Authentication, Proxy {
    using Address for *;
    using ArrayHelpers for uint256[];
    using EnumerableMap for EnumerableMap.IERC20ToBytes32Map;
    using EnumerableSet for EnumerableSet.AddressSet;
    using PackedTokenBalance for bytes32;
    using SafeCast for *;
    using PoolConfigLib for PoolConfig;
    using SafeERC20 for IERC20;
    using InputHelpers for uint256;
    using ScalingHelpers for *;
    using VaultExtensionsLib for IVault;

    IVault private immutable _vault;
    IVaultAdmin private immutable _vaultAdmin;

    /// @dev Functions with this modifier can only be delegate-called by the vault.
    modifier onlyVault() {
        _ensureVaultDelegateCall();
        _;
    }

    function _ensureVaultDelegateCall() internal view {
        _vault.ensureVaultDelegateCall();
    }

    constructor(
        IVault mainVault,
        IVaultAdmin vaultAdmin,
        uint256 pauseWindowDuration,
        uint256 bufferPeriodDuration
    ) Authentication(bytes32(uint256(uint160(address(mainVault))))) {
        // TODO: remove constructor code in favor of vault admin.
        if (pauseWindowDuration > MAX_PAUSE_WINDOW_DURATION) {
            revert VaultPauseWindowDurationTooLarge();
        }
        if (bufferPeriodDuration > MAX_BUFFER_PERIOD_DURATION) {
            revert PauseBufferPeriodDurationTooLarge();
        }

        // solhint-disable-next-line not-rely-on-time
        uint256 pauseWindowEndTime = block.timestamp + pauseWindowDuration;

        _vaultPauseWindowEndTime = pauseWindowEndTime;
        _vaultBufferPeriodDuration = bufferPeriodDuration;
        _vaultBufferPeriodEndTime = pauseWindowEndTime + bufferPeriodDuration;

        _vault = mainVault;
        _vaultAdmin = vaultAdmin;
    }

    /*******************************************************************************
                              Constants and immutables
    *******************************************************************************/

    /// @inheritdoc IVaultExtension
    function getPauseWindowEndTime() external view returns (uint256) {
        return _vaultPauseWindowEndTime;
    }

    /// @inheritdoc IVaultExtension
    function getBufferPeriodDuration() external view returns (uint256) {
        return _vaultBufferPeriodDuration;
    }

    /// @inheritdoc IVaultExtension
    function getBufferPeriodEndTime() external view returns (uint256) {
        return _vaultBufferPeriodEndTime;
    }

    /// @inheritdoc IVaultExtension
    function getMinimumPoolTokens() external pure returns (uint256) {
        return _MIN_TOKENS;
    }

    /// @inheritdoc IVaultExtension
    function getMaximumPoolTokens() external pure returns (uint256) {
        return _MAX_TOKENS;
    }

    function vault() external view returns (IVault) {
        return _vault;
    }

    /*******************************************************************************
                              Transient Accounting
    *******************************************************************************/

    /// @inheritdoc IVaultExtension
    function getHandler(uint256 index) external view onlyVault returns (address) {
        if (index >= _handlers.length) {
            revert HandlerOutOfBounds(index);
        }
        return _handlers[index];
    }

    /// @inheritdoc IVaultExtension
    function getHandlersCount() external view onlyVault returns (uint256) {
        return _handlers.length;
    }

    /// @inheritdoc IVaultExtension
    function getNonzeroDeltaCount() external view onlyVault returns (uint256) {
        return _nonzeroDeltaCount;
    }

    /// @inheritdoc IVaultExtension
    function getTokenDelta(address user, IERC20 token) external view onlyVault returns (int256) {
        return _tokenDeltas[user][token];
    }

    /// @inheritdoc IVaultExtension
    function getTokenReserve(IERC20 token) external view onlyVault returns (uint256) {
        return _tokenReserves[token];
    }

    /*******************************************************************************
                            Pool Registration and Initialization
    *******************************************************************************/

    /// @inheritdoc IVaultExtension
    function registerPool(
        address pool,
        TokenConfig[] memory tokenConfig,
        uint256 swapFeePercentage,
        uint256 pauseWindowEndTime,
        address pauseManager,
        PoolHooks calldata poolHooks,
        LiquidityManagement calldata liquidityManagement
    ) external nonReentrant whenVaultNotPaused onlyVault {
<<<<<<< HEAD
        _registerPool(
            pool,
            tokenConfig,
            swapFeePercentage,
            pauseWindowEndTime,
            pauseManager,
            poolHooks,
            liquidityManagement
        );
=======
        _registerPool(pool, tokenConfig, false, pauseWindowEndTime, pauseManager, poolHooks, liquidityManagement);
>>>>>>> 42a0f1b0
    }

    /// @inheritdoc IVaultExtension
    function isPoolRegistered(address pool) external view onlyVault returns (bool) {
        return _isPoolRegistered(pool);
    }

    /**
     * @dev The function will register the pool, setting its tokens with an initial balance of zero.
     * The function also checks for valid token addresses and ensures that the pool and tokens aren't
     * already registered.
     *
     * Emits a `PoolRegistered` event upon successful registration.
     */
    function _registerPool(
        address pool,
        TokenConfig[] memory tokenConfig,
<<<<<<< HEAD
        uint256 swapFeePercentage,
=======
        bool isBufferPool,
>>>>>>> 42a0f1b0
        uint256 pauseWindowEndTime,
        address pauseManager,
        PoolHooks memory poolHooks,
        LiquidityManagement memory liquidityManagement
    ) internal {
        // Ensure the pool isn't already registered
        if (_isPoolRegistered(pool)) {
            revert PoolAlreadyRegistered(pool);
        }

        // No room on the stack for a `numTokens` variable; have to use tokenConfig.length.
        if (tokenConfig.length < _MIN_TOKENS) {
            revert MinTokens();
        }
        if (tokenConfig.length > _MAX_TOKENS) {
            revert MaxTokens();
        }

        // Retrieve or create the pool's token balances mapping.
        EnumerableMap.IERC20ToBytes32Map storage poolTokenBalances = _poolTokenBalances[pool];
        uint8[] memory tokenDecimalDiffs = new uint8[](tokenConfig.length);

        for (uint256 i = 0; i < tokenConfig.length; ++i) {
            TokenConfig memory tokenData = tokenConfig[i];
            IERC20 token = tokenData.token;

            // Ensure that the token address is valid
            if (address(token) == address(0) || address(token) == pool) {
                revert InvalidToken();
            }

            // Register the token with an initial balance of zero.
            // Ensure the token isn't already registered for the pool.
            // Note: EnumerableMaps require an explicit initial value when creating a key-value pair.
            if (poolTokenBalances.set(token, bytes32(0)) == false) {
                revert TokenAlreadyRegistered(token);
            }

            bool hasRateProvider = tokenData.rateProvider != IRateProvider(address(0));
            _poolTokenConfig[pool][token] = tokenData;

            if (tokenData.tokenType == TokenType.STANDARD) {
                if (hasRateProvider) {
                    revert InvalidTokenConfiguration();
                }
            } else if (tokenData.tokenType == TokenType.WITH_RATE) {
                if (hasRateProvider == false) {
                    revert InvalidTokenConfiguration();
                }
            } else if (tokenData.tokenType == TokenType.ERC4626) {
                // Require a buffer to exist for this token
                if (_wrappedTokenBuffers[IERC4626(address(token))] == address(0)) {
                    revert WrappedTokenBufferNotRegistered();
                }

                // By definition, ERC4626 tokens are yield-bearing and subject to fees.
                if (tokenData.yieldFeeExempt) {
                    revert InvalidTokenConfiguration();
                }
            } else {
                revert InvalidTokenType();
            }

            tokenDecimalDiffs[i] = uint8(18) - IERC20Metadata(address(token)).decimals();
        }

        // Store the pause manager. A zero address means default to the authorizer.
        _poolPauseManagers[pool] = pauseManager;

        // Store config and mark the pool as registered
        PoolConfig memory config = PoolConfigLib.toPoolConfig(_poolConfig[pool]);

        config.isPoolRegistered = true;
        config.hooks = poolHooks;
        config.liquidityManagement = liquidityManagement;
        config.tokenDecimalDiffs = PoolConfigLib.toTokenDecimalDiffs(tokenDecimalDiffs);
        config.pauseWindowEndTime = pauseWindowEndTime.toUint32();
        config.isBufferPool = isBufferPool;
        _poolConfig[pool] = config.fromPoolConfig();

        _setStaticSwapFeePercentage(pool, swapFeePercentage);

        // Emit an event to log the pool registration (pass msg.sender as the factory argument)
        emit PoolRegistered(
            pool,
            msg.sender,
            tokenConfig,
            pauseWindowEndTime,
            pauseManager,
            poolHooks,
            liquidityManagement
        );
    }

    /// @inheritdoc IVaultExtension
    function initialize(
        address pool,
        address to,
        IERC20[] memory tokens,
        uint256[] memory exactAmountsIn,
        uint256 minBptAmountOut,
        bytes memory userData
    ) external withHandler withRegisteredPool(pool) whenPoolNotPaused(pool) onlyVault returns (uint256 bptAmountOut) {
        PoolData memory poolData = _computePoolDataUpdatingBalancesAndFees(pool, Rounding.ROUND_DOWN);

        if (poolData.poolConfig.isPoolInitialized) {
            revert PoolAlreadyInitialized(pool);
        }
        uint256 numTokens = poolData.tokenConfig.length;

        InputHelpers.ensureInputLengthMatch(numTokens, exactAmountsIn.length);

        // Amounts are entering pool math, so round down. A lower invariant after the join means less bptOut,
        // favoring the pool.
        uint256[] memory exactAmountsInScaled18 = exactAmountsIn.copyToScaled18ApplyRateRoundDownArray(
            poolData.decimalScalingFactors,
            poolData.tokenRates
        );

        if (poolData.poolConfig.hooks.shouldCallBeforeInitialize) {
            if (IPoolHooks(pool).onBeforeInitialize(exactAmountsInScaled18, userData) == false) {
                revert BeforeInitializeHookFailed();
            }
        }

        bptAmountOut = _initialize(pool, to, poolData, tokens, exactAmountsIn, exactAmountsInScaled18, minBptAmountOut);

        if (poolData.poolConfig.hooks.shouldCallAfterInitialize) {
            if (IPoolHooks(pool).onAfterInitialize(exactAmountsInScaled18, bptAmountOut, userData) == false) {
                revert AfterInitializeHookFailed();
            }
        }
    }

    function _initialize(
        address pool,
        address to,
        PoolData memory poolData,
        IERC20[] memory tokens,
        uint256[] memory exactAmountsIn,
        uint256[] memory exactAmountsInScaled18,
        uint256 minBptAmountOut
    ) internal nonReentrant returns (uint256 bptAmountOut) {
        EnumerableMap.IERC20ToBytes32Map storage poolBalances = _poolTokenBalances[pool];

        for (uint256 i = 0; i < poolData.tokenConfig.length; ++i) {
            IERC20 actualToken = poolData.tokenConfig[i].token;

            // Tokens passed into `initialize` are the "expected" tokens.
            if (actualToken != tokens[i]) {
                revert TokensMismatch(pool, address(tokens[i]), address(actualToken));
            }

            // Debit of token[i] for amountIn
            _takeDebt(actualToken, exactAmountsIn[i], msg.sender);

            // Store the new Pool balances (and initial last live balances).
            poolBalances.unchecked_setAt(
                i,
                PackedTokenBalance.toPackedBalance(exactAmountsIn[i], exactAmountsInScaled18[i])
            );
        }

        emit PoolBalanceChanged(pool, to, tokens, exactAmountsIn.unsafeCastToInt256(true));

        // Store config and mark the pool as initialized
        poolData.poolConfig.isPoolInitialized = true;
        _poolConfig[pool] = poolData.poolConfig.fromPoolConfig();

        // Pass scaled balances to the pool
        bptAmountOut = IBasePool(pool).computeInvariant(exactAmountsInScaled18);

        _ensureMinimumTotalSupply(bptAmountOut);

        // At this point we know that bptAmountOut >= _MINIMUM_TOTAL_SUPPLY, so this will not revert.
        bptAmountOut -= _MINIMUM_TOTAL_SUPPLY;
        // When adding liquidity, we must mint tokens concurrently with updating pool balances,
        // as the pool's math relies on totalSupply.
        // Minting will be reverted if it results in a total supply less than the _MINIMUM_TOTAL_SUPPLY.
        _mintMinimumSupplyReserve(address(pool));
        _mint(address(pool), to, bptAmountOut);

        // At this point we have the calculated BPT amount.
        if (bptAmountOut < minBptAmountOut) {
            revert BptAmountOutBelowMin(bptAmountOut, minBptAmountOut);
        }

        // Emit an event to log the pool initialization
        emit PoolInitialized(pool);
    }

    /*******************************************************************************
                                    Pool Information
    *******************************************************************************/

    /// @inheritdoc IVaultExtension
    function isPoolInitialized(address pool) external view withRegisteredPool(pool) onlyVault returns (bool) {
        return _isPoolInitialized(pool);
    }

    /// @inheritdoc IVaultExtension
    function getPoolConfig(address pool) external view withRegisteredPool(pool) onlyVault returns (PoolConfig memory) {
        return _poolConfig[pool].toPoolConfig();
    }

    /// @inheritdoc IVaultExtension
    function getPoolTokens(address pool) external view withRegisteredPool(pool) onlyVault returns (IERC20[] memory) {
        return _getPoolTokens(pool);
    }

    /// @inheritdoc IVaultExtension
    function getPoolTokenInfo(
        address pool
    )
        external
        view
        withRegisteredPool(pool)
        returns (
            IERC20[] memory tokens,
            TokenType[] memory tokenTypes,
            uint256[] memory balancesRaw,
            uint256[] memory decimalScalingFactors,
            IRateProvider[] memory rateProviders
        )
    {
        // Do not use _computePoolData, which makes external calls and could fail.
        TokenConfig[] memory tokenConfig;
        (tokenConfig, balancesRaw, decimalScalingFactors, ) = _getPoolTokenInfo(pool);

        uint256 numTokens = tokenConfig.length;
        tokens = new IERC20[](numTokens);
        tokenTypes = new TokenType[](numTokens);
        rateProviders = new IRateProvider[](numTokens);

        // TODO consider sending TokenConfig externally; maybe parallel arrays are friendlier off-chain.
        for (uint256 i = 0; i < numTokens; i++) {
            tokens[i] = tokenConfig[i].token;
            tokenTypes[i] = tokenConfig[i].tokenType;
            rateProviders[i] = tokenConfig[i].rateProvider;
        }
    }

    /// @inheritdoc IVaultExtension
    function getPoolTokenRates(
        address pool
    ) external view withRegisteredPool(pool) onlyVault returns (uint256[] memory) {
        return _getPoolData(pool).tokenRates;
    }

    /*******************************************************************************
                                    Pool Tokens
    *******************************************************************************/

    /// @inheritdoc IVaultExtension
    function totalSupply(address token) external view onlyVault returns (uint256) {
        return _totalSupply(token);
    }

    /// @inheritdoc IVaultExtension
    function balanceOf(address token, address account) external view onlyVault returns (uint256) {
        return _balanceOf(token, account);
    }

    /// @inheritdoc IVaultExtension
    function allowance(address token, address owner, address spender) external view onlyVault returns (uint256) {
        return _allowance(token, owner, spender);
    }

    /// @inheritdoc IVaultExtension
    function transfer(address owner, address to, uint256 amount) external onlyVault returns (bool) {
        _transfer(msg.sender, owner, to, amount);
        return true;
    }

    /// @inheritdoc IVaultExtension
    function approve(address owner, address spender, uint256 amount) external onlyVault returns (bool) {
        _approve(msg.sender, owner, spender, amount);
        return true;
    }

    /// @inheritdoc IVaultExtension
    function transferFrom(address spender, address from, address to, uint256 amount) external onlyVault returns (bool) {
        _spendAllowance(msg.sender, from, spender, amount);
        _transfer(msg.sender, from, to, amount);
        return true;
    }

    /*******************************************************************************
                                     Pool Pausing
    *******************************************************************************/

    modifier onlyAuthenticatedPauser(address pool) {
        address pauseManager = _poolPauseManagers[pool];

        if (pauseManager == address(0)) {
            // If there is no pause manager, default to the authorizer.
            _authenticateCaller();
        } else {
            // Sender must be the pause manager.
            if (msg.sender != pauseManager) {
                revert SenderIsNotPauseManager(pool);
            }
        }
        _;
    }

    /// @inheritdoc IVaultExtension
    function isPoolPaused(address pool) external view withRegisteredPool(pool) onlyVault returns (bool) {
        return _isPoolPaused(pool);
    }

    /// @inheritdoc IVaultExtension
    function getPoolPausedState(
        address pool
    ) external view withRegisteredPool(pool) onlyVault returns (bool, uint256, uint256, address) {
        (bool paused, uint256 pauseWindowEndTime) = _getPoolPausedState(pool);

        return (paused, pauseWindowEndTime, pauseWindowEndTime + _vaultBufferPeriodDuration, _poolPauseManagers[pool]);
    }

    /// @inheritdoc IVaultExtension
    function pausePool(address pool) external withRegisteredPool(pool) onlyAuthenticatedPauser(pool) onlyVault {
        _setPoolPaused(pool, true);
    }

    /// @inheritdoc IVaultExtension
    function unpausePool(address pool) external withRegisteredPool(pool) onlyAuthenticatedPauser(pool) onlyVault {
        _setPoolPaused(pool, false);
    }

    function _setPoolPaused(address pool, bool pausing) internal {
        PoolConfig memory config = PoolConfigLib.toPoolConfig(_poolConfig[pool]);

        if (_isPoolPaused(pool)) {
            if (pausing) {
                // Already paused, and we're trying to pause it again.
                revert PoolPaused(pool);
            }

            // The pool can always be unpaused while it's paused.
            // When the buffer period expires, `_isPoolPaused` will return false, so we would be in the outside
            // else clause, where trying to unpause will revert unconditionally.
        } else {
            if (pausing) {
                // Not already paused; we can pause within the window.
                // solhint-disable-next-line not-rely-on-time
                if (block.timestamp >= config.pauseWindowEndTime) {
                    revert PoolPauseWindowExpired(pool);
                }
            } else {
                // Not paused, and we're trying to unpause it.
                revert PoolNotPaused(pool);
            }
        }

        // Update poolConfig.
        config.isPoolPaused = pausing;
        _poolConfig[pool] = config.fromPoolConfig();

        emit PoolPausedStateChanged(pool, pausing);
    }

    /*******************************************************************************
                                        Fees
    *******************************************************************************/

    /// @inheritdoc IVaultExtension
    function getProtocolSwapFeePercentage() external view onlyVault returns (uint256) {
        return _protocolSwapFeePercentage;
    }

    /// @inheritdoc IVaultExtension
    function getProtocolYieldFeePercentage() external view onlyVault returns (uint256) {
        return _protocolYieldFeePercentage;
    }

    /// @inheritdoc IVaultExtension
    function getProtocolFees(address token) external view onlyVault returns (uint256) {
        return _protocolFees[IERC20(token)];
    }

    /// @inheritdoc IVaultExtension
    function getStaticSwapFeePercentage(
        address pool
    ) external view withRegisteredPool(pool) onlyVault returns (uint256) {
        return PoolConfigLib.toPoolConfig(_poolConfig[pool]).staticSwapFeePercentage;
    }

    /// @inheritdoc IVaultExtension
    function collectProtocolFees(IERC20[] calldata tokens) external authenticate nonReentrant onlyVault {
        for (uint256 index = 0; index < tokens.length; index++) {
            IERC20 token = tokens[index];
            uint256 amount = _protocolFees[token];
            // checks
            if (amount > 0) {
                // effects
                // set fees to zero for the token
                _protocolFees[token] = 0;
                // interactions
                token.safeTransfer(msg.sender, amount);
                // emit an event
                emit ProtocolFeeCollected(token, amount);
            }
        }
    }

<<<<<<< HEAD
    /**
     * @inheritdoc IVaultExtension
     * @dev This is a permissioned function, disabled if the pool is paused. The swap fee must be <=
     * MAX_SWAP_FEE_PERCENTAGE. Emits the SwapFeePercentageChanged event.
     */
    function setStaticSwapFeePercentage(
        address pool,
        uint256 swapFeePercentage
    ) external authenticate withRegisteredPool(pool) whenPoolNotPaused(pool) onlyVault nonReentrant {
        _setStaticSwapFeePercentage(pool, swapFeePercentage);
    }

    function _setStaticSwapFeePercentage(address pool, uint256 swapFeePercentage) internal virtual {
        if (swapFeePercentage > _MAX_SWAP_FEE_PERCENTAGE) {
            revert SwapFeePercentageTooHigh();
        }

        // This cannot be called during pool construction. Pools must be deployed first, then registered.
        if (IERC165(pool).supportsInterface(type(IMinimumSwapFee).interfaceId)) {
            if (swapFeePercentage < IMinimumSwapFee(pool).getMinimumSwapFeePercentage()) {
                revert SwapFeePercentageTooLow();
            }
        }

        PoolConfig memory config = PoolConfigLib.toPoolConfig(_poolConfig[pool]);
        config.staticSwapFeePercentage = swapFeePercentage.toUint64();
        _poolConfig[pool] = config.fromPoolConfig();

        emit SwapFeePercentageChanged(pool, swapFeePercentage);
    }

    /// @inheritdoc IVaultExtension
    function getStaticSwapFeePercentage(
        address pool
    ) external view withRegisteredPool(pool) onlyVault returns (uint256) {
        return PoolConfigLib.toPoolConfig(_poolConfig[pool]).staticSwapFeePercentage;
    }

=======
>>>>>>> 42a0f1b0
    /*******************************************************************************
                                    Recovery Mode
    *******************************************************************************/

    /// @inheritdoc IVaultExtension
    function isPoolInRecoveryMode(address pool) external view withRegisteredPool(pool) onlyVault returns (bool) {
        return _isPoolInRecoveryMode(pool);
    }

    /// @inheritdoc IVaultExtension
    function enableRecoveryMode(address pool) external withRegisteredPool(pool) authenticate onlyVault {
        _ensurePoolNotInRecoveryMode(pool);
        _setPoolRecoveryMode(pool, true);
    }

    /// @inheritdoc IVaultExtension
    function disableRecoveryMode(address pool) external withRegisteredPool(pool) authenticate onlyVault {
        _ensurePoolInRecoveryMode(pool);
        _setPoolRecoveryMode(pool, false);
    }

    /**
     * @dev Change the recovery mode state of a pool, and emit an event. Assumes any validation (e.g., whether
     * the proposed state change is consistent) has already been done.
     *
     * @param pool The pool
     * @param recoveryMode The desired recovery mode state
     */
    function _setPoolRecoveryMode(address pool, bool recoveryMode) internal {
        // Update poolConfig
        PoolConfig memory config = PoolConfigLib.toPoolConfig(_poolConfig[pool]);
        config.isPoolInRecoveryMode = recoveryMode;
        _poolConfig[pool] = config.fromPoolConfig();

        if (recoveryMode == false) {
            _setPoolBalances(pool, _getPoolData(pool));
        }

        emit PoolRecoveryModeStateChanged(pool, recoveryMode);
    }

    /// @dev Factored out as it is reused.
    function _getPoolData(address pool) internal view returns (PoolData memory poolData) {
        (
            poolData.tokenConfig,
            poolData.balancesRaw,
            poolData.decimalScalingFactors,
            poolData.poolConfig
        ) = _getPoolTokenInfo(pool);

        _updateTokenRatesInPoolData(poolData);
    }

    /**
     * @dev Reverts if the pool is in recovery mode.
     * @param pool The pool
     */
    function _ensurePoolNotInRecoveryMode(address pool) internal view {
        if (_isPoolInRecoveryMode(pool)) {
            revert PoolInRecoveryMode(pool);
        }
    }

    /// @inheritdoc IVaultExtension
    function removeLiquidityRecovery(
        address pool,
        address from,
        uint256 exactBptAmountIn
    )
        external
        withHandler
        nonReentrant
        withInitializedPool(pool)
        onlyInRecoveryMode(pool)
        returns (uint256[] memory amountsOutRaw)
    {
        // Retrieve the mapping of tokens and their balances for the specified pool.
        EnumerableMap.IERC20ToBytes32Map storage poolTokenBalances = _poolTokenBalances[pool];
        uint256 numTokens = poolTokenBalances.length();

        // Initialize arrays to store tokens and balances based on the number of tokens in the pool.
        IERC20[] memory tokens = new IERC20[](numTokens);
        uint256[] memory balancesRaw = new uint256[](numTokens);
        bytes32 packedBalances;

        for (uint256 i = 0; i < numTokens; ++i) {
            // Because the iteration is bounded by `tokens.length`, which matches the EnumerableMap's length,
            // we can safely use `unchecked_at`. This ensures that `i` is a valid token index and minimizes
            // storage reads.
            (tokens[i], packedBalances) = poolTokenBalances.unchecked_at(i);
            balancesRaw[i] = packedBalances.getRawBalance();
        }

        amountsOutRaw = BasePoolMath.computeProportionalAmountsOut(balancesRaw, _totalSupply(pool), exactBptAmountIn);

        for (uint256 i = 0; i < numTokens; ++i) {
            // Credit token[i] for amountOut
            _supplyCredit(tokens[i], amountsOutRaw[i], msg.sender);

            // Compute the new Pool balances. A Pool's token balance always decreases after an exit
            // (potentially by 0).
            balancesRaw[i] -= amountsOutRaw[i];
        }

        // Store the new pool balances - raw only, since we don't have rates in Recovery Mode.
        // In Recovery Mode, raw and last live balances will get out of sync. This is corrected when the pool is taken
        // out of Recovery Mode.
        EnumerableMap.IERC20ToBytes32Map storage poolBalances = _poolTokenBalances[pool];

        for (uint256 i = 0; i < numTokens; ++i) {
            packedBalances = poolBalances.unchecked_valueAt(i);
            poolBalances.unchecked_setAt(i, packedBalances.setRawBalance(balancesRaw[i]));
        }

        // Trusted routers use Vault's allowances, which are infinite anyways for pool tokens.
        if (!_isTrustedRouter(msg.sender)) {
            _spendAllowance(address(pool), from, msg.sender, exactBptAmountIn);
        }

        // When removing liquidity, we must burn tokens concurrently with updating pool balances,
        // as the pool's math relies on totalSupply.
        // Burning will be reverted if it results in a total supply less than the _MINIMUM_TOTAL_SUPPLY.
        _burn(address(pool), from, exactBptAmountIn);

        emit PoolBalanceChanged(
            pool,
            from,
            tokens,
            // We can unsafely cast to int256 because balances are stored as uint128 (see PackedTokenBalance).
            amountsOutRaw.unsafeCastToInt256(false)
        );
    }

    /*******************************************************************************
                                        Queries
    *******************************************************************************/

    /// @dev Ensure that only static calls are made to the functions with this modifier.
    modifier query() {
        if (!EVMCallModeHelpers.isStaticCall()) {
            revert EVMCallModeHelpers.NotStaticCall();
        }

        if (_isQueryDisabled) {
            revert QueriesDisabled();
        }

        // Add the current handler to the list so `withHandler` does not revert
        _handlers.push(msg.sender);
        _;
    }

    /// @inheritdoc IVaultExtension
    function quote(bytes calldata data) external payable query onlyVault returns (bytes memory result) {
        // Forward the incoming call to the original sender of this transaction.
        return (msg.sender).functionCallWithValue(data, msg.value);
    }

    /// @inheritdoc IVaultExtension
    function disableQuery() external authenticate onlyVault {
        _isQueryDisabled = true;
    }

    /// @inheritdoc IVaultExtension
    function isQueryDisabled() external view onlyVault returns (bool) {
        return _isQueryDisabled;
    }

    /*******************************************************************************
                                    Authentication
    *******************************************************************************/

    /// @dev Access control is delegated to the Authorizer
    function _canPerform(bytes32 actionId, address user) internal view override returns (bool) {
        return _authorizer.canPerform(actionId, user, address(this));
    }

    /*******************************************************************************
-                                   ERC4626 Buffers
     *******************************************************************************/

    /// @inheritdoc IVaultExtension
    function registerBufferPoolFactory(address factory) external authenticate {
        bool added = _bufferPoolFactories.add(factory);

        if (added == false) {
            revert BufferPoolFactoryAlreadyRegistered();
        }

        emit BufferPoolFactoryRegistered(factory);
    }

    /// @inheritdoc IVaultExtension
    function deregisterBufferPoolFactory(address factory) external authenticate {
        bool removed = _bufferPoolFactories.remove(factory);

        if (removed == false) {
            revert BufferPoolFactoryNotRegistered();
        }

        emit BufferPoolFactoryDeregistered(factory);
    }

    /// @inheritdoc IVaultExtension
    function registerBuffer(
        IERC4626 wrappedToken,
        address pool,
        address pauseManager,
        uint256 pauseWindowEndTime
    ) external nonReentrant whenVaultNotPaused onlyVault {
        // Ensure buffer does not already exist.
        if (_wrappedTokenBuffers[wrappedToken] != address(0)) {
            revert WrappedTokenBufferAlreadyRegistered();
        }

        // Ensure the buffer pool is from a registered factory
        bool factoryAllowed = false;

        for (uint256 i = 0; i < _bufferPoolFactories.length(); i++) {
            if (IBasePoolFactory(_bufferPoolFactories.unchecked_at(i)).isPoolFromFactory(pool)) {
                factoryAllowed = true;
                break;
            }
        }

        if (factoryAllowed == false) {
            revert UnregisteredBufferPoolFactory();
        }

        _wrappedTokenBuffers[wrappedToken] = pool;

        IERC20 baseToken = IERC20(wrappedToken.asset());

        emit WrappedTokenBufferCreated(address(wrappedToken), address(baseToken));

        // Token order is wrapped first, then base.
        TokenConfig[] memory tokenConfig = new TokenConfig[](2);
        tokenConfig[0].token = IERC20(wrappedToken);
        tokenConfig[0].tokenType = TokenType.ERC4626;
        // We are assuming the baseToken is STANDARD (the default type, with enum value 0).
        tokenConfig[1].token = baseToken;

        _registerPool(
            pool,
            tokenConfig,
<<<<<<< HEAD
            0, // Buffer Pools always have a zero swap fee.
=======
            true, // Set as buffer pool
>>>>>>> 42a0f1b0
            pauseWindowEndTime,
            pauseManager,
            PoolHooks({
                shouldCallBeforeInitialize: true, // ensure proportional
                shouldCallAfterInitialize: false,
                shouldCallBeforeAddLiquidity: true, // ensure custom
                shouldCallAfterAddLiquidity: false,
                shouldCallBeforeRemoveLiquidity: true, // ensure proportional
                shouldCallAfterRemoveLiquidity: false,
                shouldCallBeforeSwap: true, // rebalancing
                shouldCallAfterSwap: false
            }),
            LiquidityManagement({ supportsAddLiquidityCustom: true, supportsRemoveLiquidityCustom: false })
        );
    }

    /*******************************************************************************
                                     Default handlers
    *******************************************************************************/

    receive() external payable {
        revert CannotReceiveEth();
    }

    // solhint-disable no-complex-fallback

    /**
     * @inheritdoc Proxy
     * @dev Override proxy implementation of `fallback` to disallow incoming ETH transfers.
     * This function actually returns whatever the Vault Extension does when handling the request.
     */
    fallback() external payable override {
        if (msg.value > 0) {
            revert CannotReceiveEth();
        }

        _fallback();
    }

    /// @inheritdoc IVaultExtension
    function getVaultAdmin() external view returns (address) {
        return _implementation();
    }

    /**
     * @inheritdoc Proxy
     * @dev Returns Vault Extension, where fallback requests are forwarded.
     */
    function _implementation() internal view override returns (address) {
        return address(_vaultAdmin);
    }
}<|MERGE_RESOLUTION|>--- conflicted
+++ resolved
@@ -10,7 +10,6 @@
 import { Address } from "@openzeppelin/contracts/utils/Address.sol";
 import { SafeCast } from "@openzeppelin/contracts/utils/math/SafeCast.sol";
 import { ReentrancyGuard } from "@openzeppelin/contracts/utils/ReentrancyGuard.sol";
-import { IERC165 } from "@openzeppelin/contracts/utils/introspection/IERC165.sol";
 
 import { IAuthorizer } from "@balancer-labs/v3-interfaces/contracts/vault/IAuthorizer.sol";
 import { IBasePool } from "@balancer-labs/v3-interfaces/contracts/vault/IBasePool.sol";
@@ -28,7 +27,6 @@
 import { EnumerableMap } from "@balancer-labs/v3-solidity-utils/contracts/openzeppelin/EnumerableMap.sol";
 import { EnumerableSet } from "@balancer-labs/v3-solidity-utils/contracts/openzeppelin/EnumerableSet.sol";
 import { BasePoolMath } from "@balancer-labs/v3-solidity-utils/contracts/math/BasePoolMath.sol";
-import { IMinimumSwapFee } from "@balancer-labs/v3-interfaces/contracts/vault/IMinimumSwapFee.sol";
 import "@balancer-labs/v3-interfaces/contracts/vault/VaultTypes.sol";
 
 import { PoolConfigLib } from "./lib/PoolConfigLib.sol";
@@ -176,24 +174,33 @@
         PoolHooks calldata poolHooks,
         LiquidityManagement calldata liquidityManagement
     ) external nonReentrant whenVaultNotPaused onlyVault {
-<<<<<<< HEAD
         _registerPool(
             pool,
-            tokenConfig,
-            swapFeePercentage,
-            pauseWindowEndTime,
-            pauseManager,
-            poolHooks,
-            liquidityManagement
+            PoolRegistrationParams({
+                tokenConfig: tokenConfig,
+                isBufferPool: false,
+                swapFeePercentage: swapFeePercentage,
+                pauseWindowEndTime: pauseWindowEndTime,
+                pauseManager: pauseManager,
+                poolHooks: poolHooks,
+                liquidityManagement: liquidityManagement
+            })
         );
-=======
-        _registerPool(pool, tokenConfig, false, pauseWindowEndTime, pauseManager, poolHooks, liquidityManagement);
->>>>>>> 42a0f1b0
     }
 
     /// @inheritdoc IVaultExtension
     function isPoolRegistered(address pool) external view onlyVault returns (bool) {
         return _isPoolRegistered(pool);
+    }
+
+    struct PoolRegistrationParams {
+        TokenConfig[] tokenConfig;
+        bool isBufferPool;
+        uint256 swapFeePercentage;
+        uint256 pauseWindowEndTime;
+        address pauseManager;
+        PoolHooks poolHooks;
+        LiquidityManagement liquidityManagement;
     }
 
     /**
@@ -203,38 +210,27 @@
      *
      * Emits a `PoolRegistered` event upon successful registration.
      */
-    function _registerPool(
-        address pool,
-        TokenConfig[] memory tokenConfig,
-<<<<<<< HEAD
-        uint256 swapFeePercentage,
-=======
-        bool isBufferPool,
->>>>>>> 42a0f1b0
-        uint256 pauseWindowEndTime,
-        address pauseManager,
-        PoolHooks memory poolHooks,
-        LiquidityManagement memory liquidityManagement
-    ) internal {
+    function _registerPool(address pool, PoolRegistrationParams memory params) internal {
         // Ensure the pool isn't already registered
         if (_isPoolRegistered(pool)) {
             revert PoolAlreadyRegistered(pool);
         }
 
-        // No room on the stack for a `numTokens` variable; have to use tokenConfig.length.
-        if (tokenConfig.length < _MIN_TOKENS) {
+        uint256 numTokens = params.tokenConfig.length;
+
+        if (numTokens < _MIN_TOKENS) {
             revert MinTokens();
         }
-        if (tokenConfig.length > _MAX_TOKENS) {
+        if (numTokens > _MAX_TOKENS) {
             revert MaxTokens();
         }
 
         // Retrieve or create the pool's token balances mapping.
         EnumerableMap.IERC20ToBytes32Map storage poolTokenBalances = _poolTokenBalances[pool];
-        uint8[] memory tokenDecimalDiffs = new uint8[](tokenConfig.length);
-
-        for (uint256 i = 0; i < tokenConfig.length; ++i) {
-            TokenConfig memory tokenData = tokenConfig[i];
+        uint8[] memory tokenDecimalDiffs = new uint8[](params.tokenConfig.length);
+
+        for (uint256 i = 0; i < numTokens; ++i) {
+            TokenConfig memory tokenData = params.tokenConfig[i];
             IERC20 token = tokenData.token;
 
             // Ensure that the token address is valid
@@ -278,30 +274,30 @@
         }
 
         // Store the pause manager. A zero address means default to the authorizer.
-        _poolPauseManagers[pool] = pauseManager;
+        _poolPauseManagers[pool] = params.pauseManager;
 
         // Store config and mark the pool as registered
         PoolConfig memory config = PoolConfigLib.toPoolConfig(_poolConfig[pool]);
 
         config.isPoolRegistered = true;
-        config.hooks = poolHooks;
-        config.liquidityManagement = liquidityManagement;
+        config.hooks = params.poolHooks;
+        config.liquidityManagement = params.liquidityManagement;
         config.tokenDecimalDiffs = PoolConfigLib.toTokenDecimalDiffs(tokenDecimalDiffs);
-        config.pauseWindowEndTime = pauseWindowEndTime.toUint32();
-        config.isBufferPool = isBufferPool;
+        config.pauseWindowEndTime = params.pauseWindowEndTime.toUint32();
+        config.isBufferPool = params.isBufferPool;
         _poolConfig[pool] = config.fromPoolConfig();
 
-        _setStaticSwapFeePercentage(pool, swapFeePercentage);
+        _setStaticSwapFeePercentage(pool, params.swapFeePercentage);
 
         // Emit an event to log the pool registration (pass msg.sender as the factory argument)
         emit PoolRegistered(
             pool,
             msg.sender,
-            tokenConfig,
-            pauseWindowEndTime,
-            pauseManager,
-            poolHooks,
-            liquidityManagement
+            params.tokenConfig,
+            params.pauseWindowEndTime,
+            params.pauseManager,
+            params.poolHooks,
+            params.liquidityManagement
         );
     }
 
@@ -617,47 +613,6 @@
         }
     }
 
-<<<<<<< HEAD
-    /**
-     * @inheritdoc IVaultExtension
-     * @dev This is a permissioned function, disabled if the pool is paused. The swap fee must be <=
-     * MAX_SWAP_FEE_PERCENTAGE. Emits the SwapFeePercentageChanged event.
-     */
-    function setStaticSwapFeePercentage(
-        address pool,
-        uint256 swapFeePercentage
-    ) external authenticate withRegisteredPool(pool) whenPoolNotPaused(pool) onlyVault nonReentrant {
-        _setStaticSwapFeePercentage(pool, swapFeePercentage);
-    }
-
-    function _setStaticSwapFeePercentage(address pool, uint256 swapFeePercentage) internal virtual {
-        if (swapFeePercentage > _MAX_SWAP_FEE_PERCENTAGE) {
-            revert SwapFeePercentageTooHigh();
-        }
-
-        // This cannot be called during pool construction. Pools must be deployed first, then registered.
-        if (IERC165(pool).supportsInterface(type(IMinimumSwapFee).interfaceId)) {
-            if (swapFeePercentage < IMinimumSwapFee(pool).getMinimumSwapFeePercentage()) {
-                revert SwapFeePercentageTooLow();
-            }
-        }
-
-        PoolConfig memory config = PoolConfigLib.toPoolConfig(_poolConfig[pool]);
-        config.staticSwapFeePercentage = swapFeePercentage.toUint64();
-        _poolConfig[pool] = config.fromPoolConfig();
-
-        emit SwapFeePercentageChanged(pool, swapFeePercentage);
-    }
-
-    /// @inheritdoc IVaultExtension
-    function getStaticSwapFeePercentage(
-        address pool
-    ) external view withRegisteredPool(pool) onlyVault returns (uint256) {
-        return PoolConfigLib.toPoolConfig(_poolConfig[pool]).staticSwapFeePercentage;
-    }
-
-=======
->>>>>>> 42a0f1b0
     /*******************************************************************************
                                     Recovery Mode
     *******************************************************************************/
@@ -902,25 +857,27 @@
 
         _registerPool(
             pool,
-            tokenConfig,
-<<<<<<< HEAD
-            0, // Buffer Pools always have a zero swap fee.
-=======
-            true, // Set as buffer pool
->>>>>>> 42a0f1b0
-            pauseWindowEndTime,
-            pauseManager,
-            PoolHooks({
-                shouldCallBeforeInitialize: true, // ensure proportional
-                shouldCallAfterInitialize: false,
-                shouldCallBeforeAddLiquidity: true, // ensure custom
-                shouldCallAfterAddLiquidity: false,
-                shouldCallBeforeRemoveLiquidity: true, // ensure proportional
-                shouldCallAfterRemoveLiquidity: false,
-                shouldCallBeforeSwap: true, // rebalancing
-                shouldCallAfterSwap: false
-            }),
-            LiquidityManagement({ supportsAddLiquidityCustom: true, supportsRemoveLiquidityCustom: false })
+            PoolRegistrationParams({
+                tokenConfig: tokenConfig,
+                isBufferPool: true,
+                swapFeePercentage: 0, // Buffer Pools always have a zero swap fee.
+                pauseWindowEndTime: pauseWindowEndTime,
+                pauseManager: pauseManager,
+                poolHooks: PoolHooks({
+                    shouldCallBeforeInitialize: true, // ensure proportional
+                    shouldCallAfterInitialize: false,
+                    shouldCallBeforeAddLiquidity: true, // ensure custom
+                    shouldCallAfterAddLiquidity: false,
+                    shouldCallBeforeRemoveLiquidity: true, // ensure proportional
+                    shouldCallAfterRemoveLiquidity: false,
+                    shouldCallBeforeSwap: true, // rebalancing
+                    shouldCallAfterSwap: false
+                }),
+                liquidityManagement: LiquidityManagement({
+                    supportsAddLiquidityCustom: true,
+                    supportsRemoveLiquidityCustom: false
+                })
+            })
         );
     }
 
