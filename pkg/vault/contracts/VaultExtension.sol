// SPDX-License-Identifier: GPL-3.0-or-later

pragma solidity ^0.8.24;

import { Proxy } from "@openzeppelin/contracts/proxy/Proxy.sol";
import { IERC20 } from "@openzeppelin/contracts/token/ERC20/IERC20.sol";
import { IERC4626 } from "@openzeppelin/contracts/interfaces/IERC4626.sol";
import { IERC20Metadata } from "@openzeppelin/contracts/token/ERC20/extensions/IERC20Metadata.sol";
import { Address } from "@openzeppelin/contracts/utils/Address.sol";
import { ERC165Checker } from "@openzeppelin/contracts/utils/introspection/ERC165Checker.sol";

import { IBasePool } from "@balancer-labs/v3-interfaces/contracts/vault/IBasePool.sol";
import { IBasePoolFactory } from "@balancer-labs/v3-interfaces/contracts/vault/IBasePoolFactory.sol";
import { IPoolHooks } from "@balancer-labs/v3-interfaces/contracts/vault/IPoolHooks.sol";
import { IRateProvider } from "@balancer-labs/v3-interfaces/contracts/vault/IRateProvider.sol";
import { IVault } from "@balancer-labs/v3-interfaces/contracts/vault/IVault.sol";
import { IVaultAdmin } from "@balancer-labs/v3-interfaces/contracts/vault/IVaultAdmin.sol";
import { IVaultExtension } from "@balancer-labs/v3-interfaces/contracts/vault/IVaultExtension.sol";
import { ArrayHelpers } from "@balancer-labs/v3-solidity-utils/contracts/helpers/ArrayHelpers.sol";
import { InputHelpers } from "@balancer-labs/v3-solidity-utils/contracts/helpers/InputHelpers.sol";
import { ScalingHelpers } from "@balancer-labs/v3-solidity-utils/contracts/helpers/ScalingHelpers.sol";
import { EVMCallModeHelpers } from "@balancer-labs/v3-solidity-utils/contracts/helpers/EVMCallModeHelpers.sol";
import {
    TransientStorageHelpers
} from "@balancer-labs/v3-solidity-utils/contracts/helpers/TransientStorageHelpers.sol";
import { BasePoolMath } from "@balancer-labs/v3-solidity-utils/contracts/math/BasePoolMath.sol";
import { EnumerableMap } from "@balancer-labs/v3-solidity-utils/contracts/openzeppelin/EnumerableMap.sol";
import { EnumerableSet } from "@balancer-labs/v3-solidity-utils/contracts/openzeppelin/EnumerableSet.sol";
import { StorageSlot } from "@balancer-labs/v3-solidity-utils/contracts/openzeppelin/StorageSlot.sol";
import {
    ReentrancyGuardTransient
} from "@balancer-labs/v3-solidity-utils/contracts/openzeppelin/ReentrancyGuardTransient.sol";
import "@balancer-labs/v3-interfaces/contracts/vault/VaultTypes.sol";

import { VaultStateBits, VaultStateLib } from "./lib/VaultStateLib.sol";
import { PoolConfigLib } from "./lib/PoolConfigLib.sol";
import { VaultExtensionsLib } from "./lib/VaultExtensionsLib.sol";
import { VaultCommon } from "./VaultCommon.sol";
import { PackedTokenBalance } from "./lib/PackedTokenBalance.sol";
import { BufferPackedTokenBalance } from "./lib/BufferPackedBalance.sol";

/**
 * @dev Bytecode extension for Vault.
 * Has access to the same storage layout as the main vault.
 *
 * The functions in this contract are not meant to be called directly ever. They should just be called by the Vault
 * via delegate calls instead, and any state modification produced by this contract's code will actually target
 * the main Vault's state.
 *
 * The storage of this contract is in practice unused.
 */
contract VaultExtension is IVaultExtension, VaultCommon, Proxy {
    using Address for *;
    using ArrayHelpers for uint256[];
    using EnumerableMap for EnumerableMap.IERC20ToBytes32Map;
    using EnumerableMap for EnumerableMap.IERC20ToUint256Map;
    using EnumerableSet for EnumerableSet.AddressSet;
    using PackedTokenBalance for bytes32;
    using PoolConfigLib for PoolConfig;
    using InputHelpers for uint256;
    using ScalingHelpers for *;
    using VaultExtensionsLib for IVault;
    using VaultStateLib for VaultStateBits;
    using TransientStorageHelpers for *;
<<<<<<< HEAD
    using StorageSlot for StorageSlot.Uint256SlotType;
    using BufferPackedTokenBalance for bytes32;
=======
    using StorageSlot for *;
>>>>>>> 360d13fe

    IVault private immutable _vault;
    IVaultAdmin private immutable _vaultAdmin;

    /// @dev Functions with this modifier can only be delegate-called by the vault.
    modifier onlyVault() {
        _ensureVaultDelegateCall();
        _;
    }

    function _ensureVaultDelegateCall() internal view {
        _vault.ensureVaultDelegateCall();
    }

    constructor(IVault mainVault, IVaultAdmin vaultAdmin) {
        if (vaultAdmin.vault() != mainVault) {
            revert WrongVaultAdminDeployment();
        }

        _vaultPauseWindowEndTime = vaultAdmin.getPauseWindowEndTime();
        _vaultBufferPeriodDuration = vaultAdmin.getBufferPeriodDuration();
        _vaultBufferPeriodEndTime = vaultAdmin.getBufferPeriodEndTime();

        _vault = mainVault;
        _vaultAdmin = vaultAdmin;
    }

    function vault() external view returns (IVault) {
        return _vault;
    }

    /*******************************************************************************
                              Transient Accounting
    *******************************************************************************/

    /// @inheritdoc IVaultExtension
    function isTabOpen() external view onlyVault returns (bool) {
        return _openTab().tload();
    }

    /// @inheritdoc IVaultExtension
    function getNonzeroDeltaCount() external view onlyVault returns (uint256) {
        return _nonzeroDeltaCount().tload();
    }

    /// @inheritdoc IVaultExtension
    function getTokenDelta(IERC20 token) external view onlyVault returns (int256) {
        return _tokenDeltas().tGet(token);
    }

    /// @inheritdoc IVaultExtension
    function getReservesOf(IERC20 token) external view onlyVault returns (uint256) {
        return _reservesOf[token];
    }

    /*******************************************************************************
                            Pool Registration and Initialization
    *******************************************************************************/

    struct PoolRegistrationParams {
        TokenConfig[] tokenConfig;
        uint256 swapFeePercentage;
        uint256 pauseWindowEndTime;
        address pauseManager;
        address poolCreator;
        PoolHooks poolHooks;
        LiquidityManagement liquidityManagement;
    }

    /// @inheritdoc IVaultExtension
    function registerPool(
        address pool,
        TokenConfig[] memory tokenConfig,
        uint256 swapFeePercentage,
        uint256 pauseWindowEndTime,
        address pauseManager,
        address poolCreator,
        PoolHooks calldata poolHooks,
        LiquidityManagement calldata liquidityManagement
    ) external nonReentrant whenVaultNotPaused onlyVault {
        _registerPool(
            pool,
            PoolRegistrationParams({
                tokenConfig: tokenConfig,
                swapFeePercentage: swapFeePercentage,
                pauseWindowEndTime: pauseWindowEndTime,
                pauseManager: pauseManager,
                poolCreator: poolCreator,
                poolHooks: poolHooks,
                liquidityManagement: liquidityManagement
            })
        );
    }

    /// @inheritdoc IVaultExtension
    function isPoolRegistered(address pool) external view onlyVault returns (bool) {
        return _isPoolRegistered(pool);
    }

    /**
     * @dev The function will register the pool, setting its tokens with an initial balance of zero.
     * The function also checks for valid token addresses and ensures that the pool and tokens aren't
     * already registered.
     *
     * Emits a `PoolRegistered` event upon successful registration.
     */
    function _registerPool(address pool, PoolRegistrationParams memory params) internal {
        // Ensure the pool isn't already registered
        if (_isPoolRegistered(pool)) {
            revert PoolAlreadyRegistered(pool);
        }

        uint256 numTokens = params.tokenConfig.length;
        if (numTokens < _MIN_TOKENS) {
            revert MinTokens();
        }
        if (numTokens > _MAX_TOKENS) {
            revert MaxTokens();
        }

        if (ERC165Checker.supportsERC165(pool) == false) {
            revert PoolMustSupportERC165();
        }

        // Retrieve or create the pool's token balances mapping.
        EnumerableMap.IERC20ToBytes32Map storage poolTokenBalances = _poolTokenBalances[pool];
        // Retrieve or create the pool's dev fee mapping.
        EnumerableMap.IERC20ToUint256Map storage poolCreatorFees = _poolCreatorFees[pool];

        uint8[] memory tokenDecimalDiffs = new uint8[](numTokens);
        IERC20 previousToken;

        for (uint256 i = 0; i < numTokens; ++i) {
            TokenConfig memory tokenData = params.tokenConfig[i];
            IERC20 token = tokenData.token;

            // Enforce token sorting. (`previousToken` will be the zero address on the first iteration.)
            if (token < previousToken) {
                revert InputHelpers.TokensNotSorted();
            }
            previousToken = token;

            // Ensure that the token address is valid
            if (address(token) == address(0) || address(token) == pool) {
                revert InvalidToken();
            }

            // Register the token with an initial balance of zero.
            // Ensure the token isn't already registered for the pool.
            // Note: EnumerableMaps require an explicit initial value when creating a key-value pair.
            if (poolTokenBalances.set(token, bytes32(0)) == false) {
                revert TokenAlreadyRegistered(token);
            }

            // Register the token dev fee with an initial balance of zero.
            // Note: EnumerableMaps require an explicit initial value when creating a key-value pair.
            poolCreatorFees.set(token, 0);

            bool hasRateProvider = tokenData.rateProvider != IRateProvider(address(0));
            _poolTokenConfig[pool][token] = tokenData;

            if (tokenData.tokenType == TokenType.STANDARD) {
                if (hasRateProvider || tokenData.paysYieldFees) {
                    revert InvalidTokenConfiguration();
                }
            } else if (tokenData.tokenType == TokenType.WITH_RATE) {
                if (hasRateProvider == false) {
                    revert InvalidTokenConfiguration();
                }
            } else {
                revert InvalidTokenType();
            }

            tokenDecimalDiffs[i] = uint8(18) - IERC20Metadata(address(token)).decimals();
        }

        // Store the pause manager. A zero address means default to the authorizer.
        _poolPauseManagers[pool] = params.pauseManager;

        // Store the pool creator.
        _poolCreator[pool] = params.poolCreator;

        // Store config and mark the pool as registered
        PoolConfig memory config = PoolConfigLib.toPoolConfig(_poolConfig[pool]);

        config.isPoolRegistered = true;
        config.hooks = params.poolHooks;
        config.liquidityManagement = params.liquidityManagement;
        config.tokenDecimalDiffs = PoolConfigLib.toTokenDecimalDiffs(tokenDecimalDiffs);
        config.pauseWindowEndTime = params.pauseWindowEndTime;
        _poolConfig[pool] = config.fromPoolConfig();

        _setStaticSwapFeePercentage(pool, params.swapFeePercentage);

        // Emit an event to log the pool registration (pass msg.sender as the factory argument)
        emit PoolRegistered(
            pool,
            msg.sender,
            params.tokenConfig,
            params.pauseWindowEndTime,
            params.pauseManager,
            params.poolCreator,
            params.poolHooks,
            params.liquidityManagement
        );
    }

    /// @inheritdoc IVaultExtension
    function initialize(
        address pool,
        address to,
        IERC20[] memory tokens,
        uint256[] memory exactAmountsIn,
        uint256 minBptAmountOut,
        bytes memory userData
    ) external withOpenTab withRegisteredPool(pool) onlyVault returns (uint256 bptAmountOut) {
        VaultState memory vaultState = _ensureUnpausedAndGetVaultState(pool);

        PoolData memory poolData = _computePoolDataUpdatingBalancesAndFees(
            pool,
            Rounding.ROUND_DOWN,
            vaultState.protocolYieldFeePercentage
        );

        if (poolData.poolConfig.isPoolInitialized) {
            revert PoolAlreadyInitialized(pool);
        }
        uint256 numTokens = poolData.tokenConfig.length;

        InputHelpers.ensureInputLengthMatch(numTokens, exactAmountsIn.length);

        // Amounts are entering pool math, so round down. A lower invariant after the join means less bptOut,
        // favoring the pool.
        uint256[] memory exactAmountsInScaled18 = exactAmountsIn.copyToScaled18ApplyRateRoundDownArray(
            poolData.decimalScalingFactors,
            poolData.tokenRates
        );

        if (poolData.poolConfig.hooks.shouldCallBeforeInitialize) {
            if (IPoolHooks(pool).onBeforeInitialize(exactAmountsInScaled18, userData) == false) {
                revert BeforeInitializeHookFailed();
            }

            // The before hook is reentrant, and could have changed token rates.
            _updateTokenRatesInPoolData(poolData);

            // Also update exactAmountsInScaled18, in case the underlying rates changed.
            exactAmountsInScaled18 = exactAmountsIn.copyToScaled18ApplyRateRoundDownArray(
                poolData.decimalScalingFactors,
                poolData.tokenRates
            );
        }

        bptAmountOut = _initialize(pool, to, poolData, tokens, exactAmountsIn, exactAmountsInScaled18, minBptAmountOut);

        if (poolData.poolConfig.hooks.shouldCallAfterInitialize) {
            if (IPoolHooks(pool).onAfterInitialize(exactAmountsInScaled18, bptAmountOut, userData) == false) {
                revert AfterInitializeHookFailed();
            }
        }
    }

    function _initialize(
        address pool,
        address to,
        PoolData memory poolData,
        IERC20[] memory tokens,
        uint256[] memory exactAmountsIn,
        uint256[] memory exactAmountsInScaled18,
        uint256 minBptAmountOut
    ) internal nonReentrant returns (uint256 bptAmountOut) {
        EnumerableMap.IERC20ToBytes32Map storage poolBalances = _poolTokenBalances[pool];

        for (uint256 i = 0; i < poolData.tokenConfig.length; ++i) {
            IERC20 actualToken = poolData.tokenConfig[i].token;

            // Tokens passed into `initialize` are the "expected" tokens.
            if (actualToken != tokens[i]) {
                revert TokensMismatch(pool, address(tokens[i]), address(actualToken));
            }

            // Debit of token[i] for amountIn
            _takeDebt(actualToken, exactAmountsIn[i], msg.sender);

            // Store the new Pool balances (and initial last live balances).
            poolBalances.unchecked_setAt(
                i,
                PackedTokenBalance.toPackedBalance(exactAmountsIn[i], exactAmountsInScaled18[i])
            );
        }

        emit PoolBalanceChanged(pool, to, tokens, exactAmountsIn.unsafeCastToInt256(true));

        // Store config and mark the pool as initialized
        poolData.poolConfig.isPoolInitialized = true;
        _poolConfig[pool] = poolData.poolConfig.fromPoolConfig();

        // Pass scaled balances to the pool
        bptAmountOut = IBasePool(pool).computeInvariant(exactAmountsInScaled18);

        _ensureMinimumTotalSupply(bptAmountOut);

        // At this point we know that bptAmountOut >= _MINIMUM_TOTAL_SUPPLY, so this will not revert.
        bptAmountOut -= _MINIMUM_TOTAL_SUPPLY;
        // When adding liquidity, we must mint tokens concurrently with updating pool balances,
        // as the pool's math relies on totalSupply.
        // Minting will be reverted if it results in a total supply less than the _MINIMUM_TOTAL_SUPPLY.
        _mintMinimumSupplyReserve(address(pool));
        _mint(address(pool), to, bptAmountOut);

        // At this point we have the calculated BPT amount.
        if (bptAmountOut < minBptAmountOut) {
            revert BptAmountOutBelowMin(bptAmountOut, minBptAmountOut);
        }

        // Emit an event to log the pool initialization
        emit PoolInitialized(pool);
    }

    /*******************************************************************************
                                    Pool Information
    *******************************************************************************/

    /// @inheritdoc IVaultExtension
    function isPoolInitialized(address pool) external view withRegisteredPool(pool) onlyVault returns (bool) {
        return _isPoolInitialized(pool);
    }

    /// @inheritdoc IVaultExtension
    function getPoolConfig(address pool) external view withRegisteredPool(pool) onlyVault returns (PoolConfig memory) {
        return _poolConfig[pool].toPoolConfig();
    }

    /// @inheritdoc IVaultExtension
    function getPoolTokens(address pool) external view withRegisteredPool(pool) onlyVault returns (IERC20[] memory) {
        return _getPoolTokens(pool);
    }

    /// @inheritdoc IVaultExtension
    function getPoolTokenInfo(
        address pool
    )
        external
        view
        withRegisteredPool(pool)
        returns (
            IERC20[] memory tokens,
            TokenType[] memory tokenTypes,
            uint256[] memory balancesRaw,
            uint256[] memory decimalScalingFactors,
            IRateProvider[] memory rateProviders
        )
    {
        // Do not use _computePoolData, which makes external calls and could fail.
        TokenConfig[] memory tokenConfig;
        (tokenConfig, balancesRaw, decimalScalingFactors, ) = _getPoolTokenInfo(pool);

        uint256 numTokens = tokenConfig.length;
        tokens = new IERC20[](numTokens);
        tokenTypes = new TokenType[](numTokens);
        rateProviders = new IRateProvider[](numTokens);

        // TODO consider sending TokenConfig externally; maybe parallel arrays are friendlier off-chain.
        for (uint256 i = 0; i < numTokens; ++i) {
            tokens[i] = tokenConfig[i].token;
            tokenTypes[i] = tokenConfig[i].tokenType;
            rateProviders[i] = tokenConfig[i].rateProvider;
        }
    }

    /*******************************************************************************
                                    Pool Tokens
    *******************************************************************************/

    /// @inheritdoc IVaultExtension
    function totalSupply(address token) external view onlyVault returns (uint256) {
        return _totalSupply(token);
    }

    /// @inheritdoc IVaultExtension
    function balanceOf(address token, address account) external view onlyVault returns (uint256) {
        return _balanceOf(token, account);
    }

    /// @inheritdoc IVaultExtension
    function allowance(address token, address owner, address spender) external view onlyVault returns (uint256) {
        return _allowance(token, owner, spender);
    }

    /// @inheritdoc IVaultExtension
    function transfer(address owner, address to, uint256 amount) external onlyVault returns (bool) {
        _transfer(msg.sender, owner, to, amount);
        return true;
    }

    /// @inheritdoc IVaultExtension
    function approve(address owner, address spender, uint256 amount) external onlyVault returns (bool) {
        _approve(msg.sender, owner, spender, amount);
        return true;
    }

    /// @inheritdoc IVaultExtension
    function transferFrom(address spender, address from, address to, uint256 amount) external onlyVault returns (bool) {
        _spendAllowance(msg.sender, from, spender, amount);
        _transfer(msg.sender, from, to, amount);
        return true;
    }

    /*******************************************************************************
                                     Pool Pausing
    *******************************************************************************/

    /// @inheritdoc IVaultExtension
    function isPoolPaused(address pool) external view withRegisteredPool(pool) onlyVault returns (bool) {
        return _isPoolPaused(pool);
    }

    /// @inheritdoc IVaultExtension
    function getPoolPausedState(
        address pool
    ) external view withRegisteredPool(pool) onlyVault returns (bool, uint256, uint256, address) {
        (bool paused, uint256 pauseWindowEndTime) = _getPoolPausedState(pool);

        return (paused, pauseWindowEndTime, pauseWindowEndTime + _vaultBufferPeriodDuration, _poolPauseManagers[pool]);
    }

    /*******************************************************************************
                                        Fees
    *******************************************************************************/

    /// @inheritdoc IVaultExtension
    function getProtocolSwapFeePercentage() external view onlyVault returns (uint256) {
        return _vaultState.getProtocolSwapFeePercentage();
    }

    /// @inheritdoc IVaultExtension
    function getProtocolYieldFeePercentage() external view onlyVault returns (uint256) {
        return _vaultState.getProtocolYieldFeePercentage();
    }

    /// @inheritdoc IVaultExtension
    function getProtocolFees(address token) external view onlyVault returns (uint256) {
        return _protocolFees[IERC20(token)];
    }

    /// @inheritdoc IVaultExtension
    function getStaticSwapFeePercentage(
        address pool
    ) external view withRegisteredPool(pool) onlyVault returns (uint256) {
        return PoolConfigLib.toPoolConfig(_poolConfig[pool]).staticSwapFeePercentage;
    }

    /// @inheritdoc IVaultExtension
    function getPoolCreatorFees(address pool, IERC20 token) external view returns (uint256 poolCreatorFee) {
        EnumerableMap.IERC20ToUint256Map storage poolCreatorFees = _poolCreatorFees[pool];
        uint256 index = poolCreatorFees.indexOf(token);
        poolCreatorFee = poolCreatorFees.unchecked_valueAt(index);
    }

    /// @inheritdoc IVaultExtension
    function getPoolCreator(address pool) external view returns (address poolCreator) {
        return _poolCreator[pool];
    }

    /*******************************************************************************
                                    Recovery Mode
    *******************************************************************************/

    /// @inheritdoc IVaultExtension
    function isPoolInRecoveryMode(address pool) external view withRegisteredPool(pool) onlyVault returns (bool) {
        return _isPoolInRecoveryMode(pool);
    }

    /// @inheritdoc IVaultExtension
    function removeLiquidityRecovery(
        address pool,
        address from,
        uint256 exactBptAmountIn
    )
        external
        withOpenTab
        nonReentrant
        withInitializedPool(pool)
        onlyInRecoveryMode(pool)
        returns (uint256[] memory amountsOutRaw)
    {
        // Retrieve the mapping of tokens and their balances for the specified pool.
        EnumerableMap.IERC20ToBytes32Map storage poolTokenBalances = _poolTokenBalances[pool];
        uint256 numTokens = poolTokenBalances.length();

        // Initialize arrays to store tokens and balances based on the number of tokens in the pool.
        IERC20[] memory tokens = new IERC20[](numTokens);
        uint256[] memory balancesRaw = new uint256[](numTokens);
        bytes32 packedBalances;

        for (uint256 i = 0; i < numTokens; ++i) {
            // Because the iteration is bounded by `tokens.length`, which matches the EnumerableMap's length,
            // we can safely use `unchecked_at`. This ensures that `i` is a valid token index and minimizes
            // storage reads.
            (tokens[i], packedBalances) = poolTokenBalances.unchecked_at(i);
            balancesRaw[i] = packedBalances.getRawBalance();
        }

        amountsOutRaw = BasePoolMath.computeProportionalAmountsOut(balancesRaw, _totalSupply(pool), exactBptAmountIn);

        for (uint256 i = 0; i < numTokens; ++i) {
            // Credit token[i] for amountOut
            _supplyCredit(tokens[i], amountsOutRaw[i], msg.sender);

            // Compute the new Pool balances. A Pool's token balance always decreases after an exit
            // (potentially by 0).
            balancesRaw[i] -= amountsOutRaw[i];
        }

        // Store the new pool balances - raw only, since we don't have rates in Recovery Mode.
        // In Recovery Mode, raw and last live balances will get out of sync. This is corrected when the pool is taken
        // out of Recovery Mode.
        EnumerableMap.IERC20ToBytes32Map storage poolBalances = _poolTokenBalances[pool];

        for (uint256 i = 0; i < numTokens; ++i) {
            packedBalances = poolBalances.unchecked_valueAt(i);
            poolBalances.unchecked_setAt(i, packedBalances.setRawBalance(balancesRaw[i]));
        }

        _spendAllowance(address(pool), from, msg.sender, exactBptAmountIn);

        // When removing liquidity, we must burn tokens concurrently with updating pool balances,
        // as the pool's math relies on totalSupply.
        // Burning will be reverted if it results in a total supply less than the _MINIMUM_TOTAL_SUPPLY.
        _burn(address(pool), from, exactBptAmountIn);

        emit PoolBalanceChanged(
            pool,
            from,
            tokens,
            // We can unsafely cast to int256 because balances are stored as uint128 (see PackedTokenBalance).
            amountsOutRaw.unsafeCastToInt256(false)
        );
    }

    /*******************************************************************************
                            Yield-bearing tokens buffers
    *******************************************************************************/

    function bufferAddLiquidity(
        IERC4626 wrappedToken,
        uint256 amountBase,
        uint256 amountWrapped,
        address sharesOwner
    ) public withLocker returns (uint256 issuedShares) {
        bytes32 buffer = _bufferTokenBalances[IERC20(wrappedToken)];

        // amount of shares to issue is the total base token that the user is depositing
        issuedShares = wrappedToken.convertToAssets(amountWrapped) + amountBase;

        //TODO: could potentially burn a minimum amount of shares if the supply is 0;
        _bufferLpShares[IERC20(wrappedToken)][sharesOwner] += issuedShares;
        _bufferTotalShares[IERC20(wrappedToken)] += issuedShares;

        buffer = buffer.setBaseBalance(buffer.getBaseBalance() + amountBase);
        buffer = buffer.setWrappedBalance(buffer.getWrappedBalance() + amountWrapped);

        _bufferTokenBalances[IERC20(wrappedToken)] = buffer;

        _takeDebt(IERC20(wrappedToken.asset()), amountBase, msg.sender);
        _takeDebt(wrappedToken, amountWrapped, msg.sender);
    }

    function bufferRemoveLiquidity(
        IERC4626 wrappedToken,
        uint256 sharesToRemove,
        address sharesOwner
    ) public withLocker returns (uint256 removedBaseBalance, uint256 removedWrappedBalance) {
        bytes32 buffer = _bufferTokenBalances[IERC20(wrappedToken)];

        uint256 ownerShares = _bufferLpShares[IERC20(wrappedToken)][sharesOwner];
        if (sharesToRemove > ownerShares) {
            revert NotEnoughBufferShares();
        }
        uint256 totalShares = _bufferTotalShares[IERC20(wrappedToken)];

        uint256 baseBalance = buffer.getBaseBalance();
        uint256 wrappedBalance = buffer.getWrappedBalance();

        removedBaseBalance = (baseBalance * sharesToRemove) / totalShares;
        removedWrappedBalance = (wrappedBalance * sharesToRemove) / totalShares;

        _bufferLpShares[IERC20(wrappedToken)][sharesOwner] -= sharesToRemove;
        _bufferTotalShares[IERC20(wrappedToken)] -= sharesToRemove;

        buffer = buffer.setBaseBalance(buffer.getBaseBalance() - removedBaseBalance);
        buffer = buffer.setWrappedBalance(buffer.getWrappedBalance() - removedWrappedBalance);

        _bufferTokenBalances[IERC20(wrappedToken)] = buffer;

        _supplyCredit(IERC20(wrappedToken.asset()), removedBaseBalance, msg.sender);
        _supplyCredit(wrappedToken, removedWrappedBalance, msg.sender);
    }

    /*******************************************************************************
                                        Queries
    *******************************************************************************/

    /// @dev Ensure that only static calls are made to the functions with this modifier.
    modifier query() {
        if (!EVMCallModeHelpers.isStaticCall()) {
            revert EVMCallModeHelpers.NotStaticCall();
        }

        bool _isQueryDisabled = _vaultState.isQueryDisabled();
        if (_isQueryDisabled) {
            revert QueriesDisabled();
        }

        // Inform that a tab is opened so `withOpenTab` does not revert
        _openTab().tstore(true);
        _;
    }

    /// @inheritdoc IVaultExtension
    function quote(bytes calldata data) external payable query onlyVault returns (bytes memory result) {
        // Forward the incoming call to the original sender of this transaction.
        return (msg.sender).functionCallWithValue(data, msg.value);
    }

    /// @inheritdoc IVaultExtension
    function isQueryDisabled() external view onlyVault returns (bool) {
        return _vaultState.isQueryDisabled();
    }

    /*******************************************************************************
                                     Default lockers
    *******************************************************************************/

    receive() external payable {
        revert CannotReceiveEth();
    }

    // solhint-disable no-complex-fallback

    /**
     * @inheritdoc Proxy
     * @dev Override proxy implementation of `fallback` to disallow incoming ETH transfers.
     * This function actually returns whatever the Vault Extension does when handling the request.
     */
    fallback() external payable override {
        if (msg.value > 0) {
            revert CannotReceiveEth();
        }

        _fallback();
    }

    /// @inheritdoc IVaultExtension
    function getVaultAdmin() external view returns (address) {
        return _implementation();
    }

    /**
     * @inheritdoc Proxy
     * @dev Returns Vault Extension, where fallback requests are forwarded.
     */
    function _implementation() internal view override returns (address) {
        return address(_vaultAdmin);
    }
}<|MERGE_RESOLUTION|>--- conflicted
+++ resolved
@@ -62,12 +62,8 @@
     using VaultExtensionsLib for IVault;
     using VaultStateLib for VaultStateBits;
     using TransientStorageHelpers for *;
-<<<<<<< HEAD
-    using StorageSlot for StorageSlot.Uint256SlotType;
+    using StorageSlot for *;
     using BufferPackedTokenBalance for bytes32;
-=======
-    using StorageSlot for *;
->>>>>>> 360d13fe
 
     IVault private immutable _vault;
     IVaultAdmin private immutable _vaultAdmin;
