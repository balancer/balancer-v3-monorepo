// SPDX-License-Identifier: GPL-3.0-or-later

pragma solidity ^0.8.4;

import { IERC4626 } from "@openzeppelin/contracts/interfaces/IERC4626.sol";
import { Proxy } from "@openzeppelin/contracts/proxy/Proxy.sol";
import { IERC20 } from "@openzeppelin/contracts/token/ERC20/IERC20.sol";
import { IERC20Metadata } from "@openzeppelin/contracts/token/ERC20/extensions/IERC20Metadata.sol";
import { Address } from "@openzeppelin/contracts/utils/Address.sol";
import { SafeCast } from "@openzeppelin/contracts/utils/math/SafeCast.sol";
import { ReentrancyGuard } from "@openzeppelin/contracts/utils/ReentrancyGuard.sol";

import { IBasePool } from "@balancer-labs/v3-interfaces/contracts/vault/IBasePool.sol";
import { IBasePoolFactory } from "@balancer-labs/v3-interfaces/contracts/vault/IBasePoolFactory.sol";
import { IPoolHooks } from "@balancer-labs/v3-interfaces/contracts/vault/IPoolHooks.sol";
import { IRateProvider } from "@balancer-labs/v3-interfaces/contracts/vault/IRateProvider.sol";
import { IVault } from "@balancer-labs/v3-interfaces/contracts/vault/IVault.sol";
import { IVaultAdmin } from "@balancer-labs/v3-interfaces/contracts/vault/IVaultAdmin.sol";
import { IVaultExtension } from "@balancer-labs/v3-interfaces/contracts/vault/IVaultExtension.sol";
import { ArrayHelpers } from "@balancer-labs/v3-solidity-utils/contracts/helpers/ArrayHelpers.sol";
import { InputHelpers } from "@balancer-labs/v3-solidity-utils/contracts/helpers/InputHelpers.sol";
import { ScalingHelpers } from "@balancer-labs/v3-solidity-utils/contracts/helpers/ScalingHelpers.sol";
import { EVMCallModeHelpers } from "@balancer-labs/v3-solidity-utils/contracts/helpers/EVMCallModeHelpers.sol";
import { EnumerableMap } from "@balancer-labs/v3-solidity-utils/contracts/openzeppelin/EnumerableMap.sol";
import { EnumerableSet } from "@balancer-labs/v3-solidity-utils/contracts/openzeppelin/EnumerableSet.sol";
import { BasePoolMath } from "@balancer-labs/v3-solidity-utils/contracts/math/BasePoolMath.sol";
import "@balancer-labs/v3-interfaces/contracts/vault/VaultTypes.sol";

import { PoolConfigLib } from "./lib/PoolConfigLib.sol";
import { VaultExtensionsLib } from "./lib/VaultExtensionsLib.sol";
import { VaultCommon } from "./VaultCommon.sol";
import { PackedTokenBalance } from "./lib/PackedTokenBalance.sol";

/**
 * @dev Bytecode extension for Vault.
 * Has access to the same storage layout as the main vault.
 *
 * The functions in this contract are not meant to be called directly ever. They should just be called by the Vault
 * via delegate calls instead, and any state modification produced by this contract's code will actually target
 * the main Vault's state.
 *
 * The storage of this contract is in practice unused.
 */
contract VaultExtension is IVaultExtension, VaultCommon, Proxy {
    using Address for *;
    using ArrayHelpers for uint256[];
    using EnumerableMap for EnumerableMap.IERC20ToBytes32Map;
    using EnumerableSet for EnumerableSet.AddressSet;
    using PackedTokenBalance for bytes32;
    using SafeCast for *;
    using PoolConfigLib for PoolConfig;
    using InputHelpers for uint256;
    using ScalingHelpers for *;
    using VaultExtensionsLib for IVault;

    IVault private immutable _vault;
    IVaultAdmin private immutable _vaultAdmin;

    /// @dev Functions with this modifier can only be delegate-called by the vault.
    modifier onlyVault() {
        _ensureVaultDelegateCall();
        _;
    }

    function _ensureVaultDelegateCall() internal view {
        _vault.ensureVaultDelegateCall();
    }

    constructor(IVault mainVault, IVaultAdmin vaultAdmin) {
        if (vaultAdmin.vault() != mainVault) {
            revert WrongVaultAdminDeployment();
        }

        _vaultPauseWindowEndTime = vaultAdmin.getPauseWindowEndTime();
        _vaultBufferPeriodDuration = vaultAdmin.getBufferPeriodDuration();
        _vaultBufferPeriodEndTime = vaultAdmin.getBufferPeriodEndTime();

        _vault = mainVault;
        _vaultAdmin = vaultAdmin;
    }

    function vault() external view returns (IVault) {
        return _vault;
    }

    /*******************************************************************************
                              Transient Accounting
    *******************************************************************************/

    /// @inheritdoc IVaultExtension
    function getLocker(uint256 index) external view onlyVault returns (address) {
        if (index >= _lockers.length) {
            revert LockerOutOfBounds(index);
        }
        return _lockers[index];
    }

    /// @inheritdoc IVaultExtension
    function getLockersCount() external view onlyVault returns (uint256) {
        return _lockers.length;
    }

    /// @inheritdoc IVaultExtension
    function getNonzeroDeltaCount() external view onlyVault returns (uint256) {
        return _nonzeroDeltaCount;
    }

    /// @inheritdoc IVaultExtension
    function getTokenDelta(address user, IERC20 token) external view onlyVault returns (int256) {
        return _tokenDeltas[user][token];
    }

    /// @inheritdoc IVaultExtension
    function getTokenReserve(IERC20 token) external view onlyVault returns (uint256) {
        return _tokenReserves[token];
    }

    /*******************************************************************************
                            Pool Registration and Initialization
    *******************************************************************************/

    struct PoolRegistrationParams {
        TokenConfig[] tokenConfig;
        bool isBufferPool;
        uint256 pauseWindowEndTime;
        address pauseManager;
        PoolHooks poolHooks;
        LiquidityManagement liquidityManagement;
    }

    /// @inheritdoc IVaultExtension
    function registerPool(
        address pool,
        TokenConfig[] memory tokenConfig,
        uint256 swapFeePercentage,
        uint256 pauseWindowEndTime,
        address pauseManager,
        PoolHooks calldata poolHooks,
        LiquidityManagement calldata liquidityManagement
    ) external nonReentrant whenVaultNotPaused onlyVault {
        _registerPool(
            pool,
            PoolRegistrationParams({
                tokenConfig: tokenConfig,
                isBufferPool: false,
<<<<<<< HEAD
                swapFeePercentage: swapFeePercentage,
=======
>>>>>>> 9cb2d71c
                pauseWindowEndTime: pauseWindowEndTime,
                pauseManager: pauseManager,
                poolHooks: poolHooks,
                liquidityManagement: liquidityManagement
            })
        );
    }

    /// @inheritdoc IVaultExtension
    function isPoolRegistered(address pool) external view onlyVault returns (bool) {
        return _isPoolRegistered(pool);
    }

    struct PoolRegistrationParams {
        TokenConfig[] tokenConfig;
        bool isBufferPool;
        uint256 swapFeePercentage;
        uint256 pauseWindowEndTime;
        address pauseManager;
        PoolHooks poolHooks;
        LiquidityManagement liquidityManagement;
    }

    /**
     * @dev The function will register the pool, setting its tokens with an initial balance of zero.
     * The function also checks for valid token addresses and ensures that the pool and tokens aren't
     * already registered.
     *
     * Emits a `PoolRegistered` event upon successful registration.
     */
    function _registerPool(address pool, PoolRegistrationParams memory params) internal {
        // Ensure the pool isn't already registered
        if (_isPoolRegistered(pool)) {
            revert PoolAlreadyRegistered(pool);
        }

        uint256 numTokens = params.tokenConfig.length;
<<<<<<< HEAD

=======
>>>>>>> 9cb2d71c
        if (numTokens < _MIN_TOKENS) {
            revert MinTokens();
        }
        if (numTokens > _MAX_TOKENS) {
            revert MaxTokens();
        }

        // Retrieve or create the pool's token balances mapping.
        EnumerableMap.IERC20ToBytes32Map storage poolTokenBalances = _poolTokenBalances[pool];
<<<<<<< HEAD
        uint8[] memory tokenDecimalDiffs = new uint8[](params.tokenConfig.length);
=======
        uint8[] memory tokenDecimalDiffs = new uint8[](numTokens);
        IERC20[] memory tempRegisteredTokens = new IERC20[](numTokens);
        uint256 numTempTokens;
>>>>>>> 9cb2d71c

        for (uint256 i = 0; i < numTokens; ++i) {
            TokenConfig memory tokenData = params.tokenConfig[i];
            IERC20 token = tokenData.token;

            // Ensure that the token address is valid
            if (address(token) == address(0) || address(token) == pool) {
                revert InvalidToken();
            }

            // Register the token with an initial balance of zero.
            // Ensure the token isn't already registered for the pool.
            // Note: EnumerableMaps require an explicit initial value when creating a key-value pair.
            if (poolTokenBalances.set(token, bytes32(0)) == false) {
                revert TokenAlreadyRegistered(token);
            }

            bool hasRateProvider = tokenData.rateProvider != IRateProvider(address(0));
            _poolTokenConfig[pool][token] = tokenData;

            if (tokenData.tokenType == TokenType.STANDARD) {
                if (hasRateProvider) {
                    revert InvalidTokenConfiguration();
                }
            } else if (tokenData.tokenType == TokenType.WITH_RATE) {
                if (hasRateProvider == false) {
                    revert InvalidTokenConfiguration();
                }
            } else if (tokenData.tokenType == TokenType.ERC4626) {
                // Require a buffer to exist for this token
                if (_wrappedTokenBuffers[IERC4626(address(token))] == address(0)) {
                    revert WrappedTokenBufferNotRegistered();
                }

                // By definition, ERC4626 tokens are yield-bearing and subject to fees.
                if (tokenData.yieldFeeExempt) {
                    revert InvalidTokenConfiguration();
                }

                if (params.isBufferPool == false) {
                    // Temporarily register the base token in order to detect duplicates. Since ERC4626 tokens in
                    // regular (non-buffer) pool appear to the outside as their base (e.g., waDAI would appear as DAI),
                    // a DAI/waDAI pool - or cDAI/waDAI - would look like DAI/DAI, which we disallow with this check).
                    IERC20 baseToken = IERC20(IERC4626(address(token)).asset());
                    if (poolTokenBalances.set(baseToken, 0)) {
                        // Store it to remove later, so that we don't actually include the base tokens
                        // in the pool.
                        tempRegisteredTokens[numTempTokens++] = baseToken;
                    } else {
                        // We could introduce a new error here, but depending on the token order (i.e., if the wrapped
                        // token came first), it's possible to revert above with TokenAlreadyRegistered.
                        // For consistency, just use the same error in both places.
                        revert TokenAlreadyRegistered(baseToken);
                    }
                }
            } else {
                revert InvalidTokenType();
            }

            tokenDecimalDiffs[i] = uint8(18) - IERC20Metadata(address(token)).decimals();
        }

        // Delete any temporarily registered tokens.
        for (uint256 i = 0; i < numTempTokens; i++) {
            poolTokenBalances.remove(tempRegisteredTokens[i]);
        }

        // Store the pause manager. A zero address means default to the authorizer.
        _poolPauseManagers[pool] = params.pauseManager;

        // Store config and mark the pool as registered
        PoolConfig memory config = PoolConfigLib.toPoolConfig(_poolConfig[pool]);

        config.isPoolRegistered = true;
        config.hooks = params.poolHooks;
        config.liquidityManagement = params.liquidityManagement;
        config.tokenDecimalDiffs = PoolConfigLib.toTokenDecimalDiffs(tokenDecimalDiffs);
        config.pauseWindowEndTime = params.pauseWindowEndTime.toUint32();
        config.isBufferPool = params.isBufferPool;
        _poolConfig[pool] = config.fromPoolConfig();

        _setStaticSwapFeePercentage(pool, params.swapFeePercentage);

        // Emit an event to log the pool registration (pass msg.sender as the factory argument)
        emit PoolRegistered(
            pool,
            msg.sender,
            params.tokenConfig,
            params.pauseWindowEndTime,
            params.pauseManager,
            params.poolHooks,
            params.liquidityManagement
        );
    }

    /// @inheritdoc IVaultExtension
    function initialize(
        address pool,
        address to,
        IERC20[] memory tokens,
        uint256[] memory exactAmountsIn,
        uint256 minBptAmountOut,
        bytes memory userData
    ) external withLocker withRegisteredPool(pool) whenPoolNotPaused(pool) onlyVault returns (uint256 bptAmountOut) {
        PoolData memory poolData = _computePoolDataUpdatingBalancesAndFees(pool, Rounding.ROUND_DOWN);

        if (poolData.poolConfig.isPoolInitialized) {
            revert PoolAlreadyInitialized(pool);
        }
        uint256 numTokens = poolData.tokenConfig.length;

        InputHelpers.ensureInputLengthMatch(numTokens, exactAmountsIn.length);

        // Amounts are entering pool math, so round down. A lower invariant after the join means less bptOut,
        // favoring the pool.
        uint256[] memory exactAmountsInScaled18 = exactAmountsIn.copyToScaled18ApplyRateRoundDownArray(
            poolData.decimalScalingFactors,
            poolData.tokenRates
        );

        if (poolData.poolConfig.hooks.shouldCallBeforeInitialize) {
            if (IPoolHooks(pool).onBeforeInitialize(exactAmountsInScaled18, userData) == false) {
                revert BeforeInitializeHookFailed();
            }

            // The before hook is reentrant, and could have changed token rates.
            _updateTokenRatesInPoolData(poolData);

            // Also update exactAmountsInScaled18, in case the underlying rates changed.
            exactAmountsInScaled18 = exactAmountsIn.copyToScaled18ApplyRateRoundDownArray(
                poolData.decimalScalingFactors,
                poolData.tokenRates
            );
        }

        bptAmountOut = _initialize(pool, to, poolData, tokens, exactAmountsIn, exactAmountsInScaled18, minBptAmountOut);

        if (poolData.poolConfig.hooks.shouldCallAfterInitialize) {
            if (IPoolHooks(pool).onAfterInitialize(exactAmountsInScaled18, bptAmountOut, userData) == false) {
                revert AfterInitializeHookFailed();
            }
        }
    }

    function _initialize(
        address pool,
        address to,
        PoolData memory poolData,
        IERC20[] memory tokens,
        uint256[] memory exactAmountsIn,
        uint256[] memory exactAmountsInScaled18,
        uint256 minBptAmountOut
    ) internal nonReentrant returns (uint256 bptAmountOut) {
        EnumerableMap.IERC20ToBytes32Map storage poolBalances = _poolTokenBalances[pool];

        for (uint256 i = 0; i < poolData.tokenConfig.length; ++i) {
            IERC20 actualToken = poolData.tokenConfig[i].token;

            // Tokens passed into `initialize` are the "expected" tokens.
            if (actualToken != tokens[i]) {
                revert TokensMismatch(pool, address(tokens[i]), address(actualToken));
            }

            // Debit of token[i] for amountIn
            _takeDebt(actualToken, exactAmountsIn[i], msg.sender);

            // Store the new Pool balances (and initial last live balances).
            poolBalances.unchecked_setAt(
                i,
                PackedTokenBalance.toPackedBalance(exactAmountsIn[i], exactAmountsInScaled18[i])
            );
        }

        emit PoolBalanceChanged(pool, to, tokens, exactAmountsIn.unsafeCastToInt256(true));

        // Store config and mark the pool as initialized
        poolData.poolConfig.isPoolInitialized = true;
        _poolConfig[pool] = poolData.poolConfig.fromPoolConfig();

        // Pass scaled balances to the pool
        bptAmountOut = IBasePool(pool).computeInvariant(exactAmountsInScaled18);

        _ensureMinimumTotalSupply(bptAmountOut);

        // At this point we know that bptAmountOut >= _MINIMUM_TOTAL_SUPPLY, so this will not revert.
        bptAmountOut -= _MINIMUM_TOTAL_SUPPLY;
        // When adding liquidity, we must mint tokens concurrently with updating pool balances,
        // as the pool's math relies on totalSupply.
        // Minting will be reverted if it results in a total supply less than the _MINIMUM_TOTAL_SUPPLY.
        _mintMinimumSupplyReserve(address(pool));
        _mint(address(pool), to, bptAmountOut);

        // At this point we have the calculated BPT amount.
        if (bptAmountOut < minBptAmountOut) {
            revert BptAmountOutBelowMin(bptAmountOut, minBptAmountOut);
        }

        // Emit an event to log the pool initialization
        emit PoolInitialized(pool);
    }

    /*******************************************************************************
                                    Pool Information
    *******************************************************************************/

    /// @inheritdoc IVaultExtension
    function isPoolInitialized(address pool) external view withRegisteredPool(pool) onlyVault returns (bool) {
        return _isPoolInitialized(pool);
    }

    /// @inheritdoc IVaultExtension
    function getPoolConfig(address pool) external view withRegisteredPool(pool) onlyVault returns (PoolConfig memory) {
        return _poolConfig[pool].toPoolConfig();
    }

    /// @inheritdoc IVaultExtension
    function getPoolTokens(address pool) external view withRegisteredPool(pool) onlyVault returns (IERC20[] memory) {
        return _getPoolTokens(pool);
    }

    /// @inheritdoc IVaultExtension
    function getPoolTokenInfo(
        address pool
    )
        external
        view
        withRegisteredPool(pool)
        returns (
            IERC20[] memory tokens,
            TokenType[] memory tokenTypes,
            uint256[] memory balancesRaw,
            uint256[] memory decimalScalingFactors,
            IRateProvider[] memory rateProviders
        )
    {
        // Do not use _computePoolData, which makes external calls and could fail.
        TokenConfig[] memory tokenConfig;
        (tokenConfig, balancesRaw, decimalScalingFactors, ) = _getPoolTokenInfo(pool);

        uint256 numTokens = tokenConfig.length;
        tokens = new IERC20[](numTokens);
        tokenTypes = new TokenType[](numTokens);
        rateProviders = new IRateProvider[](numTokens);

        // TODO consider sending TokenConfig externally; maybe parallel arrays are friendlier off-chain.
        for (uint256 i = 0; i < numTokens; i++) {
            tokens[i] = tokenConfig[i].token;
            tokenTypes[i] = tokenConfig[i].tokenType;
            rateProviders[i] = tokenConfig[i].rateProvider;
        }
    }

    /*******************************************************************************
                                    Pool Tokens
    *******************************************************************************/

    /// @inheritdoc IVaultExtension
    function totalSupply(address token) external view onlyVault returns (uint256) {
        return _totalSupply(token);
    }

    /// @inheritdoc IVaultExtension
    function balanceOf(address token, address account) external view onlyVault returns (uint256) {
        return _balanceOf(token, account);
    }

    /// @inheritdoc IVaultExtension
    function allowance(address token, address owner, address spender) external view onlyVault returns (uint256) {
        return _allowance(token, owner, spender);
    }

    /// @inheritdoc IVaultExtension
    function transfer(address owner, address to, uint256 amount) external onlyVault returns (bool) {
        _transfer(msg.sender, owner, to, amount);
        return true;
    }

    /// @inheritdoc IVaultExtension
    function approve(address owner, address spender, uint256 amount) external onlyVault returns (bool) {
        _approve(msg.sender, owner, spender, amount);
        return true;
    }

    /// @inheritdoc IVaultExtension
    function transferFrom(address spender, address from, address to, uint256 amount) external onlyVault returns (bool) {
        _spendAllowance(msg.sender, from, spender, amount);
        _transfer(msg.sender, from, to, amount);
        return true;
    }

    /*******************************************************************************
                                     Pool Pausing
    *******************************************************************************/

    /// @inheritdoc IVaultExtension
    function isPoolPaused(address pool) external view withRegisteredPool(pool) onlyVault returns (bool) {
        return _isPoolPaused(pool);
    }

    /// @inheritdoc IVaultExtension
    function getPoolPausedState(
        address pool
    ) external view withRegisteredPool(pool) onlyVault returns (bool, uint256, uint256, address) {
        (bool paused, uint256 pauseWindowEndTime) = _getPoolPausedState(pool);

        return (paused, pauseWindowEndTime, pauseWindowEndTime + _vaultBufferPeriodDuration, _poolPauseManagers[pool]);
    }

    /*******************************************************************************
                                        Fees
    *******************************************************************************/

    /// @inheritdoc IVaultExtension
    function getProtocolSwapFeePercentage() external view onlyVault returns (uint256) {
        return _protocolSwapFeePercentage;
    }

    /// @inheritdoc IVaultExtension
    function getProtocolYieldFeePercentage() external view onlyVault returns (uint256) {
        return _protocolYieldFeePercentage;
    }

    /// @inheritdoc IVaultExtension
    function getProtocolFees(address token) external view onlyVault returns (uint256) {
        return _protocolFees[IERC20(token)];
    }

    /// @inheritdoc IVaultExtension
    function getStaticSwapFeePercentage(
        address pool
    ) external view withRegisteredPool(pool) onlyVault returns (uint256) {
        return PoolConfigLib.toPoolConfig(_poolConfig[pool]).staticSwapFeePercentage;
    }

    /*******************************************************************************
                                    Recovery Mode
    *******************************************************************************/

    /// @inheritdoc IVaultExtension
    function isPoolInRecoveryMode(address pool) external view withRegisteredPool(pool) onlyVault returns (bool) {
        return _isPoolInRecoveryMode(pool);
    }

    /// @inheritdoc IVaultExtension
    function removeLiquidityRecovery(
        address pool,
        address from,
        uint256 exactBptAmountIn
    )
        external
        withLocker
        nonReentrant
        withInitializedPool(pool)
        onlyInRecoveryMode(pool)
        returns (uint256[] memory amountsOutRaw)
    {
        // Retrieve the mapping of tokens and their balances for the specified pool.
        EnumerableMap.IERC20ToBytes32Map storage poolTokenBalances = _poolTokenBalances[pool];
        uint256 numTokens = poolTokenBalances.length();

        // Initialize arrays to store tokens and balances based on the number of tokens in the pool.
        IERC20[] memory tokens = new IERC20[](numTokens);
        uint256[] memory balancesRaw = new uint256[](numTokens);
        bytes32 packedBalances;

        for (uint256 i = 0; i < numTokens; ++i) {
            // Because the iteration is bounded by `tokens.length`, which matches the EnumerableMap's length,
            // we can safely use `unchecked_at`. This ensures that `i` is a valid token index and minimizes
            // storage reads.
            (tokens[i], packedBalances) = poolTokenBalances.unchecked_at(i);
            balancesRaw[i] = packedBalances.getRawBalance();
        }

        amountsOutRaw = BasePoolMath.computeProportionalAmountsOut(balancesRaw, _totalSupply(pool), exactBptAmountIn);

        for (uint256 i = 0; i < numTokens; ++i) {
            // Credit token[i] for amountOut
            _supplyCredit(tokens[i], amountsOutRaw[i], msg.sender);

            // Compute the new Pool balances. A Pool's token balance always decreases after an exit
            // (potentially by 0).
            balancesRaw[i] -= amountsOutRaw[i];
        }

        // Store the new pool balances - raw only, since we don't have rates in Recovery Mode.
        // In Recovery Mode, raw and last live balances will get out of sync. This is corrected when the pool is taken
        // out of Recovery Mode.
        EnumerableMap.IERC20ToBytes32Map storage poolBalances = _poolTokenBalances[pool];

        for (uint256 i = 0; i < numTokens; ++i) {
            packedBalances = poolBalances.unchecked_valueAt(i);
            poolBalances.unchecked_setAt(i, packedBalances.setRawBalance(balancesRaw[i]));
        }

        // Trusted routers use Vault's allowances, which are infinite anyways for pool tokens.
        if (!_isTrustedRouter(msg.sender)) {
            _spendAllowance(address(pool), from, msg.sender, exactBptAmountIn);
        }

        // When removing liquidity, we must burn tokens concurrently with updating pool balances,
        // as the pool's math relies on totalSupply.
        // Burning will be reverted if it results in a total supply less than the _MINIMUM_TOTAL_SUPPLY.
        _burn(address(pool), from, exactBptAmountIn);

        emit PoolBalanceChanged(
            pool,
            from,
            tokens,
            // We can unsafely cast to int256 because balances are stored as uint128 (see PackedTokenBalance).
            amountsOutRaw.unsafeCastToInt256(false)
        );
    }

    /*******************************************************************************
                                        Queries
    *******************************************************************************/

    /// @dev Ensure that only static calls are made to the functions with this modifier.
    modifier query() {
        if (!EVMCallModeHelpers.isStaticCall()) {
            revert EVMCallModeHelpers.NotStaticCall();
        }

        if (_isQueryDisabled) {
            revert QueriesDisabled();
        }

        // Add the current locker to the list so `withLocker` does not revert
        _lockers.push(msg.sender);
        _;
    }

    /// @inheritdoc IVaultExtension
    function quote(bytes calldata data) external payable query onlyVault returns (bytes memory result) {
        // Forward the incoming call to the original sender of this transaction.
        return (msg.sender).functionCallWithValue(data, msg.value);
    }

    /// @inheritdoc IVaultExtension
    function isQueryDisabled() external view onlyVault returns (bool) {
        return _isQueryDisabled;
    }

    /*******************************************************************************
-                                   ERC4626 Buffers
     *******************************************************************************/

    /// @inheritdoc IVaultExtension
    function registerBuffer(
        IERC4626 wrappedToken,
        address pool,
        address pauseManager,
        uint256 pauseWindowEndTime
    ) external nonReentrant whenVaultNotPaused onlyVault {
        // Ensure buffer does not already exist.
        if (_wrappedTokenBuffers[wrappedToken] != address(0)) {
            revert WrappedTokenBufferAlreadyRegistered();
        }

        // Ensure the buffer pool is from a registered factory
        bool factoryAllowed = false;

        for (uint256 i = 0; i < _bufferPoolFactories.length(); i++) {
            if (IBasePoolFactory(_bufferPoolFactories.unchecked_at(i)).isPoolFromFactory(pool)) {
                factoryAllowed = true;
                break;
            }
        }

        if (factoryAllowed == false) {
            revert UnregisteredBufferPoolFactory();
        }

        _wrappedTokenBuffers[wrappedToken] = pool;

        IERC20 baseToken = IERC20(wrappedToken.asset());

        emit WrappedTokenBufferCreated(address(wrappedToken), address(baseToken));

        // Token order is wrapped first, then base.
        TokenConfig[] memory tokenConfig = new TokenConfig[](2);
        tokenConfig[0].token = IERC20(wrappedToken);
        tokenConfig[0].tokenType = TokenType.ERC4626;
        // We are assuming the baseToken is STANDARD (the default type, with enum value 0).
        tokenConfig[1].token = baseToken;

        _registerPool(
            pool,
            PoolRegistrationParams({
                tokenConfig: tokenConfig,
                isBufferPool: true,
<<<<<<< HEAD
                swapFeePercentage: 0, // Buffer Pools always have a zero swap fee.
=======
>>>>>>> 9cb2d71c
                pauseWindowEndTime: pauseWindowEndTime,
                pauseManager: pauseManager,
                poolHooks: PoolHooks({
                    shouldCallBeforeInitialize: true, // ensure proportional
                    shouldCallAfterInitialize: false,
                    shouldCallBeforeAddLiquidity: true, // ensure custom
                    shouldCallAfterAddLiquidity: false,
                    shouldCallBeforeRemoveLiquidity: true, // ensure proportional
                    shouldCallAfterRemoveLiquidity: false,
                    shouldCallBeforeSwap: true, // rebalancing
                    shouldCallAfterSwap: false
                }),
                liquidityManagement: LiquidityManagement({
                    supportsAddLiquidityCustom: true,
                    supportsRemoveLiquidityCustom: false
                })
            })
        );
    }

    /*******************************************************************************
                                     Default lockers
    *******************************************************************************/

    receive() external payable {
        revert CannotReceiveEth();
    }

    // solhint-disable no-complex-fallback

    /**
     * @inheritdoc Proxy
     * @dev Override proxy implementation of `fallback` to disallow incoming ETH transfers.
     * This function actually returns whatever the Vault Extension does when handling the request.
     */
    fallback() external payable override {
        if (msg.value > 0) {
            revert CannotReceiveEth();
        }

        _fallback();
    }

    /// @inheritdoc IVaultExtension
    function getVaultAdmin() external view returns (address) {
        return _implementation();
    }

    /**
     * @inheritdoc Proxy
     * @dev Returns Vault Extension, where fallback requests are forwarded.
     */
    function _implementation() internal view override returns (address) {
        return address(_vaultAdmin);
    }
}<|MERGE_RESOLUTION|>--- conflicted
+++ resolved
@@ -122,6 +122,7 @@
     struct PoolRegistrationParams {
         TokenConfig[] tokenConfig;
         bool isBufferPool;
+        uint256 swapFeePercentage;
         uint256 pauseWindowEndTime;
         address pauseManager;
         PoolHooks poolHooks;
@@ -143,10 +144,7 @@
             PoolRegistrationParams({
                 tokenConfig: tokenConfig,
                 isBufferPool: false,
-<<<<<<< HEAD
                 swapFeePercentage: swapFeePercentage,
-=======
->>>>>>> 9cb2d71c
                 pauseWindowEndTime: pauseWindowEndTime,
                 pauseManager: pauseManager,
                 poolHooks: poolHooks,
@@ -158,16 +156,6 @@
     /// @inheritdoc IVaultExtension
     function isPoolRegistered(address pool) external view onlyVault returns (bool) {
         return _isPoolRegistered(pool);
-    }
-
-    struct PoolRegistrationParams {
-        TokenConfig[] tokenConfig;
-        bool isBufferPool;
-        uint256 swapFeePercentage;
-        uint256 pauseWindowEndTime;
-        address pauseManager;
-        PoolHooks poolHooks;
-        LiquidityManagement liquidityManagement;
     }
 
     /**
@@ -184,10 +172,6 @@
         }
 
         uint256 numTokens = params.tokenConfig.length;
-<<<<<<< HEAD
-
-=======
->>>>>>> 9cb2d71c
         if (numTokens < _MIN_TOKENS) {
             revert MinTokens();
         }
@@ -197,13 +181,9 @@
 
         // Retrieve or create the pool's token balances mapping.
         EnumerableMap.IERC20ToBytes32Map storage poolTokenBalances = _poolTokenBalances[pool];
-<<<<<<< HEAD
-        uint8[] memory tokenDecimalDiffs = new uint8[](params.tokenConfig.length);
-=======
         uint8[] memory tokenDecimalDiffs = new uint8[](numTokens);
         IERC20[] memory tempRegisteredTokens = new IERC20[](numTokens);
         uint256 numTempTokens;
->>>>>>> 9cb2d71c
 
         for (uint256 i = 0; i < numTokens; ++i) {
             TokenConfig memory tokenData = params.tokenConfig[i];
@@ -695,10 +675,7 @@
             PoolRegistrationParams({
                 tokenConfig: tokenConfig,
                 isBufferPool: true,
-<<<<<<< HEAD
                 swapFeePercentage: 0, // Buffer Pools always have a zero swap fee.
-=======
->>>>>>> 9cb2d71c
                 pauseWindowEndTime: pauseWindowEndTime,
                 pauseManager: pauseManager,
                 poolHooks: PoolHooks({
