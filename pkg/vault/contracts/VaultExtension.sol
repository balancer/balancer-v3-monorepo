--- conflicted
+++ resolved
@@ -25,11 +25,7 @@
 import { BasePoolMath } from "@balancer-labs/v3-solidity-utils/contracts/math/BasePoolMath.sol";
 import { EnumerableMap } from "@balancer-labs/v3-solidity-utils/contracts/openzeppelin/EnumerableMap.sol";
 import { EnumerableSet } from "@balancer-labs/v3-solidity-utils/contracts/openzeppelin/EnumerableSet.sol";
-<<<<<<< HEAD
-import { Slots } from "@balancer-labs/v3-solidity-utils/contracts/openzeppelin/Slots.sol";
-=======
 import { StorageSlot } from "@balancer-labs/v3-solidity-utils/contracts/openzeppelin/StorageSlot.sol";
->>>>>>> fdef4a28
 import "@balancer-labs/v3-interfaces/contracts/vault/VaultTypes.sol";
 
 import { VaultStateBits, VaultStateLib } from "./lib/VaultStateLib.sol";
@@ -60,11 +56,7 @@
     using VaultExtensionsLib for IVault;
     using VaultStateLib for VaultStateBits;
     using TransientStorageHelpers for *;
-<<<<<<< HEAD
-    using Slots for *;
-=======
-    using StorageSlot for StorageSlot.Uint256SlotType;
->>>>>>> fdef4a28
+    using StorageSlot for *;
 
     IVault private immutable _vault;
     IVaultAdmin private immutable _vaultAdmin;
@@ -101,21 +93,8 @@
     *******************************************************************************/
 
     /// @inheritdoc IVaultExtension
-<<<<<<< HEAD
     function isTabOpen() external view onlyVault returns (bool) {
         return _openTab().tload();
-=======
-    function getLocker(uint256 index) external view onlyVault returns (address) {
-        if (index >= _lockers().tLength()) {
-            revert LockerOutOfBounds(index);
-        }
-        return _lockers().tUncheckedAt(index);
-    }
-
-    /// @inheritdoc IVaultExtension
-    function getLockersCount() external view onlyVault returns (uint256) {
-        return _lockers().tLength();
->>>>>>> fdef4a28
     }
 
     /// @inheritdoc IVaultExtension
@@ -601,13 +580,8 @@
             revert QueriesDisabled();
         }
 
-<<<<<<< HEAD
         // Add the current locker to the list so `withOpenTab` does not revert
         _openTab().tstore(true);
-=======
-        // Add the current locker to the list so `withLocker` does not revert
-        _lockers().tPush(msg.sender);
->>>>>>> fdef4a28
         _;
     }
 
