// SPDX-License-Identifier: GPL-3.0-or-later

pragma solidity ^0.8.24;

import { Proxy } from "@openzeppelin/contracts/proxy/Proxy.sol";
import { IERC20 } from "@openzeppelin/contracts/token/ERC20/IERC20.sol";
import { IERC4626 } from "@openzeppelin/contracts/interfaces/IERC4626.sol";
import { IERC20Metadata } from "@openzeppelin/contracts/token/ERC20/extensions/IERC20Metadata.sol";
import { Address } from "@openzeppelin/contracts/utils/Address.sol";

import { IBasePool } from "@balancer-labs/v3-interfaces/contracts/vault/IBasePool.sol";
import { IHooks } from "@balancer-labs/v3-interfaces/contracts/vault/IHooks.sol";
import { IProtocolFeeController } from "@balancer-labs/v3-interfaces/contracts/vault/IProtocolFeeController.sol";
import { IRateProvider } from "@balancer-labs/v3-interfaces/contracts/vault/IRateProvider.sol";
import { IVault } from "@balancer-labs/v3-interfaces/contracts/vault/IVault.sol";
import { IVaultAdmin } from "@balancer-labs/v3-interfaces/contracts/vault/IVaultAdmin.sol";
import { IVaultExtension } from "@balancer-labs/v3-interfaces/contracts/vault/IVaultExtension.sol";
import { IAuthentication } from "@balancer-labs/v3-interfaces/contracts/solidity-utils/helpers/IAuthentication.sol";
import "@balancer-labs/v3-interfaces/contracts/vault/VaultTypes.sol";

import { ArrayHelpers } from "@balancer-labs/v3-solidity-utils/contracts/helpers/ArrayHelpers.sol";
import { InputHelpers } from "@balancer-labs/v3-solidity-utils/contracts/helpers/InputHelpers.sol";
import { RevertCodec } from "@balancer-labs/v3-solidity-utils/contracts/helpers/RevertCodec.sol";
import { ScalingHelpers } from "@balancer-labs/v3-solidity-utils/contracts/helpers/ScalingHelpers.sol";
import { EVMCallModeHelpers } from "@balancer-labs/v3-solidity-utils/contracts/helpers/EVMCallModeHelpers.sol";
import {
    TransientStorageHelpers
} from "@balancer-labs/v3-solidity-utils/contracts/helpers/TransientStorageHelpers.sol";
import { BasePoolMath } from "@balancer-labs/v3-solidity-utils/contracts/math/BasePoolMath.sol";
import { StorageSlotExtension } from "@balancer-labs/v3-solidity-utils/contracts/openzeppelin/StorageSlotExtension.sol";
import { FixedPoint } from "@balancer-labs/v3-solidity-utils/contracts/math/FixedPoint.sol";
import { PackedTokenBalance } from "@balancer-labs/v3-solidity-utils/contracts/helpers/PackedTokenBalance.sol";

import { VaultStateBits, VaultStateLib } from "./lib/VaultStateLib.sol";
import { PoolConfigLib, PoolConfigBits } from "./lib/PoolConfigLib.sol";
import { HooksConfigLib } from "./lib/HooksConfigLib.sol";
import { VaultExtensionsLib } from "./lib/VaultExtensionsLib.sol";
import { VaultCommon } from "./VaultCommon.sol";
import { PoolDataLib } from "./lib/PoolDataLib.sol";

/**
 * @notice Bytecode extension for the Vault containing permissionless functions outside the critical path.
 * It has access to the same storage layout as the main vault.
 *
 * The functions in this contract are not meant to be called directly. They must only be called by the Vault
 * via delegate calls, so that any state modifications produced by this contract's code will actually target
 * the main Vault's state.
 *
 * The storage of this contract is in practice unused.
 */
contract VaultExtension is IVaultExtension, VaultCommon, Proxy {
    using Address for *;
    using ArrayHelpers for uint256[];
    using FixedPoint for uint256;
    using PackedTokenBalance for bytes32;
    using PoolConfigLib for PoolConfigBits;
    using HooksConfigLib for PoolConfigBits;
    using VaultStateLib for VaultStateBits;
    using InputHelpers for uint256;
    using ScalingHelpers for *;
    using VaultExtensionsLib for IVault;
    using TransientStorageHelpers for *;
    using StorageSlotExtension for *;
    using PoolDataLib for PoolData;

    IVault private immutable _vault;
    IVaultAdmin private immutable _vaultAdmin;

    /// @dev Functions with this modifier can only be delegate-called by the vault.
    modifier onlyVaultDelegateCall() {
        _ensureVaultDelegateCall();
        _;
    }

    function _ensureVaultDelegateCall() internal view {
        _vault.ensureVaultDelegateCall();
    }

    constructor(IVault mainVault, IVaultAdmin vaultAdmin) {
        if (vaultAdmin.vault() != mainVault) {
            revert WrongVaultAdminDeployment();
        }

        _vaultPauseWindowEndTime = vaultAdmin.getPauseWindowEndTime();
        _vaultBufferPeriodDuration = vaultAdmin.getBufferPeriodDuration();
        _vaultBufferPeriodEndTime = vaultAdmin.getBufferPeriodEndTime();

        _vault = mainVault;
        _vaultAdmin = vaultAdmin;
    }

    /*******************************************************************************
                              Constants and immutables
    *******************************************************************************/

    /// @inheritdoc IVaultExtension
    function vault() external view returns (IVault) {
        return _vault;
    }

    /// @inheritdoc IVaultExtension
    function getVaultAdmin() external view returns (address) {
        return _implementation();
    }

    /*******************************************************************************
                              Transient Accounting
    *******************************************************************************/

    /// @inheritdoc IVaultExtension
    function isUnlocked() external view onlyVaultDelegateCall returns (bool) {
        return _isUnlocked().tload();
    }

    /// @inheritdoc IVaultExtension
    function getNonzeroDeltaCount() external view onlyVaultDelegateCall returns (uint256) {
        return _nonZeroDeltaCount().tload();
    }

    /// @inheritdoc IVaultExtension
    function getTokenDelta(IERC20 token) external view onlyVaultDelegateCall returns (int256) {
        return _tokenDeltas().tGet(token);
    }

    /// @inheritdoc IVaultExtension
    function getReservesOf(IERC20 token) external view onlyVaultDelegateCall returns (uint256) {
        return _reservesOf[token];
    }

    /*******************************************************************************
                                    Pool Registration
    *******************************************************************************/

    struct PoolRegistrationParams {
        TokenConfig[] tokenConfig;
        uint256 swapFeePercentage;
        uint32 pauseWindowEndTime;
        bool protocolFeeExempt;
        PoolRoleAccounts roleAccounts;
        address poolHooksContract;
        LiquidityManagement liquidityManagement;
    }

    /// @inheritdoc IVaultExtension
    function registerPool(
        address pool,
        TokenConfig[] memory tokenConfig,
        uint256 swapFeePercentage,
        uint32 pauseWindowEndTime,
        bool protocolFeeExempt,
        PoolRoleAccounts calldata roleAccounts,
        address poolHooksContract,
        LiquidityManagement calldata liquidityManagement
    ) external onlyVaultDelegateCall nonReentrant whenVaultNotPaused {
        _registerPool(
            pool,
            PoolRegistrationParams({
                tokenConfig: tokenConfig,
                swapFeePercentage: swapFeePercentage,
                pauseWindowEndTime: pauseWindowEndTime,
                protocolFeeExempt: protocolFeeExempt,
                roleAccounts: roleAccounts,
                poolHooksContract: poolHooksContract,
                liquidityManagement: liquidityManagement
            })
        );
    }

    /**
     * @dev The function will register the pool, setting its tokens with an initial balance of zero.
     * The function also checks for valid token addresses and ensures that the pool and tokens aren't
     * already registered.
     *
     * Emits a `PoolRegistered` event upon successful registration.
     */
    function _registerPool(address pool, PoolRegistrationParams memory params) internal {
        // Ensure the pool isn't already registered
        if (_isPoolRegistered(pool)) {
            revert PoolAlreadyRegistered(pool);
        }

        uint256 numTokens = params.tokenConfig.length;
        if (numTokens < _MIN_TOKENS) {
            revert MinTokens();
        }
        if (numTokens > _MAX_TOKENS) {
            revert MaxTokens();
        }

        uint8[] memory tokenDecimalDiffs = new uint8[](numTokens);
        IERC20 previousToken;

        for (uint256 i = 0; i < numTokens; ++i) {
            TokenConfig memory tokenData = params.tokenConfig[i];
            IERC20 token = tokenData.token;

            // Ensure that the token address is valid
            if (address(token) == address(0) || address(token) == pool) {
                revert InvalidToken();
            }

            // Enforce token sorting. (`previousToken` will be the zero address on the first iteration.)
            if (token < previousToken) {
                revert InputHelpers.TokensNotSorted();
            }

            if (token == previousToken) {
                revert TokenAlreadyRegistered(token);
            }

            bool hasRateProvider = tokenData.rateProvider != IRateProvider(address(0));

            _poolTokenInfo[pool][token] = TokenInfo({
                tokenType: tokenData.tokenType,
                rateProvider: tokenData.rateProvider,
                paysYieldFees: tokenData.paysYieldFees
            });

            if (tokenData.tokenType == TokenType.STANDARD) {
                if (hasRateProvider || tokenData.paysYieldFees) {
                    revert InvalidTokenConfiguration();
                }
            } else if (tokenData.tokenType == TokenType.WITH_RATE) {
                if (hasRateProvider == false) {
                    revert InvalidTokenConfiguration();
                }
            } else {
                revert InvalidTokenType();
            }

            tokenDecimalDiffs[i] = uint8(18) - IERC20Metadata(address(token)).decimals();

            // Store token and seed the next iteration.
            _poolTokens[pool].push(token);
            previousToken = token;
        }

        // Store the role account addresses (for getters).
        _poolRoleAccounts[pool] = params.roleAccounts;

        // Make pool role assignments. A zero address means default to the authorizer.
        _assignPoolRoles(pool, params.roleAccounts);

        PoolConfigBits poolConfigBits;

        // Store the configuration, and mark the pool as registered.
        {
            // Initialize the pool-specific protocol fee values to the current global defaults.
            (uint256 aggregateSwapFeePercentage, uint256 aggregateYieldFeePercentage) = _protocolFeeController
                .registerPool(pool, params.roleAccounts.poolCreator, params.protocolFeeExempt);

            poolConfigBits = poolConfigBits.setPoolRegistered(true);
            poolConfigBits = poolConfigBits.setDisableUnbalancedLiquidity(
                params.liquidityManagement.disableUnbalancedLiquidity
            );
            poolConfigBits = poolConfigBits.setAddLiquidityCustom(params.liquidityManagement.enableAddLiquidityCustom);
            poolConfigBits = poolConfigBits.setRemoveLiquidityCustom(
                params.liquidityManagement.enableRemoveLiquidityCustom
            );
            poolConfigBits = poolConfigBits.setDonation(params.liquidityManagement.enableDonation);
            poolConfigBits = poolConfigBits.setTokenDecimalDiffs(PoolConfigLib.toTokenDecimalDiffs(tokenDecimalDiffs));
            poolConfigBits = poolConfigBits.setPauseWindowEndTime(params.pauseWindowEndTime);
            poolConfigBits = poolConfigBits.setAggregateSwapFeePercentage(aggregateSwapFeePercentage);
            poolConfigBits = poolConfigBits.setAggregateYieldFeePercentage(aggregateYieldFeePercentage);

            if (params.poolHooksContract != address(0)) {
                // If a hook address was passed, make sure that hook trusts the pool factory.
                if (
                    IHooks(params.poolHooksContract).onRegister(
                        msg.sender,
                        pool,
                        params.tokenConfig,
                        params.liquidityManagement
                    ) == false
                ) {
                    revert HookRegistrationFailed(params.poolHooksContract, pool, msg.sender);
                }

                // Gets the default HooksConfig from the hook contract and saves in the vault state.
                // Storing into hooksConfig first avoids stack-too-deep.
                HookFlags memory hookFlags = IHooks(params.poolHooksContract).getHookFlags();

                // When enableHookAdjustedAmounts == true, hooks are able to modify the result of a liquidity or swap
                // operation by implementing an after hook. For simplicity, the vault only supports modifying the
                // calculated part of the operation. As such, when a hook supports adjusted amounts, it cannot support
                // unbalanced liquidity operations, as this would introduce instances where the amount calculated is the
                // input amount (EXACT_OUT).
                if (
                    hookFlags.enableHookAdjustedAmounts &&
                    params.liquidityManagement.disableUnbalancedLiquidity == false
                ) {
                    revert HookRegistrationFailed(params.poolHooksContract, pool, msg.sender);
                }

                poolConfigBits = poolConfigBits.setHookAdjustedAmounts(hookFlags.enableHookAdjustedAmounts);
                poolConfigBits = poolConfigBits.setShouldCallBeforeInitialize(hookFlags.shouldCallBeforeInitialize);
                poolConfigBits = poolConfigBits.setShouldCallAfterInitialize(hookFlags.shouldCallAfterInitialize);
                poolConfigBits = poolConfigBits.setShouldCallComputeDynamicSwapFee(
                    hookFlags.shouldCallComputeDynamicSwapFee
                );
                poolConfigBits = poolConfigBits.setShouldCallBeforeSwap(hookFlags.shouldCallBeforeSwap);
                poolConfigBits = poolConfigBits.setShouldCallAfterSwap(hookFlags.shouldCallAfterSwap);
                poolConfigBits = poolConfigBits.setShouldCallBeforeAddLiquidity(hookFlags.shouldCallBeforeAddLiquidity);
                poolConfigBits = poolConfigBits.setShouldCallAfterAddLiquidity(hookFlags.shouldCallAfterAddLiquidity);
                poolConfigBits = poolConfigBits.setShouldCallBeforeRemoveLiquidity(
                    hookFlags.shouldCallBeforeRemoveLiquidity
                );
                poolConfigBits = poolConfigBits.setShouldCallAfterRemoveLiquidity(
                    hookFlags.shouldCallAfterRemoveLiquidity
                );
            }

            _poolConfigBits[pool] = poolConfigBits;
            _hooksContracts[pool] = IHooks(params.poolHooksContract);
        }

        // Static swap fee percentage has special limits, so we don't use the library function directly.
        _setStaticSwapFeePercentage(pool, params.swapFeePercentage);

        // Emit an event to log the pool registration (pass msg.sender as the factory argument).
        emit PoolRegistered(
            pool,
            msg.sender,
            params.tokenConfig,
            params.swapFeePercentage,
            params.pauseWindowEndTime,
            params.roleAccounts,
            poolConfigBits.toHooksConfig(IHooks(params.poolHooksContract)),
            params.liquidityManagement
        );
    }

    function _assignPoolRoles(address pool, PoolRoleAccounts memory roleAccounts) private {
        mapping(bytes32 => PoolFunctionPermission) storage roleAssignments = _poolFunctionPermissions[pool];
        IAuthentication vaultAdmin = IAuthentication(address(_vaultAdmin));

        if (roleAccounts.pauseManager != address(0)) {
            roleAssignments[vaultAdmin.getActionId(IVaultAdmin.pausePool.selector)] = PoolFunctionPermission({
                account: roleAccounts.pauseManager,
                onlyOwner: false
            });
            roleAssignments[vaultAdmin.getActionId(IVaultAdmin.unpausePool.selector)] = PoolFunctionPermission({
                account: roleAccounts.pauseManager,
                onlyOwner: false
            });
        }

        if (roleAccounts.swapFeeManager != address(0)) {
            bytes32 swapFeeAction = vaultAdmin.getActionId(IVaultAdmin.setStaticSwapFeePercentage.selector);

            roleAssignments[swapFeeAction] = PoolFunctionPermission({
                account: roleAccounts.swapFeeManager,
                onlyOwner: true
            });
        }
    }

    /// @inheritdoc IVaultExtension
    function isPoolRegistered(address pool) external view onlyVaultDelegateCall returns (bool) {
        return _isPoolRegistered(pool);
    }

    /// @inheritdoc IVaultExtension
    function initialize(
        address pool,
        address to,
        IERC20[] memory tokens,
        uint256[] memory exactAmountsIn,
        uint256 minBptAmountOut,
        bytes memory userData
    ) external onlyVaultDelegateCall onlyWhenUnlocked withRegisteredPool(pool) returns (uint256 bptAmountOut) {
        _ensureUnpaused(pool);

        // Balances are zero until after initialize is called, so there is no need to charge pending yield fee here.
        PoolData memory poolData = _loadPoolData(pool, Rounding.ROUND_DOWN);

        if (poolData.poolConfigBits.isPoolInitialized()) {
            revert PoolAlreadyInitialized(pool);
        }
        uint256 numTokens = poolData.tokens.length;

        InputHelpers.ensureInputLengthMatch(numTokens, exactAmountsIn.length);

        // Amounts are entering pool math, so round down. A lower invariant after the join means less bptOut,
        // favoring the pool.
        uint256[] memory exactAmountsInScaled18 = exactAmountsIn.copyToScaled18ApplyRateRoundDownArray(
            poolData.decimalScalingFactors,
            poolData.tokenRates
        );

        if (poolData.poolConfigBits.shouldCallBeforeInitialize()) {
            HooksConfigLib.callBeforeInitializeHook(exactAmountsInScaled18, userData, _hooksContracts[pool]);
            // The before hook is reentrant, and could have changed token rates.
            // Updating balances here is unnecessary since they're 0, but we do not special case before init
            // for the sake of bytecode size.
            poolData.reloadBalancesAndRates(_poolTokenBalances[pool], Rounding.ROUND_DOWN);

            // Also update `exactAmountsInScaled18`, in case the underlying rates changed.
            exactAmountsInScaled18 = exactAmountsIn.copyToScaled18ApplyRateRoundDownArray(
                poolData.decimalScalingFactors,
                poolData.tokenRates
            );
        }

        bptAmountOut = _initialize(pool, to, poolData, tokens, exactAmountsIn, exactAmountsInScaled18, minBptAmountOut);

        if (poolData.poolConfigBits.shouldCallAfterInitialize()) {
            // `hooksContract` needed to fix stack too deep.
            IHooks hooksContract = _hooksContracts[pool];

            HooksConfigLib.callAfterInitializeHook(exactAmountsInScaled18, bptAmountOut, userData, hooksContract);
        }
    }

    function _initialize(
        address pool,
        address to,
        PoolData memory poolData,
        IERC20[] memory tokens,
        uint256[] memory exactAmountsIn,
        uint256[] memory exactAmountsInScaled18,
        uint256 minBptAmountOut
    ) internal nonReentrant returns (uint256 bptAmountOut) {
        mapping(uint256 => bytes32) storage poolBalances = _poolTokenBalances[pool];

        for (uint256 i = 0; i < poolData.tokens.length; ++i) {
            IERC20 actualToken = poolData.tokens[i];

            // Tokens passed into `initialize` are the "expected" tokens.
            if (actualToken != tokens[i]) {
                revert TokensMismatch(pool, address(tokens[i]), address(actualToken));
            }

            // Debit token[i] for amountIn.
            _takeDebt(actualToken, exactAmountsIn[i]);

            // Store the new Pool balances (and initial last live balances).
            poolBalances[i] = PackedTokenBalance.toPackedBalance(exactAmountsIn[i], exactAmountsInScaled18[i]);
        }

        emit PoolBalanceChanged(pool, to, exactAmountsIn.unsafeCastToInt256(true));

        poolData.poolConfigBits = poolData.poolConfigBits.setPoolInitialized(true);

        // Store config and mark the pool as initialized.
        _poolConfigBits[pool] = poolData.poolConfigBits;

        // Pass scaled balances to the pool.
        bptAmountOut = IBasePool(pool).computeInvariant(exactAmountsInScaled18);

        _ensureMinimumTotalSupply(bptAmountOut);

        // At this point we know that bptAmountOut >= _MINIMUM_TOTAL_SUPPLY, so this will not revert.
        bptAmountOut -= _MINIMUM_TOTAL_SUPPLY;
        // When adding liquidity, we must mint tokens concurrently with updating pool balances,
        // as the pool's math relies on totalSupply.
        // Minting will be reverted if it results in a total supply less than the _MINIMUM_TOTAL_SUPPLY.
        _mintMinimumSupplyReserve(address(pool));
        _mint(address(pool), to, bptAmountOut);

        // At this point we have the calculated BPT amount.
        if (bptAmountOut < minBptAmountOut) {
            revert BptAmountOutBelowMin(bptAmountOut, minBptAmountOut);
        }

        // Emit an event to log the pool initialization.
        emit PoolInitialized(pool);
    }

    /*******************************************************************************
                                    Pool Information
    *******************************************************************************/

    /// @inheritdoc IVaultExtension
    function isPoolInitialized(
        address pool
    ) external view onlyVaultDelegateCall withRegisteredPool(pool) returns (bool) {
        return _isPoolInitialized(pool);
    }

    /// @inheritdoc IVaultExtension
    function getPoolTokens(
        address pool
    ) external view onlyVaultDelegateCall withRegisteredPool(pool) returns (IERC20[] memory tokens) {
        return _poolTokens[pool];
    }

    /// @inheritdoc IVaultExtension
    function getPoolTokenRates(
        address pool
    )
        external
        view
        onlyVaultDelegateCall
        withRegisteredPool(pool)
        returns (uint256[] memory decimalScalingFactors, uint256[] memory tokenRates)
    {
        // Retrieve the mapping of tokens and their balances for the specified pool.
        PoolConfigBits poolConfig = _poolConfigBits[pool];

        IERC20[] memory tokens = _poolTokens[pool];
        uint256 numTokens = tokens.length;
        decimalScalingFactors = PoolConfigLib.getDecimalScalingFactors(poolConfig, numTokens);
        tokenRates = new uint256[](numTokens);

        for (uint256 i = 0; i < numTokens; ++i) {
            TokenInfo memory tokenInfo = _poolTokenInfo[pool][tokens[i]];
            tokenRates[i] = PoolDataLib.getTokenRate(tokenInfo);
        }
    }

    /// @inheritdoc IVaultExtension
    function getPoolData(
        address pool
    ) external view onlyVaultDelegateCall withInitializedPool(pool) returns (PoolData memory) {
        return _loadPoolData(pool, Rounding.ROUND_DOWN);
    }

    /// @inheritdoc IVaultExtension
    function getPoolTokenInfo(
        address pool
    )
        external
        view
        onlyVaultDelegateCall
        withRegisteredPool(pool)
        returns (
            IERC20[] memory tokens,
            TokenInfo[] memory tokenInfo,
            uint256[] memory balancesRaw,
            uint256[] memory lastLiveBalances
        )
    {
        // Retrieve the mapping of tokens and their balances for the specified pool.
        mapping(uint256 => bytes32) storage poolTokenBalances = _poolTokenBalances[pool];
        tokens = _poolTokens[pool];
        uint256 numTokens = tokens.length;
        tokenInfo = new TokenInfo[](numTokens);
        balancesRaw = new uint256[](numTokens);
        lastLiveBalances = new uint256[](numTokens);

        for (uint256 i = 0; i < numTokens; ++i) {
            bytes32 packedBalance = poolTokenBalances[i];
            tokenInfo[i] = _poolTokenInfo[pool][tokens[i]];
            balancesRaw[i] = packedBalance.getBalanceRaw();
            lastLiveBalances[i] = packedBalance.getBalanceDerived();
        }
    }

    /// @inheritdoc IVaultExtension
    function getCurrentLiveBalances(
        address pool
    ) external view onlyVaultDelegateCall withRegisteredPool(pool) returns (uint256[] memory balancesLiveScaled18) {
        return _loadPoolData(pool, Rounding.ROUND_DOWN).balancesLiveScaled18;
    }

    /// @inheritdoc IVaultExtension
    function getPoolConfig(
        address pool
    ) external view onlyVaultDelegateCall withRegisteredPool(pool) returns (PoolConfig memory) {
        PoolConfigBits config = _poolConfigBits[pool];

        return
            PoolConfig({
                isPoolRegistered: config.isPoolRegistered(),
                isPoolInitialized: config.isPoolInitialized(),
                isPoolPaused: config.isPoolPaused(),
                isPoolInRecoveryMode: config.isPoolInRecoveryMode(),
                staticSwapFeePercentage: config.getStaticSwapFeePercentage(),
                aggregateSwapFeePercentage: config.getAggregateSwapFeePercentage(),
                aggregateYieldFeePercentage: config.getAggregateYieldFeePercentage(),
                tokenDecimalDiffs: config.getTokenDecimalDiffs(),
                pauseWindowEndTime: config.getPauseWindowEndTime(),
                liquidityManagement: LiquidityManagement({
                    // NOTE: supportUnbalancedLiquidity is inverted because false means it is supported.
                    disableUnbalancedLiquidity: !config.supportsUnbalancedLiquidity(),
                    enableAddLiquidityCustom: config.supportsAddLiquidityCustom(),
                    enableRemoveLiquidityCustom: config.supportsRemoveLiquidityCustom(),
                    enableDonation: config.supportsDonation()
                })
            });
    }

    /// @inheritdoc IVaultExtension
    function getHooksConfig(
        address pool
    ) external view onlyVaultDelegateCall withRegisteredPool(pool) returns (HooksConfig memory) {
        return _poolConfigBits[pool].toHooksConfig(_hooksContracts[pool]);
    }

    /// @inheritdoc IVaultExtension
    function getBptRate(
        address pool
    ) external view onlyVaultDelegateCall withInitializedPool(pool) returns (uint256 rate) {
        PoolData memory poolData = _loadPoolData(pool, Rounding.ROUND_DOWN);
        uint256 invariant = IBasePool(pool).computeInvariant(poolData.balancesLiveScaled18);

        return invariant.divDown(_totalSupply(pool));
    }

    /*******************************************************************************
                                 Balancer Pool Tokens
    *******************************************************************************/

    /// @inheritdoc IVaultExtension
    function totalSupply(address token) external view onlyVaultDelegateCall returns (uint256) {
        return _totalSupply(token);
    }

    /// @inheritdoc IVaultExtension
    function balanceOf(address token, address account) external view onlyVaultDelegateCall returns (uint256) {
        return _balanceOf(token, account);
    }

    /// @inheritdoc IVaultExtension
    function allowance(
        address token,
        address owner,
        address spender
    ) external view onlyVaultDelegateCall returns (uint256) {
        return _allowance(token, owner, spender);
    }

    /// @inheritdoc IVaultExtension
    function approve(address owner, address spender, uint256 amount) external onlyVaultDelegateCall returns (bool) {
        _approve(msg.sender, owner, spender, amount);
        return true;
    }

    /// @inheritdoc IVaultExtension
    function transfer(address owner, address to, uint256 amount) external onlyVaultDelegateCall returns (bool) {
        _transfer(msg.sender, owner, to, amount);
        return true;
    }

    /// @inheritdoc IVaultExtension
    function transferFrom(
        address spender,
        address from,
        address to,
        uint256 amount
    ) external onlyVaultDelegateCall returns (bool) {
        _spendAllowance(msg.sender, from, spender, amount);
        _transfer(msg.sender, from, to, amount);
        return true;
    }

    /*******************************************************************************
                                     Pool Pausing
    *******************************************************************************/

    /// @inheritdoc IVaultExtension
    function isPoolPaused(address pool) external view onlyVaultDelegateCall withRegisteredPool(pool) returns (bool) {
        return _isPoolPaused(pool);
    }

    /// @inheritdoc IVaultExtension
    function getPoolPausedState(
        address pool
    ) external view onlyVaultDelegateCall withRegisteredPool(pool) returns (bool, uint32, uint32, address) {
        (bool paused, uint32 pauseWindowEndTime) = _getPoolPausedState(pool);

        return (
            paused,
            pauseWindowEndTime,
            pauseWindowEndTime + _vaultBufferPeriodDuration,
            _poolRoleAccounts[pool].pauseManager
        );
    }

    /*******************************************************************************
                                          Fees
    *******************************************************************************/

    // Swap and Yield fees are both stored using the PackedTokenBalance library, which is usually used for
    // balances that are related (e.g., raw and live). In this case, it holds two uncorrelated values: swap
    // and yield fee amounts, arbitrarily assigning "Raw" to Swap and "Derived" to Yield.

    /// @inheritdoc IVaultExtension
    function getAggregateSwapFeeAmount(
        address pool,
        IERC20 token
    ) external view onlyVaultDelegateCall withRegisteredPool(pool) returns (uint256) {
        return _aggregateFeeAmounts[pool][token].getBalanceRaw();
    }

    /// @inheritdoc IVaultExtension
    function getAggregateYieldFeeAmount(
        address pool,
        IERC20 token
    ) external view onlyVaultDelegateCall withRegisteredPool(pool) returns (uint256) {
        return _aggregateFeeAmounts[pool][token].getBalanceDerived();
    }

    /// @inheritdoc IVaultExtension
    function getStaticSwapFeePercentage(
        address pool
    ) external view onlyVaultDelegateCall withRegisteredPool(pool) returns (uint256) {
        PoolConfigBits config = _poolConfigBits[pool];
        return config.getStaticSwapFeePercentage();
    }

    /// @inheritdoc IVaultExtension
    function getPoolRoleAccounts(
        address pool
    ) external view onlyVaultDelegateCall withRegisteredPool(pool) returns (PoolRoleAccounts memory) {
        return _poolRoleAccounts[pool];
    }

    /// @inheritdoc IVaultExtension
    function computeDynamicSwapFeePercentage(
        address pool,
        IBasePool.PoolSwapParams memory swapParams
    )
        external
        view
        onlyVaultDelegateCall
        withInitializedPool(pool)
        returns (bool success, uint256 dynamicSwapFeePercentage)
    {
        return
            HooksConfigLib.callComputeDynamicSwapFeeHook(
                swapParams,
                pool,
                _poolConfigBits[pool].getStaticSwapFeePercentage(),
                _hooksContracts[pool]
            );
    }

    /// @inheritdoc IVaultExtension
    function getProtocolFeeController() external view returns (IProtocolFeeController) {
        return _protocolFeeController;
    }

    /*******************************************************************************
                                     Recovery Mode
    *******************************************************************************/

    /// @inheritdoc IVaultExtension
    function isPoolInRecoveryMode(
        address pool
    ) external view onlyVaultDelegateCall withRegisteredPool(pool) returns (bool) {
        return _isPoolInRecoveryMode(pool);
    }

    /// @inheritdoc IVaultExtension
    function removeLiquidityRecovery(
        address pool,
        address from,
        uint256 exactBptAmountIn
    )
        external
        onlyVaultDelegateCall
        onlyWhenUnlocked
        nonReentrant
        withInitializedPool(pool)
        onlyInRecoveryMode(pool)
        returns (uint256[] memory amountsOutRaw)
    {
        // Retrieve the mapping of tokens and their balances for the specified pool.
        mapping(uint256 => bytes32) storage poolTokenBalances = _poolTokenBalances[pool];

        // Initialize arrays to store tokens and balances based on the number of tokens in the pool.
        IERC20[] memory tokens = _poolTokens[pool];
        uint256 numTokens = tokens.length;

        uint256[] memory balancesRaw = new uint256[](numTokens);
        bytes32 packedBalances;

        for (uint256 i = 0; i < numTokens; ++i) {
            balancesRaw[i] = poolTokenBalances[i].getBalanceRaw();
        }

        amountsOutRaw = BasePoolMath.computeProportionalAmountsOut(balancesRaw, _totalSupply(pool), exactBptAmountIn);

        for (uint256 i = 0; i < numTokens; ++i) {
            // Credit token[i] for amountOut.
            _supplyCredit(tokens[i], amountsOutRaw[i]);

            // Compute the new Pool balances. A Pool's token balance always decreases after an exit
            // (potentially by 0).
            balancesRaw[i] -= amountsOutRaw[i];
        }

        // Store the new pool balances - raw only, since we don't have rates in Recovery Mode.
        // In Recovery Mode, raw and last live balances will get out of sync. This is corrected when the pool is taken
        // out of Recovery Mode.
        mapping(uint256 => bytes32) storage poolBalances = _poolTokenBalances[pool];

        for (uint256 i = 0; i < numTokens; ++i) {
            packedBalances = poolBalances[i];
            poolBalances[i] = packedBalances.setBalanceRaw(balancesRaw[i]);
        }

        _spendAllowance(pool, from, msg.sender, exactBptAmountIn);

        if (_isQueryContext()) {
            // Increase `from` balance to ensure the burn function succeeds.
            _queryModeBalanceIncrease(pool, from, exactBptAmountIn);
        }
        // When removing liquidity, we must burn tokens concurrently with updating pool balances,
        // as the pool's math relies on totalSupply.
        // Burning will be reverted if it results in a total supply less than the _MINIMUM_TOTAL_SUPPLY.
        _burn(pool, from, exactBptAmountIn);

        emit PoolBalanceChanged(
            pool,
            from,
            // We can unsafely cast to int256 because balances are stored as uint128 (see PackedTokenBalance).
            amountsOutRaw.unsafeCastToInt256(false)
        );
    }

    /*******************************************************************************
                                        Queries
    *******************************************************************************/

    /// @dev Ensure that only static calls are made to the functions with this modifier.
    modifier query() {
        _setupQuery();
        _;
    }

    function _setupQuery() internal {
        if (EVMCallModeHelpers.isStaticCall() == false) {
            revert EVMCallModeHelpers.NotStaticCall();
        }

        bool _isQueryDisabled = _vaultStateBits.isQueryDisabled();
        if (_isQueryDisabled) {
            revert QueriesDisabled();
        }

        // Unlock so that `onlyWhenUnlocked` does not revert.
        _isUnlocked().tstore(true);
    }

    function _isQueryContext() internal view returns (bool) {
        return EVMCallModeHelpers.isStaticCall() && _vaultStateBits.isQueryDisabled() == false;
    }

    /// @inheritdoc IVaultExtension
    function quote(bytes calldata data) external payable query onlyVaultDelegateCall returns (bytes memory result) {
        // Forward the incoming call to the original sender of this transaction.
        return (msg.sender).functionCallWithValue(data, msg.value);
    }

    /// @inheritdoc IVaultExtension
    function quoteAndRevert(bytes calldata data) external payable query onlyVaultDelegateCall {
        // Forward the incoming call to the original sender of this transaction.
        (bool success, bytes memory result) = (msg.sender).call{ value: msg.value }(data);
        if (success) {
            // This will only revert if result is empty and sender account has no code.
            Address.verifyCallResultFromTarget(msg.sender, success, result);
            // Send result in revert reason.
            revert RevertCodec.Result(result);
        } else {
            // If the call reverted with a spoofed `QuoteResult`, we catch it and bubble up a different reason.
            bytes4 errorSelector = RevertCodec.parseSelector(result);
            if (errorSelector == RevertCodec.Result.selector) {
                revert QuoteResultSpoofed();
            }

            // Otherwise we bubble up the original revert reason.
            RevertCodec.bubbleUpRevert(result);
        }
    }

    /// @inheritdoc IVaultExtension
    function isQueryDisabled() external view onlyVaultDelegateCall returns (bool) {
        return _vaultStateBits.isQueryDisabled();
    }

<<<<<<< HEAD
    /// @inheritdoc IVaultExtension
    function calculateBufferAmounts(
        WrappingDirection direction,
        SwapKind kind,
        IERC4626 wrappedToken,
        uint256 amountGiven
    ) external query onlyVaultDelegateCall returns (uint256 amountCalculated, uint256 amountIn, uint256 amountOut) {
        IERC20 underlyingToken = IERC20(wrappedToken.asset());
        // Uses the most accurate calculation so that a query matches the actual operation.
        if (direction == WrappingDirection.WRAP) {
            // `amountIn` is underlying tokens, `amountOut` is wrapped tokens.
            if (kind == SwapKind.EXACT_IN) {
                amountCalculated = wrappedToken.previewDeposit(amountGiven);
                (amountIn, amountOut) = (amountGiven, amountCalculated);
            } else {
                amountCalculated = wrappedToken.previewMint(amountGiven);
                (amountIn, amountOut) = (amountCalculated, amountGiven);
            }
            _takeDebt(underlyingToken, amountIn);
            _supplyCredit(wrappedToken, amountOut);
        } else {
            // `amountIn` is wrapped tokens, `amountOut` is underlying tokens.
            if (kind == SwapKind.EXACT_IN) {
                amountCalculated = wrappedToken.previewRedeem(amountGiven);
                (amountIn, amountOut) = (amountGiven, amountCalculated);
            } else {
                amountCalculated = wrappedToken.previewWithdraw(amountGiven);
                (amountIn, amountOut) = (amountCalculated, amountGiven);
            }
            _takeDebt(wrappedToken, amountIn);
            _supplyCredit(underlyingToken, amountOut);
        }
    }

=======
>>>>>>> edd67f20
    /*******************************************************************************
                                     Default handlers
    *******************************************************************************/

    receive() external payable {
        revert CannotReceiveEth();
    }

    // solhint-disable no-complex-fallback

    /**
     * @inheritdoc Proxy
     * @dev Override proxy implementation of `fallback` to disallow incoming ETH transfers.
     * This function actually returns whatever the Vault Extension does when handling the request.
     */
    fallback() external payable override {
        if (msg.value > 0) {
            revert CannotReceiveEth();
        }

        _fallback();
    }

    /*******************************************************************************
                                     Miscellaneous
    *******************************************************************************/

    /**
     * @inheritdoc Proxy
     * @dev Returns Vault Extension, where fallback requests are forwarded.
     */
    function _implementation() internal view override returns (address) {
        return address(_vaultAdmin);
    }
}<|MERGE_RESOLUTION|>--- conflicted
+++ resolved
@@ -871,43 +871,6 @@
         return _vaultStateBits.isQueryDisabled();
     }
 
-<<<<<<< HEAD
-    /// @inheritdoc IVaultExtension
-    function calculateBufferAmounts(
-        WrappingDirection direction,
-        SwapKind kind,
-        IERC4626 wrappedToken,
-        uint256 amountGiven
-    ) external query onlyVaultDelegateCall returns (uint256 amountCalculated, uint256 amountIn, uint256 amountOut) {
-        IERC20 underlyingToken = IERC20(wrappedToken.asset());
-        // Uses the most accurate calculation so that a query matches the actual operation.
-        if (direction == WrappingDirection.WRAP) {
-            // `amountIn` is underlying tokens, `amountOut` is wrapped tokens.
-            if (kind == SwapKind.EXACT_IN) {
-                amountCalculated = wrappedToken.previewDeposit(amountGiven);
-                (amountIn, amountOut) = (amountGiven, amountCalculated);
-            } else {
-                amountCalculated = wrappedToken.previewMint(amountGiven);
-                (amountIn, amountOut) = (amountCalculated, amountGiven);
-            }
-            _takeDebt(underlyingToken, amountIn);
-            _supplyCredit(wrappedToken, amountOut);
-        } else {
-            // `amountIn` is wrapped tokens, `amountOut` is underlying tokens.
-            if (kind == SwapKind.EXACT_IN) {
-                amountCalculated = wrappedToken.previewRedeem(amountGiven);
-                (amountIn, amountOut) = (amountGiven, amountCalculated);
-            } else {
-                amountCalculated = wrappedToken.previewWithdraw(amountGiven);
-                (amountIn, amountOut) = (amountCalculated, amountGiven);
-            }
-            _takeDebt(wrappedToken, amountIn);
-            _supplyCredit(underlyingToken, amountOut);
-        }
-    }
-
-=======
->>>>>>> edd67f20
     /*******************************************************************************
                                      Default handlers
     *******************************************************************************/
