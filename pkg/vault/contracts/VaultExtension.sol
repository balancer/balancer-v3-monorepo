--- conflicted
+++ resolved
@@ -483,17 +483,12 @@
         external
         view
         withRegisteredPool(pool)
-<<<<<<< HEAD
         returns (
             IERC20[] memory tokens,
             TokenInfo[] memory tokenInfo,
             uint256[] memory balancesRaw,
-            uint256[] memory scalingFactors
+            uint256[] memory decimalScalingFactors
         )
-=======
-        onlyVaultDelegateCall
-        returns (TokenConfig[] memory tokenConfig, uint256[] memory balancesRaw, uint256[] memory decimalScalingFactors)
->>>>>>> 49553c05
     {
         PoolData memory poolData = _loadPoolData(pool, Rounding.ROUND_DOWN);
         return (poolData.tokens, poolData.tokenInfo, poolData.balancesRaw, poolData.decimalScalingFactors);
