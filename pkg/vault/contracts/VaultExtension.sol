// SPDX-License-Identifier: GPL-3.0-or-later

pragma solidity ^0.8.24;

import { Proxy } from "@openzeppelin/contracts/proxy/Proxy.sol";
import { IERC20 } from "@openzeppelin/contracts/token/ERC20/IERC20.sol";
import { IERC4626 } from "@openzeppelin/contracts/interfaces/IERC4626.sol";
import { IERC20Metadata } from "@openzeppelin/contracts/token/ERC20/extensions/IERC20Metadata.sol";
import { Address } from "@openzeppelin/contracts/utils/Address.sol";

import { IBasePool } from "@balancer-labs/v3-interfaces/contracts/vault/IBasePool.sol";
import { IBasePoolFactory } from "@balancer-labs/v3-interfaces/contracts/vault/IBasePoolFactory.sol";
import { IHooks } from "@balancer-labs/v3-interfaces/contracts/vault/IHooks.sol";
import { IProtocolFeeController } from "@balancer-labs/v3-interfaces/contracts/vault/IProtocolFeeController.sol";
import { IRateProvider } from "@balancer-labs/v3-interfaces/contracts/vault/IRateProvider.sol";
import { IVault } from "@balancer-labs/v3-interfaces/contracts/vault/IVault.sol";
import { IVaultAdmin } from "@balancer-labs/v3-interfaces/contracts/vault/IVaultAdmin.sol";
import { IVaultExtension } from "@balancer-labs/v3-interfaces/contracts/vault/IVaultExtension.sol";
import { IAuthentication } from "@balancer-labs/v3-interfaces/contracts/solidity-utils/helpers/IAuthentication.sol";
import "@balancer-labs/v3-interfaces/contracts/vault/VaultTypes.sol";

import { ArrayHelpers } from "@balancer-labs/v3-solidity-utils/contracts/helpers/ArrayHelpers.sol";
import { InputHelpers } from "@balancer-labs/v3-solidity-utils/contracts/helpers/InputHelpers.sol";
import { RevertCodec } from "@balancer-labs/v3-solidity-utils/contracts/helpers/RevertCodec.sol";
import { ScalingHelpers } from "@balancer-labs/v3-solidity-utils/contracts/helpers/ScalingHelpers.sol";
import { EVMCallModeHelpers } from "@balancer-labs/v3-solidity-utils/contracts/helpers/EVMCallModeHelpers.sol";
import {
    TransientStorageHelpers
} from "@balancer-labs/v3-solidity-utils/contracts/helpers/TransientStorageHelpers.sol";
import { BasePoolMath } from "@balancer-labs/v3-solidity-utils/contracts/math/BasePoolMath.sol";
import { EnumerableMap } from "@balancer-labs/v3-solidity-utils/contracts/openzeppelin/EnumerableMap.sol";
import { EnumerableSet } from "@balancer-labs/v3-solidity-utils/contracts/openzeppelin/EnumerableSet.sol";
import { StorageSlotExtension } from "@balancer-labs/v3-solidity-utils/contracts/openzeppelin/StorageSlotExtension.sol";
import {
    ReentrancyGuardTransient
} from "@balancer-labs/v3-solidity-utils/contracts/openzeppelin/ReentrancyGuardTransient.sol";
import { FixedPoint } from "@balancer-labs/v3-solidity-utils/contracts/math/FixedPoint.sol";
import { PackedTokenBalance } from "@balancer-labs/v3-solidity-utils/contracts/helpers/PackedTokenBalance.sol";

import { VaultStateBits, VaultStateLib } from "./lib/VaultStateLib.sol";
import { PoolConfigLib } from "./lib/PoolConfigLib.sol";
import { HooksConfigLib } from "./lib/HooksConfigLib.sol";
import { VaultExtensionsLib } from "./lib/VaultExtensionsLib.sol";
import { VaultCommon } from "./VaultCommon.sol";
import { PoolDataLib } from "./lib/PoolDataLib.sol";

/**
 * @dev Bytecode extension for Vault.
 * Has access to the same storage layout as the main vault.
 *
 * The functions in this contract are not meant to be called directly ever. They should just be called by the Vault
 * via delegate calls instead, and any state modification produced by this contract's code will actually target
 * the main Vault's state.
 *
 * The storage of this contract is in practice unused.
 */
contract VaultExtension is IVaultExtension, VaultCommon, Proxy {
    using Address for *;
    using ArrayHelpers for uint256[];
    using FixedPoint for uint256;
    using EnumerableSet for EnumerableSet.AddressSet;
    using PackedTokenBalance for bytes32;
    using PoolConfigLib for PoolConfigBits;
    using HooksConfigLib for PoolConfigBits;
    using InputHelpers for uint256;
    using ScalingHelpers for *;
    using VaultExtensionsLib for IVault;
    using TransientStorageHelpers for *;
    using StorageSlotExtension for *;
    using PoolDataLib for PoolData;

    IVault private immutable _vault;
    IVaultAdmin private immutable _vaultAdmin;

    /// @dev Functions with this modifier can only be delegate-called by the vault.
    modifier onlyVaultDelegateCall() {
        _ensureVaultDelegateCall();
        _;
    }

    function _ensureVaultDelegateCall() internal view {
        _vault.ensureVaultDelegateCall();
    }

    constructor(IVault mainVault, IVaultAdmin vaultAdmin) {
        if (vaultAdmin.vault() != mainVault) {
            revert WrongVaultAdminDeployment();
        }

        _vaultPauseWindowEndTime = vaultAdmin.getPauseWindowEndTime();
        _vaultBufferPeriodDuration = vaultAdmin.getBufferPeriodDuration();
        _vaultBufferPeriodEndTime = vaultAdmin.getBufferPeriodEndTime();

        _vault = mainVault;
        _vaultAdmin = vaultAdmin;
    }

    /*******************************************************************************
                              Constants and immutables
    *******************************************************************************/

    /// @inheritdoc IVaultExtension
    function vault() external view returns (IVault) {
        return _vault;
    }

    /// @inheritdoc IVaultExtension
    function getVaultAdmin() external view returns (address) {
        return _implementation();
    }

    /*******************************************************************************
                              Transient Accounting
    *******************************************************************************/

    /// @inheritdoc IVaultExtension
    function isUnlocked() external view onlyVaultDelegateCall returns (bool) {
        return _isUnlocked().tload();
    }

    /// @inheritdoc IVaultExtension
    function getNonzeroDeltaCount() external view onlyVaultDelegateCall returns (uint256) {
        return _nonZeroDeltaCount().tload();
    }

    /// @inheritdoc IVaultExtension
    function getTokenDelta(IERC20 token) external view onlyVaultDelegateCall returns (int256) {
        return _tokenDeltas().tGet(token);
    }

    /// @inheritdoc IVaultExtension
    function getReservesOf(IERC20 token) external view onlyVaultDelegateCall returns (uint256) {
        return _reservesOf[token];
    }

    /*******************************************************************************
                                    Pool Registration
    *******************************************************************************/

    struct PoolRegistrationParams {
        TokenConfig[] tokenConfig;
        uint256 swapFeePercentage;
        uint32 pauseWindowEndTime;
        bool protocolFeeExempt;
        PoolRoleAccounts roleAccounts;
        address poolHooksContract;
        LiquidityManagement liquidityManagement;
    }

    /// @inheritdoc IVaultExtension
    function registerPool(
        address pool,
        TokenConfig[] memory tokenConfig,
        uint256 swapFeePercentage,
        uint32 pauseWindowEndTime,
        bool protocolFeeExempt,
        PoolRoleAccounts calldata roleAccounts,
        address poolHooksContract,
        LiquidityManagement calldata liquidityManagement
    ) external onlyVaultDelegateCall nonReentrant whenVaultNotPaused {
        _registerPool(
            pool,
            PoolRegistrationParams({
                tokenConfig: tokenConfig,
                swapFeePercentage: swapFeePercentage,
                pauseWindowEndTime: pauseWindowEndTime,
                protocolFeeExempt: protocolFeeExempt,
                roleAccounts: roleAccounts,
                poolHooksContract: poolHooksContract,
                liquidityManagement: liquidityManagement
            })
        );
    }

    /**
     * @dev The function will register the pool, setting its tokens with an initial balance of zero.
     * The function also checks for valid token addresses and ensures that the pool and tokens aren't
     * already registered.
     *
     * Emits a `PoolRegistered` event upon successful registration.
     */
    function _registerPool(address pool, PoolRegistrationParams memory params) internal {
        // Ensure the pool isn't already registered
        if (_isPoolRegistered(pool)) {
            revert PoolAlreadyRegistered(pool);
        }

        uint256 numTokens = params.tokenConfig.length;
        if (numTokens < _MIN_TOKENS) {
            revert MinTokens();
        }
        if (numTokens > _MAX_TOKENS) {
            revert MaxTokens();
        }

        uint8[] memory tokenDecimalDiffs = new uint8[](numTokens);
        IERC20 previousToken;

        for (uint256 i = 0; i < numTokens; ++i) {
            TokenConfig memory tokenData = params.tokenConfig[i];
            IERC20 token = tokenData.token;

            // Ensure that the token address is valid
            if (address(token) == address(0) || address(token) == pool) {
                revert InvalidToken();
            }

            // Enforce token sorting. (`previousToken` will be the zero address on the first iteration.)
            if (token < previousToken) {
                revert InputHelpers.TokensNotSorted();
            }

            if (token == previousToken) {
                revert TokenAlreadyRegistered(token);
            }

            bool hasRateProvider = tokenData.rateProvider != IRateProvider(address(0));

            _poolTokenInfo[pool][token] = TokenInfo({
                tokenType: tokenData.tokenType,
                rateProvider: tokenData.rateProvider,
                paysYieldFees: tokenData.paysYieldFees
            });

            if (tokenData.tokenType == TokenType.STANDARD) {
                if (hasRateProvider || tokenData.paysYieldFees) {
                    revert InvalidTokenConfiguration();
                }
            } else if (tokenData.tokenType == TokenType.WITH_RATE) {
                if (hasRateProvider == false) {
                    revert InvalidTokenConfiguration();
                }
            } else {
                revert InvalidTokenType();
            }

            tokenDecimalDiffs[i] = uint8(18) - IERC20Metadata(address(token)).decimals();

            // Store token and seed the next iteration.
            _poolTokens[pool].push(token);
            previousToken = token;
        }

        // Store the role account addresses (for getters).
        _poolRoleAccounts[pool] = params.roleAccounts;

        // Make pool role assignments. A zero address means default to the authorizer.
        _assignPoolRoles(pool, params.roleAccounts);

        PoolConfigBits poolConfigBits;

        // Store config and mark the pool as registered
        {
            // Initialize the pool-specific protocol fee values to the current global defaults.
            (uint256 aggregateSwapFeePercentage, uint256 aggregateYieldFeePercentage) = _protocolFeeController
                .registerPool(pool, params.roleAccounts.poolCreator, params.protocolFeeExempt);

            poolConfigBits = poolConfigBits.setPoolRegistered(true);
            poolConfigBits = poolConfigBits.setDisableUnbalancedLiquidity(
                params.liquidityManagement.disableUnbalancedLiquidity
            );
            poolConfigBits = poolConfigBits.setAddLiquidityCustom(params.liquidityManagement.enableAddLiquidityCustom);
            poolConfigBits = poolConfigBits.setRemoveLiquidityCustom(
                params.liquidityManagement.enableRemoveLiquidityCustom
            );
            poolConfigBits = poolConfigBits.setDonation(params.liquidityManagement.enableDonation);
            poolConfigBits = poolConfigBits.setTokenDecimalDiffs(PoolConfigLib.toTokenDecimalDiffs(tokenDecimalDiffs));
            poolConfigBits = poolConfigBits.setPauseWindowEndTime(params.pauseWindowEndTime);
            poolConfigBits = poolConfigBits.setAggregateSwapFeePercentage(aggregateSwapFeePercentage);
            poolConfigBits = poolConfigBits.setAggregateYieldFeePercentage(aggregateYieldFeePercentage);

            if (params.poolHooksContract != address(0)) {
                // If a hook address was passed, make sure that hook trusts the pool factory
                if (
                    IHooks(params.poolHooksContract).onRegister(
                        msg.sender,
                        pool,
                        params.tokenConfig,
                        params.liquidityManagement
                    ) == false
                ) {
                    revert HookRegistrationFailed(params.poolHooksContract, pool, msg.sender);
                }

                // Gets the default HooksConfig from the hook contract and saves in the vault state
                // Storing into hooksConfig first avoids stack-too-deep
                HookFlags memory hookFlags = IHooks(params.poolHooksContract).getHookFlags();

                // When enableHookAdjustedAmounts == true, hooks are able to modify the result of a liquidity or swap
                // operation by implementing an after hook. For simplicity, the vault only supports modifying the
                // calculated part of the operation. As such, when a hook supports adjusted amounts, it can not support
                // unbalanced liquidity operations as this would introduce instances where the amount calculated is the
                // input amount (EXACT_OUT).
                if (
                    hookFlags.enableHookAdjustedAmounts &&
                    params.liquidityManagement.disableUnbalancedLiquidity == false
                ) {
                    revert HookRegistrationFailed(params.poolHooksContract, pool, msg.sender);
                }

                poolConfigBits = poolConfigBits.setHookAdjustedAmounts(hookFlags.enableHookAdjustedAmounts);
                poolConfigBits = poolConfigBits.setShouldCallBeforeInitialize(hookFlags.shouldCallBeforeInitialize);
                poolConfigBits = poolConfigBits.setShouldCallAfterInitialize(hookFlags.shouldCallAfterInitialize);
                poolConfigBits = poolConfigBits.setShouldCallComputeDynamicSwapFee(
                    hookFlags.shouldCallComputeDynamicSwapFee
                );
                poolConfigBits = poolConfigBits.setShouldCallBeforeSwap(hookFlags.shouldCallBeforeSwap);
                poolConfigBits = poolConfigBits.setShouldCallAfterSwap(hookFlags.shouldCallAfterSwap);
                poolConfigBits = poolConfigBits.setShouldCallBeforeAddLiquidity(hookFlags.shouldCallBeforeAddLiquidity);
                poolConfigBits = poolConfigBits.setShouldCallAfterAddLiquidity(hookFlags.shouldCallAfterAddLiquidity);
                poolConfigBits = poolConfigBits.setShouldCallBeforeRemoveLiquidity(
                    hookFlags.shouldCallBeforeRemoveLiquidity
                );
                poolConfigBits = poolConfigBits.setShouldCallAfterRemoveLiquidity(
                    hookFlags.shouldCallAfterRemoveLiquidity
                );
            }

            _poolConfigBits[pool] = poolConfigBits;
            _hooksContracts[pool] = IHooks(params.poolHooksContract);
        }

        // Static swap fee percentage has special limits, so we don't use the library function directly.
        _setStaticSwapFeePercentage(pool, params.swapFeePercentage);

        // Emit an event to log the pool registration (pass msg.sender as the factory argument)
        emit PoolRegistered(
            pool,
            msg.sender,
            params.tokenConfig,
            params.swapFeePercentage,
            params.pauseWindowEndTime,
            params.roleAccounts,
            poolConfigBits.toHooksConfig(IHooks(params.poolHooksContract)),
            params.liquidityManagement
        );
    }

    function _assignPoolRoles(address pool, PoolRoleAccounts memory roleAccounts) private {
        mapping(bytes32 => PoolFunctionPermission) storage roleAssignments = _poolFunctionPermissions[pool];
        IAuthentication vaultAdmin = IAuthentication(address(_vaultAdmin));

        if (roleAccounts.pauseManager != address(0)) {
            roleAssignments[vaultAdmin.getActionId(IVaultAdmin.pausePool.selector)] = PoolFunctionPermission({
                account: roleAccounts.pauseManager,
                onlyOwner: false
            });
            roleAssignments[vaultAdmin.getActionId(IVaultAdmin.unpausePool.selector)] = PoolFunctionPermission({
                account: roleAccounts.pauseManager,
                onlyOwner: false
            });
        }

        if (roleAccounts.swapFeeManager != address(0)) {
            bytes32 swapFeeAction = vaultAdmin.getActionId(IVaultAdmin.setStaticSwapFeePercentage.selector);

            roleAssignments[swapFeeAction] = PoolFunctionPermission({
                account: roleAccounts.swapFeeManager,
                onlyOwner: true
            });
        }
    }

    /// @inheritdoc IVaultExtension
    function isPoolRegistered(address pool) external view onlyVaultDelegateCall returns (bool) {
        return _isPoolRegistered(pool);
    }

    /// @inheritdoc IVaultExtension
    function initialize(
        address pool,
        address to,
        IERC20[] memory tokens,
        uint256[] memory exactAmountsIn,
        uint256 minBptAmountOut,
        bytes memory userData
    ) external onlyVaultDelegateCall onlyWhenUnlocked withRegisteredPool(pool) returns (uint256 bptAmountOut) {
        _ensureUnpaused(pool);

        // Balances are zero until after initialize is called, so there is no need to charge pending yield fee here.
        PoolData memory poolData = _loadPoolData(pool, Rounding.ROUND_DOWN);

        if (poolData.poolConfigBits.isPoolInitialized()) {
            revert PoolAlreadyInitialized(pool);
        }
        uint256 numTokens = poolData.tokens.length;

        InputHelpers.ensureInputLengthMatch(numTokens, exactAmountsIn.length);

        // Amounts are entering pool math, so round down. A lower invariant after the join means less bptOut,
        // favoring the pool.
        uint256[] memory exactAmountsInScaled18 = exactAmountsIn.copyToScaled18ApplyRateRoundDownArray(
            poolData.decimalScalingFactors,
            poolData.tokenRates
        );

        if (poolData.poolConfigBits.shouldCallBeforeInitialize()) {
            HooksConfigLib.callBeforeInitializeHook(exactAmountsInScaled18, userData, _hooksContracts[pool]);
            // The before hook is reentrant, and could have changed token rates.
            // Updating balances here is unnecessary since they're 0, but we do not special case before init
            // for the sake of bytecode size.
            poolData.reloadBalancesAndRates(_poolTokenBalances[pool], Rounding.ROUND_DOWN);

            // Also update exactAmountsInScaled18, in case the underlying rates changed.
            exactAmountsInScaled18 = exactAmountsIn.copyToScaled18ApplyRateRoundDownArray(
                poolData.decimalScalingFactors,
                poolData.tokenRates
            );
        }

        bptAmountOut = _initialize(pool, to, poolData, tokens, exactAmountsIn, exactAmountsInScaled18, minBptAmountOut);

        if (poolData.poolConfigBits.shouldCallAfterInitialize()) {
            // fix stack too deep
            IHooks hooksContract = _hooksContracts[pool];

            HooksConfigLib.callAfterInitializeHook(exactAmountsInScaled18, bptAmountOut, userData, hooksContract);
        }
    }

    function _initialize(
        address pool,
        address to,
        PoolData memory poolData,
        IERC20[] memory tokens,
        uint256[] memory exactAmountsIn,
        uint256[] memory exactAmountsInScaled18,
        uint256 minBptAmountOut
    ) internal nonReentrant returns (uint256 bptAmountOut) {
        mapping(uint256 => bytes32) storage poolBalances = _poolTokenBalances[pool];

        for (uint256 i = 0; i < poolData.tokens.length; ++i) {
            IERC20 actualToken = poolData.tokens[i];

            // Tokens passed into `initialize` are the "expected" tokens.
            if (actualToken != tokens[i]) {
                revert TokensMismatch(pool, address(tokens[i]), address(actualToken));
            }

            // Debit of token[i] for amountIn
            _takeDebt(actualToken, exactAmountsIn[i]);

            // Store the new Pool balances (and initial last live balances).
            poolBalances[i] = PackedTokenBalance.toPackedBalance(exactAmountsIn[i], exactAmountsInScaled18[i]);
        }

        emit PoolBalanceChanged(pool, to, exactAmountsIn.unsafeCastToInt256(true));

        poolData.poolConfigBits = poolData.poolConfigBits.setPoolInitialized(true);

        // Store config and mark the pool as initialized
        _poolConfigBits[pool] = poolData.poolConfigBits;

        // Pass scaled balances to the pool
        bptAmountOut = IBasePool(pool).computeInvariant(exactAmountsInScaled18);

        _ensureMinimumTotalSupply(bptAmountOut);

        // At this point we know that bptAmountOut >= _MINIMUM_TOTAL_SUPPLY, so this will not revert.
        bptAmountOut -= _MINIMUM_TOTAL_SUPPLY;
        // When adding liquidity, we must mint tokens concurrently with updating pool balances,
        // as the pool's math relies on totalSupply.
        // Minting will be reverted if it results in a total supply less than the _MINIMUM_TOTAL_SUPPLY.
        _mintMinimumSupplyReserve(address(pool));
        _mint(address(pool), to, bptAmountOut);

        // At this point we have the calculated BPT amount.
        if (bptAmountOut < minBptAmountOut) {
            revert BptAmountOutBelowMin(bptAmountOut, minBptAmountOut);
        }

        // Emit an event to log the pool initialization
        emit PoolInitialized(pool);
    }

    /*******************************************************************************
                                    Pool Information
    *******************************************************************************/

    /// @inheritdoc IVaultExtension
    function isPoolInitialized(
        address pool
    ) external view onlyVaultDelegateCall withRegisteredPool(pool) returns (bool) {
        return _isPoolInitialized(pool);
    }

    /// @inheritdoc IVaultExtension
    function getPoolTokens(
        address pool
    ) external view onlyVaultDelegateCall withRegisteredPool(pool) returns (IERC20[] memory tokens) {
        return _poolTokens[pool];
    }

    /// @inheritdoc IVaultExtension
    function getPoolTokenRates(
        address pool
    )
        external
        view
        onlyVaultDelegateCall
        withRegisteredPool(pool)
        returns (uint256[] memory decimalScalingFactors, uint256[] memory tokenRates)
    {
        // Retrieve the mapping of tokens and their balances for the specified pool.
        PoolConfigBits poolConfig = _poolConfigBits[pool];

        IERC20[] memory tokens = _poolTokens[pool];
        uint256 numTokens = tokens.length;
        decimalScalingFactors = PoolConfigLib.getDecimalScalingFactors(poolConfig, numTokens);
        tokenRates = new uint256[](numTokens);

        for (uint256 i = 0; i < numTokens; ++i) {
            TokenInfo memory tokenInfo = _poolTokenInfo[pool][tokens[i]];
            tokenRates[i] = PoolDataLib.getTokenRate(tokenInfo);
        }
    }

    /// @inheritdoc IVaultExtension
    function getPoolData(
        address pool
    ) external view onlyVaultDelegateCall withInitializedPool(pool) returns (PoolData memory) {
        return _loadPoolData(pool, Rounding.ROUND_DOWN);
    }

    /// @inheritdoc IVaultExtension
    function getPoolTokenInfo(
        address pool
    )
        external
        view
        onlyVaultDelegateCall
        withRegisteredPool(pool)
        returns (
            IERC20[] memory tokens,
            TokenInfo[] memory tokenInfo,
            uint256[] memory balancesRaw,
            uint256[] memory lastBalancesLiveScaled18
        )
    {
        // Retrieve the mapping of tokens and their balances for the specified pool.
        mapping(uint256 => bytes32) storage poolTokenBalances = _poolTokenBalances[pool];
        tokens = _poolTokens[pool];
        uint256 numTokens = tokens.length;
        tokenInfo = new TokenInfo[](numTokens);
        balancesRaw = new uint256[](numTokens);
        lastBalancesLiveScaled18 = new uint256[](numTokens);

        for (uint256 i = 0; i < numTokens; ++i) {
            bytes32 packedBalance = poolTokenBalances[i];
            tokenInfo[i] = _poolTokenInfo[pool][tokens[i]];
            balancesRaw[i] = packedBalance.getBalanceRaw();
            lastBalancesLiveScaled18[i] = packedBalance.getBalanceDerived();
        }
    }

    /// @inheritdoc IVaultExtension
    function getCurrentLiveBalances(
        address pool
    ) external view onlyVaultDelegateCall withRegisteredPool(pool) returns (uint256[] memory balancesLiveScaled18) {
        return _loadPoolData(pool, Rounding.ROUND_DOWN).balancesLiveScaled18;
    }

    /// @inheritdoc IVaultExtension
    function getPoolConfig(
        address pool
    ) external view onlyVaultDelegateCall withRegisteredPool(pool) returns (PoolConfig memory) {
        PoolConfigBits config = _poolConfigBits[pool];

        return
            PoolConfig({
                isPoolRegistered: config.isPoolRegistered(),
                isPoolInitialized: config.isPoolInitialized(),
                isPoolPaused: config.isPoolPaused(),
                isPoolInRecoveryMode: config.isPoolInRecoveryMode(),
                staticSwapFeePercentage: config.getStaticSwapFeePercentage(),
                aggregateSwapFeePercentage: config.getAggregateSwapFeePercentage(),
                aggregateYieldFeePercentage: config.getAggregateYieldFeePercentage(),
                tokenDecimalDiffs: config.getTokenDecimalDiffs(),
                pauseWindowEndTime: config.getPauseWindowEndTime(),
                liquidityManagement: LiquidityManagement({
                    // NOTE: supportUnbalancedLiquidity is inverted because false means it is supported
                    disableUnbalancedLiquidity: !config.supportsUnbalancedLiquidity(),
                    enableAddLiquidityCustom: config.supportsAddLiquidityCustom(),
                    enableRemoveLiquidityCustom: config.supportsRemoveLiquidityCustom(),
                    enableDonation: config.supportsDonation()
                })
            });
    }

    /// @inheritdoc IVaultExtension
    function getHooksConfig(
        address pool
    ) external view onlyVaultDelegateCall withRegisteredPool(pool) returns (HooksConfig memory) {
        return _poolConfigBits[pool].toHooksConfig(_hooksContracts[pool]);
    }

    /// @inheritdoc IVaultExtension
    function getBptRate(
        address pool
    ) external view onlyVaultDelegateCall withInitializedPool(pool) returns (uint256 rate) {
        PoolData memory poolData = _loadPoolData(pool, Rounding.ROUND_DOWN);
        uint256 invariant = IBasePool(pool).computeInvariant(poolData.balancesLiveScaled18);

        return invariant.divDown(_totalSupply(pool));
    }

    /*******************************************************************************
                                 Balancer Pool Tokens
    *******************************************************************************/

    /// @inheritdoc IVaultExtension
    function totalSupply(address token) external view onlyVaultDelegateCall returns (uint256) {
        return _totalSupply(token);
    }

    /// @inheritdoc IVaultExtension
    function balanceOf(address token, address account) external view onlyVaultDelegateCall returns (uint256) {
        return _balanceOf(token, account);
    }

    /// @inheritdoc IVaultExtension
    function allowance(
        address token,
        address owner,
        address spender
    ) external view onlyVaultDelegateCall returns (uint256) {
        return _allowance(token, owner, spender);
    }

    /// @inheritdoc IVaultExtension
    function approve(address owner, address spender, uint256 amount) external onlyVaultDelegateCall returns (bool) {
        _approve(msg.sender, owner, spender, amount);
        return true;
    }

    /// @inheritdoc IVaultExtension
    function transfer(address owner, address to, uint256 amount) external onlyVaultDelegateCall returns (bool) {
        _transfer(msg.sender, owner, to, amount);
        return true;
    }

    /// @inheritdoc IVaultExtension
    function transferFrom(
        address spender,
        address from,
        address to,
        uint256 amount
    ) external onlyVaultDelegateCall returns (bool) {
        _spendAllowance(msg.sender, from, spender, amount);
        _transfer(msg.sender, from, to, amount);
        return true;
    }

    /*******************************************************************************
                                     Pool Pausing
    *******************************************************************************/

    /// @inheritdoc IVaultExtension
    function isPoolPaused(address pool) external view onlyVaultDelegateCall withRegisteredPool(pool) returns (bool) {
        return _isPoolPaused(pool);
    }

    /// @inheritdoc IVaultExtension
    function getPoolPausedState(
        address pool
    ) external view onlyVaultDelegateCall withRegisteredPool(pool) returns (bool, uint32, uint32, address) {
        (bool paused, uint32 pauseWindowEndTime) = _getPoolPausedState(pool);

        return (
            paused,
            pauseWindowEndTime,
            pauseWindowEndTime + _vaultBufferPeriodDuration,
            _poolRoleAccounts[pool].pauseManager
        );
    }

    /*******************************************************************************
                                          Fees
    *******************************************************************************/

    // Swap and Yield fees are both stored using the PackedTokenBalance library, which is usually used for
    // balances that are related (e.g., raw and live). In this case, it holds two uncorrelated values: swap
    // and yield fee amounts, arbitrarily assigning "Raw" to Swap and "Derived" to Yield.

    /// @inheritdoc IVaultExtension
    function getAggregateSwapFeeAmount(
        address pool,
        IERC20 token
    ) external view onlyVaultDelegateCall withRegisteredPool(pool) returns (uint256) {
        return _aggregateFeeAmounts[pool][token].getBalanceRaw();
    }

    /// @inheritdoc IVaultExtension
    function getAggregateYieldFeeAmount(
        address pool,
        IERC20 token
    ) external view onlyVaultDelegateCall withRegisteredPool(pool) returns (uint256) {
        return _aggregateFeeAmounts[pool][token].getBalanceDerived();
    }

    /// @inheritdoc IVaultExtension
    function getStaticSwapFeePercentage(
        address pool
    ) external view onlyVaultDelegateCall withRegisteredPool(pool) returns (uint256) {
        PoolConfigBits config = _poolConfigBits[pool];
        return config.getStaticSwapFeePercentage();
    }

    /// @inheritdoc IVaultExtension
    function getPoolRoleAccounts(
        address pool
    ) external view onlyVaultDelegateCall withRegisteredPool(pool) returns (PoolRoleAccounts memory) {
        return _poolRoleAccounts[pool];
    }

    /// @inheritdoc IVaultExtension
    function computeDynamicSwapFeePercentage(
        address pool,
<<<<<<< HEAD
        PoolSwapParams memory swapParams
    ) external view onlyVaultDelegateCall withInitializedPool(pool) returns (bool success, uint256 dynamicSwapFee) {
=======
        IBasePool.PoolSwapParams memory swapParams
    )
        external
        view
        onlyVaultDelegateCall
        withInitializedPool(pool)
        returns (bool success, uint256 dynamicSwapFeePercentage)
    {
>>>>>>> d1cc8792
        return
            HooksConfigLib.callComputeDynamicSwapFeeHook(
                swapParams,
                pool,
                _poolConfigBits[pool].getStaticSwapFeePercentage(),
                _hooksContracts[pool]
            );
    }

    /// @inheritdoc IVaultExtension
    function getProtocolFeeController() external view returns (IProtocolFeeController) {
        return _protocolFeeController;
    }

    /*******************************************************************************
                                     Recovery Mode
    *******************************************************************************/

    /// @inheritdoc IVaultExtension
    function isPoolInRecoveryMode(
        address pool
    ) external view onlyVaultDelegateCall withRegisteredPool(pool) returns (bool) {
        return _isPoolInRecoveryMode(pool);
    }

    /// @inheritdoc IVaultExtension
    function removeLiquidityRecovery(
        address pool,
        address from,
        uint256 exactBptAmountIn
    )
        external
        onlyVaultDelegateCall
        onlyWhenUnlocked
        nonReentrant
        withInitializedPool(pool)
        onlyInRecoveryMode(pool)
        returns (uint256[] memory amountsOutRaw)
    {
        // Retrieve the mapping of tokens and their balances for the specified pool.
        mapping(uint256 => bytes32) storage poolTokenBalances = _poolTokenBalances[pool];

        // Initialize arrays to store tokens and balances based on the number of tokens in the pool.
        IERC20[] memory tokens = _poolTokens[pool];
        uint256 numTokens = tokens.length;

        uint256[] memory balancesRaw = new uint256[](numTokens);
        bytes32 packedBalances;

        for (uint256 i = 0; i < numTokens; ++i) {
            balancesRaw[i] = poolTokenBalances[i].getBalanceRaw();
        }

        amountsOutRaw = BasePoolMath.computeProportionalAmountsOut(balancesRaw, _totalSupply(pool), exactBptAmountIn);

        for (uint256 i = 0; i < numTokens; ++i) {
            // Credit token[i] for amountOut
            _supplyCredit(tokens[i], amountsOutRaw[i]);

            // Compute the new Pool balances. A Pool's token balance always decreases after an exit
            // (potentially by 0).
            balancesRaw[i] -= amountsOutRaw[i];
        }

        // Store the new pool balances - raw only, since we don't have rates in Recovery Mode.
        // In Recovery Mode, raw and last live balances will get out of sync. This is corrected when the pool is taken
        // out of Recovery Mode.
        mapping(uint256 => bytes32) storage poolBalances = _poolTokenBalances[pool];

        for (uint256 i = 0; i < numTokens; ++i) {
            packedBalances = poolBalances[i];
            poolBalances[i] = packedBalances.setBalanceRaw(balancesRaw[i]);
        }

        _spendAllowance(pool, from, msg.sender, exactBptAmountIn);

        if (_isQueryContext()) {
            // Increase `from` balance to ensure the burn function succeeds.
            _queryModeBalanceIncrease(pool, from, exactBptAmountIn);
        }
        // When removing liquidity, we must burn tokens concurrently with updating pool balances,
        // as the pool's math relies on totalSupply.
        // Burning will be reverted if it results in a total supply less than the _MINIMUM_TOTAL_SUPPLY.
        _burn(pool, from, exactBptAmountIn);

        emit PoolBalanceChanged(
            pool,
            from,
            // We can unsafely cast to int256 because balances are stored as uint128 (see PackedTokenBalance).
            amountsOutRaw.unsafeCastToInt256(false)
        );
    }

    /*******************************************************************************
                                        Queries
    *******************************************************************************/

    /// @dev Ensure that only static calls are made to the functions with this modifier.
    modifier query() {
        _setupQuery();
        _;
    }

    function _setupQuery() internal {
        if (EVMCallModeHelpers.isStaticCall() == false) {
            revert EVMCallModeHelpers.NotStaticCall();
        }

        bool _isQueryDisabled = _vaultStateBits.isQueryDisabled();
        if (_isQueryDisabled) {
            revert QueriesDisabled();
        }

        // Unlock so that `onlyWhenUnlocked` does not revert
        _isUnlocked().tstore(true);
    }

    function _isQueryContext() internal view returns (bool) {
        return EVMCallModeHelpers.isStaticCall() && _vaultStateBits.isQueryDisabled() == false;
    }

    /// @inheritdoc IVaultExtension
    function quote(bytes calldata data) external payable query onlyVaultDelegateCall returns (bytes memory result) {
        // Forward the incoming call to the original sender of this transaction.
        return (msg.sender).functionCallWithValue(data, msg.value);
    }

    /// @inheritdoc IVaultExtension
    function quoteAndRevert(bytes calldata data) external payable query onlyVaultDelegateCall {
        // Forward the incoming call to the original sender of this transaction.
        (bool success, bytes memory result) = (msg.sender).call{ value: msg.value }(data);
        if (success) {
            // This will only revert if result is empty and sender account has no code.
            Address.verifyCallResultFromTarget(msg.sender, success, result);
            // Send result in revert reason.
            revert RevertCodec.Result(result);
        } else {
            // If the call reverted with a spoofed `QuoteResult`, we catch it and bubble up a different reason.
            bytes4 errorSelector = RevertCodec.parseSelector(result);
            if (errorSelector == RevertCodec.Result.selector) {
                revert QuoteResultSpoofed();
            }

            // Otherwise we bubble up the original revert reason.
            RevertCodec.bubbleUpRevert(result);
        }
    }

    /// @inheritdoc IVaultExtension
    function isQueryDisabled() external view onlyVaultDelegateCall returns (bool) {
        return _vaultStateBits.isQueryDisabled();
    }

    /// @inheritdoc IVaultExtension
    function calculateBufferAmounts(
        WrappingDirection direction,
        SwapKind kind,
        IERC4626 wrappedToken,
        uint256 amountGiven
    ) external query onlyVaultDelegateCall returns (uint256 amountCalculated, uint256 amountIn, uint256 amountOut) {
        IERC20 underlyingToken = IERC20(wrappedToken.asset());
        // Uses the most accurate calculation so that a query matches the actual operation
        if (direction == WrappingDirection.WRAP) {
            // Amount in is underlying tokens, amount out is wrapped tokens
            if (kind == SwapKind.EXACT_IN) {
                amountCalculated = wrappedToken.previewDeposit(amountGiven);
                (amountIn, amountOut) = (amountGiven, amountCalculated);
            } else {
                amountCalculated = wrappedToken.previewMint(amountGiven);
                (amountIn, amountOut) = (amountCalculated, amountGiven);
            }
            _takeDebt(underlyingToken, amountIn);
            _supplyCredit(wrappedToken, amountOut);
        } else {
            // Amount in is wrapped tokens, amount out is underlying tokens
            if (kind == SwapKind.EXACT_IN) {
                amountCalculated = wrappedToken.previewRedeem(amountGiven);
                (amountIn, amountOut) = (amountGiven, amountCalculated);
            } else {
                amountCalculated = wrappedToken.previewWithdraw(amountGiven);
                (amountIn, amountOut) = (amountCalculated, amountGiven);
            }
            _takeDebt(wrappedToken, amountIn);
            _supplyCredit(underlyingToken, amountOut);
        }
    }

    /*******************************************************************************
                                     Default handlers
    *******************************************************************************/

    receive() external payable {
        revert CannotReceiveEth();
    }

    // solhint-disable no-complex-fallback

    /**
     * @inheritdoc Proxy
     * @dev Override proxy implementation of `fallback` to disallow incoming ETH transfers.
     * This function actually returns whatever the Vault Extension does when handling the request.
     */
    fallback() external payable override {
        if (msg.value > 0) {
            revert CannotReceiveEth();
        }

        _fallback();
    }

    /*******************************************************************************
                                     Miscellaneous
    *******************************************************************************/

    /**
     * @inheritdoc Proxy
     * @dev Returns Vault Extension, where fallback requests are forwarded.
     */
    function _implementation() internal view override returns (address) {
        return address(_vaultAdmin);
    }
}<|MERGE_RESOLUTION|>--- conflicted
+++ resolved
@@ -716,11 +716,7 @@
     /// @inheritdoc IVaultExtension
     function computeDynamicSwapFeePercentage(
         address pool,
-<<<<<<< HEAD
         PoolSwapParams memory swapParams
-    ) external view onlyVaultDelegateCall withInitializedPool(pool) returns (bool success, uint256 dynamicSwapFee) {
-=======
-        IBasePool.PoolSwapParams memory swapParams
     )
         external
         view
@@ -728,7 +724,6 @@
         withInitializedPool(pool)
         returns (bool success, uint256 dynamicSwapFeePercentage)
     {
->>>>>>> d1cc8792
         return
             HooksConfigLib.callComputeDynamicSwapFeeHook(
                 swapParams,
