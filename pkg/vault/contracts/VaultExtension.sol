// SPDX-License-Identifier: GPL-3.0-or-later

pragma solidity ^0.8.24;

import { Proxy } from "@openzeppelin/contracts/proxy/Proxy.sol";
import { IERC20 } from "@openzeppelin/contracts/token/ERC20/IERC20.sol";
import { IERC20Metadata } from "@openzeppelin/contracts/token/ERC20/extensions/IERC20Metadata.sol";
import { Address } from "@openzeppelin/contracts/utils/Address.sol";
import { ReentrancyGuard } from "@openzeppelin/contracts/utils/ReentrancyGuard.sol";
import { ERC165Checker } from "@openzeppelin/contracts/utils/introspection/ERC165Checker.sol";

import { IBasePool } from "@balancer-labs/v3-interfaces/contracts/vault/IBasePool.sol";
import { IBasePoolFactory } from "@balancer-labs/v3-interfaces/contracts/vault/IBasePoolFactory.sol";
import { IPoolHooks } from "@balancer-labs/v3-interfaces/contracts/vault/IPoolHooks.sol";
import { IRateProvider } from "@balancer-labs/v3-interfaces/contracts/vault/IRateProvider.sol";
import { IVault } from "@balancer-labs/v3-interfaces/contracts/vault/IVault.sol";
import { IVaultAdmin } from "@balancer-labs/v3-interfaces/contracts/vault/IVaultAdmin.sol";
import { IVaultExtension } from "@balancer-labs/v3-interfaces/contracts/vault/IVaultExtension.sol";
import { ArrayHelpers } from "@balancer-labs/v3-solidity-utils/contracts/helpers/ArrayHelpers.sol";
import { InputHelpers } from "@balancer-labs/v3-solidity-utils/contracts/helpers/InputHelpers.sol";
import { ScalingHelpers } from "@balancer-labs/v3-solidity-utils/contracts/helpers/ScalingHelpers.sol";
import { EVMCallModeHelpers } from "@balancer-labs/v3-solidity-utils/contracts/helpers/EVMCallModeHelpers.sol";
import {
    TransientStorageHelpers
} from "@balancer-labs/v3-solidity-utils/contracts/helpers/TransientStorageHelpers.sol";
import { BasePoolMath } from "@balancer-labs/v3-solidity-utils/contracts/math/BasePoolMath.sol";
import { EnumerableMap } from "@balancer-labs/v3-solidity-utils/contracts/openzeppelin/EnumerableMap.sol";
import { EnumerableSet } from "@balancer-labs/v3-solidity-utils/contracts/openzeppelin/EnumerableSet.sol";
<<<<<<< HEAD
import { Slots } from "@balancer-labs/v3-solidity-utils/contracts/openzeppelin/Slots.sol";
=======
import { StorageSlot } from "@balancer-labs/v3-solidity-utils/contracts/openzeppelin/StorageSlot.sol";
>>>>>>> 349fb68e
import "@balancer-labs/v3-interfaces/contracts/vault/VaultTypes.sol";

import { VaultStateBits, VaultStateLib } from "./lib/VaultStateLib.sol";
import { PoolConfigLib } from "./lib/PoolConfigLib.sol";
import { VaultExtensionsLib } from "./lib/VaultExtensionsLib.sol";
import { VaultCommon } from "./VaultCommon.sol";
import { PackedTokenBalance } from "./lib/PackedTokenBalance.sol";

/**
 * @dev Bytecode extension for Vault.
 * Has access to the same storage layout as the main vault.
 *
 * The functions in this contract are not meant to be called directly ever. They should just be called by the Vault
 * via delegate calls instead, and any state modification produced by this contract's code will actually target
 * the main Vault's state.
 *
 * The storage of this contract is in practice unused.
 */
contract VaultExtension is IVaultExtension, VaultCommon, Proxy {
    using Address for *;
    using ArrayHelpers for uint256[];
    using EnumerableMap for EnumerableMap.IERC20ToBytes32Map;
    using EnumerableSet for EnumerableSet.AddressSet;
    using PackedTokenBalance for bytes32;
    using PoolConfigLib for PoolConfig;
    using InputHelpers for uint256;
    using ScalingHelpers for *;
    using VaultExtensionsLib for IVault;
    using VaultStateLib for VaultStateBits;
    using TransientStorageHelpers for *;
<<<<<<< HEAD
    using Slots for Slots.Uint256Slot;
=======
    using StorageSlot for StorageSlot.Uint256SlotType;
>>>>>>> 349fb68e

    IVault private immutable _vault;
    IVaultAdmin private immutable _vaultAdmin;

    /// @dev Functions with this modifier can only be delegate-called by the vault.
    modifier onlyVault() {
        _ensureVaultDelegateCall();
        _;
    }

    function _ensureVaultDelegateCall() internal view {
        _vault.ensureVaultDelegateCall();
    }

    constructor(IVault mainVault, IVaultAdmin vaultAdmin) {
        if (vaultAdmin.vault() != mainVault) {
            revert WrongVaultAdminDeployment();
        }

        _vaultPauseWindowEndTime = vaultAdmin.getPauseWindowEndTime();
        _vaultBufferPeriodDuration = vaultAdmin.getBufferPeriodDuration();
        _vaultBufferPeriodEndTime = vaultAdmin.getBufferPeriodEndTime();

        _vault = mainVault;
        _vaultAdmin = vaultAdmin;
    }

    function vault() external view returns (IVault) {
        return _vault;
    }

    /*******************************************************************************
                              Transient Accounting
    *******************************************************************************/

    /// @inheritdoc IVaultExtension
    function getLocker(uint256 index) external view onlyVault returns (address) {
        if (index >= _lockers().tLength()) {
            revert LockerOutOfBounds(index);
        }
        return _lockers().tUncheckedAt(index);
    }

    /// @inheritdoc IVaultExtension
    function getLockersCount() external view onlyVault returns (uint256) {
        return _lockers().tLength();
    }

    /// @inheritdoc IVaultExtension
    function getNonzeroDeltaCount() external view onlyVault returns (uint256) {
        return _nonzeroDeltaCount().tload();
    }

    /// @inheritdoc IVaultExtension
    function getTokenDelta(address user, IERC20 token) external view onlyVault returns (int256) {
        return _tokenDeltas().tGet(user, token);
    }

    /// @inheritdoc IVaultExtension
    function getReservesOf(IERC20 token) external view onlyVault returns (uint256) {
        return _reservesOf[token];
    }

    /*******************************************************************************
                            Pool Registration and Initialization
    *******************************************************************************/

    struct PoolRegistrationParams {
        TokenConfig[] tokenConfig;
        uint256 swapFeePercentage;
        uint256 pauseWindowEndTime;
        address pauseManager;
        PoolHooks poolHooks;
        LiquidityManagement liquidityManagement;
    }

    /// @inheritdoc IVaultExtension
    function registerPool(
        address pool,
        TokenConfig[] memory tokenConfig,
        uint256 swapFeePercentage,
        uint256 pauseWindowEndTime,
        address pauseManager,
        PoolHooks calldata poolHooks,
        LiquidityManagement calldata liquidityManagement
    ) external nonReentrant whenVaultNotPaused onlyVault {
        _registerPool(
            pool,
            PoolRegistrationParams({
                tokenConfig: tokenConfig,
                swapFeePercentage: swapFeePercentage,
                pauseWindowEndTime: pauseWindowEndTime,
                pauseManager: pauseManager,
                poolHooks: poolHooks,
                liquidityManagement: liquidityManagement
            })
        );
    }

    /// @inheritdoc IVaultExtension
    function isPoolRegistered(address pool) external view onlyVault returns (bool) {
        return _isPoolRegistered(pool);
    }

    /**
     * @dev The function will register the pool, setting its tokens with an initial balance of zero.
     * The function also checks for valid token addresses and ensures that the pool and tokens aren't
     * already registered.
     *
     * Emits a `PoolRegistered` event upon successful registration.
     */
    function _registerPool(address pool, PoolRegistrationParams memory params) internal {
        // Ensure the pool isn't already registered
        if (_isPoolRegistered(pool)) {
            revert PoolAlreadyRegistered(pool);
        }

        uint256 numTokens = params.tokenConfig.length;
        if (numTokens < _MIN_TOKENS) {
            revert MinTokens();
        }
        if (numTokens > _MAX_TOKENS) {
            revert MaxTokens();
        }

        if (ERC165Checker.supportsERC165(pool) == false) {
            revert PoolMustSupportERC165();
        }

        // Retrieve or create the pool's token balances mapping.
        EnumerableMap.IERC20ToBytes32Map storage poolTokenBalances = _poolTokenBalances[pool];
        uint8[] memory tokenDecimalDiffs = new uint8[](numTokens);
        IERC20 previousToken;

        for (uint256 i = 0; i < numTokens; ++i) {
            TokenConfig memory tokenData = params.tokenConfig[i];
            IERC20 token = tokenData.token;

            // Enforce token sorting. (`previousToken` will be the zero address on the first iteration.)
            if (token < previousToken) {
                revert InputHelpers.TokensNotSorted();
            }
            previousToken = token;

            // Ensure that the token address is valid
            if (address(token) == address(0) || address(token) == pool) {
                revert InvalidToken();
            }

            // Register the token with an initial balance of zero.
            // Ensure the token isn't already registered for the pool.
            // Note: EnumerableMaps require an explicit initial value when creating a key-value pair.
            if (poolTokenBalances.set(token, bytes32(0)) == false) {
                revert TokenAlreadyRegistered(token);
            }

            bool hasRateProvider = tokenData.rateProvider != IRateProvider(address(0));
            _poolTokenConfig[pool][token] = tokenData;

            if (tokenData.tokenType == TokenType.STANDARD) {
                if (hasRateProvider || tokenData.paysYieldFees) {
                    revert InvalidTokenConfiguration();
                }
            } else if (tokenData.tokenType == TokenType.WITH_RATE) {
                if (hasRateProvider == false) {
                    revert InvalidTokenConfiguration();
                }
            } else {
                revert InvalidTokenType();
            }

            tokenDecimalDiffs[i] = uint8(18) - IERC20Metadata(address(token)).decimals();
        }

        // Store the pause manager. A zero address means default to the authorizer.
        _poolPauseManagers[pool] = params.pauseManager;

        // Store config and mark the pool as registered
        PoolConfig memory config = PoolConfigLib.toPoolConfig(_poolConfig[pool]);

        config.isPoolRegistered = true;
        config.hooks = params.poolHooks;
        config.liquidityManagement = params.liquidityManagement;
        config.tokenDecimalDiffs = PoolConfigLib.toTokenDecimalDiffs(tokenDecimalDiffs);
        config.pauseWindowEndTime = params.pauseWindowEndTime;
        _poolConfig[pool] = config.fromPoolConfig();

        _setStaticSwapFeePercentage(pool, params.swapFeePercentage);

        // Emit an event to log the pool registration (pass msg.sender as the factory argument)
        emit PoolRegistered(
            pool,
            msg.sender,
            params.tokenConfig,
            params.pauseWindowEndTime,
            params.pauseManager,
            params.poolHooks,
            params.liquidityManagement
        );
    }

    /// @inheritdoc IVaultExtension
    function initialize(
        address pool,
        address to,
        IERC20[] memory tokens,
        uint256[] memory exactAmountsIn,
        uint256 minBptAmountOut,
        bytes memory userData
    ) external withLocker withRegisteredPool(pool) onlyVault returns (uint256 bptAmountOut) {
        VaultState memory vaultState = _ensureUnpausedAndGetVaultState(pool);

        PoolData memory poolData = _computePoolDataUpdatingBalancesAndFees(
            pool,
            Rounding.ROUND_DOWN,
            vaultState.protocolYieldFeePercentage
        );

        if (poolData.poolConfig.isPoolInitialized) {
            revert PoolAlreadyInitialized(pool);
        }
        uint256 numTokens = poolData.tokenConfig.length;

        InputHelpers.ensureInputLengthMatch(numTokens, exactAmountsIn.length);

        // Amounts are entering pool math, so round down. A lower invariant after the join means less bptOut,
        // favoring the pool.
        uint256[] memory exactAmountsInScaled18 = exactAmountsIn.copyToScaled18ApplyRateRoundDownArray(
            poolData.decimalScalingFactors,
            poolData.tokenRates
        );

        if (poolData.poolConfig.hooks.shouldCallBeforeInitialize) {
            if (IPoolHooks(pool).onBeforeInitialize(exactAmountsInScaled18, userData) == false) {
                revert BeforeInitializeHookFailed();
            }

            // The before hook is reentrant, and could have changed token rates.
            _updateTokenRatesInPoolData(poolData);

            // Also update exactAmountsInScaled18, in case the underlying rates changed.
            exactAmountsInScaled18 = exactAmountsIn.copyToScaled18ApplyRateRoundDownArray(
                poolData.decimalScalingFactors,
                poolData.tokenRates
            );
        }

        bptAmountOut = _initialize(pool, to, poolData, tokens, exactAmountsIn, exactAmountsInScaled18, minBptAmountOut);

        if (poolData.poolConfig.hooks.shouldCallAfterInitialize) {
            if (IPoolHooks(pool).onAfterInitialize(exactAmountsInScaled18, bptAmountOut, userData) == false) {
                revert AfterInitializeHookFailed();
            }
        }
    }

    function _initialize(
        address pool,
        address to,
        PoolData memory poolData,
        IERC20[] memory tokens,
        uint256[] memory exactAmountsIn,
        uint256[] memory exactAmountsInScaled18,
        uint256 minBptAmountOut
    ) internal nonReentrant returns (uint256 bptAmountOut) {
        EnumerableMap.IERC20ToBytes32Map storage poolBalances = _poolTokenBalances[pool];

        for (uint256 i = 0; i < poolData.tokenConfig.length; ++i) {
            IERC20 actualToken = poolData.tokenConfig[i].token;

            // Tokens passed into `initialize` are the "expected" tokens.
            if (actualToken != tokens[i]) {
                revert TokensMismatch(pool, address(tokens[i]), address(actualToken));
            }

            // Debit of token[i] for amountIn
            _takeDebt(actualToken, exactAmountsIn[i], msg.sender);

            // Store the new Pool balances (and initial last live balances).
            poolBalances.unchecked_setAt(
                i,
                PackedTokenBalance.toPackedBalance(exactAmountsIn[i], exactAmountsInScaled18[i])
            );
        }

        emit PoolBalanceChanged(pool, to, tokens, exactAmountsIn.unsafeCastToInt256(true));

        // Store config and mark the pool as initialized
        poolData.poolConfig.isPoolInitialized = true;
        _poolConfig[pool] = poolData.poolConfig.fromPoolConfig();

        // Pass scaled balances to the pool
        bptAmountOut = IBasePool(pool).computeInvariant(exactAmountsInScaled18);

        _ensureMinimumTotalSupply(bptAmountOut);

        // At this point we know that bptAmountOut >= _MINIMUM_TOTAL_SUPPLY, so this will not revert.
        bptAmountOut -= _MINIMUM_TOTAL_SUPPLY;
        // When adding liquidity, we must mint tokens concurrently with updating pool balances,
        // as the pool's math relies on totalSupply.
        // Minting will be reverted if it results in a total supply less than the _MINIMUM_TOTAL_SUPPLY.
        _mintMinimumSupplyReserve(address(pool));
        _mint(address(pool), to, bptAmountOut);

        // At this point we have the calculated BPT amount.
        if (bptAmountOut < minBptAmountOut) {
            revert BptAmountOutBelowMin(bptAmountOut, minBptAmountOut);
        }

        // Emit an event to log the pool initialization
        emit PoolInitialized(pool);
    }

    /*******************************************************************************
                                    Pool Information
    *******************************************************************************/

    /// @inheritdoc IVaultExtension
    function isPoolInitialized(address pool) external view withRegisteredPool(pool) onlyVault returns (bool) {
        return _isPoolInitialized(pool);
    }

    /// @inheritdoc IVaultExtension
    function getPoolConfig(address pool) external view withRegisteredPool(pool) onlyVault returns (PoolConfig memory) {
        return _poolConfig[pool].toPoolConfig();
    }

    /// @inheritdoc IVaultExtension
    function getPoolTokens(address pool) external view withRegisteredPool(pool) onlyVault returns (IERC20[] memory) {
        return _getPoolTokens(pool);
    }

    /// @inheritdoc IVaultExtension
    function getPoolTokenInfo(
        address pool
    )
        external
        view
        withRegisteredPool(pool)
        returns (
            IERC20[] memory tokens,
            TokenType[] memory tokenTypes,
            uint256[] memory balancesRaw,
            uint256[] memory decimalScalingFactors,
            IRateProvider[] memory rateProviders
        )
    {
        // Do not use _computePoolData, which makes external calls and could fail.
        TokenConfig[] memory tokenConfig;
        (tokenConfig, balancesRaw, decimalScalingFactors, ) = _getPoolTokenInfo(pool);

        uint256 numTokens = tokenConfig.length;
        tokens = new IERC20[](numTokens);
        tokenTypes = new TokenType[](numTokens);
        rateProviders = new IRateProvider[](numTokens);

        // TODO consider sending TokenConfig externally; maybe parallel arrays are friendlier off-chain.
        for (uint256 i = 0; i < numTokens; i++) {
            tokens[i] = tokenConfig[i].token;
            tokenTypes[i] = tokenConfig[i].tokenType;
            rateProviders[i] = tokenConfig[i].rateProvider;
        }
    }

    /*******************************************************************************
                                    Pool Tokens
    *******************************************************************************/

    /// @inheritdoc IVaultExtension
    function totalSupply(address token) external view onlyVault returns (uint256) {
        return _totalSupply(token);
    }

    /// @inheritdoc IVaultExtension
    function balanceOf(address token, address account) external view onlyVault returns (uint256) {
        return _balanceOf(token, account);
    }

    /// @inheritdoc IVaultExtension
    function allowance(address token, address owner, address spender) external view onlyVault returns (uint256) {
        return _allowance(token, owner, spender);
    }

    /// @inheritdoc IVaultExtension
    function transfer(address owner, address to, uint256 amount) external onlyVault returns (bool) {
        _transfer(msg.sender, owner, to, amount);
        return true;
    }

    /// @inheritdoc IVaultExtension
    function approve(address owner, address spender, uint256 amount) external onlyVault returns (bool) {
        _approve(msg.sender, owner, spender, amount);
        return true;
    }

    /// @inheritdoc IVaultExtension
    function transferFrom(address spender, address from, address to, uint256 amount) external onlyVault returns (bool) {
        _spendAllowance(msg.sender, from, spender, amount);
        _transfer(msg.sender, from, to, amount);
        return true;
    }

    /*******************************************************************************
                                     Pool Pausing
    *******************************************************************************/

    /// @inheritdoc IVaultExtension
    function isPoolPaused(address pool) external view withRegisteredPool(pool) onlyVault returns (bool) {
        return _isPoolPaused(pool);
    }

    /// @inheritdoc IVaultExtension
    function getPoolPausedState(
        address pool
    ) external view withRegisteredPool(pool) onlyVault returns (bool, uint256, uint256, address) {
        (bool paused, uint256 pauseWindowEndTime) = _getPoolPausedState(pool);

        return (paused, pauseWindowEndTime, pauseWindowEndTime + _vaultBufferPeriodDuration, _poolPauseManagers[pool]);
    }

    /*******************************************************************************
                                        Fees
    *******************************************************************************/

    /// @inheritdoc IVaultExtension
    function getProtocolSwapFeePercentage() external view onlyVault returns (uint256) {
        return _vaultState.getProtocolSwapFeePercentage();
    }

    /// @inheritdoc IVaultExtension
    function getProtocolYieldFeePercentage() external view onlyVault returns (uint256) {
        return _vaultState.getProtocolYieldFeePercentage();
    }

    /// @inheritdoc IVaultExtension
    function getProtocolFees(address token) external view onlyVault returns (uint256) {
        return _protocolFees[IERC20(token)];
    }

    /// @inheritdoc IVaultExtension
    function getStaticSwapFeePercentage(
        address pool
    ) external view withRegisteredPool(pool) onlyVault returns (uint256) {
        return PoolConfigLib.toPoolConfig(_poolConfig[pool]).staticSwapFeePercentage;
    }

    /*******************************************************************************
                                    Recovery Mode
    *******************************************************************************/

    /// @inheritdoc IVaultExtension
    function isPoolInRecoveryMode(address pool) external view withRegisteredPool(pool) onlyVault returns (bool) {
        return _isPoolInRecoveryMode(pool);
    }

    /// @inheritdoc IVaultExtension
    function removeLiquidityRecovery(
        address pool,
        address from,
        uint256 exactBptAmountIn
    )
        external
        withLocker
        nonReentrant
        withInitializedPool(pool)
        onlyInRecoveryMode(pool)
        returns (uint256[] memory amountsOutRaw)
    {
        // Retrieve the mapping of tokens and their balances for the specified pool.
        EnumerableMap.IERC20ToBytes32Map storage poolTokenBalances = _poolTokenBalances[pool];
        uint256 numTokens = poolTokenBalances.length();

        // Initialize arrays to store tokens and balances based on the number of tokens in the pool.
        IERC20[] memory tokens = new IERC20[](numTokens);
        uint256[] memory balancesRaw = new uint256[](numTokens);
        bytes32 packedBalances;

        for (uint256 i = 0; i < numTokens; ++i) {
            // Because the iteration is bounded by `tokens.length`, which matches the EnumerableMap's length,
            // we can safely use `unchecked_at`. This ensures that `i` is a valid token index and minimizes
            // storage reads.
            (tokens[i], packedBalances) = poolTokenBalances.unchecked_at(i);
            balancesRaw[i] = packedBalances.getRawBalance();
        }

        amountsOutRaw = BasePoolMath.computeProportionalAmountsOut(balancesRaw, _totalSupply(pool), exactBptAmountIn);

        for (uint256 i = 0; i < numTokens; ++i) {
            // Credit token[i] for amountOut
            _supplyCredit(tokens[i], amountsOutRaw[i], msg.sender);

            // Compute the new Pool balances. A Pool's token balance always decreases after an exit
            // (potentially by 0).
            balancesRaw[i] -= amountsOutRaw[i];
        }

        // Store the new pool balances - raw only, since we don't have rates in Recovery Mode.
        // In Recovery Mode, raw and last live balances will get out of sync. This is corrected when the pool is taken
        // out of Recovery Mode.
        EnumerableMap.IERC20ToBytes32Map storage poolBalances = _poolTokenBalances[pool];

        for (uint256 i = 0; i < numTokens; ++i) {
            packedBalances = poolBalances.unchecked_valueAt(i);
            poolBalances.unchecked_setAt(i, packedBalances.setRawBalance(balancesRaw[i]));
        }

        // Trusted routers use Vault's allowances, which are infinite anyways for pool tokens.
        if (!_isTrustedRouter(msg.sender)) {
            _spendAllowance(address(pool), from, msg.sender, exactBptAmountIn);
        }

        // When removing liquidity, we must burn tokens concurrently with updating pool balances,
        // as the pool's math relies on totalSupply.
        // Burning will be reverted if it results in a total supply less than the _MINIMUM_TOTAL_SUPPLY.
        _burn(address(pool), from, exactBptAmountIn);

        emit PoolBalanceChanged(
            pool,
            from,
            tokens,
            // We can unsafely cast to int256 because balances are stored as uint128 (see PackedTokenBalance).
            amountsOutRaw.unsafeCastToInt256(false)
        );
    }

    /*******************************************************************************
                                        Queries
    *******************************************************************************/

    /// @dev Ensure that only static calls are made to the functions with this modifier.
    modifier query() {
        if (!EVMCallModeHelpers.isStaticCall()) {
            revert EVMCallModeHelpers.NotStaticCall();
        }

        bool _isQueryDisabled = _vaultState.isQueryDisabled();
        if (_isQueryDisabled) {
            revert QueriesDisabled();
        }

        // Add the current locker to the list so `withLocker` does not revert
        _lockers().tPush(msg.sender);
        _;
    }

    /// @inheritdoc IVaultExtension
    function quote(bytes calldata data) external payable query onlyVault returns (bytes memory result) {
        // Forward the incoming call to the original sender of this transaction.
        return (msg.sender).functionCallWithValue(data, msg.value);
    }

    /// @inheritdoc IVaultExtension
    function isQueryDisabled() external view onlyVault returns (bool) {
        return _vaultState.isQueryDisabled();
    }

    /*******************************************************************************
                                     Default lockers
    *******************************************************************************/

    receive() external payable {
        revert CannotReceiveEth();
    }

    // solhint-disable no-complex-fallback

    /**
     * @inheritdoc Proxy
     * @dev Override proxy implementation of `fallback` to disallow incoming ETH transfers.
     * This function actually returns whatever the Vault Extension does when handling the request.
     */
    fallback() external payable override {
        if (msg.value > 0) {
            revert CannotReceiveEth();
        }

        _fallback();
    }

    /// @inheritdoc IVaultExtension
    function getVaultAdmin() external view returns (address) {
        return _implementation();
    }

    /**
     * @inheritdoc Proxy
     * @dev Returns Vault Extension, where fallback requests are forwarded.
     */
    function _implementation() internal view override returns (address) {
        return address(_vaultAdmin);
    }
}<|MERGE_RESOLUTION|>--- conflicted
+++ resolved
@@ -26,11 +26,7 @@
 import { BasePoolMath } from "@balancer-labs/v3-solidity-utils/contracts/math/BasePoolMath.sol";
 import { EnumerableMap } from "@balancer-labs/v3-solidity-utils/contracts/openzeppelin/EnumerableMap.sol";
 import { EnumerableSet } from "@balancer-labs/v3-solidity-utils/contracts/openzeppelin/EnumerableSet.sol";
-<<<<<<< HEAD
-import { Slots } from "@balancer-labs/v3-solidity-utils/contracts/openzeppelin/Slots.sol";
-=======
 import { StorageSlot } from "@balancer-labs/v3-solidity-utils/contracts/openzeppelin/StorageSlot.sol";
->>>>>>> 349fb68e
 import "@balancer-labs/v3-interfaces/contracts/vault/VaultTypes.sol";
 
 import { VaultStateBits, VaultStateLib } from "./lib/VaultStateLib.sol";
@@ -61,11 +57,7 @@
     using VaultExtensionsLib for IVault;
     using VaultStateLib for VaultStateBits;
     using TransientStorageHelpers for *;
-<<<<<<< HEAD
-    using Slots for Slots.Uint256Slot;
-=======
     using StorageSlot for StorageSlot.Uint256SlotType;
->>>>>>> 349fb68e
 
     IVault private immutable _vault;
     IVaultAdmin private immutable _vaultAdmin;
