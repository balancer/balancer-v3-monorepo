// SPDX-License-Identifier: GPL-3.0-or-later

pragma solidity ^0.8.24;

import { Proxy } from "@openzeppelin/contracts/proxy/Proxy.sol";
import { IERC20 } from "@openzeppelin/contracts/token/ERC20/IERC20.sol";
import { IERC20Metadata } from "@openzeppelin/contracts/token/ERC20/extensions/IERC20Metadata.sol";
import { Address } from "@openzeppelin/contracts/utils/Address.sol";

import { IBasePool } from "@balancer-labs/v3-interfaces/contracts/vault/IBasePool.sol";
import { IBasePoolFactory } from "@balancer-labs/v3-interfaces/contracts/vault/IBasePoolFactory.sol";
import { IPoolHooks } from "@balancer-labs/v3-interfaces/contracts/vault/IPoolHooks.sol";
import { IRateProvider } from "@balancer-labs/v3-interfaces/contracts/vault/IRateProvider.sol";
import { IVault } from "@balancer-labs/v3-interfaces/contracts/vault/IVault.sol";
import { IVaultAdmin } from "@balancer-labs/v3-interfaces/contracts/vault/IVaultAdmin.sol";
import { IVaultExtension } from "@balancer-labs/v3-interfaces/contracts/vault/IVaultExtension.sol";
import { IAuthentication } from "@balancer-labs/v3-interfaces/contracts/solidity-utils/helpers/IAuthentication.sol";
import "@balancer-labs/v3-interfaces/contracts/vault/VaultTypes.sol";

import { ArrayHelpers } from "@balancer-labs/v3-solidity-utils/contracts/helpers/ArrayHelpers.sol";
import { InputHelpers } from "@balancer-labs/v3-solidity-utils/contracts/helpers/InputHelpers.sol";
import { ScalingHelpers } from "@balancer-labs/v3-solidity-utils/contracts/helpers/ScalingHelpers.sol";
import { EVMCallModeHelpers } from "@balancer-labs/v3-solidity-utils/contracts/helpers/EVMCallModeHelpers.sol";
import {
    TransientStorageHelpers
} from "@balancer-labs/v3-solidity-utils/contracts/helpers/TransientStorageHelpers.sol";
import { BasePoolMath } from "@balancer-labs/v3-solidity-utils/contracts/math/BasePoolMath.sol";
import { EnumerableMap } from "@balancer-labs/v3-solidity-utils/contracts/openzeppelin/EnumerableMap.sol";
import { EnumerableSet } from "@balancer-labs/v3-solidity-utils/contracts/openzeppelin/EnumerableSet.sol";
import { StorageSlot } from "@balancer-labs/v3-solidity-utils/contracts/openzeppelin/StorageSlot.sol";
import {
    ReentrancyGuardTransient
} from "@balancer-labs/v3-solidity-utils/contracts/openzeppelin/ReentrancyGuardTransient.sol";

import { VaultStateBits, VaultStateLib } from "./lib/VaultStateLib.sol";
import { PoolConfigLib } from "./lib/PoolConfigLib.sol";
import { VaultExtensionsLib } from "./lib/VaultExtensionsLib.sol";
import { VaultCommon } from "./VaultCommon.sol";
import { PackedTokenBalance } from "./lib/PackedTokenBalance.sol";
import { PoolDataLib } from "./lib/PoolDataLib.sol";

/**
 * @dev Bytecode extension for Vault.
 * Has access to the same storage layout as the main vault.
 *
 * The functions in this contract are not meant to be called directly ever. They should just be called by the Vault
 * via delegate calls instead, and any state modification produced by this contract's code will actually target
 * the main Vault's state.
 *
 * The storage of this contract is in practice unused.
 */
contract VaultExtension is IVaultExtension, VaultCommon, Proxy {
    using Address for *;
    using ArrayHelpers for uint256[];
    using EnumerableMap for EnumerableMap.IERC20ToBytes32Map;
    using EnumerableSet for EnumerableSet.AddressSet;
    using PackedTokenBalance for bytes32;
    using PoolConfigLib for PoolConfig;
    using InputHelpers for uint256;
    using ScalingHelpers for *;
    using VaultExtensionsLib for IVault;
    using VaultStateLib for VaultStateBits;
    using TransientStorageHelpers for *;
    using StorageSlot for *;
    using PoolDataLib for PoolData;

    IVault private immutable _vault;
    IVaultAdmin private immutable _vaultAdmin;

    /// @dev Functions with this modifier can only be delegate-called by the vault.
    modifier onlyVault() {
        _ensureVaultDelegateCall();
        _;
    }

    function _ensureVaultDelegateCall() internal view {
        _vault.ensureVaultDelegateCall();
    }

    constructor(IVault mainVault, IVaultAdmin vaultAdmin) {
        if (vaultAdmin.vault() != mainVault) {
            revert WrongVaultAdminDeployment();
        }

        _vaultPauseWindowEndTime = vaultAdmin.getPauseWindowEndTime();
        _vaultBufferPeriodDuration = vaultAdmin.getBufferPeriodDuration();
        _vaultBufferPeriodEndTime = vaultAdmin.getBufferPeriodEndTime();

        _vault = mainVault;
        _vaultAdmin = vaultAdmin;
    }

    function vault() external view returns (IVault) {
        return _vault;
    }

    /*******************************************************************************
                              Transient Accounting
    *******************************************************************************/

    /// @inheritdoc IVaultExtension
    function isUnlocked() external view onlyVault returns (bool) {
        return _isUnlocked().tload();
    }

    /// @inheritdoc IVaultExtension
    function getNonzeroDeltaCount() external view onlyVault returns (uint256) {
        return _nonzeroDeltaCount().tload();
    }

    /// @inheritdoc IVaultExtension
    function getTokenDelta(IERC20 token) external view onlyVault returns (int256) {
        return _tokenDeltas().tGet(token);
    }

    /// @inheritdoc IVaultExtension
    function getReservesOf(IERC20 token) external view onlyVault returns (uint256) {
        return _reservesOf[token];
    }

    /*******************************************************************************
                            Pool Registration and Initialization
    *******************************************************************************/

    struct PoolRegistrationParams {
        TokenConfig[] tokenConfig;
        PoolFeeConfig feeConfig;
        uint256 pauseWindowEndTime;
        PoolRoleAccounts roleAccounts;
        PoolHooks poolHooks;
        LiquidityManagement liquidityManagement;
    }

    /// @inheritdoc IVaultExtension
    function registerPool(
        address pool,
        TokenConfig[] memory tokenConfig,
        PoolFeeConfig memory feeConfig,
        uint256 pauseWindowEndTime,
        PoolRoleAccounts calldata roleAccounts,
        PoolHooks calldata poolHooks,
        LiquidityManagement calldata liquidityManagement
    ) external nonReentrant whenVaultNotPaused onlyVault {
        _registerPool(
            pool,
            PoolRegistrationParams({
                tokenConfig: tokenConfig,
                feeConfig: feeConfig,
                pauseWindowEndTime: pauseWindowEndTime,
                roleAccounts: roleAccounts,
                poolHooks: poolHooks,
                liquidityManagement: liquidityManagement
            })
        );
    }

    /// @inheritdoc IVaultExtension
    function isPoolRegistered(address pool) external view onlyVault returns (bool) {
        return _isPoolRegistered(pool);
    }

    /**
     * @dev The function will register the pool, setting its tokens with an initial balance of zero.
     * The function also checks for valid token addresses and ensures that the pool and tokens aren't
     * already registered.
     *
     * Emits a `PoolRegistered` event upon successful registration.
     */
    function _registerPool(address pool, PoolRegistrationParams memory params) internal {
        // Ensure the pool isn't already registered
        if (_isPoolRegistered(pool)) {
            revert PoolAlreadyRegistered(pool);
        }

        uint256 numTokens = params.tokenConfig.length;
        if (numTokens < _MIN_TOKENS) {
            revert MinTokens();
        }
        if (numTokens > _MAX_TOKENS) {
            revert MaxTokens();
        }

        // Retrieve or create the pool's token balances mapping.
        EnumerableMap.IERC20ToBytes32Map storage poolTokenBalances = _poolTokenBalances[pool];

        uint8[] memory tokenDecimalDiffs = new uint8[](numTokens);
        IERC20 previousToken;

        for (uint256 i = 0; i < numTokens; ++i) {
            TokenConfig memory tokenData = params.tokenConfig[i];
            IERC20 token = tokenData.token;

            // Enforce token sorting. (`previousToken` will be the zero address on the first iteration.)
            if (token < previousToken) {
                revert InputHelpers.TokensNotSorted();
            }
            previousToken = token;

            // Ensure that the token address is valid
            if (address(token) == address(0) || address(token) == pool) {
                revert InvalidToken();
            }

            // Register the token with an initial balance of zero.
            // Ensure the token isn't already registered for the pool.
            // Note: EnumerableMaps require an explicit initial value when creating a key-value pair.
            if (poolTokenBalances.set(token, bytes32(0)) == false) {
                revert TokenAlreadyRegistered(token);
            }

            bool hasRateProvider = tokenData.rateProvider != IRateProvider(address(0));
            _poolTokenConfig[pool][token] = tokenData;

            if (tokenData.tokenType == TokenType.STANDARD) {
                if (hasRateProvider || tokenData.paysYieldFees) {
                    revert InvalidTokenConfiguration();
                }
            } else if (tokenData.tokenType == TokenType.WITH_RATE) {
                if (hasRateProvider == false) {
                    revert InvalidTokenConfiguration();
                }
            } else {
                revert InvalidTokenType();
            }

            tokenDecimalDiffs[i] = uint8(18) - IERC20Metadata(address(token)).decimals();
        }

        // Store the role account addresses (for getters).
        _poolRoleAccounts[pool] = params.roleAccounts;

        // Make pool role assignments. A zero address means default to the authorizer.
        _assignPoolRoles(pool, params.roleAccounts);

        // Store config and mark the pool as registered
        PoolConfig memory config = PoolConfigLib.toPoolConfig(_poolConfig[pool]);

        config.isPoolRegistered = true;
        config.hooks = params.poolHooks;
        config.liquidityManagement = params.liquidityManagement;
        config.tokenDecimalDiffs = PoolConfigLib.toTokenDecimalDiffs(tokenDecimalDiffs);
        config.pauseWindowEndTime = params.pauseWindowEndTime;
        (config.aggregateProtocolSwapFeePercentage, config.aggregateProtocolYieldFeePercentage) = _protocolFeeCollector
            .registerPoolFeeConfig(pool, params.feeConfig);
        _poolConfig[pool] = config.fromPoolConfig();

        _setStaticSwapFeePercentage(pool, params.feeConfig.poolSwapFeePercentage);

        // Emit an event to log the pool registration (pass msg.sender as the factory argument)
        emit PoolRegistered(
            pool,
            msg.sender,
            params.tokenConfig,
            params.feeConfig,
            params.pauseWindowEndTime,
            params.roleAccounts,
            params.poolHooks,
            params.liquidityManagement
        );
    }

    function _assignPoolRoles(address pool, PoolRoleAccounts memory roleAccounts) private {
        mapping(bytes32 => PoolFunctionPermission) storage roleAssignments = _poolFunctionPermissions[pool];
        IAuthentication vaultAdmin = IAuthentication(address(_vaultAdmin));

        if (roleAccounts.pauseManager != address(0)) {
            roleAssignments[vaultAdmin.getActionId(IVaultAdmin.pausePool.selector)] = PoolFunctionPermission({
                account: roleAccounts.pauseManager,
                onlyOwner: false
            });
            roleAssignments[vaultAdmin.getActionId(IVaultAdmin.unpausePool.selector)] = PoolFunctionPermission({
                account: roleAccounts.pauseManager,
                onlyOwner: false
            });
        }

        if (roleAccounts.swapFeeManager != address(0)) {
            bytes32 swapFeeAction = vaultAdmin.getActionId(IVaultAdmin.setStaticSwapFeePercentage.selector);

            roleAssignments[swapFeeAction] = PoolFunctionPermission({
                account: roleAccounts.swapFeeManager,
                onlyOwner: true
            });
        }
    }

    /// @inheritdoc IVaultExtension
    function initialize(
        address pool,
        address to,
        IERC20[] memory tokens,
        uint256[] memory exactAmountsIn,
        uint256 minBptAmountOut,
        bytes memory userData
    ) external onlyWhenUnlocked withRegisteredPool(pool) onlyVault returns (uint256 bptAmountOut) {
        _ensureUnpausedAndGetVaultState(pool);

<<<<<<< HEAD
        PoolData memory poolData = _computePoolDataUpdatingBalancesAndFees(pool, Rounding.ROUND_DOWN);
=======
        // Balances are zero until after initialize is callled, so there is no need to charge pending yield fee here.
        PoolData memory poolData = _loadPoolData(pool, Rounding.ROUND_DOWN);
>>>>>>> f3b51990

        if (poolData.poolConfig.isPoolInitialized) {
            revert PoolAlreadyInitialized(pool);
        }
        uint256 numTokens = poolData.tokenConfig.length;

        InputHelpers.ensureInputLengthMatch(numTokens, exactAmountsIn.length);

        // Amounts are entering pool math, so round down. A lower invariant after the join means less bptOut,
        // favoring the pool.
        uint256[] memory exactAmountsInScaled18 = exactAmountsIn.copyToScaled18ApplyRateRoundDownArray(
            poolData.decimalScalingFactors,
            poolData.tokenRates
        );

        if (poolData.poolConfig.hooks.shouldCallBeforeInitialize) {
            if (IPoolHooks(pool).onBeforeInitialize(exactAmountsInScaled18, userData) == false) {
                revert BeforeInitializeHookFailed();
            }

            // The before hook is reentrant, and could have changed token rates.
            // Updating balances here is unnecessary since they're 0, but we do not special case before init
            // for the sake of bytecode size.
            poolData.reloadBalancesAndRates(_poolTokenBalances[pool], Rounding.ROUND_DOWN);

            // Also update exactAmountsInScaled18, in case the underlying rates changed.
            exactAmountsInScaled18 = exactAmountsIn.copyToScaled18ApplyRateRoundDownArray(
                poolData.decimalScalingFactors,
                poolData.tokenRates
            );
        }

        bptAmountOut = _initialize(pool, to, poolData, tokens, exactAmountsIn, exactAmountsInScaled18, minBptAmountOut);

        if (poolData.poolConfig.hooks.shouldCallAfterInitialize) {
            if (IPoolHooks(pool).onAfterInitialize(exactAmountsInScaled18, bptAmountOut, userData) == false) {
                revert AfterInitializeHookFailed();
            }
        }
    }

    function _initialize(
        address pool,
        address to,
        PoolData memory poolData,
        IERC20[] memory tokens,
        uint256[] memory exactAmountsIn,
        uint256[] memory exactAmountsInScaled18,
        uint256 minBptAmountOut
    ) internal nonReentrant returns (uint256 bptAmountOut) {
        EnumerableMap.IERC20ToBytes32Map storage poolBalances = _poolTokenBalances[pool];

        for (uint256 i = 0; i < poolData.tokenConfig.length; ++i) {
            IERC20 actualToken = poolData.tokenConfig[i].token;

            // Tokens passed into `initialize` are the "expected" tokens.
            if (actualToken != tokens[i]) {
                revert TokensMismatch(pool, address(tokens[i]), address(actualToken));
            }

            // Debit of token[i] for amountIn
            _takeDebt(actualToken, exactAmountsIn[i]);

            // Store the new Pool balances (and initial last live balances).
            poolBalances.unchecked_setAt(
                i,
                PackedTokenBalance.toPackedBalance(exactAmountsIn[i], exactAmountsInScaled18[i])
            );
        }

        emit PoolBalanceChanged(pool, to, exactAmountsIn.unsafeCastToInt256(true));

        // Store config and mark the pool as initialized
        poolData.poolConfig.isPoolInitialized = true;
        _poolConfig[pool] = poolData.poolConfig.fromPoolConfig();

        // Pass scaled balances to the pool
        bptAmountOut = IBasePool(pool).computeInvariant(exactAmountsInScaled18);

        _ensureMinimumTotalSupply(bptAmountOut);

        // At this point we know that bptAmountOut >= _MINIMUM_TOTAL_SUPPLY, so this will not revert.
        bptAmountOut -= _MINIMUM_TOTAL_SUPPLY;
        // When adding liquidity, we must mint tokens concurrently with updating pool balances,
        // as the pool's math relies on totalSupply.
        // Minting will be reverted if it results in a total supply less than the _MINIMUM_TOTAL_SUPPLY.
        _mintMinimumSupplyReserve(address(pool));
        _mint(address(pool), to, bptAmountOut);

        // At this point we have the calculated BPT amount.
        if (bptAmountOut < minBptAmountOut) {
            revert BptAmountOutBelowMin(bptAmountOut, minBptAmountOut);
        }

        // Emit an event to log the pool initialization
        emit PoolInitialized(pool);
    }

    /*******************************************************************************
                                    Pool Information
    *******************************************************************************/

    /// @inheritdoc IVaultExtension
    function isPoolInitialized(address pool) external view withRegisteredPool(pool) onlyVault returns (bool) {
        return _isPoolInitialized(pool);
    }

    /// @inheritdoc IVaultExtension
    function getPoolConfig(address pool) external view withRegisteredPool(pool) onlyVault returns (PoolConfig memory) {
        return _poolConfig[pool].toPoolConfig();
    }

    /// @inheritdoc IVaultExtension
    function getPoolTokens(address pool) external view withRegisteredPool(pool) onlyVault returns (IERC20[] memory) {
        return _getPoolTokens(pool);
    }

    /// @inheritdoc IVaultExtension
    function getPoolTokenInfo(
        address pool
    )
        external
        view
        withRegisteredPool(pool)
        returns (TokenConfig[] memory tokenConfig, uint256[] memory balancesRaw, uint256[] memory decimalScalingFactors)
    {
        PoolData memory poolData = _loadPoolData(pool, Rounding.ROUND_DOWN);
        return (poolData.tokenConfig, poolData.balancesRaw, poolData.decimalScalingFactors);
    }

    /// @inheritdoc IVaultExtension
    function computeDynamicSwapFee(
        address pool,
        IBasePool.PoolSwapParams memory swapParams
    ) external view withRegisteredPool(pool) returns (bool success, uint256 dynamicSwapFee) {
        bool shouldCallDynamicSwapFee = _poolConfig[pool].shouldCallComputeDynamicSwapFee();

        if (shouldCallDynamicSwapFee) {
            (success, dynamicSwapFee) = IPoolHooks(pool).onComputeDynamicSwapFee(swapParams);
        }
    }

    /*******************************************************************************
                                    Pool Tokens
    *******************************************************************************/

    /// @inheritdoc IVaultExtension
    function totalSupply(address token) external view onlyVault returns (uint256) {
        return _totalSupply(token);
    }

    /// @inheritdoc IVaultExtension
    function balanceOf(address token, address account) external view onlyVault returns (uint256) {
        return _balanceOf(token, account);
    }

    /// @inheritdoc IVaultExtension
    function allowance(address token, address owner, address spender) external view onlyVault returns (uint256) {
        return _allowance(token, owner, spender);
    }

    /// @inheritdoc IVaultExtension
    function transfer(address owner, address to, uint256 amount) external onlyVault returns (bool) {
        _transfer(msg.sender, owner, to, amount);
        return true;
    }

    /// @inheritdoc IVaultExtension
    function approve(address owner, address spender, uint256 amount) external onlyVault returns (bool) {
        _approve(msg.sender, owner, spender, amount);
        return true;
    }

    /// @inheritdoc IVaultExtension
    function transferFrom(address spender, address from, address to, uint256 amount) external onlyVault returns (bool) {
        _spendAllowance(msg.sender, from, spender, amount);
        _transfer(msg.sender, from, to, amount);
        return true;
    }

    /*******************************************************************************
                                     Pool Pausing
    *******************************************************************************/

    /// @inheritdoc IVaultExtension
    function isPoolPaused(address pool) external view withRegisteredPool(pool) onlyVault returns (bool) {
        return _isPoolPaused(pool);
    }

    /// @inheritdoc IVaultExtension
    function getPoolPausedState(
        address pool
    ) external view withRegisteredPool(pool) onlyVault returns (bool, uint256, uint256, address) {
        (bool paused, uint256 pauseWindowEndTime) = _getPoolPausedState(pool);

        return (
            paused,
            pauseWindowEndTime,
            pauseWindowEndTime + _vaultBufferPeriodDuration,
            _poolRoleAccounts[pool].pauseManager
        );
    }

    /*******************************************************************************
                                        Fees
    *******************************************************************************/

    /// @inheritdoc IVaultExtension
    function getProtocolSwapFees(address pool, IERC20 token) external view onlyVault returns (uint256) {
        return _protocolSwapFees[pool][token];
    }

    /// @inheritdoc IVaultExtension
    function getStaticSwapFeePercentage(
        address pool
    ) external view withRegisteredPool(pool) onlyVault returns (uint256) {
        return PoolConfigLib.toPoolConfig(_poolConfig[pool]).staticSwapFeePercentage;
    }

    /// @inheritdoc IVaultExtension
    function getStaticSwapFeeManager(address pool) external view withRegisteredPool(pool) onlyVault returns (address) {
        return _poolRoleAccounts[pool].swapFeeManager;
    }

    /// @inheritdoc IVaultExtension
    function getProtocolYieldFees(address pool, IERC20 token) external view onlyVault returns (uint256) {
        return _protocolYieldFees[pool][token];
    }

    /*******************************************************************************
                                    Recovery Mode
    *******************************************************************************/

    /// @inheritdoc IVaultExtension
    function isPoolInRecoveryMode(address pool) external view withRegisteredPool(pool) onlyVault returns (bool) {
        return _isPoolInRecoveryMode(pool);
    }

    /// @inheritdoc IVaultExtension
    function removeLiquidityRecovery(
        address pool,
        address from,
        uint256 exactBptAmountIn
    )
        external
        onlyWhenUnlocked
        nonReentrant
        withInitializedPool(pool)
        onlyInRecoveryMode(pool)
        returns (uint256[] memory amountsOutRaw)
    {
        // Retrieve the mapping of tokens and their balances for the specified pool.
        EnumerableMap.IERC20ToBytes32Map storage poolTokenBalances = _poolTokenBalances[pool];
        uint256 numTokens = poolTokenBalances.length();

        // Initialize arrays to store tokens and balances based on the number of tokens in the pool.
        IERC20[] memory tokens = new IERC20[](numTokens);
        uint256[] memory balancesRaw = new uint256[](numTokens);
        bytes32 packedBalances;

        for (uint256 i = 0; i < numTokens; ++i) {
            // Because the iteration is bounded by `tokens.length`, which matches the EnumerableMap's length,
            // we can safely use `unchecked_at`. This ensures that `i` is a valid token index and minimizes
            // storage reads.
            (tokens[i], packedBalances) = poolTokenBalances.unchecked_at(i);
            balancesRaw[i] = packedBalances.getBalanceRaw();
        }

        amountsOutRaw = BasePoolMath.computeProportionalAmountsOut(balancesRaw, _totalSupply(pool), exactBptAmountIn);

        for (uint256 i = 0; i < numTokens; ++i) {
            // Credit token[i] for amountOut
            _supplyCredit(tokens[i], amountsOutRaw[i]);

            // Compute the new Pool balances. A Pool's token balance always decreases after an exit
            // (potentially by 0).
            balancesRaw[i] -= amountsOutRaw[i];
        }

        // Store the new pool balances - raw only, since we don't have rates in Recovery Mode.
        // In Recovery Mode, raw and last live balances will get out of sync. This is corrected when the pool is taken
        // out of Recovery Mode.
        EnumerableMap.IERC20ToBytes32Map storage poolBalances = _poolTokenBalances[pool];

        for (uint256 i = 0; i < numTokens; ++i) {
            packedBalances = poolBalances.unchecked_valueAt(i);
            poolBalances.unchecked_setAt(i, packedBalances.setBalanceRaw(balancesRaw[i]));
        }

        _spendAllowance(address(pool), from, msg.sender, exactBptAmountIn);

        // When removing liquidity, we must burn tokens concurrently with updating pool balances,
        // as the pool's math relies on totalSupply.
        // Burning will be reverted if it results in a total supply less than the _MINIMUM_TOTAL_SUPPLY.
        _burn(address(pool), from, exactBptAmountIn);

        emit PoolBalanceChanged(
            pool,
            from,
            // We can unsafely cast to int256 because balances are stored as uint128 (see PackedTokenBalance).
            amountsOutRaw.unsafeCastToInt256(false)
        );
    }

    /*******************************************************************************
                                        Queries
    *******************************************************************************/

    /// @dev Ensure that only static calls are made to the functions with this modifier.
    modifier query() {
        if (!EVMCallModeHelpers.isStaticCall()) {
            revert EVMCallModeHelpers.NotStaticCall();
        }

        bool _isQueryDisabled = _vaultState.isQueryDisabled();
        if (_isQueryDisabled) {
            revert QueriesDisabled();
        }

        // Unlock so that `onlyWhenUnlocked` does not revert
        _isUnlocked().tstore(true);
        _;
    }

    /// @inheritdoc IVaultExtension
    function quote(bytes calldata data) external payable query onlyVault returns (bytes memory result) {
        // Forward the incoming call to the original sender of this transaction.
        return (msg.sender).functionCallWithValue(data, msg.value);
    }

    /// @inheritdoc IVaultExtension
    function isQueryDisabled() external view onlyVault returns (bool) {
        return _vaultState.isQueryDisabled();
    }

    receive() external payable {
        revert CannotReceiveEth();
    }

    // solhint-disable no-complex-fallback

    /**
     * @inheritdoc Proxy
     * @dev Override proxy implementation of `fallback` to disallow incoming ETH transfers.
     * This function actually returns whatever the Vault Extension does when handling the request.
     */
    fallback() external payable override {
        if (msg.value > 0) {
            revert CannotReceiveEth();
        }

        _fallback();
    }

    /// @inheritdoc IVaultExtension
    function getVaultAdmin() external view returns (address) {
        return _implementation();
    }

    /**
     * @inheritdoc Proxy
     * @dev Returns Vault Extension, where fallback requests are forwarded.
     */
    function _implementation() internal view override returns (address) {
        return address(_vaultAdmin);
    }
}<|MERGE_RESOLUTION|>--- conflicted
+++ resolved
@@ -295,12 +295,8 @@
     ) external onlyWhenUnlocked withRegisteredPool(pool) onlyVault returns (uint256 bptAmountOut) {
         _ensureUnpausedAndGetVaultState(pool);
 
-<<<<<<< HEAD
-        PoolData memory poolData = _computePoolDataUpdatingBalancesAndFees(pool, Rounding.ROUND_DOWN);
-=======
         // Balances are zero until after initialize is callled, so there is no need to charge pending yield fee here.
         PoolData memory poolData = _loadPoolData(pool, Rounding.ROUND_DOWN);
->>>>>>> f3b51990
 
         if (poolData.poolConfig.isPoolInitialized) {
             revert PoolAlreadyInitialized(pool);
