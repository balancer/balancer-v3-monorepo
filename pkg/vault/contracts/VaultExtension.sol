--- conflicted
+++ resolved
@@ -130,12 +130,8 @@
     struct PoolRegistrationParams {
         TokenConfig[] tokenConfig;
         uint256 swapFeePercentage;
-<<<<<<< HEAD
         uint256 pauseWindowEndTime;
-=======
-        uint32 pauseWindowEndTime;
         bool protocolFeeExempt;
->>>>>>> 550e296b
         PoolRoleAccounts roleAccounts;
         address poolHooksContract;
         LiquidityManagement liquidityManagement;
@@ -146,12 +142,8 @@
         address pool,
         TokenConfig[] memory tokenConfig,
         uint256 swapFeePercentage,
-<<<<<<< HEAD
         uint256 pauseWindowEndTime,
-=======
-        uint32 pauseWindowEndTime,
         bool protocolFeeExempt,
->>>>>>> 550e296b
         PoolRoleAccounts calldata roleAccounts,
         address poolHooksContract,
         LiquidityManagement calldata liquidityManagement
