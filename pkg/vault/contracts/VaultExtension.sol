// SPDX-License-Identifier: GPL-3.0-or-later

pragma solidity ^0.8.24;

import { Proxy } from "@openzeppelin/contracts/proxy/Proxy.sol";
import { IERC20 } from "@openzeppelin/contracts/token/ERC20/IERC20.sol";
import { IERC20Metadata } from "@openzeppelin/contracts/token/ERC20/extensions/IERC20Metadata.sol";
import { Address } from "@openzeppelin/contracts/utils/Address.sol";

import { IBasePool } from "@balancer-labs/v3-interfaces/contracts/vault/IBasePool.sol";
import { IBasePoolFactory } from "@balancer-labs/v3-interfaces/contracts/vault/IBasePoolFactory.sol";
import { IHooks } from "@balancer-labs/v3-interfaces/contracts/vault/IHooks.sol";
import { IRateProvider } from "@balancer-labs/v3-interfaces/contracts/vault/IRateProvider.sol";
import { IVault } from "@balancer-labs/v3-interfaces/contracts/vault/IVault.sol";
import { IVaultAdmin } from "@balancer-labs/v3-interfaces/contracts/vault/IVaultAdmin.sol";
import { IVaultExtension } from "@balancer-labs/v3-interfaces/contracts/vault/IVaultExtension.sol";
import { IAuthentication } from "@balancer-labs/v3-interfaces/contracts/solidity-utils/helpers/IAuthentication.sol";
import "@balancer-labs/v3-interfaces/contracts/vault/VaultTypes.sol";

import { ArrayHelpers } from "@balancer-labs/v3-solidity-utils/contracts/helpers/ArrayHelpers.sol";
import { InputHelpers } from "@balancer-labs/v3-solidity-utils/contracts/helpers/InputHelpers.sol";
import { RevertCodec } from "@balancer-labs/v3-solidity-utils/contracts/helpers/RevertCodec.sol";
import { ScalingHelpers } from "@balancer-labs/v3-solidity-utils/contracts/helpers/ScalingHelpers.sol";
import { EVMCallModeHelpers } from "@balancer-labs/v3-solidity-utils/contracts/helpers/EVMCallModeHelpers.sol";
import {
    TransientStorageHelpers
} from "@balancer-labs/v3-solidity-utils/contracts/helpers/TransientStorageHelpers.sol";
import { BasePoolMath } from "@balancer-labs/v3-solidity-utils/contracts/math/BasePoolMath.sol";
import { EnumerableMap } from "@balancer-labs/v3-solidity-utils/contracts/openzeppelin/EnumerableMap.sol";
import { EnumerableSet } from "@balancer-labs/v3-solidity-utils/contracts/openzeppelin/EnumerableSet.sol";
import { StorageSlot } from "@balancer-labs/v3-solidity-utils/contracts/openzeppelin/StorageSlot.sol";
import {
    ReentrancyGuardTransient
} from "@balancer-labs/v3-solidity-utils/contracts/openzeppelin/ReentrancyGuardTransient.sol";
import { FixedPoint } from "@balancer-labs/v3-solidity-utils/contracts/math/FixedPoint.sol";

import { VaultStateBits, VaultStateLib } from "./lib/VaultStateLib.sol";
import { PoolConfigLib } from "./lib/PoolConfigLib.sol";
import { HooksConfigLib } from "./lib/HooksConfigLib.sol";
import { VaultExtensionsLib } from "./lib/VaultExtensionsLib.sol";
import { VaultCommon } from "./VaultCommon.sol";
import { PackedTokenBalance } from "./lib/PackedTokenBalance.sol";
import { PoolDataLib } from "./lib/PoolDataLib.sol";

/**
 * @dev Bytecode extension for Vault.
 * Has access to the same storage layout as the main vault.
 *
 * The functions in this contract are not meant to be called directly ever. They should just be called by the Vault
 * via delegate calls instead, and any state modification produced by this contract's code will actually target
 * the main Vault's state.
 *
 * The storage of this contract is in practice unused.
 */
contract VaultExtension is IVaultExtension, VaultCommon, Proxy {
    using Address for *;
    using ArrayHelpers for uint256[];
    using FixedPoint for uint256;
    using EnumerableMap for EnumerableMap.IERC20ToBytes32Map;
    using EnumerableSet for EnumerableSet.AddressSet;
    using PackedTokenBalance for bytes32;
    using PoolConfigLib for PoolConfig;
    using HooksConfigLib for HooksConfig;
    using InputHelpers for uint256;
    using ScalingHelpers for *;
    using VaultExtensionsLib for IVault;
    using VaultStateLib for VaultStateBits;
    using TransientStorageHelpers for *;
    using StorageSlot for *;
    using PoolDataLib for PoolData;

    IVault private immutable _vault;
    IVaultAdmin private immutable _vaultAdmin;

    /// @dev Functions with this modifier can only be delegate-called by the vault.
    modifier onlyVault() {
        _ensureVaultDelegateCall();
        _;
    }

    function _ensureVaultDelegateCall() internal view {
        _vault.ensureVaultDelegateCall();
    }

    constructor(IVault mainVault, IVaultAdmin vaultAdmin) {
        if (vaultAdmin.vault() != mainVault) {
            revert WrongVaultAdminDeployment();
        }

        _vaultPauseWindowEndTime = vaultAdmin.getPauseWindowEndTime();
        _vaultBufferPeriodDuration = vaultAdmin.getBufferPeriodDuration();
        _vaultBufferPeriodEndTime = vaultAdmin.getBufferPeriodEndTime();

        _vault = mainVault;
        _vaultAdmin = vaultAdmin;
    }

    function vault() external view returns (IVault) {
        return _vault;
    }

    /*******************************************************************************
                              Transient Accounting
    *******************************************************************************/

    /// @inheritdoc IVaultExtension
    function isUnlocked() external view onlyVault returns (bool) {
        return _isUnlocked().tload();
    }

    /// @inheritdoc IVaultExtension
    function getNonzeroDeltaCount() external view onlyVault returns (uint256) {
        return _nonzeroDeltaCount().tload();
    }

    /// @inheritdoc IVaultExtension
    function getTokenDelta(IERC20 token) external view onlyVault returns (int256) {
        return _tokenDeltas().tGet(token);
    }

    /// @inheritdoc IVaultExtension
    function getReservesOf(IERC20 token) external view onlyVault returns (uint256) {
        return _reservesOf[token];
    }

    /*******************************************************************************
                            Pool Registration and Initialization
    *******************************************************************************/

    struct PoolRegistrationParams {
        TokenConfig[] tokenConfig;
        uint256 swapFeePercentage;
        uint256 pauseWindowEndTime;
        PoolRoleAccounts roleAccounts;
        address poolHooksContract;
        LiquidityManagement liquidityManagement;
    }

    /// @inheritdoc IVaultExtension
    function registerPool(
        address pool,
        TokenConfig[] memory tokenConfig,
        uint256 swapFeePercentage,
        uint256 pauseWindowEndTime,
        PoolRoleAccounts calldata roleAccounts,
        address poolHooksContract,
        LiquidityManagement calldata liquidityManagement
    ) external nonReentrant whenVaultNotPaused onlyVault {
        _registerPool(
            pool,
            PoolRegistrationParams({
                tokenConfig: tokenConfig,
                swapFeePercentage: swapFeePercentage,
                pauseWindowEndTime: pauseWindowEndTime,
                roleAccounts: roleAccounts,
                poolHooksContract: poolHooksContract,
                liquidityManagement: liquidityManagement
            })
        );
    }

    /// @inheritdoc IVaultExtension
    function isPoolRegistered(address pool) external view onlyVault returns (bool) {
        return _isPoolRegistered(pool);
    }

    /**
     * @dev The function will register the pool, setting its tokens with an initial balance of zero.
     * The function also checks for valid token addresses and ensures that the pool and tokens aren't
     * already registered.
     *
     * Emits a `PoolRegistered` event upon successful registration.
     */
    function _registerPool(address pool, PoolRegistrationParams memory params) internal {
        // Ensure the pool isn't already registered
        if (_isPoolRegistered(pool)) {
            revert PoolAlreadyRegistered(pool);
        }

        HooksConfig memory hooksConfig;

        if (params.poolHooksContract != address(0)) {
            // If a hook address was passed, make sure that hook trusts the pool factory
            if (IHooks(params.poolHooksContract).onRegister(msg.sender, pool, params.tokenConfig) == false) {
                revert HookRegistrationFailed(params.poolHooksContract, pool, msg.sender);
            }

            // Gets the default HooksConfig from the hook contract and saves in the vault state
            // Storing into hooksConfig first avoids stack-too-deep
            hooksConfig = IHooks(params.poolHooksContract).getHooksConfig();
            _hooksConfig[pool] = hooksConfig;
        }

        uint256 numTokens = params.tokenConfig.length;
        if (numTokens < _MIN_TOKENS) {
            revert MinTokens();
        }
        if (numTokens > _MAX_TOKENS) {
            revert MaxTokens();
        }

        // Retrieve or create the pool's token balances mapping.
        EnumerableMap.IERC20ToBytes32Map storage poolTokenBalances = _poolTokenBalances[pool];

        uint8[] memory tokenDecimalDiffs = new uint8[](numTokens);
        IERC20 previousToken;

        for (uint256 i = 0; i < numTokens; ++i) {
            TokenConfig memory tokenData = params.tokenConfig[i];
            IERC20 token = tokenData.token;

            // Enforce token sorting. (`previousToken` will be the zero address on the first iteration.)
            if (token < previousToken) {
                revert InputHelpers.TokensNotSorted();
            }
            previousToken = token;

            // Ensure that the token address is valid
            if (address(token) == address(0) || address(token) == pool) {
                revert InvalidToken();
            }

            // Register the token with an initial balance of zero.
            // Ensure the token isn't already registered for the pool.
            // Note: EnumerableMaps require an explicit initial value when creating a key-value pair.
            if (poolTokenBalances.set(token, bytes32(0)) == false) {
                revert TokenAlreadyRegistered(token);
            }

            bool hasRateProvider = tokenData.rateProvider != IRateProvider(address(0));
            _poolTokenConfig[pool][token] = tokenData;

            if (tokenData.tokenType == TokenType.STANDARD) {
                if (hasRateProvider || tokenData.paysYieldFees) {
                    revert InvalidTokenConfiguration();
                }
            } else if (tokenData.tokenType == TokenType.WITH_RATE) {
                if (hasRateProvider == false) {
                    revert InvalidTokenConfiguration();
                }
            } else {
                revert InvalidTokenType();
            }

            tokenDecimalDiffs[i] = uint8(18) - IERC20Metadata(address(token)).decimals();
        }

        // Store the role account addresses (for getters).
        _poolRoleAccounts[pool] = params.roleAccounts;

        // Make pool role assignments. A zero address means default to the authorizer.
        _assignPoolRoles(pool, params.roleAccounts);

        // Store config and mark the pool as registered
        PoolConfig memory config = PoolConfigLib.toPoolConfig(_poolConfig[pool]);
        config.isPoolRegistered = true;
        config.liquidityManagement = params.liquidityManagement;
        config.tokenDecimalDiffs = PoolConfigLib.toTokenDecimalDiffs(tokenDecimalDiffs);
        config.pauseWindowEndTime = params.pauseWindowEndTime;
        // Initialize the pool-specific protocol fee values to the current global defaults.
<<<<<<< HEAD
        (config.aggregateProtocolSwapFeePercentage, config.aggregateProtocolYieldFeePercentage) = _protocolFeeCollector
            .registerPool(pool, params.roleAccounts.poolCreator);
=======
        (config.aggregateProtocolSwapFeePercentage, config.aggregateProtocolYieldFeePercentage) = _protocolFeeController
            .registerPool(pool);
>>>>>>> d7282c5e
        _poolConfig[pool] = config.fromPoolConfig();

        _setStaticSwapFeePercentage(pool, params.swapFeePercentage);

        // Emit an event to log the pool registration (pass msg.sender as the factory argument)
        emit PoolRegistered(
            pool,
            msg.sender,
            params.tokenConfig,
            params.swapFeePercentage,
            params.pauseWindowEndTime,
            params.roleAccounts,
            hooksConfig,
            params.liquidityManagement
        );
    }

    function _assignPoolRoles(address pool, PoolRoleAccounts memory roleAccounts) private {
        mapping(bytes32 => PoolFunctionPermission) storage roleAssignments = _poolFunctionPermissions[pool];
        IAuthentication vaultAdmin = IAuthentication(address(_vaultAdmin));

        if (roleAccounts.pauseManager != address(0)) {
            roleAssignments[vaultAdmin.getActionId(IVaultAdmin.pausePool.selector)] = PoolFunctionPermission({
                account: roleAccounts.pauseManager,
                onlyOwner: false
            });
            roleAssignments[vaultAdmin.getActionId(IVaultAdmin.unpausePool.selector)] = PoolFunctionPermission({
                account: roleAccounts.pauseManager,
                onlyOwner: false
            });
        }

        if (roleAccounts.swapFeeManager != address(0)) {
            bytes32 swapFeeAction = vaultAdmin.getActionId(IVaultAdmin.setStaticSwapFeePercentage.selector);

            roleAssignments[swapFeeAction] = PoolFunctionPermission({
                account: roleAccounts.swapFeeManager,
                onlyOwner: true
            });
        }
    }

    /// @inheritdoc IVaultExtension
    function initialize(
        address pool,
        address to,
        IERC20[] memory tokens,
        uint256[] memory exactAmountsIn,
        uint256 minBptAmountOut,
        bytes memory userData
    ) external onlyWhenUnlocked withRegisteredPool(pool) onlyVault returns (uint256 bptAmountOut) {
        _ensureUnpausedAndGetVaultState(pool);
        HooksConfig memory hooksConfig = _hooksConfig[pool];

        // Balances are zero until after initialize is callled, so there is no need to charge pending yield fee here.
        PoolData memory poolData = _loadPoolData(pool, Rounding.ROUND_DOWN);

        if (poolData.poolConfig.isPoolInitialized) {
            revert PoolAlreadyInitialized(pool);
        }
        uint256 numTokens = poolData.tokenConfig.length;

        InputHelpers.ensureInputLengthMatch(numTokens, exactAmountsIn.length);

        // Amounts are entering pool math, so round down. A lower invariant after the join means less bptOut,
        // favoring the pool.
        uint256[] memory exactAmountsInScaled18 = exactAmountsIn.copyToScaled18ApplyRateRoundDownArray(
            poolData.decimalScalingFactors,
            poolData.tokenRates
        );

        if (hooksConfig.onBeforeInitialize(exactAmountsInScaled18, userData) == true) {
            // The before hook is reentrant, and could have changed token rates.
            // Updating balances here is unnecessary since they're 0, but we do not special case before init
            // for the sake of bytecode size.
            poolData.reloadBalancesAndRates(_poolTokenBalances[pool], Rounding.ROUND_DOWN);

            // Also update exactAmountsInScaled18, in case the underlying rates changed.
            exactAmountsInScaled18 = exactAmountsIn.copyToScaled18ApplyRateRoundDownArray(
                poolData.decimalScalingFactors,
                poolData.tokenRates
            );
        }

        bptAmountOut = _initialize(pool, to, poolData, tokens, exactAmountsIn, exactAmountsInScaled18, minBptAmountOut);

        hooksConfig.onAfterInitialize(exactAmountsInScaled18, bptAmountOut, userData);
    }

    function _initialize(
        address pool,
        address to,
        PoolData memory poolData,
        IERC20[] memory tokens,
        uint256[] memory exactAmountsIn,
        uint256[] memory exactAmountsInScaled18,
        uint256 minBptAmountOut
    ) internal nonReentrant returns (uint256 bptAmountOut) {
        EnumerableMap.IERC20ToBytes32Map storage poolBalances = _poolTokenBalances[pool];

        for (uint256 i = 0; i < poolData.tokenConfig.length; ++i) {
            IERC20 actualToken = poolData.tokenConfig[i].token;

            // Tokens passed into `initialize` are the "expected" tokens.
            if (actualToken != tokens[i]) {
                revert TokensMismatch(pool, address(tokens[i]), address(actualToken));
            }

            // Debit of token[i] for amountIn
            _takeDebt(actualToken, exactAmountsIn[i]);

            // Store the new Pool balances (and initial last live balances).
            poolBalances.unchecked_setAt(
                i,
                PackedTokenBalance.toPackedBalance(exactAmountsIn[i], exactAmountsInScaled18[i])
            );
        }

        emit PoolBalanceChanged(pool, to, exactAmountsIn.unsafeCastToInt256(true));

        // Store config and mark the pool as initialized
        poolData.poolConfig.isPoolInitialized = true;
        _poolConfig[pool] = poolData.poolConfig.fromPoolConfig();

        // Pass scaled balances to the pool
        bptAmountOut = IBasePool(pool).computeInvariant(exactAmountsInScaled18);

        _ensureMinimumTotalSupply(bptAmountOut);

        // At this point we know that bptAmountOut >= _MINIMUM_TOTAL_SUPPLY, so this will not revert.
        bptAmountOut -= _MINIMUM_TOTAL_SUPPLY;
        // When adding liquidity, we must mint tokens concurrently with updating pool balances,
        // as the pool's math relies on totalSupply.
        // Minting will be reverted if it results in a total supply less than the _MINIMUM_TOTAL_SUPPLY.
        _mintMinimumSupplyReserve(address(pool));
        _mint(address(pool), to, bptAmountOut);

        // At this point we have the calculated BPT amount.
        if (bptAmountOut < minBptAmountOut) {
            revert BptAmountOutBelowMin(bptAmountOut, minBptAmountOut);
        }

        // Emit an event to log the pool initialization
        emit PoolInitialized(pool);
    }

    /*******************************************************************************
                                    Pool Information
    *******************************************************************************/

    /// @inheritdoc IVaultExtension
    function isPoolInitialized(address pool) external view withRegisteredPool(pool) onlyVault returns (bool) {
        return _isPoolInitialized(pool);
    }

    /// @inheritdoc IVaultExtension
    function getPoolConfig(address pool) external view withRegisteredPool(pool) onlyVault returns (PoolConfig memory) {
        return _poolConfig[pool].toPoolConfig();
    }

    /// @inheritdoc IVaultExtension
    function getHooksConfig(
        address pool
    ) external view withRegisteredPool(pool) onlyVault returns (HooksConfig memory) {
        return _hooksConfig[pool];
    }

    /// @inheritdoc IVaultExtension
    function getPoolTokens(address pool) external view withRegisteredPool(pool) onlyVault returns (IERC20[] memory) {
        return _getPoolTokens(pool);
    }

    /// @inheritdoc IVaultExtension
    function getPoolTokenInfo(
        address pool
    )
        external
        view
        withRegisteredPool(pool)
        returns (TokenConfig[] memory tokenConfig, uint256[] memory balancesRaw, uint256[] memory decimalScalingFactors)
    {
        PoolData memory poolData = _loadPoolData(pool, Rounding.ROUND_DOWN);
        return (poolData.tokenConfig, poolData.balancesRaw, poolData.decimalScalingFactors);
    }

    /// @inheritdoc IVaultExtension
    function computeDynamicSwapFee(
        address pool,
        IBasePool.PoolSwapParams memory swapParams
    ) external view withRegisteredPool(pool) returns (bool success, uint256 dynamicSwapFee) {
        return _hooksConfig[pool].onComputeDynamicSwapFee(swapParams);
    }

    /// @inheritdoc IVaultExtension
    function getBptRate(address pool) external view withRegisteredPool(pool) returns (uint256 rate) {
        PoolData memory poolData = _loadPoolData(pool, Rounding.ROUND_DOWN);
        uint256 invariant = IBasePool(pool).computeInvariant(poolData.balancesLiveScaled18);

        return invariant.divDown(_totalSupply(pool));
    }

    /*******************************************************************************
                                    Pool Tokens
    *******************************************************************************/

    /// @inheritdoc IVaultExtension
    function totalSupply(address token) external view onlyVault returns (uint256) {
        return _totalSupply(token);
    }

    /// @inheritdoc IVaultExtension
    function balanceOf(address token, address account) external view onlyVault returns (uint256) {
        return _balanceOf(token, account);
    }

    /// @inheritdoc IVaultExtension
    function allowance(address token, address owner, address spender) external view onlyVault returns (uint256) {
        return _allowance(token, owner, spender);
    }

    /// @inheritdoc IVaultExtension
    function transfer(address owner, address to, uint256 amount) external onlyVault returns (bool) {
        _transfer(msg.sender, owner, to, amount);
        return true;
    }

    /// @inheritdoc IVaultExtension
    function approve(address owner, address spender, uint256 amount) external onlyVault returns (bool) {
        _approve(msg.sender, owner, spender, amount);
        return true;
    }

    /// @inheritdoc IVaultExtension
    function transferFrom(address spender, address from, address to, uint256 amount) external onlyVault returns (bool) {
        _spendAllowance(msg.sender, from, spender, amount);
        _transfer(msg.sender, from, to, amount);
        return true;
    }

    /*******************************************************************************
                                     Pool Pausing
    *******************************************************************************/

    /// @inheritdoc IVaultExtension
    function isPoolPaused(address pool) external view withRegisteredPool(pool) onlyVault returns (bool) {
        return _isPoolPaused(pool);
    }

    /// @inheritdoc IVaultExtension
    function getPoolPausedState(
        address pool
    ) external view withRegisteredPool(pool) onlyVault returns (bool, uint256, uint256, address) {
        (bool paused, uint256 pauseWindowEndTime) = _getPoolPausedState(pool);

        return (
            paused,
            pauseWindowEndTime,
            pauseWindowEndTime + _vaultBufferPeriodDuration,
            _poolRoleAccounts[pool].pauseManager
        );
    }

    /*******************************************************************************
                                        Fees
    *******************************************************************************/

    // Swap and Yield fees are both stored using the PackedTokenBalance library, which is usually used for
    // balances that are related (e.g., raw and live). In this case, it holds two uncorrelated values: swap
    // and yield fee amounts, arbitrarily assigning "Raw" to Swap and "Derived" to Yield.

    /// @inheritdoc IVaultExtension
    function getAggregateProtocolSwapFeeAmount(address pool, IERC20 token) external view onlyVault returns (uint256) {
        return _aggregateProtocolFeeAmounts[pool][token].getBalanceRaw();
    }

    /// @inheritdoc IVaultExtension
    function getAggregateProtocolYieldFeeAmount(address pool, IERC20 token) external view onlyVault returns (uint256) {
        return _aggregateProtocolFeeAmounts[pool][token].getBalanceDerived();
    }

    /// @inheritdoc IVaultExtension
    function getStaticSwapFeePercentage(
        address pool
    ) external view withRegisteredPool(pool) onlyVault returns (uint256) {
        return PoolConfigLib.toPoolConfig(_poolConfig[pool]).staticSwapFeePercentage;
    }

    /// @inheritdoc IVaultExtension
    function getPoolRoleAccounts(
        address pool
    ) external view withRegisteredPool(pool) onlyVault returns (PoolRoleAccounts memory) {
        return _poolRoleAccounts[pool];
    }

    /*******************************************************************************
                                    Recovery Mode
    *******************************************************************************/

    /// @inheritdoc IVaultExtension
    function isPoolInRecoveryMode(address pool) external view withRegisteredPool(pool) onlyVault returns (bool) {
        return _isPoolInRecoveryMode(pool);
    }

    /// @inheritdoc IVaultExtension
    function removeLiquidityRecovery(
        address pool,
        address from,
        uint256 exactBptAmountIn
    )
        external
        onlyWhenUnlocked
        nonReentrant
        withInitializedPool(pool)
        onlyInRecoveryMode(pool)
        returns (uint256[] memory amountsOutRaw)
    {
        // Retrieve the mapping of tokens and their balances for the specified pool.
        EnumerableMap.IERC20ToBytes32Map storage poolTokenBalances = _poolTokenBalances[pool];
        uint256 numTokens = poolTokenBalances.length();

        // Initialize arrays to store tokens and balances based on the number of tokens in the pool.
        IERC20[] memory tokens = new IERC20[](numTokens);
        uint256[] memory balancesRaw = new uint256[](numTokens);
        bytes32 packedBalances;

        for (uint256 i = 0; i < numTokens; ++i) {
            // Because the iteration is bounded by `tokens.length`, which matches the EnumerableMap's length,
            // we can safely use `unchecked_at`. This ensures that `i` is a valid token index and minimizes
            // storage reads.
            (tokens[i], packedBalances) = poolTokenBalances.unchecked_at(i);
            balancesRaw[i] = packedBalances.getBalanceRaw();
        }

        amountsOutRaw = BasePoolMath.computeProportionalAmountsOut(balancesRaw, _totalSupply(pool), exactBptAmountIn);

        for (uint256 i = 0; i < numTokens; ++i) {
            // Credit token[i] for amountOut
            _supplyCredit(tokens[i], amountsOutRaw[i]);

            // Compute the new Pool balances. A Pool's token balance always decreases after an exit
            // (potentially by 0).
            balancesRaw[i] -= amountsOutRaw[i];
        }

        // Store the new pool balances - raw only, since we don't have rates in Recovery Mode.
        // In Recovery Mode, raw and last live balances will get out of sync. This is corrected when the pool is taken
        // out of Recovery Mode.
        EnumerableMap.IERC20ToBytes32Map storage poolBalances = _poolTokenBalances[pool];

        for (uint256 i = 0; i < numTokens; ++i) {
            packedBalances = poolBalances.unchecked_valueAt(i);
            poolBalances.unchecked_setAt(i, packedBalances.setBalanceRaw(balancesRaw[i]));
        }

        _spendAllowance(address(pool), from, msg.sender, exactBptAmountIn);

        // When removing liquidity, we must burn tokens concurrently with updating pool balances,
        // as the pool's math relies on totalSupply.
        // Burning will be reverted if it results in a total supply less than the _MINIMUM_TOTAL_SUPPLY.
        _burn(address(pool), from, exactBptAmountIn);

        emit PoolBalanceChanged(
            pool,
            from,
            // We can unsafely cast to int256 because balances are stored as uint128 (see PackedTokenBalance).
            amountsOutRaw.unsafeCastToInt256(false)
        );
    }

    /*******************************************************************************
                                        Queries
    *******************************************************************************/

    /// @dev Ensure that only static calls are made to the functions with this modifier.
    modifier query() {
        if (!EVMCallModeHelpers.isStaticCall()) {
            revert EVMCallModeHelpers.NotStaticCall();
        }

        bool _isQueryDisabled = _vaultState.isQueryDisabled();
        if (_isQueryDisabled) {
            revert QueriesDisabled();
        }

        // Unlock so that `onlyWhenUnlocked` does not revert
        _isUnlocked().tstore(true);
        _;
    }

    /// @inheritdoc IVaultExtension
    function quote(bytes calldata data) external payable query onlyVault returns (bytes memory result) {
        // Forward the incoming call to the original sender of this transaction.
        return (msg.sender).functionCallWithValue(data, msg.value);
    }

    /// @inheritdoc IVaultExtension
    function quoteAndRevert(bytes calldata data) external payable query onlyVault {
        // Forward the incoming call to the original sender of this transaction.
        (bool success, bytes memory result) = (msg.sender).call{ value: msg.value }(data);
        if (success) {
            // This will only revert if result is empty and sender account has no code.
            Address.verifyCallResultFromTarget(msg.sender, success, result);
            // Send result in revert reason.
            revert RevertCodec.Result(result);
        } else {
            // If the call reverted with a spoofed `QuoteResult`, we catch it and bubble up a different reason.
            bytes4 errorSelector = RevertCodec.parseSelector(result);
            if (errorSelector == RevertCodec.Result.selector) {
                revert QuoteResultSpoofed();
            }

            // Otherwise we bubble up the original revert reason.
            RevertCodec.bubbleUpRevert(result);
        }
    }

    /// @inheritdoc IVaultExtension
    function isQueryDisabled() external view onlyVault returns (bool) {
        return _vaultState.isQueryDisabled();
    }

    receive() external payable {
        revert CannotReceiveEth();
    }

    // solhint-disable no-complex-fallback

    /**
     * @inheritdoc Proxy
     * @dev Override proxy implementation of `fallback` to disallow incoming ETH transfers.
     * This function actually returns whatever the Vault Extension does when handling the request.
     */
    fallback() external payable override {
        if (msg.value > 0) {
            revert CannotReceiveEth();
        }

        _fallback();
    }

    /// @inheritdoc IVaultExtension
    function getVaultAdmin() external view returns (address) {
        return _implementation();
    }

    /**
     * @inheritdoc Proxy
     * @dev Returns Vault Extension, where fallback requests are forwarded.
     */
    function _implementation() internal view override returns (address) {
        return address(_vaultAdmin);
    }
}<|MERGE_RESOLUTION|>--- conflicted
+++ resolved
@@ -258,13 +258,8 @@
         config.tokenDecimalDiffs = PoolConfigLib.toTokenDecimalDiffs(tokenDecimalDiffs);
         config.pauseWindowEndTime = params.pauseWindowEndTime;
         // Initialize the pool-specific protocol fee values to the current global defaults.
-<<<<<<< HEAD
-        (config.aggregateProtocolSwapFeePercentage, config.aggregateProtocolYieldFeePercentage) = _protocolFeeCollector
+        (config.aggregateProtocolSwapFeePercentage, config.aggregateProtocolYieldFeePercentage) = _protocolFeeController
             .registerPool(pool, params.roleAccounts.poolCreator);
-=======
-        (config.aggregateProtocolSwapFeePercentage, config.aggregateProtocolYieldFeePercentage) = _protocolFeeController
-            .registerPool(pool);
->>>>>>> d7282c5e
         _poolConfig[pool] = config.fromPoolConfig();
 
         _setStaticSwapFeePercentage(pool, params.swapFeePercentage);
