// SPDX-License-Identifier: GPL-3.0-or-later

pragma solidity ^0.8.4;

import { IERC20 } from "@openzeppelin/contracts/token/ERC20/IERC20.sol";
import { SafeERC20 } from "@openzeppelin/contracts/token/ERC20/utils/SafeERC20.sol";
import { IERC20Metadata } from "@openzeppelin/contracts/token/ERC20/extensions/IERC20Metadata.sol";
import { Address } from "@openzeppelin/contracts/utils/Address.sol";
import { SafeCast } from "@openzeppelin/contracts/utils/math/SafeCast.sol";

// solhint-disable-next-line max-line-length
import { IVault, PoolConfig, PoolCallbacks, LiquidityManagement } from "@balancer-labs/v3-interfaces/contracts/vault/IVault.sol";
import { IBasePool } from "@balancer-labs/v3-interfaces/contracts/vault/IBasePool.sol";
import { IAuthorizer } from "@balancer-labs/v3-interfaces/contracts/vault/IAuthorizer.sol";

import { BasePoolMath } from "@balancer-labs/v3-pool-utils/contracts/lib/BasePoolMath.sol";

import { ReentrancyGuard } from "@balancer-labs/v3-solidity-utils/contracts/openzeppelin/ReentrancyGuard.sol";
import { TemporarilyPausable } from "@balancer-labs/v3-solidity-utils/contracts/helpers/TemporarilyPausable.sol";
import { Asset, AssetHelpers } from "@balancer-labs/v3-solidity-utils/contracts/helpers/AssetHelpers.sol";
import { EVMCallModeHelpers } from "@balancer-labs/v3-solidity-utils/contracts/helpers/EVMCallModeHelpers.sol";
import { ScalingHelpers } from "@balancer-labs/v3-solidity-utils/contracts/helpers/ScalingHelpers.sol";
import { ArrayHelpers } from "@balancer-labs/v3-solidity-utils/contracts/helpers/ArrayHelpers.sol";
import { InputHelpers } from "@balancer-labs/v3-solidity-utils/contracts/helpers/InputHelpers.sol";
import { EnumerableMap } from "@balancer-labs/v3-solidity-utils/contracts/openzeppelin/EnumerableMap.sol";
import { Authentication } from "@balancer-labs/v3-solidity-utils/contracts/helpers/Authentication.sol";
import { ERC20MultiToken } from "@balancer-labs/v3-solidity-utils/contracts/token/ERC20MultiToken.sol";
import { FixedPoint, UD1x6 } from "@balancer-labs/v3-solidity-utils/contracts/math/FixedPoint.sol";

import { PoolConfigBits, PoolConfigLib } from "./lib/PoolConfigLib.sol";

contract Vault is IVault, Authentication, ERC20MultiToken, ReentrancyGuard, TemporarilyPausable {
    using EnumerableMap for EnumerableMap.IERC20ToUint256Map;
    using InputHelpers for uint256;
    using FixedPoint for *;
    using AssetHelpers for *;
    using ArrayHelpers for uint256[];
    using Address for *;
    using SafeERC20 for IERC20;
    using SafeCast for *;
    using PoolConfigLib for PoolConfig;
    using PoolConfigLib for PoolCallbacks;
    using ScalingHelpers for *;

    // Minimum BPT amount minted upon initialization.
    uint256 private constant _MINIMUM_BPT = 1e6;

    // Pools can have two, three, or four tokens.
    uint256 private constant _MIN_TOKENS = 2;
    // This maximum token count is also hard-coded in `PoolConfigLib`.
    uint256 private constant _MAX_TOKENS = 4;

    // 1e18 corresponds to a 100% fee.
    uint256 private constant _MAX_PROTOCOL_SWAP_FEE_PERCENTAGE = 50e16; // 50%

    // 1e18 corresponds to a 100% fee.
    uint256 private constant _MAX_SWAP_FEE_PERCENTAGE = 10e16; // 10%

    // Registry of pool configs.
    mapping(address => PoolConfigBits) internal _poolConfig;

    // Pool -> (token -> balance): Pool's ERC20 tokens balances stored at the Vault.
    mapping(address => EnumerableMap.IERC20ToUint256Map) internal _poolTokenBalances;

    /// @notice List of handlers. It is non-empty only during `invoke` calls.
    address[] private _handlers;

    /**
     * @notice The total number of nonzero deltas over all active + completed lockers.
     * @dev It is non-zero only during `invoke` calls.
     */
    uint256 private _nonzeroDeltaCount;

    /**
     * @notice Represents the asset due/owed to each handler.
     * @dev Must all net to zero when the last handler is released.
     */
    mapping(address => mapping(IERC20 => int256)) private _tokenDeltas;

    /**
     * @notice Represents the total reserve of each ERC20 token.
     * @dev It should be always equal to `token.balanceOf(vault)`, except during `invoke`.
     */
    mapping(IERC20 => uint256) private _tokenReserves;

    // We allow 0% swap fee.
    // The protocol swap fee is charged whenever a swap occurs, as a percentage of the fee charged by the Pool.
    // TODO consider using uint64 and packing with other things (when we have other things).
    uint256 private _protocolSwapFeePercentage;

    // Token -> fee: Protocol's swap fees accumulated in the Vault for harvest.
    mapping(IERC20 => uint256) private _protocolSwapFees;

    // Upgradeable contract in charge of setting permissions.
    IAuthorizer private _authorizer;

    /// @notice If set to true, disables query functionality of the Vault. Can be modified only by governance.
    bool private _isQueryDisabled;

    constructor(
        IAuthorizer authorizer,
        uint256 pauseWindowDuration,
        uint256 bufferPeriodDuration
    )
        Authentication(bytes32(uint256(uint160(address(this)))))
        TemporarilyPausable(pauseWindowDuration, bufferPeriodDuration)
    {
        _authorizer = authorizer;
    }

    /*******************************************************************************
                              Transient Accounting
    *******************************************************************************/

    /**
     * @dev This modifier is used for functions that temporarily modify the `_tokenDeltas`
     * of the Vault but expect to revert or settle balances by the end of their execution.
     * It works by tracking the handlers involved in the execution and ensures that the
     * balances are properly settled by the time the last handler is executed.
     *
     * This is useful for functions like `invoke`, which performs arbitrary external calls:
     * we can keep track of temporary deltas changes, and make sure they are settled by the
     * time the external call is complete.
     */
    modifier transient() {
        // Add the current handler to the list
        _handlers.push(msg.sender);

        // The caller does everything here and has to settle all outstanding balances
        _;

        // Check if it's the last handler
        if (_handlers.length == 1) {
            // Ensure all balances are settled
            if (_nonzeroDeltaCount != 0) revert BalanceNotSettled();

            // Reset the handlers list
            delete _handlers;

            // Reset the counter
            delete _nonzeroDeltaCount;
        } else {
            // If it's not the last handler, simply remove it from the list
            _handlers.pop();
        }
    }

    /// @inheritdoc IVault
    function invoke(bytes calldata data) external payable transient returns (bytes memory result) {
        // Executes the function call with value to the msg.sender.
        return (msg.sender).functionCallWithValue(data, msg.value);
    }

    /**
     * @dev This modifier ensures that the function it modifies can only be called
     * by the last handler in the `_handlers` array. This is used to enforce the
     * order of execution when multiple handlers are in play, ensuring only the
     * current or "active" handler can invoke certain operations in the Vault.
     * If no handler is found or the caller is not the expected handler,
     * it reverts the transaction with specific error messages.
     */
    modifier withHandler() {
        // If there are no handlers in the list, revert with an error.
        if (_handlers.length == 0) {
            revert NoHandler();
        }

        // Get the last handler from the `_handlers` array.
        // This represents the current active handler.
        address handler = _handlers[_handlers.length - 1];

        // If the current function caller is not the active handler, revert.
        if (msg.sender != handler) revert WrongHandler(msg.sender, handler);

        _;
    }

    /// @inheritdoc IVault
    function settle(IERC20 token) public nonReentrant withHandler returns (uint256 paid) {
        uint256 reservesBefore = _tokenReserves[token];
        _tokenReserves[token] = token.balanceOf(address(this));
        paid = _tokenReserves[token] - reservesBefore;
        // subtraction must be safe
        _supplyCredit(token, paid, msg.sender);
    }

    /// @inheritdoc IVault
    function wire(IERC20 token, address to, uint256 amount) public nonReentrant withHandler {
        // effects
        _takeDebt(token, amount, msg.sender);
        _tokenReserves[token] -= amount;
        // interactions
        token.safeTransfer(to, amount);
    }

    /// @inheritdoc IVault
    function retrieve(IERC20 token, address from, uint256 amount) public nonReentrant withHandler onlyTrustedRouter {
        // effects
        _supplyCredit(token, amount, msg.sender);
        _tokenReserves[token] += amount;
        // interactions
        token.safeTransferFrom(from, address(this), amount);
    }

    /// @inheritdoc IVault
    function getHandler(uint256 index) public view returns (address) {
        if (index >= _handlers.length) {
            revert HandlerOutOfBounds(index);
        }
        return _handlers[index];
    }

    /// @inheritdoc IVault
    function getHandlersCount() external view returns (uint256) {
        return _handlers.length;
    }

    /// @inheritdoc IVault
    function getNonzeroDeltaCount() external view returns (uint256) {
        return _nonzeroDeltaCount;
    }

    /// @inheritdoc IVault
    function getTokenDelta(address user, IERC20 token) external view returns (int256) {
        return _tokenDeltas[user][token];
    }

    /// @inheritdoc IVault
    function getTokenReserve(IERC20 token) external view returns (uint256) {
        return _tokenReserves[token];
    }

    /// @inheritdoc IVault
    function getMinimumPoolTokens() external pure returns (uint256) {
        return _MIN_TOKENS;
    }

    /// @inheritdoc IVault
    function getMaximumPoolTokens() external pure returns (uint256) {
        return _MAX_TOKENS;
    }

    /**
     * @notice Records the `debt` for a given handler and token.
     * @param token   The ERC20 token for which the `debt` will be accounted.
     * @param debt    The amount of `token` taken from the Vault in favor of the `handler`.
     * @param handler The account responsible for the debt.
     */
    function _takeDebt(IERC20 token, uint256 debt, address handler) internal {
        _accountDelta(token, debt.toInt256(), handler);
    }

    /**
     * @notice Records the `credit` for a given handler and token.
     * @param token   The ERC20 token for which the 'credit' will be accounted.
     * @param credit  The amount of `token` supplied to the Vault in favor of the `handler`.
     * @param handler The account credited with the amount.
     */
    function _supplyCredit(IERC20 token, uint256 credit, address handler) internal {
        _accountDelta(token, -credit.toInt256(), handler);
    }

    /**
     * @dev Accounts the delta for the given handler and token.
     * Positive delta represents debt, while negative delta represents surplus.
     * The function ensures that only the specified handler can update its respective delta.
     *
     * @param token   The ERC20 token for which the delta is being accounted.
     * @param delta   The difference in the token balance.
     *                Positive indicates a debit or a decrease in Vault's assets,
     *                negative indicates a credit or an increase in Vault's assets.
     * @param handler The handler whose balance difference is being accounted for.
     *                Must be the same as the caller of the function.
     */
    function _accountDelta(IERC20 token, int256 delta, address handler) internal {
        // If the delta is zero, there's nothing to account for.
        if (delta == 0) return;

        // Ensure that the handler specified is indeed the caller.
        if (handler != msg.sender) {
            revert WrongHandler(handler, msg.sender);
        }

        // Get the current recorded delta for this token and handler.
        int256 current = _tokenDeltas[handler][token];

        // Calculate the new delta after accounting for the change.
        int256 next = current + delta;

        unchecked {
            // If the resultant delta becomes zero after this operation,
            // decrease the count of non-zero deltas.
            if (next == 0) {
                _nonzeroDeltaCount--;
            }
            // If there was no previous delta (i.e., it was zero) and now we have one,
            // increase the count of non-zero deltas.
            else if (current == 0) {
                _nonzeroDeltaCount++;
            }
        }

        // Update the delta for this token and handler.
        _tokenDeltas[handler][token] = next;
    }

    /*******************************************************************************
                                    Queries
    *******************************************************************************/

    /// @dev Ensure that only static calls are made to the functions with this modifier.
    modifier query() {
        if (!EVMCallModeHelpers.isStaticCall()) {
            revert EVMCallModeHelpers.NotStaticCall();
        }

        if (_isQueryDisabled) {
            revert QueriesDisabled();
        }

        // Add the current handler to the list so `withHandler` does not revert
        _handlers.push(msg.sender);
        _;
    }

    /// @inheritdoc IVault
    function quote(bytes calldata data) external payable query returns (bytes memory result) {
        // Forward the incoming call to the original sender of this transaction.
        return (msg.sender).functionCallWithValue(data, msg.value);
    }

    /// @inheritdoc IVault
    function disableQuery() external authenticate {
        _isQueryDisabled = true;
    }

    /// @inheritdoc IVault
    function isQueryDisabled() external view returns (bool) {
        return _isQueryDisabled;
    }

    /*******************************************************************************
                                    Pool Tokens
    *******************************************************************************/

    /// @inheritdoc IVault
    function totalSupply(address token) external view returns (uint256) {
        return _totalSupply(token);
    }

    /// @inheritdoc IVault
    function balanceOf(address token, address account) external view returns (uint256) {
        return _balanceOf(token, account);
    }

    /// @inheritdoc IVault
    function allowance(address token, address owner, address spender) external view returns (uint256) {
        return _allowance(token, owner, spender);
    }

    /// @inheritdoc IVault
    function transfer(address owner, address to, uint256 amount) external returns (bool) {
        _transfer(msg.sender, owner, to, amount);
        return true;
    }

    /// @inheritdoc IVault
    function approve(address owner, address spender, uint256 amount) external returns (bool) {
        _approve(msg.sender, owner, spender, amount);
        return true;
    }

    /// @inheritdoc IVault
    function transferFrom(address spender, address from, address to, uint256 amount) external returns (bool) {
        _spendAllowance(msg.sender, from, spender, amount);
        _transfer(msg.sender, from, to, amount);
        return true;
    }

    /*******************************************************************************
                                    Pool Operations
    *******************************************************************************/

    // The Vault performs all upscaling and downscaling (due to token decimals, rates, etc.), so that the pools
    // don't have to. However, scaling inevitably leads to rounding errors, so we take great care to ensure that
    // any rounding errors favor the Vault. An important invariant of the system is that there is no repeatable
    // path where tokensOut > tokensIn.
    //
    // In general, this means rounding up any values entering the Vault, and rounding down any values leaving
    // the Vault, so that external users either pay a little extra or receive a little less in the case of a
    // rounding error.
    //
    // However, it's not always straightforward to determine the correct rounding direction, given the presence
    // and complexity of intermediate steps. An "amountIn" sounds like it should be rounded up: but only if that
    // is the amount actually being transferred. If instead it is an amount sent to the pool math, where rounding
    // up would result in a *higher* calculated amount out, that would favor the user instead of the Vault. So in
    // that case, amountIn should be rounded down.
    //
    // See comments justifying the rounding direction in each case.
    //
    // TODO: this reasoning applies to Weighted Pool math, and is likely to apply to others as well, but of course
    // it's possible a new pool type might not conform. Duplicate the tests for new pool types (e.g., Stable Math).
    // Also, the final code should ensure that we are not relying entirely on the rounding directions here,
    // but have enough additional layers (e.g., minimum amounts, buffer wei on all transfers) to guarantee safety,
    // even if it turns out these directions are incorrect for a new pool type.

    // Needed to avoid "stack too deep"
    struct SharedLocals {
        PoolConfig config;
        IERC20[] tokens;
        uint256[] rawBalances;
        uint256[] scalingFactors;
        uint256[] scaled18Balances;
        uint256 tokenIndex;
    }

    // For add/remove liquidity
    function _populateSharedLiquidityLocals(
        address pool,
        bool addingLiquidity
    ) private view returns (SharedLocals memory vars) {
        (vars.tokens, vars.rawBalances, vars.scalingFactors) = _getPoolTokenInfo(pool);
        vars.config = _poolConfig[pool].toPoolConfig();

        uint256 numTokens = vars.tokens.length;
        vars.scaled18Balances = new uint256[](numTokens);

        // Round up when adding liquidity:
        // If proportional, higher balances = higher proportional amountsIn, favoring the pool.
        // If unbalanced, higher balances = lower invariant ratio with fees.
        // bptOut = supply * (ratio - 1), so lower ratio = less bptOut, favoring the pool.
        //
        // Round down when removing liquidity:
        // If proportional, lower balances = lower proportional amountsOut, favoring the pool.
        // If unbalanced, lower balances = lower invariant ratio without fees.
        // bptIn = supply * (1 - ratio), so lower ratio = more bptIn, favoring the pool.
        //
        // See `calcBptOutGivenExactTokensIn` and `calcBptInGivenExactTokensOut` WeightedMath tests.

        for (uint256 i = 0; i < numTokens; i++) {
            vars.scaled18Balances[i] = addingLiquidity
                ? vars.rawBalances[i].toScaled18RoundUp(vars.scalingFactors[i])
                : vars.rawBalances[i].toScaled18RoundDown(vars.scalingFactors[i]);
        }
    }

    // Needed to avoid "stack too deep"
    struct SwapLocals {
        // Inline the shared struct fields vs. nesting, trading off verbosity for gas/memory/bytecode savings.
        PoolConfig config;
        uint256[] rawBalances;
        uint256[] scalingFactors;
        uint256[] scaled18Balances;
        uint256 numTokens;
        uint256 indexIn;
        uint256 indexOut;
        uint256 tokenInBalance;
        uint256 tokenOutBalance;
        uint256 swapFeeAmount;
        uint24 swapFeePercentage;
        uint256 protocolSwapFeeAmount;
    }

    function _populateSwapLocals(
        SwapParams memory params
    ) private view returns (SwapLocals memory vars, EnumerableMap.IERC20ToUint256Map storage poolBalances) {
        poolBalances = _poolTokenBalances[params.pool];
        vars.numTokens = poolBalances.length();
        vars.config = _poolConfig[params.pool].toPoolConfig();
        vars.scalingFactors = PoolConfigLib.getScalingFactors(vars.config, vars.numTokens);
        vars.rawBalances = new uint256[](vars.numTokens);
        vars.scaled18Balances = new uint256[](vars.numTokens);
        for (uint256 i = 0; i < vars.numTokens; i++) {
            vars.rawBalances[i] = poolBalances.unchecked_valueAt(i);
            // Rounding down is legacy behavior, and seems the right direction generally, as described below.
            // However, likely because of the non-linearity introduced by power functions, the calculation
            // error for very small values is greater than the rounding correction, so it is possible that
            // rounding down here will not decrease `amountOut` or increase `amountIn`. Further measures
            // are required to ensure safety.
            //
            // In the GivenIn case, lower balances cause `calcOutGivenIn` to calculate a lower amountOut.
            // In the GivenOut case, lower balances cause `calcInGivenOut` to calculate a higher amountIn.
            // See `calcOutGivenIn` and `calcInGivenOut` WeightedMath tests.
            vars.scaled18Balances[i] = poolBalances.unchecked_valueAt(i).toScaled18RoundDown(vars.scalingFactors[i]);
        }

        // EnumerableMap stores indices *plus one* to use the zero index as a sentinel value for non-existence.
        vars.indexIn = poolBalances.unchecked_indexOf(params.tokenIn);
        vars.indexOut = poolBalances.unchecked_indexOf(params.tokenOut);

        // If either are zero, revert because the token wasn't registered to this pool.
        if (vars.indexIn == 0 || vars.indexOut == 0) {
            // We require the pool to be initialized, which means it's also registered.
            // This can only happen if the tokens are not registered.
            revert TokenNotRegistered();
        }

        // Convert to regular 0-based indices now, since we've established the tokens are valid.
        unchecked {
            vars.indexIn -= 1;
            vars.indexOut -= 1;
        }

        for (uint256 i = 0; i < vars.numTokens; i++) {
            // We know from the above checks that `i` is a valid token index and can use `unchecked_valueAt`
            // to save storage reads.
            uint256 balance = poolBalances.unchecked_valueAt(i);

            if (i == vars.indexIn) {
                vars.tokenInBalance = balance;
            } else if (i == vars.indexOut) {
                vars.tokenOutBalance = balance;
            }
        }
    }

    /*******************************************************************************
                                          Swaps
    *******************************************************************************/

    /// @inheritdoc IVault
    function swap(
        SwapParams memory params
    )
        public
        whenNotPaused
        withHandler
        withInitializedPool(params.pool)
        returns (uint256 amountCalculated, uint256 amountIn, uint256 amountOut)
    {
        if (params.rawAmountGiven == 0) {
            revert AmountGivenZero();
        }

        if (params.tokenIn == params.tokenOut) {
            revert CannotSwapSameToken();
        }

        (SwapLocals memory vars, EnumerableMap.IERC20ToUint256Map storage poolBalances) = _populateSwapLocals(params);

        // If the amountGiven is entering the pool math (GivenIn), round down, since a lower apparent amountIn leads
        // to a lower calculated amountOut, favoring the pool.
        uint256 scaled18AmountGiven = params.kind == SwapKind.GIVEN_IN
            ? params.rawAmountGiven.toScaled18RoundDown(vars.scalingFactors[vars.indexIn])
            : params.rawAmountGiven.toScaled18RoundUp(vars.scalingFactors[vars.indexOut]);

        vars.swapFeePercentage = _getSwapFeePercentage(vars.config);

        if (vars.swapFeePercentage > 0 && params.kind == IVault.SwapKind.GIVEN_OUT) {
<<<<<<< HEAD
            vars.swapFeeAmount = upscaledAmountGiven.divUp(vars.swapFeePercentage.complement()) - upscaledAmountGiven;
=======
            // Round up to avoid losses during precision loss.
            vars.swapFeeAmount =
                scaled18AmountGiven.divUp(UD1x6.wrap(vars.swapFeePercentage).complement()) -
                scaled18AmountGiven;
>>>>>>> 5d8c5edb
        }

        // Add swap fee to the amountGiven to account for the fee taken in GIVEN_OUT swap on tokenOut
        // Perform the swap request callback and compute the new balances for 'token in' and 'token out' after the swap
        uint256 scaled18AmountCalculated = IBasePool(params.pool).onSwap(
            IBasePool.SwapParams({
                kind: params.kind,
                tokenIn: params.tokenIn,
                tokenOut: params.tokenOut,
                scaled18AmountGiven: scaled18AmountGiven + vars.swapFeeAmount,
                scaled18Balances: vars.scaled18Balances,
                indexIn: vars.indexIn,
                indexOut: vars.indexOut,
                sender: msg.sender,
                userData: params.userData
            })
        );

        if (vars.swapFeePercentage > 0 && params.kind == IVault.SwapKind.GIVEN_IN) {
            // Swap fee is a percentage of the amountCalculated for the GIVEN_IN swap
            // Round up to avoid losses during precision loss.
<<<<<<< HEAD
            vars.swapFeeAmount = upscaledAmountCalculated.mulUp(vars.swapFeePercentage);
=======
            vars.swapFeeAmount = scaled18AmountCalculated.mulUp(UD1x6.wrap(vars.swapFeePercentage));
>>>>>>> 5d8c5edb
            // Should substract the fee from the amountCalculated for GIVEN_IN swap
            scaled18AmountCalculated -= vars.swapFeeAmount;
        }

        // For `GivenIn` the amount calculated is leaving the Vault, so we round down.
        // Round up when entering the Vault on `GivenOut`.
        amountCalculated = params.kind == SwapKind.GIVEN_IN
            ? scaled18AmountCalculated.toRawRoundDown(vars.scalingFactors[vars.indexOut])
            : scaled18AmountCalculated.toRawRoundUp(vars.scalingFactors[vars.indexIn]);

        (amountIn, amountOut) = params.kind == SwapKind.GIVEN_IN
            ? (params.rawAmountGiven, amountCalculated)
            : (amountCalculated, params.rawAmountGiven);

        // Charge protocolSwapFee
        if (vars.swapFeeAmount > 0 && _protocolSwapFeePercentage > 0) {
            // Always charge fees on tokenOut. Store amount in native decimals.
<<<<<<< HEAD
            vars.protocolSwapFeeAmount = vars.swapFeeAmount.mulUp(_protocolSwapFeePercentage).downscaleDown(
                vars.scalingFactors[vars.indexOut]
            );
=======
            vars.protocolSwapFeeAmount = vars
                .swapFeeAmount
                .mulUp(UD1x6.wrap(_protocolSwapFeePercentage))
                .toRawRoundDown(vars.scalingFactors[vars.indexOut]);
>>>>>>> 5d8c5edb

            _protocolSwapFees[params.tokenOut] += vars.protocolSwapFeeAmount;
        }

        // Use `unchecked_setAt` to save storage reads.
        poolBalances.unchecked_setAt(vars.indexIn, vars.tokenInBalance + amountIn);
        poolBalances.unchecked_setAt(vars.indexOut, vars.tokenOutBalance - amountOut - vars.protocolSwapFeeAmount);

        // Account amountIn of tokenIn
        _takeDebt(params.tokenIn, amountIn, msg.sender);
        // Account amountOut of tokenOut
        _supplyCredit(params.tokenOut, amountOut, msg.sender);

        if (vars.config.callbacks.shouldCallAfterSwap) {
            (uint256 scaled18AmountIn, uint256 scaled18AmountOut) = params.kind == SwapKind.GIVEN_IN
                ? (scaled18AmountGiven, scaled18AmountCalculated)
                : (scaled18AmountCalculated, scaled18AmountGiven);

            // if callback is enabled, then update balances
            if (
                IBasePool(params.pool).onAfterSwap(
                    IBasePool.AfterSwapParams({
                        kind: params.kind,
                        tokenIn: params.tokenIn,
                        tokenOut: params.tokenOut,
                        scaled18AmountIn: scaled18AmountIn,
                        scaled18AmountOut: scaled18AmountOut,
                        scaled18TokenInBalance: vars.scaled18Balances[vars.indexIn] + scaled18AmountIn,
                        scaled18TokenOutBalance: vars.scaled18Balances[vars.indexOut] - scaled18AmountOut,
                        sender: msg.sender,
                        userData: params.userData
                    }),
                    scaled18AmountCalculated
                ) == false
            ) {
                revert CallbackFailed();
            }
        }

        emit Swap(params.pool, params.tokenIn, params.tokenOut, amountIn, amountOut, vars.swapFeeAmount);
    }

    /// @dev Returns swap fee for the pool.
    function _getSwapFeePercentage(PoolConfig memory config) internal pure returns (uint24) {
        if (config.hasDynamicSwapFee) {
            // TODO: Fetch dynamic swap fee from the pool using callback
            return 0;
        } else {
            return config.staticSwapFeePercentage;
        }
    }

    /*******************************************************************************
                            Pool Registration and Initialization
    *******************************************************************************/

    /// @inheritdoc IVault
    function registerPool(
        address factory,
        IERC20[] memory tokens,
        PoolCallbacks calldata poolCallbacks,
        LiquidityManagement calldata liquidityManagement
    ) external nonReentrant whenNotPaused {
        _registerPool(factory, tokens, poolCallbacks, liquidityManagement);
    }

    /// @inheritdoc IVault
    function isRegisteredPool(address pool) external view returns (bool) {
        return _isRegisteredPool(pool);
    }

    /// @inheritdoc IVault
    function isInitializedPool(address pool) external view returns (bool) {
        return _isInitializedPool(pool);
    }

    /// @inheritdoc IVault
    function getPoolConfig(address pool) external view returns (PoolConfig memory) {
        return _poolConfig[pool].toPoolConfig();
    }

    /// @inheritdoc IVault
    function getPoolTokens(address pool) external view withRegisteredPool(pool) returns (IERC20[] memory) {
        return _getPoolTokens(pool);
    }

    /// @inheritdoc IVault
    function getPoolTokenInfo(
        address pool
    )
        external
        view
        withRegisteredPool(pool)
        returns (IERC20[] memory tokens, uint256[] memory rawBalances, uint256[] memory scalingFactors)
    {
        return _getPoolTokenInfo(pool);
    }

    /// @dev Reverts unless `pool` corresponds to a registered Pool.
    modifier withRegisteredPool(address pool) {
        _ensureRegisteredPool(pool);
        _;
    }

    /// @dev Reverts unless `pool` corresponds to a registered Pool.
    function _ensureRegisteredPool(address pool) internal view {
        if (!_isRegisteredPool(pool)) {
            revert PoolNotRegistered(pool);
        }
    }

    /**
     * @dev The function will register the pool, setting its tokens with an initial balance of zero.
     * The function also checks for valid token addresses and ensures that the pool and tokens aren't
     * already registered.
     *
     * Emits a `PoolRegistered` event upon successful registration.
     */
    function _registerPool(
        address factory,
        IERC20[] memory tokens,
        PoolCallbacks memory callbackConfig,
        LiquidityManagement memory liquidityManagement
    ) internal {
        address pool = msg.sender;

        // Ensure the pool isn't already registered
        if (_isRegisteredPool(pool)) {
            revert PoolAlreadyRegistered(pool);
        }

        uint256 numTokens = tokens.length;

        if (numTokens < _MIN_TOKENS) {
            revert MinTokens();
        }
        if (numTokens > _MAX_TOKENS) {
            revert MaxTokens();
        }

        // Retrieve or create the pool's token balances mapping
        EnumerableMap.IERC20ToUint256Map storage poolTokenBalances = _poolTokenBalances[pool];

        uint8[] memory tokenDecimalDiffs = new uint8[](numTokens);

        for (uint256 i = 0; i < numTokens; ++i) {
            IERC20 token = tokens[i];

            // Ensure that the token address is valid
            if (token == IERC20(address(0))) {
                revert InvalidToken();
            }

            // Register the token with an initial balance of zero.
            // Note: EnumerableMaps require an explicit initial value when creating a key-value pair.
            bool added = poolTokenBalances.set(token, 0);

            // Ensure the token isn't already registered for the pool
            if (!added) {
                revert TokenAlreadyRegistered(token);
            }

            tokenDecimalDiffs[i] = uint8(18) - IERC20Metadata(address(token)).decimals();
        }

        // Store config and mark the pool as registered
        PoolConfig memory config = PoolConfigLib.toPoolConfig(_poolConfig[pool]);

        config.isRegisteredPool = true;
        config.callbacks = callbackConfig;
        config.liquidityManagement = liquidityManagement;
        config.tokenDecimalDiffs = PoolConfigLib.toTokenDecimalDiffs(tokenDecimalDiffs);
        _poolConfig[pool] = config.fromPoolConfig();

        // Emit an event to log the pool registration
        emit PoolRegistered(pool, factory, tokens, callbackConfig, liquidityManagement);
    }

    /// @dev See `isRegisteredPool`
    function _isRegisteredPool(address pool) internal view returns (bool) {
        return _poolConfig[pool].isPoolRegistered();
    }

    /// @dev Reverts unless `pool` corresponds to an initialized Pool.
    modifier withInitializedPool(address pool) {
        _ensureInitializedPool(pool);
        _;
    }

    /// @dev Reverts unless `pool` corresponds to an initialized Pool.
    function _ensureInitializedPool(address pool) internal view {
        if (!_isInitializedPool(pool)) {
            revert PoolNotInitialized(pool);
        }
    }

    /// @dev See `isInitialized`
    function _isInitializedPool(address pool) internal view returns (bool) {
        return _poolConfig[pool].isPoolInitialized();
    }

    /**
     * @notice Fetches the tokens and their corresponding balances for a given pool.
     * @dev Utilizes an enumerable map to obtain pool token balances.
     * The function is structured to minimize storage reads by leveraging the `unchecked_at` method.
     *
     * @param pool The address of the pool for which tokens and balances are to be fetched.
     * @return tokens An array of token addresses.
     */
    function _getPoolTokens(address pool) internal view returns (IERC20[] memory tokens) {
        // Retrieve the mapping of tokens and their balances for the specified pool.
        EnumerableMap.IERC20ToUint256Map storage poolTokenBalances = _poolTokenBalances[pool];

        // Initialize arrays to store tokens based on the number of tokens in the pool.
        tokens = new IERC20[](poolTokenBalances.length());

        for (uint256 i = 0; i < tokens.length; ++i) {
            // Because the iteration is bounded by `tokens.length`, which matches the EnumerableMap's length,
            // we can safely use `unchecked_at`. This ensures that `i` is a valid token index and minimizes
            // storage reads.
            (tokens[i], ) = poolTokenBalances.unchecked_at(i);
        }
    }

    /**
     * @notice Fetches the scaled up balances for a given pool.
     * @dev Utilizes an enumerable map to obtain pool token balances.
     * The function is structured to minimize storage reads by leveraging the `unchecked_at` method.
     *
     * @param pool The address of the pool
     * @return scaled18Balances An array of token balances, scaled up and rounded as directed
     */
    function _getScaled18PoolBalances(
        address pool,
        bool roundUp
    ) internal view returns (uint256[] memory scaled18Balances) {
        // Retrieve the mapping of tokens and their balances for the specified pool.
        EnumerableMap.IERC20ToUint256Map storage poolTokenBalances = _poolTokenBalances[pool];
        uint256 numTokens = poolTokenBalances.length();

        uint256[] memory scalingFactors = PoolConfigLib.getScalingFactors(_poolConfig[pool].toPoolConfig(), numTokens);

        // Initialize array to store balances based on the number of tokens in the pool.
        // Will be read raw, then upscaled and rounded as directed.
        scaled18Balances = new uint256[](numTokens);

        for (uint256 i = 0; i < numTokens; ++i) {
            // Because the iteration is bounded by `tokens.length`, which matches the EnumerableMap's length,
            // we can safely use `unchecked_at`. This ensures that `i` is a valid token index and minimizes
            // storage reads.
            (, scaled18Balances[i]) = poolTokenBalances.unchecked_at(i);
        }

        roundUp
            ? scaled18Balances.toScaled18RoundUpArray(scalingFactors)
            : scaled18Balances.toScaled18RoundDownArray(scalingFactors);
    }

    function _getPoolTokenInfo(
        address pool
    ) internal view returns (IERC20[] memory tokens, uint256[] memory rawBalances, uint256[] memory scalingFactors) {
        // Retrieve the mapping of tokens and their balances for the specified pool.
        EnumerableMap.IERC20ToUint256Map storage poolTokenBalances = _poolTokenBalances[pool];
        uint256 numTokens = poolTokenBalances.length();

        scalingFactors = PoolConfigLib.getScalingFactors(_poolConfig[pool].toPoolConfig(), numTokens);

        // Initialize arrays to store tokens and balances based on the number of tokens in the pool.
        // Will be read raw, then upscaled and rounded as directed.
        tokens = new IERC20[](numTokens);
        rawBalances = new uint256[](numTokens);

        for (uint256 i = 0; i < numTokens; ++i) {
            // Because the iteration is bounded by `tokens.length`, which matches the EnumerableMap's length,
            // we can safely use `unchecked_at`. This ensures that `i` is a valid token index and minimizes
            // storage reads.
            (tokens[i], rawBalances[i]) = poolTokenBalances.unchecked_at(i);
        }
    }

    /*******************************************************************************
                                Pool Operations
    *******************************************************************************/

    /// @dev Rejects routers not approved by governance and users
    modifier onlyTrustedRouter() {
        _onlyTrustedRouter(msg.sender);
        _;
    }

    /// @inheritdoc IVault
    function initialize(
        address pool,
        address to,
        IERC20[] memory tokens,
        uint256[] memory exactAmountsIn,
        bytes memory userData
    ) external withHandler whenNotPaused nonReentrant withRegisteredPool(pool) returns (uint256 bptAmountOut) {
        PoolConfig memory config = _poolConfig[pool].toPoolConfig();

        if (config.isInitializedPool) {
            revert PoolAlreadyInitialized(pool);
        }

        InputHelpers.ensureInputLengthMatch(tokens.length, exactAmountsIn.length);

        _validateTokensAndGetBalances(pool, tokens);

        for (uint256 i = 0; i < tokens.length; ++i) {
            // Debit of token[i] for amountIn
            _takeDebt(tokens[i], exactAmountsIn[i], msg.sender);
        }

        // Store the new Pool balances.
        _setPoolBalances(pool, exactAmountsIn);
        emit PoolBalanceChanged(pool, to, tokens, exactAmountsIn.unsafeCastToInt256(true));

        // Store config and mark the pool as initialized
        config.isInitializedPool = true;
        _poolConfig[pool] = config.fromPoolConfig();

        // Finally, call pool hook. Doing this at the end also means we do not need to downscale exact amounts in.
        // Amounts are entering pool math, so round down. A lower invariant after the join means less bptOut,
        // favoring the pool.
        exactAmountsIn.toScaled18RoundDownArray(PoolConfigLib.getScalingFactors(config, tokens.length));

        bptAmountOut = IBasePool(pool).onInitialize(exactAmountsIn, userData);

        if (bptAmountOut < _MINIMUM_BPT) {
            revert BptAmountBelowAbsoluteMin();
        }

        // When adding liquidity, we must mint tokens concurrently with updating pool balances,
        // as the pool's math relies on totalSupply.
        // At this point we know that bptAmountOut >= _MINIMUM_BPT, so this will not revert.
        bptAmountOut -= _MINIMUM_BPT;
        _mint(address(pool), to, bptAmountOut);
        _mintToAddressZero(address(pool), _MINIMUM_BPT);

        // Emit an event to log the pool initialization
        emit PoolInitialized(pool);
    }

    /// @inheritdoc IVault
    function addLiquidity(
        address pool,
        address to,
        uint256[] memory maxAmountsIn,
        uint256 minBptAmountOut,
        AddLiquidityKind kind,
        bytes memory userData
    )
        external
        withHandler
        whenNotPaused
        withInitializedPool(pool)
        returns (uint256[] memory amountsIn, uint256 bptAmountOut, bytes memory returnData)
    {
        // Set `addingLiquidity` parameter to true to set rounding direction for balances.
        SharedLocals memory vars = _populateSharedLiquidityLocals(pool, true);
        InputHelpers.ensureInputLengthMatch(vars.tokens.length, maxAmountsIn.length);

        // Amounts are entering pool math, so round down.
        maxAmountsIn.toScaled18RoundDownArray(vars.scalingFactors);

        if (vars.config.callbacks.shouldCallBeforeAddLiquidity) {
            // TODO: check if `before` needs kind.
            if (
                IBasePool(pool).onBeforeAddLiquidity(
                    to,
                    maxAmountsIn,
                    minBptAmountOut,
                    vars.scaled18Balances,
                    userData
                ) == false
            ) {
                revert CallbackFailed();
            }

            // The callback might alter the balances, so we need to read them again to ensure that the data is
            // fresh moving forward.
            // We also need to upscale (adding liquidity, so round up) again.
            vars.scaled18Balances = _getScaled18PoolBalances(pool, true);
        }

        // The bulk of the work is done here: the corresponding Pool callback is invoked
        // its final balances are computed
        // This function is non-reentrant, as it performs the accounting updates.
        uint256[] memory scaled18AmountsIn;
        (amountsIn, scaled18AmountsIn, bptAmountOut, returnData) = _addLiquidity(
            vars,
            pool,
            to,
            maxAmountsIn,
            minBptAmountOut,
            kind,
            userData
        );

        if (vars.config.callbacks.shouldCallAfterAddLiquidity) {
            if (
                IBasePool(pool).onAfterAddLiquidity(
                    to,
                    scaled18AmountsIn,
                    bptAmountOut,
                    vars.scaled18Balances,
                    userData
                ) == false
            ) {
                revert CallbackFailed();
            }
        }
    }

    /**
     * @dev Calls the appropriate pool callback and calculates the required inputs and outputs for the operation
     * considering the given kind, and updates the vault's internal accounting. This includes:
     * - Setting pool balances
     * - Taking debt from the liquidity provider
     * - Minting pool tokens
     * - Emitting events
     *
     * It is non-reentrant, as it performs external calls and updates the vault's state accordingly. This is the only
     * place where the state is updated within `addLiquidity`.
     */
    function _addLiquidity(
        SharedLocals memory vars,
        address pool,
        address to,
        uint256[] memory upscaledMaxAmountsIn,
        uint256 minBptAmountOut,
        AddLiquidityKind kind,
        bytes memory userData
    )
        internal
        nonReentrant
        returns (
            uint256[] memory amountsIn,
            uint256[] memory scaled18AmountsIn,
            uint256 bptAmountOut,
            bytes memory returnData
        )
    {
        if (kind == AddLiquidityKind.PROPORTIONAL) {
            _poolConfig[pool].requireSupportsAddLiquidityProportional();

            bptAmountOut = minBptAmountOut;
            scaled18AmountsIn = BasePoolMath.computeProportionalAmountsIn(
                vars.scaled18Balances,
                _totalSupply(pool),
                bptAmountOut
            );
        } else if (kind == AddLiquidityKind.UNBALANCED) {
            _poolConfig[pool].requireSupportsAddLiquidityUnbalanced();

            scaled18AmountsIn = upscaledMaxAmountsIn;
            bptAmountOut = IBasePool(pool).onAddLiquidityUnbalanced(to, scaled18AmountsIn, vars.scaled18Balances);
        } else if (kind == AddLiquidityKind.SINGLE_TOKEN_EXACT_OUT) {
            _poolConfig[pool].requireSupportsAddLiquiditySingleTokenExactOut();

            vars.tokenIndex = InputHelpers.getSingleInputIndex(upscaledMaxAmountsIn);
            bptAmountOut = minBptAmountOut;

            scaled18AmountsIn = upscaledMaxAmountsIn;
            scaled18AmountsIn[vars.tokenIndex] = IBasePool(pool).onAddLiquiditySingleTokenExactOut(
                to,
                vars.tokenIndex,
                bptAmountOut,
                vars.scaled18Balances
            );
        } else if (kind == AddLiquidityKind.CUSTOM) {
            _poolConfig[pool].requireSupportsAddLiquidityCustom();

            (scaled18AmountsIn, bptAmountOut, returnData) = IBasePool(pool).onAddLiquidityCustom(
                to,
                upscaledMaxAmountsIn,
                minBptAmountOut,
                vars.scaled18Balances,
                userData
            );
        } else {
            revert InvalidAddLiquidityKind();
        }

        // TODO: enforce min and max.
        uint256 numTokens = vars.tokens.length;
        amountsIn = new uint256[](numTokens);
        for (uint256 i = 0; i < numTokens; ++i) {
            // amountsIn are amounts entering the Pool, so we round up.
            // Do not mutate in place yet, as we need them scaled for the `onAfterAddLiquidity` callback
            uint256 amountIn = scaled18AmountsIn[i].toRawRoundUp(vars.scalingFactors[i]);

            // Debit of token[i] for amountIn
            _takeDebt(vars.tokens[i], amountIn, msg.sender);

            // We need regular balances to complete the accounting, and the upscaled balances
            // to use in the `after` callback later on.
            vars.rawBalances[i] += amountIn;
            vars.scaled18Balances[i] += scaled18AmountsIn[i];

            amountsIn[i] = amountIn;
        }

        // Store the new pool balances.
        _setPoolBalances(pool, vars.rawBalances);

        // When adding liquidity, we must mint tokens concurrently with updating pool balances,
        // as the pool's math relies on totalSupply.
        _mint(address(pool), to, bptAmountOut);

        emit PoolBalanceChanged(pool, to, vars.tokens, amountsIn.unsafeCastToInt256(true));
    }

    /// @inheritdoc IVault
    function removeLiquidity(
        address pool,
        address from,
        uint256 maxBptAmountIn,
        uint256[] memory minAmountsOut,
        RemoveLiquidityKind kind,
        bytes memory userData
    )
        external
        whenNotPaused
        withInitializedPool(pool)
        returns (uint256 bptAmountIn, uint256[] memory amountsOut, bytes memory returnData)
    {
        // Set `addingLiquidity` parameter to false to set rounding direction for balances.
        SharedLocals memory vars = _populateSharedLiquidityLocals(pool, false);
        InputHelpers.ensureInputLengthMatch(vars.tokens.length, minAmountsOut.length);

        // Amounts are entering pool math; higher amounts would burn more BPT, so round up to favor the pool.
        minAmountsOut.toScaled18RoundUpArray(vars.scalingFactors);

        if (vars.config.callbacks.shouldCallBeforeRemoveLiquidity) {
            // TODO: check if `before` callback needs kind.
            if (
                IBasePool(pool).onBeforeRemoveLiquidity(
                    from,
                    maxBptAmountIn,
                    minAmountsOut,
                    vars.scaled18Balances,
                    userData
                ) == false
            ) {
                revert CallbackFailed();
            }
            // The callback might alter the balances, so we need to read them again to ensure that the data is
            // fresh moving forward.
            // We also need to upscale (removing liquidity, so round down) again.
            vars.scaled18Balances = _getScaled18PoolBalances(pool, false);
        }

        // The bulk of the work is done here: the corresponding Pool callback is invoked,
        // and its final balances are computed
        // This function is non-reentrant, as it performs the accounting updates.
        uint256[] memory upscaledAmountsOut;
        (bptAmountIn, amountsOut, upscaledAmountsOut, returnData) = _removeLiquidity(
            vars,
            pool,
            from,
            maxBptAmountIn,
            minAmountsOut,
            kind,
            userData
        );

        if (vars.config.callbacks.shouldCallAfterRemoveLiquidity) {
            if (
                IBasePool(pool).onAfterRemoveLiquidity(
                    from,
                    bptAmountIn,
                    upscaledAmountsOut,
                    vars.scaled18Balances,
                    userData
                ) == false
            ) {
                revert CallbackFailed();
            }
        }
    }

    /// @inheritdoc IVault
    function removeLiquidityRecovery(
        address pool,
        address from,
        uint256 exactBptAmountIn
    )
        external
        /// TODO: Only in recovery mode
        nonReentrant
        withInitializedPool(pool)
        returns (uint256[] memory amountsOut)
    {
        SharedLocals memory vars = _populateSharedLiquidityLocals(pool, false);

        uint256[] memory upscaledAmountsOut = BasePoolMath.computeProportionalAmountsOut(
            vars.scaled18Balances,
            _totalSupply(pool),
            exactBptAmountIn
        );

        amountsOut = _removeLiquidityUpdateAccounting(
            vars,
            pool,
            from,
            vars.tokens,
            exactBptAmountIn,
            upscaledAmountsOut
        );
    }

    /**
     * @dev Calls the appropriate pool callback and calculates the required inputs and outputs for the operation
     * considering the given kind, and updates the vault's internal accounting. This includes:
     * - Setting pool balances
     * - Supplying credit to the liquidity provider
     * - Burning pool tokens
     * - Emitting events
     *
     * It is non-reentrant, as it performs external calls and updates the vault's state accordingly. This is the only
     * place where the state is updated within `removeLiquidity`.
     */
    function _removeLiquidity(
        SharedLocals memory vars,
        address pool,
        address from,
        uint256 maxBptAmountIn,
        uint256[] memory upscaledMinAmountsOut,
        RemoveLiquidityKind kind,
        bytes memory userData
    )
        internal
        nonReentrant
        returns (
            uint256 bptAmountIn,
            uint256[] memory amountsOut,
            uint256[] memory upscaledAmountsOut,
            bytes memory returnData
        )
    {
        if (kind == RemoveLiquidityKind.PROPORTIONAL) {
            _poolConfig[pool].requireSupportsRemoveLiquidityProportional();

            bptAmountIn = maxBptAmountIn;
            upscaledAmountsOut = BasePoolMath.computeProportionalAmountsOut(
                vars.scaled18Balances,
                _totalSupply(pool),
                bptAmountIn
            );
        } else if (kind == RemoveLiquidityKind.SINGLE_TOKEN_EXACT_IN) {
            _poolConfig[pool].requireSupportsRemoveLiquiditySingleTokenExactIn();

            vars.tokenIndex = InputHelpers.getSingleInputIndex(upscaledMinAmountsOut);
            bptAmountIn = maxBptAmountIn;

            upscaledAmountsOut = upscaledMinAmountsOut;
            upscaledAmountsOut[vars.tokenIndex] = IBasePool(pool).onRemoveLiquiditySingleTokenExactIn(
                from,
                vars.tokenIndex,
                bptAmountIn,
                vars.scaled18Balances
            );
        } else if (kind == RemoveLiquidityKind.SINGLE_TOKEN_EXACT_OUT) {
            _poolConfig[pool].requireSupportsRemoveLiquiditySingleTokenExactOut();

            vars.tokenIndex = InputHelpers.getSingleInputIndex(upscaledMinAmountsOut);
            upscaledAmountsOut = upscaledMinAmountsOut;

            bptAmountIn = IBasePool(pool).onRemoveLiquiditySingleTokenExactOut(
                from,
                vars.tokenIndex,
                upscaledAmountsOut[vars.tokenIndex],
                vars.scaled18Balances
            );
        } else if (kind == RemoveLiquidityKind.CUSTOM) {
            _poolConfig[pool].requireSupportsRemoveLiquidityCustom();

            (bptAmountIn, upscaledAmountsOut, returnData) = IBasePool(pool).onRemoveLiquidityCustom(
                from,
                maxBptAmountIn,
                upscaledMinAmountsOut,
                vars.scaled18Balances,
                userData
            );
        } else {
            revert InvalidRemoveLiquidityKind();
        }

        // TODO: enforce min and max. Maybe inside `_removeLiquidityUpdateAccounting`, where we iterate the tokens?
        amountsOut = _removeLiquidityUpdateAccounting(vars, pool, from, vars.tokens, bptAmountIn, upscaledAmountsOut);
    }

    /**
     * @dev Updates the vault's accounting within a `removeLiquidity` operation. This includes:
     * - Setting pool balances
     * - Supplying credit to the liquidity provider
     * - Burning pool tokens
     * - Emitting events
     *
     * This function also supports queries as a special case, where the pool tokens from the sender are not required.
     * It must be called in a non-reentrant context.
     */
    function _removeLiquidityUpdateAccounting(
        SharedLocals memory vars,
        address pool,
        address from,
        IERC20[] memory tokens,
        uint256 bptAmountIn,
        uint256[] memory scaled18AmountsOut
    ) internal returns (uint256[] memory amountsOut) {
        uint256 numTokens = tokens.length;
        amountsOut = new uint256[](numTokens);

        for (uint256 i = 0; i < numTokens; ++i) {
            // amountsOut are amounts exiting the Pool, so we round down.
            // Need amountsOut scaled for the `onAfterRemoveLiquidity` callback,
            // so convert each amount individually here to raw decimals to compute unscaled `finalBalances`.
            uint256 amountOut = scaled18AmountsOut[i].toRawRoundDown(vars.scalingFactors[i]);

            // Credit token[i] for amountIn
            _supplyCredit(tokens[i], amountOut, msg.sender);

            // Compute the new Pool balances. A Pool's token balance always decreases after an exit (potentially by 0).
            // We need regular balances to complete the accounting, and the upscaled balances
            // to use in the `after` callback later on.
            vars.rawBalances[i] -= amountOut;
            vars.scaled18Balances[i] -= scaled18AmountsOut[i];
            amountsOut[i] = amountOut;
        }

        // Store the new pool balances.
        _setPoolBalances(pool, vars.rawBalances);

        // Trusted routers use Vault's allowances, which are infinite anyways for pool tokens.
        if (!_isTrustedRouter(msg.sender)) {
            _spendAllowance(address(pool), from, msg.sender, bptAmountIn);
        }
        if (!_isQueryDisabled && EVMCallModeHelpers.isStaticCall()) {
            // Increase `from` balance to ensure the burn function succeeds.
            _queryModeBalanceIncrease(pool, from, bptAmountIn);
        }
        // When removing liquidity, we must burn tokens concurrently with updating pool balances,
        // as the pool's math relies on totalSupply.
        _burn(address(pool), from, bptAmountIn);

        emit PoolBalanceChanged(
            pool,
            from,
            vars.tokens,
            // We can unsafely cast to int256 because balances are actually stored as uint112
            amountsOut.unsafeCastToInt256(false)
        );
    }

    /**
     * @dev Sets the balances of a Pool's tokens to `newBalances`.
     *
     * WARNING: this assumes `newBalances` has the same length and order as the Pool's tokens.
     */
    function _setPoolBalances(address pool, uint256[] memory newBalances) internal {
        EnumerableMap.IERC20ToUint256Map storage poolBalances = _poolTokenBalances[pool];

        for (uint256 i = 0; i < newBalances.length; ++i) {
            // Since we assume all newBalances are properly ordered, we can simply use `unchecked_setAt`
            // to avoid one less storage read per token.
            poolBalances.unchecked_setAt(i, newBalances[i]);
        }
    }

    /**
     * @dev Returns the total balances for `pool`'s `expectedTokens`.
     * `expectedTokens` must exactly equal the token array returned by `getPoolTokens`: both arrays must have the same
     * length, elements and order. This is only called after pool registration, which has guarantees the number of
     * tokens is valid (i.e., between the minimum and maximum token count).
     */
    function _validateTokensAndGetBalances(
        address pool,
        IERC20[] memory expectedTokens
    ) private view returns (uint256[] memory) {
        (IERC20[] memory actualTokens, uint256[] memory rawBalances, ) = _getPoolTokenInfo(pool);
        InputHelpers.ensureInputLengthMatch(actualTokens.length, expectedTokens.length);

        for (uint256 i = 0; i < actualTokens.length; ++i) {
            if (actualTokens[i] != expectedTokens[i]) {
                revert TokensMismatch(pool, address(expectedTokens[i]), address(actualTokens[i]));
            }
        }

        return rawBalances;
    }

    function _onlyTrustedRouter(address sender) internal pure {
        if (!_isTrustedRouter(sender)) {
            revert RouterNotTrusted();
        }
    }

    function _isTrustedRouter(address) internal pure returns (bool) {
        //TODO: Implement based on approval by governance and user
        return true;
    }

    /*******************************************************************************
                                        Fees
    *******************************************************************************/

    /// @inheritdoc IVault
    function setProtocolSwapFeePercentage(uint256 newProtocolSwapFeePercentage) external authenticate {
        if (newProtocolSwapFeePercentage > _MAX_PROTOCOL_SWAP_FEE_PERCENTAGE) {
            revert ProtocolSwapFeePercentageTooHigh();
        }
        _protocolSwapFeePercentage = newProtocolSwapFeePercentage;
        emit ProtocolSwapFeePercentageChanged(newProtocolSwapFeePercentage);
    }

    /// @inheritdoc IVault
    function getProtocolSwapFeePercentage() external view returns (uint256) {
        return _protocolSwapFeePercentage;
    }

    /// @inheritdoc IVault
    function getProtocolSwapFee(address token) external view returns (uint256) {
        return _protocolSwapFees[IERC20(token)];
    }

    /// @inheritdoc IVault
    function collectProtocolFees(IERC20[] calldata tokens) external authenticate nonReentrant {
        for (uint256 index = 0; index < tokens.length; index++) {
            IERC20 token = tokens[index];
            uint256 amount = _protocolSwapFees[token];
            // checks
            if (amount > 0) {
                // effects
                // set fees to zero for the token
                _protocolSwapFees[token] = 0;
                // interactions
                token.safeTransfer(msg.sender, amount);
                // emit an event
                emit ProtocolFeeCollected(token, amount);
            }
        }
    }

    /**
     * @inheritdoc IVault
     * @dev This is a permissioned function, and disabled if the Vault is paused. The swap fee must be <=
     * MAX_SWAP_FEE_PERCENTAGE. Emits the SwapFeePercentageChanged event.
     */
<<<<<<< HEAD
    function setSwapFeePercentage(address pool, uint256 swapFeePercentage) external authenticate whenNotPaused {
        _setSwapFeePercentage(pool, swapFeePercentage);
    }

    function _setSwapFeePercentage(address pool, uint256 swapFeePercentage) internal virtual {
=======
    function setStaticSwapFeePercentage(
        address pool,
        uint24 swapFeePercentage
    ) external authenticate whenNotPaused withRegisteredPool(pool) {
        _setStaticSwapFeePercentage(pool, swapFeePercentage);
    }

    function _setStaticSwapFeePercentage(address pool, uint24 swapFeePercentage) internal virtual {
>>>>>>> 5d8c5edb
        if (swapFeePercentage > _MAX_SWAP_FEE_PERCENTAGE) {
            revert SwapFeePercentageTooHigh();
        }

        PoolConfig memory config = PoolConfigLib.toPoolConfig(_poolConfig[pool]);
        config.staticSwapFeePercentage = swapFeePercentage.toUint64();
        _poolConfig[pool] = config.fromPoolConfig();

        emit SwapFeePercentageChanged(pool, swapFeePercentage);
    }

    /// @inheritdoc IVault
<<<<<<< HEAD
    function getSwapFeePercentage(address pool) external view returns (uint256) {
=======
    function getStaticSwapFeePercentage(address pool) external view returns (uint24) {
>>>>>>> 5d8c5edb
        return PoolConfigLib.toPoolConfig(_poolConfig[pool]).staticSwapFeePercentage;
    }

    /*******************************************************************************
                                    Authentication
    *******************************************************************************/

    /// @inheritdoc IVault
    function getAuthorizer() external view returns (IAuthorizer) {
        return _authorizer;
    }

    /// @inheritdoc IVault
    function setAuthorizer(IAuthorizer newAuthorizer) external nonReentrant authenticate {
        _authorizer = newAuthorizer;

        emit AuthorizerChanged(newAuthorizer);
    }

    /// @dev Access control is delegated to the Authorizer
    function _canPerform(bytes32 actionId, address user) internal view override returns (bool) {
        return _authorizer.canPerform(actionId, user, address(this));
    }
}<|MERGE_RESOLUTION|>--- conflicted
+++ resolved
@@ -457,7 +457,7 @@
         uint256 tokenInBalance;
         uint256 tokenOutBalance;
         uint256 swapFeeAmount;
-        uint24 swapFeePercentage;
+        uint256 swapFeePercentage;
         uint256 protocolSwapFeeAmount;
     }
 
@@ -547,14 +547,8 @@
         vars.swapFeePercentage = _getSwapFeePercentage(vars.config);
 
         if (vars.swapFeePercentage > 0 && params.kind == IVault.SwapKind.GIVEN_OUT) {
-<<<<<<< HEAD
-            vars.swapFeeAmount = upscaledAmountGiven.divUp(vars.swapFeePercentage.complement()) - upscaledAmountGiven;
-=======
             // Round up to avoid losses during precision loss.
-            vars.swapFeeAmount =
-                scaled18AmountGiven.divUp(UD1x6.wrap(vars.swapFeePercentage).complement()) -
-                scaled18AmountGiven;
->>>>>>> 5d8c5edb
+            vars.swapFeeAmount = scaled18AmountGiven.divUp(vars.swapFeePercentage.complement()) - scaled18AmountGiven;
         }
 
         // Add swap fee to the amountGiven to account for the fee taken in GIVEN_OUT swap on tokenOut
@@ -576,11 +570,7 @@
         if (vars.swapFeePercentage > 0 && params.kind == IVault.SwapKind.GIVEN_IN) {
             // Swap fee is a percentage of the amountCalculated for the GIVEN_IN swap
             // Round up to avoid losses during precision loss.
-<<<<<<< HEAD
-            vars.swapFeeAmount = upscaledAmountCalculated.mulUp(vars.swapFeePercentage);
-=======
-            vars.swapFeeAmount = scaled18AmountCalculated.mulUp(UD1x6.wrap(vars.swapFeePercentage));
->>>>>>> 5d8c5edb
+            vars.swapFeeAmount = scaled18AmountCalculated.mulUp(vars.swapFeePercentage);
             // Should substract the fee from the amountCalculated for GIVEN_IN swap
             scaled18AmountCalculated -= vars.swapFeeAmount;
         }
@@ -598,16 +588,9 @@
         // Charge protocolSwapFee
         if (vars.swapFeeAmount > 0 && _protocolSwapFeePercentage > 0) {
             // Always charge fees on tokenOut. Store amount in native decimals.
-<<<<<<< HEAD
-            vars.protocolSwapFeeAmount = vars.swapFeeAmount.mulUp(_protocolSwapFeePercentage).downscaleDown(
+            vars.protocolSwapFeeAmount = vars.swapFeeAmount.mulUp(_protocolSwapFeePercentage).toRawRoundDown(
                 vars.scalingFactors[vars.indexOut]
             );
-=======
-            vars.protocolSwapFeeAmount = vars
-                .swapFeeAmount
-                .mulUp(UD1x6.wrap(_protocolSwapFeePercentage))
-                .toRawRoundDown(vars.scalingFactors[vars.indexOut]);
->>>>>>> 5d8c5edb
 
             _protocolSwapFees[params.tokenOut] += vars.protocolSwapFeeAmount;
         }
@@ -651,7 +634,7 @@
     }
 
     /// @dev Returns swap fee for the pool.
-    function _getSwapFeePercentage(PoolConfig memory config) internal pure returns (uint24) {
+    function _getSwapFeePercentage(PoolConfig memory config) internal pure returns (uint256) {
         if (config.hasDynamicSwapFee) {
             // TODO: Fetch dynamic swap fee from the pool using callback
             return 0;
@@ -1457,22 +1440,14 @@
      * @dev This is a permissioned function, and disabled if the Vault is paused. The swap fee must be <=
      * MAX_SWAP_FEE_PERCENTAGE. Emits the SwapFeePercentageChanged event.
      */
-<<<<<<< HEAD
-    function setSwapFeePercentage(address pool, uint256 swapFeePercentage) external authenticate whenNotPaused {
-        _setSwapFeePercentage(pool, swapFeePercentage);
-    }
-
-    function _setSwapFeePercentage(address pool, uint256 swapFeePercentage) internal virtual {
-=======
     function setStaticSwapFeePercentage(
         address pool,
-        uint24 swapFeePercentage
+        uint256 swapFeePercentage
     ) external authenticate whenNotPaused withRegisteredPool(pool) {
         _setStaticSwapFeePercentage(pool, swapFeePercentage);
     }
 
-    function _setStaticSwapFeePercentage(address pool, uint24 swapFeePercentage) internal virtual {
->>>>>>> 5d8c5edb
+    function _setStaticSwapFeePercentage(address pool, uint256 swapFeePercentage) internal virtual {
         if (swapFeePercentage > _MAX_SWAP_FEE_PERCENTAGE) {
             revert SwapFeePercentageTooHigh();
         }
@@ -1485,11 +1460,7 @@
     }
 
     /// @inheritdoc IVault
-<<<<<<< HEAD
-    function getSwapFeePercentage(address pool) external view returns (uint256) {
-=======
-    function getStaticSwapFeePercentage(address pool) external view returns (uint24) {
->>>>>>> 5d8c5edb
+    function getStaticSwapFeePercentage(address pool) external view returns (uint256) {
         return PoolConfigLib.toPoolConfig(_poolConfig[pool]).staticSwapFeePercentage;
     }
 
