// SPDX-License-Identifier: GPL-3.0-or-later

pragma solidity ^0.8.24;

import { Proxy } from "@openzeppelin/contracts/proxy/Proxy.sol";
import { SafeERC20 } from "@openzeppelin/contracts/token/ERC20/utils/SafeERC20.sol";
import { Address } from "@openzeppelin/contracts/utils/Address.sol";
import { IERC20 } from "@openzeppelin/contracts/token/ERC20/IERC20.sol";
import { IERC4626 } from "@openzeppelin/contracts/interfaces/IERC4626.sol";
import { Address } from "@openzeppelin/contracts/utils/Address.sol";

import "@balancer-labs/v3-interfaces/contracts/vault/VaultTypes.sol";
import { IAuthorizer } from "@balancer-labs/v3-interfaces/contracts/vault/IAuthorizer.sol";
import { IVaultAdmin } from "@balancer-labs/v3-interfaces/contracts/vault/IVaultAdmin.sol";
import { IVaultExtension } from "@balancer-labs/v3-interfaces/contracts/vault/IVaultExtension.sol";
import { IVaultMain } from "@balancer-labs/v3-interfaces/contracts/vault/IVaultMain.sol";
import { IBasePool } from "@balancer-labs/v3-interfaces/contracts/vault/IBasePool.sol";
import { IPoolHooks } from "@balancer-labs/v3-interfaces/contracts/vault/IPoolHooks.sol";
import { IPoolLiquidity } from "@balancer-labs/v3-interfaces/contracts/vault/IPoolLiquidity.sol";
import { IRateProvider } from "@balancer-labs/v3-interfaces/contracts/vault/IRateProvider.sol";
import { IProtocolFeeCollector } from "@balancer-labs/v3-interfaces/contracts/vault/IProtocolFeeCollector.sol";

import { EVMCallModeHelpers } from "@balancer-labs/v3-solidity-utils/contracts/helpers/EVMCallModeHelpers.sol";
import { ScalingHelpers } from "@balancer-labs/v3-solidity-utils/contracts/helpers/ScalingHelpers.sol";
import { ArrayHelpers } from "@balancer-labs/v3-solidity-utils/contracts/helpers/ArrayHelpers.sol";
import { InputHelpers } from "@balancer-labs/v3-solidity-utils/contracts/helpers/InputHelpers.sol";
import {
    TransientStorageHelpers
} from "@balancer-labs/v3-solidity-utils/contracts/helpers/TransientStorageHelpers.sol";
import { FixedPoint } from "@balancer-labs/v3-solidity-utils/contracts/math/FixedPoint.sol";
import { BasePoolMath } from "@balancer-labs/v3-solidity-utils/contracts/math/BasePoolMath.sol";
import { EnumerableMap } from "@balancer-labs/v3-solidity-utils/contracts/openzeppelin/EnumerableMap.sol";
import { StorageSlot } from "@balancer-labs/v3-solidity-utils/contracts/openzeppelin/StorageSlot.sol";

import { VaultStateBits, VaultStateLib } from "./lib/VaultStateLib.sol";
import { PoolConfigBits, PoolConfigLib } from "./lib/PoolConfigLib.sol";
import { PackedTokenBalance } from "./lib/PackedTokenBalance.sol";
import { PoolDataLib } from "./lib/PoolDataLib.sol";
import { BufferPackedTokenBalance } from "./lib/BufferPackedBalance.sol";
import { VaultCommon } from "./VaultCommon.sol";

contract Vault is IVaultMain, VaultCommon, Proxy {
    using EnumerableMap for EnumerableMap.IERC20ToBytes32Map;
    using PackedTokenBalance for bytes32;
    using InputHelpers for uint256;
    using FixedPoint for *;
    using ArrayHelpers for uint256[];
    using Address for *;
    using SafeERC20 for IERC20;
    using PoolConfigLib for PoolConfig;
    using ScalingHelpers for *;
    using VaultStateLib for VaultStateBits;
    using BufferPackedTokenBalance for bytes32;
    using TransientStorageHelpers for *;
    using StorageSlot for *;
    using PoolDataLib for PoolData;

    constructor(IVaultExtension vaultExtension, IAuthorizer authorizer, IProtocolFeeCollector protocolFeeCollector) {
        if (address(vaultExtension.vault()) != address(this)) {
            revert WrongVaultExtensionDeployment();
        }

        if (address(protocolFeeCollector.vault()) != address(this)) {
            revert WrongProtocolFeeCollectorDeployment();
        }

        _vaultExtension = vaultExtension;
        _protocolFeeCollector = protocolFeeCollector;

        _vaultPauseWindowEndTime = IVaultAdmin(address(vaultExtension)).getPauseWindowEndTime();
        _vaultBufferPeriodDuration = IVaultAdmin(address(vaultExtension)).getBufferPeriodDuration();
        _vaultBufferPeriodEndTime = IVaultAdmin(address(vaultExtension)).getBufferPeriodEndTime();

        _authorizer = authorizer;
    }

    /*******************************************************************************
                              Transient Accounting
    *******************************************************************************/

    /**
     * @dev This modifier is used for functions that temporarily modify the token deltas
     * of the Vault, but expect to revert or settle balances by the end of their execution.
     * It works by ensuring that the balances are properly settled by the time the last
     * operation is executed.
     *
     * This is useful for functions like `lock`, which perform arbitrary external calls:
     * we can keep track of temporary deltas changes, and make sure they are settled by the
     * time the external call is complete.
     */
    modifier transient() {
        bool isUnlockedBefore = _isUnlocked().tload();

        if (isUnlockedBefore == false) {
            _isUnlocked().tstore(true);
        }

        // The caller does everything here and has to settle all outstanding balances
        _;

        if (isUnlockedBefore == false) {
            if (_nonzeroDeltaCount().tload() != 0) {
                revert BalanceNotSettled();
            }

            _isUnlocked().tstore(false);
        }
    }

    /// @inheritdoc IVaultMain
    function unlock(bytes calldata data) external payable transient returns (bytes memory result) {
        // Executes the function call with value to the msg.sender.
        return (msg.sender).functionCallWithValue(data, msg.value);
    }

    /// @inheritdoc IVaultMain
    function settle(IERC20 token) public nonReentrant onlyWhenUnlocked returns (uint256 paid) {
        uint256 reservesBefore = _reservesOf[token];
        _reservesOf[token] = token.balanceOf(address(this));
        paid = _reservesOf[token] - reservesBefore;

        _supplyCredit(token, paid);
    }

    /// @inheritdoc IVaultMain
    function sendTo(IERC20 token, address to, uint256 amount) public nonReentrant onlyWhenUnlocked {
        _takeDebt(token, amount);
        _reservesOf[token] -= amount;

        token.safeTransfer(to, amount);
    }

    /*******************************************************************************
                                    Pool Operations
    *******************************************************************************/

    // The Vault performs all upscaling and downscaling (due to token decimals, rates, etc.), so that the pools
    // don't have to. However, scaling inevitably leads to rounding errors, so we take great care to ensure that
    // any rounding errors favor the Vault. An important invariant of the system is that there is no repeatable
    // path where tokensOut > tokensIn.
    //
    // In general, this means rounding up any values entering the Vault, and rounding down any values leaving
    // the Vault, so that external users either pay a little extra or receive a little less in the case of a
    // rounding error.
    //
    // However, it's not always straightforward to determine the correct rounding direction, given the presence
    // and complexity of intermediate steps. An "amountIn" sounds like it should be rounded up: but only if that
    // is the amount actually being transferred. If instead it is an amount sent to the pool math, where rounding
    // up would result in a *higher* calculated amount out, that would favor the user instead of the Vault. So in
    // that case, amountIn should be rounded down.
    //
    // See comments justifying the rounding direction in each case.
    //
    // TODO: this reasoning applies to Weighted Pool math, and is likely to apply to others as well, but of course
    // it's possible a new pool type might not conform. Duplicate the tests for new pool types (e.g., Stable Math).
    // Also, the final code should ensure that we are not relying entirely on the rounding directions here,
    // but have enough additional layers (e.g., minimum amounts, buffer wei on all transfers) to guarantee safety,
    // even if it turns out these directions are incorrect for a new pool type.

    /*******************************************************************************
                                          Swaps
    *******************************************************************************/

    /// @inheritdoc IVaultMain
    function swap(
        SwapParams memory params
    )
        public
        onlyWhenUnlocked
        withInitializedPool(params.pool)
        returns (uint256 amountCalculated, uint256 amountIn, uint256 amountOut)
    {
        _ensureUnpausedAndGetVaultState(params.pool);

        if (params.amountGivenRaw == 0) {
            revert AmountGivenZero();
        }

        if (params.tokenIn == params.tokenOut) {
            revert CannotSwapSameToken();
        }

        // `_loadPoolDataUpdatingBalancesAndFees` is non-reentrant, as it updates storage as well
        // as filling in poolData in memory. Since the swap hooks are reentrant and could do anything, including
        // change these balances, we cannot defer settlement until `_swap`.
        //
<<<<<<< HEAD
        // Sets all fields in `poolData`. Side effects: updates `_poolTokenBalances`, `_protocolFees` in storage.
        PoolData memory poolData = _computePoolDataUpdatingBalancesAndFees(params.pool, Rounding.ROUND_DOWN);
=======
        // Sets all fields in `poolData`. Side effects: updates `_poolTokenBalances`, `_protocolFees`,
        // `_poolCreatorFees` in storage. May emit ProtocolYieldFeeCharged and PoolCreatorYieldFeeCharged events.
        PoolData memory poolData = _loadPoolDataUpdatingBalancesAndFees(params.pool, Rounding.ROUND_DOWN);
>>>>>>> adbd28aa

        // State is fully populated here, and shall not be modified at a lower level.
        SwapState memory state = _loadSwapState(params, poolData);

        if (poolData.poolConfig.hooks.shouldCallBeforeSwap) {
            if (IPoolHooks(params.pool).onBeforeSwap(_buildPoolSwapParams(params, state, poolData)) == false) {
                revert BeforeSwapHookFailed();
            }

            // The call to `onBeforeSwap` could potentially update token rates and balances.
            // We update `poolData.tokenRates`, `poolData.rawBalances` and `poolData.balancesLiveScaled18`
            // to ensure the `onSwap` and `onComputeDynamicSwapFee` are called with the current values.
            poolData.reloadBalancesAndRates(_poolTokenBalances[params.pool], Rounding.ROUND_DOWN);

            // Also update amountGivenScaled18, as it will now be used in the swap, and the rates might have changed.
            state.amountGivenScaled18 = _computeAmountGivenScaled18(state.indexIn, state.indexOut, params, poolData);
        }

        // Note that this must be called *after* the before hook, to guarantee that the swap params are the same
        // as those passed to the main operation.
        // At this point, the static swap fee percentage is loaded in the swap state as the default,
        // to be used unless the pool has a dynamic swap fee.
        if (poolData.poolConfig.hooks.shouldCallComputeDynamicSwapFee) {
            bool success;

            (success, state.swapFeePercentage) = IPoolHooks(params.pool).onComputeDynamicSwapFee(
                _buildPoolSwapParams(params, state, poolData)
            );

            if (success == false) {
                revert DynamicSwapFeeHookFailed();
            }
        }

        // Non-reentrant call that updates accounting.
        // The following side-effects are important to note:
        // PoolData balancesRaw and balancesLiveScaled18 are adjusted for swap amounts and fees inside of _swap.
        uint256 amountCalculatedScaled18;
        (amountCalculated, amountCalculatedScaled18, amountIn, amountOut) = _swap(params, state, poolData);

        if (poolData.poolConfig.hooks.shouldCallAfterSwap) {
            // Adjust balances for the AfterSwap hook.
            (uint256 amountInScaled18, uint256 amountOutScaled18) = params.kind == SwapKind.EXACT_IN
                ? (state.amountGivenScaled18, amountCalculatedScaled18)
                : (amountCalculatedScaled18, state.amountGivenScaled18);
            if (
                IPoolHooks(params.pool).onAfterSwap(
                    IPoolHooks.AfterSwapParams({
                        kind: params.kind,
                        tokenIn: params.tokenIn,
                        tokenOut: params.tokenOut,
                        amountInScaled18: amountInScaled18,
                        amountOutScaled18: amountOutScaled18,
                        tokenInBalanceScaled18: poolData.balancesLiveScaled18[state.indexIn],
                        tokenOutBalanceScaled18: poolData.balancesLiveScaled18[state.indexOut],
                        router: msg.sender,
                        userData: params.userData
                    }),
                    amountCalculatedScaled18
                ) == false
            ) {
                revert AfterSwapHookFailed();
            }
        }
    }

    function _loadSwapState(
        SwapParams memory params,
        PoolData memory poolData
    ) private view returns (SwapState memory state) {
        // Use the storage map only for translating token addresses to indices. Raw balances can be read from poolData.
        EnumerableMap.IERC20ToBytes32Map storage poolBalances = _poolTokenBalances[params.pool];

        // EnumerableMap stores indices *plus one* to use the zero index as a sentinel value for non-existence.
        uint256 indexIn = poolBalances.unchecked_indexOf(params.tokenIn);
        uint256 indexOut = poolBalances.unchecked_indexOf(params.tokenOut);

        // If either are zero, revert because the token wasn't registered to this pool.
        if (indexIn == 0 || indexOut == 0) {
            // We require the pool to be initialized, which means it's also registered.
            // This can only happen if the tokens are not registered.
            revert TokenNotRegistered();
        }

        // Convert to regular 0-based indices now, since we've established the tokens are valid.
        unchecked {
            indexIn -= 1;
            indexOut -= 1;
        }

        state.indexIn = indexIn;
        state.indexOut = indexOut;

        // If the amountGiven is entering the pool math (ExactIn), round down, since a lower apparent amountIn leads
        // to a lower calculated amountOut, favoring the pool.
        state.amountGivenScaled18 = _computeAmountGivenScaled18(indexIn, indexOut, params, poolData);
        state.swapFeePercentage = poolData.poolConfig.staticSwapFeePercentage;
    }

    function _buildPoolSwapParams(
        SwapParams memory params,
        SwapState memory state,
        PoolData memory poolData
    ) internal view returns (IBasePool.PoolSwapParams memory) {
        return
            IBasePool.PoolSwapParams({
                kind: params.kind,
                amountGivenScaled18: state.amountGivenScaled18,
                balancesScaled18: poolData.balancesLiveScaled18,
                indexIn: state.indexIn,
                indexOut: state.indexOut,
                router: msg.sender,
                userData: params.userData
            });
    }

    /**
     * @dev Preconditions: decimalScalingFactors and tokenRates in `poolData` must be current.
     * Uses amountGivenRaw and kind from `params`.
     */
    function _computeAmountGivenScaled18(
        uint256 indexIn,
        uint256 indexOut,
        SwapParams memory params,
        PoolData memory poolData
    ) private pure returns (uint256) {
        // If the amountGiven is entering the pool math (ExactIn), round down, since a lower apparent amountIn leads
        // to a lower calculated amountOut, favoring the pool.
        return
            params.kind == SwapKind.EXACT_IN
                ? params.amountGivenRaw.toScaled18ApplyRateRoundDown(
                    poolData.decimalScalingFactors[indexIn],
                    poolData.tokenRates[indexIn]
                )
                : params.amountGivenRaw.toScaled18ApplyRateRoundUp(
                    poolData.decimalScalingFactors[indexOut],
                    poolData.tokenRates[indexOut]
                );
    }

    struct SwapInternalLocals {
        uint256 swapFeeAmountScaled18;
        uint256 swapFeeIndex;
        IERC20 swapFeeToken;
        uint256 balanceInIncrement;
        uint256 balanceOutDecrement;
        uint256 swapFeeAmountRaw;
    }

    /**
     * @dev Main non-reentrant portion of the swap, which calls the pool hook and updates accounting. `vaultSwapParams`
     * are passed to the pool's `onSwap` hook.
     *
<<<<<<< HEAD
     * Preconditions: amountGivenScaled18, indexIn, indexOut in vars; decimalScalingFactors, tokenRates, poolConfig,
     *                balancesLiveScaled18 in `poolData`.
     * Side effects: mutates swapFeeAmountScaled18, amountCalculatedScaled18, aggregateSwapFeeAmountRaw in vars;
     *               balancesRaw, balancesLiveScaled18 in `poolData`.
     * Updates `_protocolFees`, `_poolTokenBalances` in storage.
     * Emits Swap event.
=======
     * Preconditions: complete `SwapParams`, `SwapState`, `PoolData` and `VaultState`.
     * Side effects: mutates balancesRaw and balancesLiveScaled18 in `poolData`.
     * Updates `_protocolFees`, `_poolCreatorFees`, `_poolTokenBalances` in storage.
     * Emits Swap event. May emit ProtocolSwapFeeCharged, PoolCreatorSwapFeeCharged events.
>>>>>>> adbd28aa
     */
    function _swap(
        SwapParams memory params,
        SwapState memory state,
        PoolData memory poolData
    )
        internal
        nonReentrant
        returns (
            uint256 amountCalculatedRaw,
            uint256 amountCalculatedScaled18,
            uint256 amountInRaw,
            uint256 amountOutRaw
        )
    {
        SwapInternalLocals memory locals;

        // Perform the swap request hook and compute the new balances for 'token in' and 'token out' after the swap
        amountCalculatedScaled18 = IBasePool(params.pool).onSwap(_buildPoolSwapParams(params, state, poolData));

        // Note that balances are kept in memory, and are not fully computed until the `setPoolBalances` below.
        // Intervening code cannot read balances from storage, as they are temporarily out-of-sync here. This function
        // is nonReentrant, to guard against read-only reentrancy issues.

        // Set locals.swapFeeAmountScaled18 based on the amountCalculated.
        if (state.swapFeePercentage > 0) {
            // Swap fee is always a percentage of the amountCalculated. On ExactIn, subtract it from the calculated
            // amountOut. On ExactOut, add it to the calculated amountIn.
            // Round up to avoid losses during precision loss.
            locals.swapFeeAmountScaled18 = amountCalculatedScaled18.mulUp(state.swapFeePercentage);
        }

        // (1) and (2): get raw amounts and check limits
        if (params.kind == SwapKind.EXACT_IN) {
            // Need to update `amountCalculatedScaled18` for the onAfterSwap hook.
            amountCalculatedScaled18 -= locals.swapFeeAmountScaled18;

            // For `ExactIn` the amount calculated is leaving the Vault, so we round down.
            amountCalculatedRaw = amountCalculatedScaled18.toRawUndoRateRoundDown(
                poolData.decimalScalingFactors[state.indexOut],
                poolData.tokenRates[state.indexOut]
            );

            (amountInRaw, amountOutRaw) = (params.amountGivenRaw, amountCalculatedRaw);

            if (amountOutRaw < params.limitRaw) {
                revert SwapLimit(amountOutRaw, params.limitRaw);
            }
        } else {
            amountCalculatedScaled18 += locals.swapFeeAmountScaled18;

            // For `ExactOut` the amount calculated is entering the Vault, so we round up.
            amountCalculatedRaw = amountCalculatedScaled18.toRawUndoRateRoundUp(
                poolData.decimalScalingFactors[state.indexIn],
                poolData.tokenRates[state.indexIn]
            );

            (amountInRaw, amountOutRaw) = (amountCalculatedRaw, params.amountGivenRaw);

            if (amountInRaw > params.limitRaw) {
                revert SwapLimit(amountInRaw, params.limitRaw);
            }
        }

        // 3) Deltas: debit for token in, credit for token out
        _takeDebt(params.tokenIn, amountInRaw);
        _supplyCredit(params.tokenOut, amountOutRaw);

        // 4) Compute and charge protocol and creator fees.
        (locals.swapFeeIndex, locals.swapFeeToken) = params.kind == SwapKind.EXACT_IN
            ? (state.indexOut, params.tokenOut)
            : (state.indexIn, params.tokenIn);

        // Note that protocol fee storage is updated before balance storage, as the final raw balances need to take
        // the fees into account.
        uint256 totalFeesRaw = _computeAndChargeProtocolSwapFees(
            poolData,
            locals.swapFeeAmountScaled18,
            params.pool,
            locals.swapFeeToken,
            locals.swapFeeIndex
        );

        // 5) Pool balances: raw and live
        // Adjust for raw swap amounts and total fees on the calculated end.
        // So that fees are always subtracted from pool balances:
        // For ExactIn, we increase the tokenIn balance by `amountIn`, and decrease the tokenOut balance by the
        // (`amountOut` + fees).
        // For ExactOut, we increase the tokenInBalance by (`amountIn` - fees), and decrease the tokenOut balance by
        // `amountOut`.
        (locals.balanceInIncrement, locals.balanceOutDecrement) = params.kind == SwapKind.EXACT_IN
            ? (amountInRaw, amountOutRaw + totalFeesRaw)
            : (amountInRaw - totalFeesRaw, amountOutRaw);
        poolData.increaseTokenBalance(state.indexIn, locals.balanceInIncrement);
        poolData.decreaseTokenBalance(state.indexOut, locals.balanceOutDecrement);

        // 6) Store pool balances, raw and live (only index in and out)
        EnumerableMap.IERC20ToBytes32Map storage poolBalances = _poolTokenBalances[params.pool];
        poolBalances.unchecked_setAt(
            state.indexIn,
            PackedTokenBalance.toPackedBalance(
                poolData.balancesRaw[state.indexIn],
                poolData.balancesLiveScaled18[state.indexIn]
            )
        );
        poolBalances.unchecked_setAt(
            state.indexOut,
            PackedTokenBalance.toPackedBalance(
                poolData.balancesRaw[state.indexOut],
                poolData.balancesLiveScaled18[state.indexOut]
            )
        );

        // 7) Off-chain events
        // Since the swapFeeAmountScaled18 (derived from scaling up either the amountGiven or amountCalculated)
        // also contains the rate, undo it when converting to raw.
        locals.swapFeeAmountRaw = locals.swapFeeAmountScaled18.toRawUndoRateRoundDown(
            poolData.decimalScalingFactors[locals.swapFeeIndex],
            poolData.tokenRates[locals.swapFeeIndex]
        );

        emit Swap(
            params.pool,
            params.tokenIn,
            params.tokenOut,
            amountInRaw,
            amountOutRaw,
            state.swapFeePercentage,
            locals.swapFeeAmountRaw,
            locals.swapFeeToken
        );
    }

    /*******************************************************************************
                                Pool Operations
    *******************************************************************************/

    /// @inheritdoc IVaultMain
    function addLiquidity(
        AddLiquidityParams memory params
    )
        external
        onlyWhenUnlocked
        withInitializedPool(params.pool)
        returns (uint256[] memory amountsIn, uint256 bptAmountOut, bytes memory returnData)
    {
        // Round balances up when adding liquidity:
        // If proportional, higher balances = higher proportional amountsIn, favoring the pool.
        // If unbalanced, higher balances = lower invariant ratio with fees.
        // bptOut = supply * (ratio - 1), so lower ratio = less bptOut, favoring the pool.

        _ensureUnpausedAndGetVaultState(params.pool);

        // `_loadPoolDataUpdatingBalancesAndFees` is non-reentrant, as it updates storage as well
        // as filling in poolData in memory. Since the add liquidity hooks are reentrant and could do anything,
        // including change these balances, we cannot defer settlement until `_addLiquidity`.
        //
<<<<<<< HEAD
        // Sets all fields in `poolData`. Side effects: updates `_poolTokenBalances`, `_protocolFees`
        // in storage.
        PoolData memory poolData = _computePoolDataUpdatingBalancesAndFees(params.pool, Rounding.ROUND_UP);
=======
        // Sets all fields in `poolData`. Side effects: updates `_poolTokenBalances`, `_protocolFees`,
        // `_poolCreatorFees` in storage. May emit ProtocolYieldFeeCharged and PoolCreatorYieldFeeCharged events.
        PoolData memory poolData = _loadPoolDataUpdatingBalancesAndFees(params.pool, Rounding.ROUND_UP);
>>>>>>> adbd28aa
        InputHelpers.ensureInputLengthMatch(poolData.tokenConfig.length, params.maxAmountsIn.length);

        // Amounts are entering pool math, so round down.
        // Introducing amountsInScaled18 here and passing it through to _addLiquidity is not ideal,
        // but it avoids the even worse options of mutating amountsIn inside AddLiquidityParams,
        // or cluttering the AddLiquidityParams interface by adding amountsInScaled18.
        uint256[] memory maxAmountsInScaled18 = params.maxAmountsIn.copyToScaled18ApplyRateRoundDownArray(
            poolData.decimalScalingFactors,
            poolData.tokenRates
        );

        if (poolData.poolConfig.hooks.shouldCallBeforeAddLiquidity) {
            if (
                IPoolHooks(params.pool).onBeforeAddLiquidity(
                    msg.sender,
                    params.kind,
                    maxAmountsInScaled18,
                    params.minBptAmountOut,
                    poolData.balancesLiveScaled18,
                    params.userData
                ) == false
            ) {
                revert BeforeAddLiquidityHookFailed();
            }

            // The hook might alter the balances, so we need to read them again to ensure that the data is
            // fresh moving forward.
            // We also need to upscale (adding liquidity, so round up) again.
            poolData.reloadBalancesAndRates(_poolTokenBalances[params.pool], Rounding.ROUND_UP);

            // Also update maxAmountsInScaled18, as the rates might have changed.
            maxAmountsInScaled18 = params.maxAmountsIn.copyToScaled18ApplyRateRoundDownArray(
                poolData.decimalScalingFactors,
                poolData.tokenRates
            );
        }

        // The bulk of the work is done here: the corresponding Pool hook is called, and the final balances
        // are computed. This function is non-reentrant, as it performs the accounting updates.
        // Note that poolData is mutated to update the Raw and Live balances, so they are accurate when passed
        // into the AfterAddLiquidity hook.
        // `amountsInScaled18` will be overwritten in the custom case, so we need to pass it back and forth to
        // encapsulate that logic in `_addLiquidity`.
        uint256[] memory amountsInScaled18;
        (amountsIn, amountsInScaled18, bptAmountOut, returnData) = _addLiquidity(
            poolData,
            params,
            maxAmountsInScaled18
        );

        if (poolData.poolConfig.hooks.shouldCallAfterAddLiquidity) {
            if (
                IPoolHooks(params.pool).onAfterAddLiquidity(
                    msg.sender,
                    amountsInScaled18,
                    bptAmountOut,
                    poolData.balancesLiveScaled18,
                    params.userData
                ) == false
            ) {
                revert AfterAddLiquidityHookFailed();
            }
        }
    }

    /**
     * @dev Calls the appropriate pool hook and calculates the required inputs and outputs for the operation
     * considering the given kind, and updates the vault's internal accounting. This includes:
     * - Setting pool balances
     * - Taking debt from the liquidity provider
     * - Minting pool tokens
     * - Emitting events
     *
     * It is non-reentrant, as it performs external calls and updates the vault's state accordingly.
     */
    function _addLiquidity(
        PoolData memory poolData,
        AddLiquidityParams memory params,
        uint256[] memory maxAmountsInScaled18
    )
        internal
        nonReentrant
        returns (
            uint256[] memory amountsInRaw,
            uint256[] memory amountsInScaled18,
            uint256 bptAmountOut,
            bytes memory returnData
        )
    {
        LiquidityLocals memory locals;
        locals.numTokens = poolData.tokenConfig.length;
        uint256[] memory swapFeeAmountsScaled18;

        if (params.kind == AddLiquidityKind.PROPORTIONAL) {
            bptAmountOut = params.minBptAmountOut;
            // Initializes the swapFeeAmountsScaled18 empty array (no swap fees on proportional add liquidity)
            swapFeeAmountsScaled18 = new uint256[](locals.numTokens);

            amountsInScaled18 = BasePoolMath.computeProportionalAmountsIn(
                poolData.balancesLiveScaled18,
                _totalSupply(params.pool),
                bptAmountOut
            );
        } else if (params.kind == AddLiquidityKind.UNBALANCED) {
            poolData.poolConfig.requireUnbalancedLiquidityEnabled();

            amountsInScaled18 = maxAmountsInScaled18;
            (bptAmountOut, swapFeeAmountsScaled18) = BasePoolMath.computeAddLiquidityUnbalanced(
                poolData.balancesLiveScaled18,
                maxAmountsInScaled18,
                _totalSupply(params.pool),
                poolData.poolConfig.staticSwapFeePercentage,
                IBasePool(params.pool).computeInvariant
            );
        } else if (params.kind == AddLiquidityKind.SINGLE_TOKEN_EXACT_OUT) {
            poolData.poolConfig.requireUnbalancedLiquidityEnabled();

            bptAmountOut = params.minBptAmountOut;
            locals.tokenIndex = InputHelpers.getSingleInputIndex(maxAmountsInScaled18);

            amountsInScaled18 = maxAmountsInScaled18;
            (amountsInScaled18[locals.tokenIndex], swapFeeAmountsScaled18) = BasePoolMath
                .computeAddLiquiditySingleTokenExactOut(
                    poolData.balancesLiveScaled18,
                    locals.tokenIndex,
                    bptAmountOut,
                    _totalSupply(params.pool),
                    poolData.poolConfig.staticSwapFeePercentage,
                    IBasePool(params.pool).computeBalance
                );
        } else if (params.kind == AddLiquidityKind.CUSTOM) {
            poolData.poolConfig.requireAddCustomLiquidityEnabled();

            (amountsInScaled18, bptAmountOut, swapFeeAmountsScaled18, returnData) = IPoolLiquidity(params.pool)
                .onAddLiquidityCustom(
                    msg.sender,
                    maxAmountsInScaled18,
                    params.minBptAmountOut,
                    poolData.balancesLiveScaled18,
                    params.userData
                );
        } else {
            revert InvalidAddLiquidityKind();
        }

        // At this point we have the calculated BPT amount.
        if (bptAmountOut < params.minBptAmountOut) {
            revert BptAmountOutBelowMin(bptAmountOut, params.minBptAmountOut);
        }

        amountsInRaw = new uint256[](locals.numTokens);

        for (uint256 i = 0; i < locals.numTokens; ++i) {
            // 1) Calculate raw amount in.
            // amountsInRaw are amounts actually entering the Pool, so we round up.
            // Do not mutate in place yet, as we need them scaled for the `onAfterAddLiquidity` hook
            uint256 amountInRaw = amountsInScaled18[i].toRawUndoRateRoundUp(
                poolData.decimalScalingFactors[i],
                poolData.tokenRates[i]
            );
            amountsInRaw[i] = amountInRaw;

            {
                // stack-too-deep (forge)
                IERC20 token = poolData.tokenConfig[i].token;

                // 2) Check limits for raw amounts
                if (amountInRaw > params.maxAmountsIn[i]) {
                    revert AmountInAboveMax(token, amountInRaw, params.maxAmountsIn[i]);
                }

                // 3) Deltas: Debit of token[i] for amountInRaw
                _takeDebt(token, amountInRaw);

                // 4) Compute and charge protocol and creator fees.
                locals.totalFeesRaw = _computeAndChargeProtocolSwapFees(
                    poolData,
                    swapFeeAmountsScaled18[i],
                    params.pool,
                    token,
                    i
                );
            }

            // 5) Pool balances: raw and live
            // We need regular balances to complete the accounting, and the upscaled balances
            // to use in the `after` hook later on.

            // A pool's token balance increases by amounts in after adding liquidity, minus fees.
            uint256 amountToIncreaseRaw = amountInRaw - locals.totalFeesRaw;

            poolData.increaseTokenBalance(i, amountToIncreaseRaw);
        }

        // 6) Store pool balances, raw and live
        _writePoolBalancesToStorage(params.pool, poolData);

        // 7) BPT supply adjustment
        // When adding liquidity, we must mint tokens concurrently with updating pool balances,
        // as the pool's math relies on totalSupply.
        _mint(address(params.pool), params.to, bptAmountOut);

        // 8) Off-chain events
        emit PoolBalanceChanged(params.pool, params.to, amountsInRaw.unsafeCastToInt256(true));
    }

    /// @dev Avoid "stack too deep" - without polluting the Add/RemoveLiquidity params interface.
    struct LiquidityLocals {
        uint256 numTokens;
        uint256 totalFeesRaw;
        uint256 tokenIndex;
    }

    /// @inheritdoc IVaultMain
    function removeLiquidity(
        RemoveLiquidityParams memory params
    )
        external
        onlyWhenUnlocked
        withInitializedPool(params.pool)
        returns (uint256 bptAmountIn, uint256[] memory amountsOut, bytes memory returnData)
    {
        // Round down when removing liquidity:
        // If proportional, lower balances = lower proportional amountsOut, favoring the pool.
        // If unbalanced, lower balances = lower invariant ratio without fees.
        // bptIn = supply * (1 - ratio), so lower ratio = more bptIn, favoring the pool.

        VaultState memory vaultState = _ensureUnpausedAndGetVaultState(params.pool);

        // `_loadPoolDataUpdatingBalancesAndFees` is non-reentrant, as it updates storage as well
        // as filling in poolData in memory. Since the swap hooks are reentrant and could do anything, including
        // change these balances, we cannot defer settlement until `_removeLiquidity`.
        //
        // Sets all fields in `poolData`. Side effects: updates `_poolTokenBalances`, `_protocolFees`,
<<<<<<< HEAD
        // in storage.
        PoolData memory poolData = _computePoolDataUpdatingBalancesAndFees(params.pool, Rounding.ROUND_DOWN);
=======
        // `_poolCreatorFees` in storage. May emit ProtocolYieldFeeCharged and PoolCreatorYieldFeeCharged events.
        PoolData memory poolData = _loadPoolDataUpdatingBalancesAndFees(params.pool, Rounding.ROUND_DOWN);
>>>>>>> adbd28aa
        InputHelpers.ensureInputLengthMatch(poolData.tokenConfig.length, params.minAmountsOut.length);

        // Amounts are entering pool math; higher amounts would burn more BPT, so round up to favor the pool.
        // Do not mutate minAmountsOut, so that we can directly compare the raw limits later, without potentially
        // losing precision by scaling up and then down.
        uint256[] memory minAmountsOutScaled18 = params.minAmountsOut.copyToScaled18ApplyRateRoundUpArray(
            poolData.decimalScalingFactors,
            poolData.tokenRates
        );

        if (poolData.poolConfig.hooks.shouldCallBeforeRemoveLiquidity) {
            if (
                IPoolHooks(params.pool).onBeforeRemoveLiquidity(
                    msg.sender,
                    params.kind,
                    params.maxBptAmountIn,
                    minAmountsOutScaled18,
                    poolData.balancesLiveScaled18,
                    params.userData
                ) == false
            ) {
                revert BeforeRemoveLiquidityHookFailed();
            }
            // The hook might alter the balances, so we need to read them again to ensure that the data is
            // fresh moving forward.
            // We also need to upscale (removing liquidity, so round down) again.
            poolData.reloadBalancesAndRates(_poolTokenBalances[params.pool], Rounding.ROUND_DOWN);

            // Also update minAmountsOutScaled18, as the rates might have changed.
            minAmountsOutScaled18 = params.minAmountsOut.copyToScaled18ApplyRateRoundUpArray(
                poolData.decimalScalingFactors,
                poolData.tokenRates
            );
        }

        // The bulk of the work is done here: the corresponding Pool hook is called, and the final balances
        // are computed. This function is non-reentrant, as it performs the accounting updates.
        // Note that poolData is mutated to update the Raw and Live balances, so they are accurate when passed
        // into the AfterRemoveLiquidity hook.
        uint256[] memory amountsOutScaled18;
        (bptAmountIn, amountsOut, amountsOutScaled18, returnData) = _removeLiquidity(
            poolData,
            params,
            minAmountsOutScaled18,
            vaultState
        );

        if (poolData.poolConfig.hooks.shouldCallAfterRemoveLiquidity) {
            if (
                IPoolHooks(params.pool).onAfterRemoveLiquidity(
                    msg.sender,
                    bptAmountIn,
                    amountsOutScaled18,
                    poolData.balancesLiveScaled18,
                    params.userData
                ) == false
            ) {
                revert AfterRemoveLiquidityHookFailed();
            }
        }
    }

    /**
     * @dev Calls the appropriate pool hook and calculates the required inputs and outputs for the operation
     * considering the given kind, and updates the vault's internal accounting. This includes:
     * - Setting pool balances
     * - Supplying credit to the liquidity provider
     * - Burning pool tokens
     * - Emitting events
     *
     * It is non-reentrant, as it performs external calls and updates the vault's state accordingly.
     */
    function _removeLiquidity(
        PoolData memory poolData,
        RemoveLiquidityParams memory params,
        uint256[] memory minAmountsOutScaled18,
        VaultState memory vaultState
    )
        internal
        nonReentrant
        returns (
            uint256 bptAmountIn,
            uint256[] memory amountsOutRaw,
            uint256[] memory amountsOutScaled18,
            bytes memory returnData
        )
    {
        LiquidityLocals memory locals;
        locals.numTokens = poolData.tokenConfig.length;
        uint256[] memory swapFeeAmountsScaled18;

        if (params.kind == RemoveLiquidityKind.PROPORTIONAL) {
            bptAmountIn = params.maxBptAmountIn;
            swapFeeAmountsScaled18 = new uint256[](locals.numTokens);
            amountsOutScaled18 = BasePoolMath.computeProportionalAmountsOut(
                poolData.balancesLiveScaled18,
                _totalSupply(params.pool),
                bptAmountIn
            );
        } else if (params.kind == RemoveLiquidityKind.SINGLE_TOKEN_EXACT_IN) {
            poolData.poolConfig.requireUnbalancedLiquidityEnabled();
            bptAmountIn = params.maxBptAmountIn;
            amountsOutScaled18 = minAmountsOutScaled18;
            locals.tokenIndex = InputHelpers.getSingleInputIndex(params.minAmountsOut);

            (amountsOutScaled18[locals.tokenIndex], swapFeeAmountsScaled18) = BasePoolMath
                .computeRemoveLiquiditySingleTokenExactIn(
                    poolData.balancesLiveScaled18,
                    locals.tokenIndex,
                    bptAmountIn,
                    _totalSupply(params.pool),
                    poolData.poolConfig.staticSwapFeePercentage,
                    IBasePool(params.pool).computeBalance
                );
        } else if (params.kind == RemoveLiquidityKind.SINGLE_TOKEN_EXACT_OUT) {
            poolData.poolConfig.requireUnbalancedLiquidityEnabled();
            amountsOutScaled18 = minAmountsOutScaled18;
            locals.tokenIndex = InputHelpers.getSingleInputIndex(params.minAmountsOut);

            (bptAmountIn, swapFeeAmountsScaled18) = BasePoolMath.computeRemoveLiquiditySingleTokenExactOut(
                poolData.balancesLiveScaled18,
                locals.tokenIndex,
                amountsOutScaled18[locals.tokenIndex],
                _totalSupply(params.pool),
                poolData.poolConfig.staticSwapFeePercentage,
                IBasePool(params.pool).computeInvariant
            );
        } else if (params.kind == RemoveLiquidityKind.CUSTOM) {
            poolData.poolConfig.requireRemoveCustomLiquidityEnabled();
            (bptAmountIn, amountsOutScaled18, swapFeeAmountsScaled18, returnData) = IPoolLiquidity(params.pool)
                .onRemoveLiquidityCustom(
                    msg.sender,
                    params.maxBptAmountIn,
                    minAmountsOutScaled18,
                    poolData.balancesLiveScaled18,
                    params.userData
                );
        } else {
            revert InvalidRemoveLiquidityKind();
        }

        if (bptAmountIn > params.maxBptAmountIn) {
            revert BptAmountInAboveMax(bptAmountIn, params.maxBptAmountIn);
        }

        amountsOutRaw = new uint256[](locals.numTokens);

        for (uint256 i = 0; i < locals.numTokens; ++i) {
            // 1) Calculate raw amount out.
            // amountsOut are amounts exiting the Pool, so we round down.
            // Do not mutate in place yet, as we need them scaled for the `onAfterRemoveLiquidity` hook
            uint256 amountOutRaw = amountsOutScaled18[i].toRawUndoRateRoundDown(
                poolData.decimalScalingFactors[i],
                poolData.tokenRates[i]
            );
            amountsOutRaw[i] = amountOutRaw;

            {
                // stack-too-deep
                IERC20 token = poolData.tokenConfig[i].token;
                // 2) Check limits for raw amounts
                if (amountOutRaw < params.minAmountsOut[i]) {
                    revert AmountOutBelowMin(token, amountOutRaw, params.minAmountsOut[i]);
                }

                // 3) Deltas: Credit token[i] for amountOutRaw
                _supplyCredit(token, amountOutRaw);

                // 4) Compute and charge protocol and creator fees.
                locals.totalFeesRaw = _computeAndChargeProtocolSwapFees(
                    poolData,
                    swapFeeAmountsScaled18[i],
                    params.pool,
                    token,
                    i
                );
            }

            // 5) Pool balances: raw and live
            // We need regular balances to complete the accounting, and the upscaled balances
            // to use in the `after` hook later on.

            // A Pool's token balance always decreases after an exit
            // (potentially by 0). Also adjust by protocol and pool creator fees.
            uint256 amountToDecreaseRaw = amountOutRaw + locals.totalFeesRaw;

            poolData.decreaseTokenBalance(i, amountToDecreaseRaw);
        }

        // 6) Store pool balances, raw and live
        _writePoolBalancesToStorage(params.pool, poolData);

        // 7) BPT supply adjustment
        _spendAllowance(address(params.pool), params.from, msg.sender, bptAmountIn);

        if (!vaultState.isQueryDisabled && EVMCallModeHelpers.isStaticCall()) {
            // Increase `from` balance to ensure the burn function succeeds.
            _queryModeBalanceIncrease(params.pool, params.from, bptAmountIn);
        }
        // When removing liquidity, we must burn tokens concurrently with updating pool balances,
        // as the pool's math relies on totalSupply.
        // Burning will be reverted if it results in a total supply less than the _MINIMUM_TOTAL_SUPPLY.
        _burn(address(params.pool), params.from, bptAmountIn);

        // 8) Off-chain events
        emit PoolBalanceChanged(
            params.pool,
            params.from,
            // We can unsafely cast to int256 because balances are stored as uint128 (see PackedTokenBalance).
            amountsOutRaw.unsafeCastToInt256(false)
        );
    }

    /**
     * @dev Preconditions: poolConfig, decimalScalingFactors, tokenRates in `poolData`.
     * Side effects: updates `_protocolFees` storage.
     * Note that this computes the aggregate total of the protocol fees and stores it, without emitting any events.
     * Splitting the fees and event emission occur during fee collection.
     *
     * Should only be called in a non-reentrant context.
     * IMPORTANT: creator fees are calculated based on creatorAndLpFees, and not in totalFees. See example below
     * Example:
     * tokenOutAmount = 10000; poolSwapFeePerc = 10%; protocolFeePerc = 40%; creatorFeePerc = 60%
     * totalFees = tokenOutAmount * poolSwapFeePerc = 10000 * 10% = 1000
     * protocolFees = totalFees * protocolFeePerc = 1000 * 40% = 400
     * creatorAndLpFees = totalFees - protocolFees = 1000 - 400 = 600
     * creatorFees = creatorAndLpFees * creatorFeePerc = 600 * 60% = 360
     * lpFees (will stay in the pool) = creatorAndLpFees - creatorFees = 600 - 360 = 240
     * @return totalFeesRaw Sum of protocol and pool creator fees raw
     */
    function _computeAndChargeProtocolSwapFees(
        PoolData memory poolData,
        uint256 swapFeeAmountScaled18,
        address pool,
        IERC20 token,
        uint256 index
    ) internal returns (uint256 totalFeesRaw) {
        // If swapFeeAmount equals zero no need to charge anything
        if (
            swapFeeAmountScaled18 > 0 &&
            poolData.poolConfig.aggregateProtocolSwapFeePercentage > 0 &&
            poolData.poolConfig.isPoolInRecoveryMode == false
        ) {
            uint256 aggregateSwapFeeAmountScaled18 = swapFeeAmountScaled18.mulUp(
                poolData.poolConfig.aggregateProtocolSwapFeePercentage
            );

            if (aggregateSwapFeeAmountScaled18 > 0) {
                // Ensure we can never charge more than the total swap fee.
                if (aggregateSwapFeeAmountScaled18 > swapFeeAmountScaled18) {
                    revert ProtocolFeesExceedSwapFee();
                }

                totalFeesRaw = aggregateSwapFeeAmountScaled18.toRawUndoRateRoundDown(
                    poolData.decimalScalingFactors[index],
                    poolData.tokenRates[index]
                );

<<<<<<< HEAD
                // Both Swap and Yield fees are stored together in a PackedTokenBalance.
                // We have designated "Raw" the derived half for Swap fee storage.
                bytes32 currentPackedBalance = _protocolFees[pool][token];
                _protocolFees[pool][token] = currentPackedBalance.setBalanceRaw(
                    currentPackedBalance.getBalanceRaw() + aggregateSwapFeeAmountRaw
                );
=======
                _protocolSwapFees[pool][token] += totalFeesRaw;
>>>>>>> adbd28aa
            }
        }
    }

    /// @inheritdoc IVaultMain
    function getProtocolFeeCollector() external view returns (IProtocolFeeCollector) {
        return _protocolFeeCollector;
    }

    /*******************************************************************************
                             Yield-bearing token buffers
    *******************************************************************************/

    /// @inheritdoc IVaultMain
    function erc4626BufferWrapOrUnwrap(
        BufferWrapOrUnwrapParams memory params
    )
        public
        onlyWhenUnlocked
        whenVaultBuffersAreNotPaused
        nonReentrant
        returns (uint256 amountCalculatedRaw, uint256 amountInRaw, uint256 amountOutRaw)
    {
        IERC20 underlyingToken = IERC20(params.wrappedToken.asset());

        address bufferAsset = _bufferAssets[IERC20(params.wrappedToken)];

        if (bufferAsset != address(0) && bufferAsset != address(underlyingToken)) {
            // Asset was changed since the first addLiquidityToBuffer call
            revert WrongWrappedTokenAsset(address(params.wrappedToken));
        }

        if (params.amountGivenRaw < _MINIMUM_WRAP_AMOUNT) {
            // If amount given is too small, rounding issues can be introduced that favors the user and can drain
            // the buffer. _MINIMUM_WRAP_AMOUNT prevents it. Most tokens have protections against it already, this
            // is just an extra layer of security.
            revert WrapAmountTooSmall(address(params.wrappedToken));
        }

        if (params.direction == WrappingDirection.UNWRAP) {
            (amountCalculatedRaw, amountInRaw, amountOutRaw) = _unwrapWithBuffer(
                params.kind,
                underlyingToken,
                params.wrappedToken,
                params.amountGivenRaw
            );
            emit Unwrap(params.wrappedToken, underlyingToken, amountInRaw, amountOutRaw);
        } else {
            (amountCalculatedRaw, amountInRaw, amountOutRaw) = _wrapWithBuffer(
                params.kind,
                underlyingToken,
                params.wrappedToken,
                params.amountGivenRaw
            );
            emit Wrap(underlyingToken, params.wrappedToken, amountInRaw, amountOutRaw);
        }

        if (params.kind == SwapKind.EXACT_IN && amountOutRaw < params.limitRaw) {
            revert SwapLimit(amountOutRaw, params.limitRaw);
        }

        if (params.kind == SwapKind.EXACT_OUT && amountInRaw > params.limitRaw) {
            revert SwapLimit(amountInRaw, params.limitRaw);
        }
    }

    /**
     * @dev If the buffer has enough liquidity, it uses the wrapped token buffer to perform the wrap operation without
     * any external calls. If not, it wraps the assets needed to fulfill the trade + the surplus of assets in the
     * buffer, so that the buffer is rebalanced at the end of the operation.
     *
     * Updates `_reservesOf` and token deltas in storage.
     */
    function _wrapWithBuffer(
        SwapKind kind,
        IERC20 underlyingToken,
        IERC4626 wrappedToken,
        uint256 amountGiven
    ) private returns (uint256 amountCalculated, uint256 amountInUnderlying, uint256 amountOutWrapped) {
        bytes32 bufferBalances = _bufferTokenBalances[IERC20(wrappedToken)];

        if (kind == SwapKind.EXACT_IN) {
            // EXACT_IN wrap, so AmountGiven is underlying amount
            amountCalculated = wrappedToken.convertToShares(amountGiven);
            (amountInUnderlying, amountOutWrapped) = (amountGiven, amountCalculated);
        } else {
            // EXACT_OUT wrap, so AmountGiven is wrapped amount
            amountCalculated = wrappedToken.convertToAssets(amountGiven);
            (amountInUnderlying, amountOutWrapped) = (amountCalculated, amountGiven);
        }

        // Checking isStaticCall first, so we only parse _vaultState in static calls
        if (EVMCallModeHelpers.isStaticCall() == true && _vaultState.toVaultState().isQueryDisabled == false) {
            // Uses the most accurate calculation so that a query matches the actual operation
            if (kind == SwapKind.EXACT_IN) {
                amountCalculated = wrappedToken.previewDeposit(amountGiven);
                (amountInUnderlying, amountOutWrapped) = (amountGiven, amountCalculated);
            } else {
                amountCalculated = wrappedToken.previewMint(amountGiven);
                (amountInUnderlying, amountOutWrapped) = (amountCalculated, amountGiven);
            }
            _takeDebt(underlyingToken, amountInUnderlying);
            _supplyCredit(wrappedToken, amountOutWrapped);
            return (amountCalculated, amountInUnderlying, amountOutWrapped);
        }

        if (bufferBalances.getBalanceDerived() > amountOutWrapped) {
            // The buffer has enough liquidity to facilitate the wrap without making an external call.

            bufferBalances = PackedTokenBalance.toPackedBalance(
                bufferBalances.getBalanceRaw() + amountInUnderlying,
                bufferBalances.getBalanceDerived() - amountOutWrapped
            );
            _bufferTokenBalances[IERC20(wrappedToken)] = bufferBalances;
        } else {
            // The buffer does not have enough liquidity to facilitate the wrap without making an external call.
            // We wrap the user's tokens via an external call and additionally rebalance the buffer if it has a
            // surplus of underlying tokens.
            uint256 calculatedUnderlyingDelta;
            uint256 calculatedWrappedDelta;

            // Gets the amount of underlying to wrap in order to rebalance the buffer
            uint256 bufferUnderlyingSurplus = _getBufferUnderlyingSurplus(bufferBalances, wrappedToken);

            if (kind == SwapKind.EXACT_IN) {
                // The amount of underlying tokens to deposit is the necessary amount to fulfill the trade
                // (amountInUnderlying), plus the amount needed to leave the buffer rebalanced 50/50 at the end
                // (bufferUnderlyingSurplus)
                calculatedUnderlyingDelta = amountInUnderlying + bufferUnderlyingSurplus;

                underlyingToken.forceApprove(address(wrappedToken), calculatedUnderlyingDelta);
                // EXACT_IN requires the exact amount of underlying tokens to be deposited, so deposit is called
                wrappedToken.deposit(calculatedUnderlyingDelta, address(this));
            } else {
                if (bufferUnderlyingSurplus > 0) {
                    calculatedWrappedDelta = amountOutWrapped + wrappedToken.convertToShares(bufferUnderlyingSurplus);
                } else {
                    calculatedWrappedDelta = amountOutWrapped;
                }
                // Add convert error because mint can consume a different amount of tokens than we anticipated with
                // convert
                underlyingToken.forceApprove(
                    address(wrappedToken),
                    _addConvertError(amountInUnderlying + bufferUnderlyingSurplus)
                );

                // EXACT_OUT requires the exact amount of wrapped tokens to be returned, so mint is called
                wrappedToken.mint(calculatedWrappedDelta, address(this));

                // Remove approval, in case mint consumed less tokens than we approved, due to convert error
                underlyingToken.forceApprove(address(wrappedToken), 0);
            }

            (uint256 vaultUnderlyingDelta, uint256 vaultWrappedDelta) = _updateReservesAfterWrapping(
                underlyingToken,
                IERC20(wrappedToken)
            );

            _checkWrapOrUnwrapResults(
                wrappedToken,
                amountInUnderlying,
                bufferUnderlyingSurplus,
                vaultUnderlyingDelta,
                amountOutWrapped,
                0,
                vaultWrappedDelta
            );

            // Only updates buffer balances if buffer has a surplus of underlying tokens
            if (bufferUnderlyingSurplus > 0) {
                // If buffer has an underlying surplus, it wraps the surplus + amountIn, so the final amountIn needs
                // to discount that
                amountInUnderlying = vaultUnderlyingDelta - bufferUnderlyingSurplus;
                // Since bufferUnderlyingSurplus was wrapped, the final amountOut needs to discount the wrapped amount
                // that will stay in the buffer
                amountOutWrapped = vaultWrappedDelta - wrappedToken.convertToShares(bufferUnderlyingSurplus);

                // In a wrap operation, the underlying balance of the buffer will decrease and the wrapped balance will
                // increase. To decrease underlying balance, we get the delta amount that was deposited
                // (vaultUnderlyingDelta) and discounts the amount needed in the wrapping operation
                // (amountInUnderlying). Same logic applies to wrapped balances.
                bufferBalances = PackedTokenBalance.toPackedBalance(
                    bufferBalances.getBalanceRaw() - (vaultUnderlyingDelta - amountInUnderlying),
                    bufferBalances.getBalanceDerived() + (vaultWrappedDelta - amountOutWrapped)
                );
                _bufferTokenBalances[IERC20(wrappedToken)] = bufferBalances;
            } else {
                amountInUnderlying = vaultUnderlyingDelta;
                amountOutWrapped = vaultWrappedDelta;
            }
        }

        _takeDebt(underlyingToken, amountInUnderlying);
        _supplyCredit(wrappedToken, amountOutWrapped);
    }

    /**
     * @dev If the buffer has enough liquidity, it uses the wrapped token buffer to perform the unwrap operation
     * without any external calls. If not, it unwraps the assets needed to fulfill the trade + the surplus of assets
     * in the buffer, so that the buffer is rebalanced at the end of the operation.
     *
     * Updates `_reservesOf` and token deltas in storage.
     */
    function _unwrapWithBuffer(
        SwapKind kind,
        IERC20 underlyingToken,
        IERC4626 wrappedToken,
        uint256 amountGiven
    ) private returns (uint256 amountCalculated, uint256 amountInWrapped, uint256 amountOutUnderlying) {
        bytes32 bufferBalances = _bufferTokenBalances[IERC20(wrappedToken)];

        if (kind == SwapKind.EXACT_IN) {
            // EXACT_IN unwrap, so AmountGiven is wrapped amount
            amountCalculated = wrappedToken.convertToAssets(amountGiven);
            (amountOutUnderlying, amountInWrapped) = (amountCalculated, amountGiven);
        } else {
            // EXACT_OUT unwrap, so AmountGiven is underlying amount
            amountCalculated = wrappedToken.convertToShares(amountGiven);
            (amountOutUnderlying, amountInWrapped) = (amountGiven, amountCalculated);
        }

        // Checking isStaticCall first, so we only parse _vaultState in static calls
        if (EVMCallModeHelpers.isStaticCall() == true && _vaultState.toVaultState().isQueryDisabled == false) {
            // Uses the most accurate calculation so that a query matches the actual operation
            if (kind == SwapKind.EXACT_IN) {
                amountCalculated = wrappedToken.previewRedeem(amountGiven);
                (amountOutUnderlying, amountInWrapped) = (amountCalculated, amountGiven);
            } else {
                amountCalculated = wrappedToken.previewWithdraw(amountGiven);
                (amountOutUnderlying, amountInWrapped) = (amountGiven, amountCalculated);
            }
            _takeDebt(wrappedToken, amountInWrapped);
            _supplyCredit(underlyingToken, amountOutUnderlying);
            return (amountCalculated, amountInWrapped, amountOutUnderlying);
        }

        if (bufferBalances.getBalanceRaw() > amountOutUnderlying) {
            // the buffer has enough liquidity to facilitate the wrap without making an external call.
            bufferBalances = PackedTokenBalance.toPackedBalance(
                bufferBalances.getBalanceRaw() - amountOutUnderlying,
                bufferBalances.getBalanceDerived() + amountInWrapped
            );
            _bufferTokenBalances[IERC20(wrappedToken)] = bufferBalances;
        } else {
            // The buffer does not have enough liquidity to facilitate the unwrap without making an external call.
            // We unwrap the user's tokens via an external call and additionally rebalance the buffer if it has a
            // surplus of underlying tokens.

            // Gets the amount of wrapped tokens to unwrap in order to rebalance the buffer
            uint256 bufferWrappedSurplus = _getBufferWrappedSurplus(bufferBalances, wrappedToken);

            if (kind == SwapKind.EXACT_IN) {
                // EXACT_IN requires the exact amount of wrapped tokens to be unwrapped, so redeem is called
                // The amount of wrapped tokens to redeem is the necessary amount to fulfill the trade
                // (amountInWrapped), plus the amount needed to leave the buffer rebalanced 50/50 at the end
                // (bufferWrappedSurplus)
                wrappedToken.redeem(amountInWrapped + bufferWrappedSurplus, address(this), address(this));
            } else {
                // EXACT_OUT requires the exact amount of underlying tokens to be returned, so withdraw is called.
                // The amount of underlying tokens to withdraw is the necessary amount to fulfill the trade
                // (amountOutUnderlying), plus the amount needed to leave the buffer rebalanced 50/50 at the end
                // (bufferUnderlyingSurplus).
                if (bufferWrappedSurplus > 0) {
                    wrappedToken.withdraw(
                        amountOutUnderlying + wrappedToken.convertToAssets(bufferWrappedSurplus),
                        address(this),
                        address(this)
                    );
                } else {
                    wrappedToken.withdraw(amountOutUnderlying, address(this), address(this));
                }
            }

            (uint256 vaultUnderlyingDelta, uint256 vaultWrappedDelta) = _updateReservesAfterWrapping(
                underlyingToken,
                IERC20(wrappedToken)
            );

            _checkWrapOrUnwrapResults(
                wrappedToken,
                amountOutUnderlying,
                0,
                vaultUnderlyingDelta,
                amountInWrapped,
                bufferWrappedSurplus,
                vaultWrappedDelta
            );

            // Only updates buffer balances if buffer has a surplus of wrapped tokens
            if (bufferWrappedSurplus > 0) {
                // If buffer has a wrapped surplus, it unwraps surplus + amountIn, so the final amountIn needs to
                // discount that
                amountInWrapped = vaultWrappedDelta - bufferWrappedSurplus;
                // Since bufferWrappedSurplus was unwrapped, the final amountOut needs to discount the underlying
                // amount that will stay in the buffer
                amountOutUnderlying = vaultUnderlyingDelta - wrappedToken.convertToAssets(bufferWrappedSurplus);

                // In an unwrap operation, the underlying balance of the buffer will increase and the wrapped balance
                // will decrease. To increase the underlying balance, we get the delta amount that was withdrawn
                // (vaultUnderlyingDelta) and discount the amount expected in the unwrapping operation
                // (amountOutUnderlying). The same logic applies to wrapped balances.
                bufferBalances = PackedTokenBalance.toPackedBalance(
                    bufferBalances.getBalanceRaw() + (vaultUnderlyingDelta - amountOutUnderlying),
                    bufferBalances.getBalanceDerived() - (vaultWrappedDelta - amountInWrapped)
                );
                _bufferTokenBalances[IERC20(wrappedToken)] = bufferBalances;
            } else {
                amountOutUnderlying = vaultUnderlyingDelta;
                amountInWrapped = vaultWrappedDelta;
            }
        }

        _takeDebt(wrappedToken, amountInWrapped);
        _supplyCredit(underlyingToken, amountOutUnderlying);
    }

    /**
     * @dev Underlying surplus is the amount of underlying that need to be wrapped for the buffer to be rebalanced.
     * For instance, consider the following scenario:
     * - buffer balances: 2 wrapped and 10 underlying
     * - wrapped rate: 2
     * - normalized buffer balances: 4 wrapped as underlying (2 wrapped * rate) and 10 underlying
     * - surplus of underlying = (10 - 4) / 2 = 3 underlying
     * We need to wrap 3 underlying tokens to consider the buffer rebalanced.
     * - 3 underlying = 1.5 wrapped
     * - final balances: 3.5 wrapped (2 existing + 1.5 new) and 7 underlying (10 existing - 3)
     */
    function _getBufferUnderlyingSurplus(bytes32 bufferBalance, IERC4626 wrappedToken) internal view returns (uint256) {
        uint256 underlyingBalance = bufferBalance.getBalanceRaw();

        uint256 wrappedBalanceAsUnderlying = 0;
        if (bufferBalance.getBalanceDerived() > 0) {
            wrappedBalanceAsUnderlying = wrappedToken.convertToAssets(bufferBalance.getBalanceDerived());
        }

        return
            underlyingBalance > wrappedBalanceAsUnderlying ? (underlyingBalance - wrappedBalanceAsUnderlying) / 2 : 0;
    }

    /**
     * @dev Wrapped surplus is the amount of wrapped tokens that need to be unwrapped for the buffer to be rebalanced.
     * For instance, consider the following scenario:
     * - buffer balances: 10 wrapped and 4 underlying
     * - wrapped rate: 2
     * - normalized buffer balances: 10 wrapped and 2 underlying as wrapped (2 underlying / rate)
     * - surplus of wrapped = (10 - 2) / 2 = 4 wrapped
     * We need to unwrap 4 wrapped tokens to consider the buffer rebalanced.
     * - 4 wrapped = 8 underlying
     * - final balances: 6 wrapped (10 existing - 4) and 12 underlying (4 existing + 8 new)
     */
    function _getBufferWrappedSurplus(bytes32 bufferBalance, IERC4626 wrappedToken) internal view returns (uint256) {
        uint256 wrappedBalance = bufferBalance.getBalanceDerived();

        uint256 underlyingBalanceAsWrapped = 0;
        if (bufferBalance.getBalanceRaw() > 0) {
            underlyingBalanceAsWrapped = wrappedToken.convertToShares(bufferBalance.getBalanceRaw());
        }

        return wrappedBalance > underlyingBalanceAsWrapped ? (wrappedBalance - underlyingBalanceAsWrapped) / 2 : 0;
    }

    /**
     * @dev Updates reserves for underlying and wrapped tokens after wrap/unwrap operation:
     * - updates `_reservesOf`
     * - returns the delta underlying and wrapped tokens that were deposited/withdrawn from vault reserves
     */
    function _updateReservesAfterWrapping(
        IERC20 underlyingToken,
        IERC20 wrappedToken
    ) internal returns (uint256 vaultUnderlyingDelta, uint256 vaultWrappedDelta) {
        uint256 vaultUnderlyingBefore = _reservesOf[underlyingToken];
        uint256 vaultUnderlyingAfter = underlyingToken.balanceOf(address(this));
        _reservesOf[underlyingToken] = vaultUnderlyingAfter;

        uint256 vaultWrappedBefore = _reservesOf[IERC20(wrappedToken)];
        uint256 vaultWrappedAfter = wrappedToken.balanceOf(address(this));
        _reservesOf[wrappedToken] = vaultWrappedAfter;

        if (vaultUnderlyingBefore > vaultUnderlyingAfter) {
            // Wrap
            // Since deposit takes underlying tokens from the vault, the actual underlying tokens deposited is
            // underlyingBefore - underlyingAfter
            vaultUnderlyingDelta = vaultUnderlyingBefore - vaultUnderlyingAfter;
            // Since deposit puts wrapped tokens into the vault, the actual wrapped minted is
            // wrappedAfter - wrappedBefore
            vaultWrappedDelta = vaultWrappedAfter - vaultWrappedBefore;
        } else {
            // Unwrap
            // Since withdraw puts underlying tokens into the vault, the actual underlying token amount withdrawn is
            // assetsAfter - assetsBefore
            vaultUnderlyingDelta = vaultUnderlyingAfter - vaultUnderlyingBefore;
            // Since withdraw takes wrapped tokens from the vault, the actual wrapped token amount burned is
            // wrappedBefore - wrappedAfter
            vaultWrappedDelta = vaultWrappedBefore - vaultWrappedAfter;
        }
    }

    /**
     * @dev Check if vault deltas after wrap or unwrap operation match the expected amount calculated by
     * convertToAssets/convertToShares, with an error tolerance of _MAX_CONVERT_ERROR
     */
    function _checkWrapOrUnwrapResults(
        IERC4626 wrappedToken,
        uint256 wrapUnwrapUnderlyingExpected,
        uint256 bufferUnderlyingSurplus,
        uint256 vaultUnderlyingDelta,
        uint256 wrapUnwrapWrappedExpected,
        uint256 bufferWrappedSurplus,
        uint256 vaultWrappedDelta
    ) private view {
        uint256 expectedUnderlyingDelta;
        uint256 expectedWrappedDelta;
        if (bufferUnderlyingSurplus > 0) {
            // If buffer has a surplus of underlying, the expected underlying delta is the underlying amountIn from the
            // user (wrapUnwrapUnderlyingExpected) + bufferUnderlyingSurplus. This value left vault's reserves because
            // it was wrapped
            expectedUnderlyingDelta = wrapUnwrapUnderlyingExpected + bufferUnderlyingSurplus;
            // If buffer has a surplus of underlying, the expected wrapped delta is the wrapped amountOut to the
            // user (wrapUnwrapWrappedExpected) + converted bufferUnderlyingSurplus. This value was added to vault's
            // reserves because underlying was wrapped
            expectedWrappedDelta = wrapUnwrapWrappedExpected + wrappedToken.convertToShares(bufferUnderlyingSurplus);
        } else if (bufferWrappedSurplus > 0) {
            // If buffer has a surplus of wrapped, the expected wrapped delta is the wrapped amountIn from the
            // user (wrapUnwrapWrappedExpected) + bufferWrappedSurplus. This value left vault's reserves because
            // it was unwrapped
            expectedWrappedDelta = wrapUnwrapWrappedExpected + bufferWrappedSurplus;
            // If buffer has a surplus of wrapped, the expected underlying delta is the underlying amountOut to the
            // user (wrapUnwrapUnderlyingExpected) + converted bufferWrappedSurplus. This value was added to vault's
            // reserves because wrapped was redeemed
            expectedUnderlyingDelta = wrapUnwrapUnderlyingExpected + wrappedToken.convertToAssets(bufferWrappedSurplus);
        } else {
            // If no surplus, the expected delta is the amountsIn and amountsOut (perfectly balanced buffer or
            // operation was not in favor of rebalance)
            expectedUnderlyingDelta = wrapUnwrapUnderlyingExpected;
            expectedWrappedDelta = wrapUnwrapWrappedExpected;
        }

        if (
            (vaultUnderlyingDelta < expectedUnderlyingDelta &&
                expectedUnderlyingDelta - vaultUnderlyingDelta > _MAX_CONVERT_ERROR) ||
            (vaultUnderlyingDelta > expectedUnderlyingDelta &&
                vaultUnderlyingDelta - expectedUnderlyingDelta > _MAX_CONVERT_ERROR)
        ) {
            // If this error is thrown, it means the convert result had an absolute error greater than
            // _MAX_CONVERT_ERROR in comparison with the actual operation.
            revert WrongUnderlyingAmount(address(wrappedToken));
        }

        if (
            ((vaultWrappedDelta > expectedWrappedDelta) &&
                (vaultWrappedDelta - expectedWrappedDelta > _MAX_CONVERT_ERROR)) ||
            (vaultWrappedDelta < expectedWrappedDelta && expectedWrappedDelta - vaultWrappedDelta > _MAX_CONVERT_ERROR)
        ) {
            // If this error is thrown, it means the convert result had an absolute error greater than
            // _MAX_CONVERT_ERROR in comparison with the actual operation.
            revert WrongWrappedAmount(address(wrappedToken));
        }
    }

    /**
     * @dev IERC4626 convert and preview may have different results for the same input, and preview is usually more
     * accurate, but more expensive than convert. _MAX_CONVERT_ERROR limits the error between these two functions and
     * allow us to use convert safely.
     */
    function _addConvertError(uint256 amount) private pure returns (uint256) {
        return amount + _MAX_CONVERT_ERROR;
    }

    /*******************************************************************************
                                    Pool Information
    *******************************************************************************/

    /// @inheritdoc IVaultMain
    function getPoolTokenCountAndIndexOfToken(
        address pool,
        IERC20 token
    ) external view withRegisteredPool(pool) returns (uint256, uint256) {
        EnumerableMap.IERC20ToBytes32Map storage poolTokenBalances = _poolTokenBalances[pool];
        uint256 tokenCount = poolTokenBalances.length();
        // unchecked indexOf returns index + 1, or 0 if token is not present.
        uint256 index = poolTokenBalances.unchecked_indexOf(token);
        if (index == 0) {
            revert TokenNotRegistered();
        }

        unchecked {
            return (tokenCount, index - 1);
        }
    }

    /*******************************************************************************
                                    Authentication
    *******************************************************************************/

    /// @inheritdoc IVaultMain
    function getAuthorizer() external view returns (IAuthorizer) {
        return _authorizer;
    }

    /*******************************************************************************
                                     Default handlers
    *******************************************************************************/

    receive() external payable {
        revert CannotReceiveEth();
    }

    // solhint-disable no-complex-fallback

    /**
     * @inheritdoc Proxy
     * @dev Override proxy implementation of `fallback` to disallow incoming ETH transfers.
     * This function actually returns whatever the Vault Extension does when handling the request.
     */
    fallback() external payable override {
        if (msg.value > 0) {
            revert CannotReceiveEth();
        }

        _fallback();
    }

    /// @inheritdoc IVaultMain
    function getVaultExtension() external view returns (address) {
        return _implementation();
    }

    /**
     * @inheritdoc Proxy
     * @dev Returns Vault Extension, where fallback requests are forwarded.
     */
    function _implementation() internal view override returns (address) {
        return address(_vaultExtension);
    }
}<|MERGE_RESOLUTION|>--- conflicted
+++ resolved
@@ -184,14 +184,9 @@
         // as filling in poolData in memory. Since the swap hooks are reentrant and could do anything, including
         // change these balances, we cannot defer settlement until `_swap`.
         //
-<<<<<<< HEAD
-        // Sets all fields in `poolData`. Side effects: updates `_poolTokenBalances`, `_protocolFees` in storage.
-        PoolData memory poolData = _computePoolDataUpdatingBalancesAndFees(params.pool, Rounding.ROUND_DOWN);
-=======
         // Sets all fields in `poolData`. Side effects: updates `_poolTokenBalances`, `_protocolFees`,
         // `_poolCreatorFees` in storage. May emit ProtocolYieldFeeCharged and PoolCreatorYieldFeeCharged events.
         PoolData memory poolData = _loadPoolDataUpdatingBalancesAndFees(params.pool, Rounding.ROUND_DOWN);
->>>>>>> adbd28aa
 
         // State is fully populated here, and shall not be modified at a lower level.
         SwapState memory state = _loadSwapState(params, poolData);
@@ -345,19 +340,10 @@
      * @dev Main non-reentrant portion of the swap, which calls the pool hook and updates accounting. `vaultSwapParams`
      * are passed to the pool's `onSwap` hook.
      *
-<<<<<<< HEAD
-     * Preconditions: amountGivenScaled18, indexIn, indexOut in vars; decimalScalingFactors, tokenRates, poolConfig,
-     *                balancesLiveScaled18 in `poolData`.
-     * Side effects: mutates swapFeeAmountScaled18, amountCalculatedScaled18, aggregateSwapFeeAmountRaw in vars;
-     *               balancesRaw, balancesLiveScaled18 in `poolData`.
-     * Updates `_protocolFees`, `_poolTokenBalances` in storage.
+     * Preconditions: complete `SwapParams`, `SwapState`, and `PoolData`.
+     * Side effects: mutates balancesRaw and balancesLiveScaled18 in `poolData`.
+     * Updates `_protocolFees`, and `_poolTokenBalances` in storage.
      * Emits Swap event.
-=======
-     * Preconditions: complete `SwapParams`, `SwapState`, `PoolData` and `VaultState`.
-     * Side effects: mutates balancesRaw and balancesLiveScaled18 in `poolData`.
-     * Updates `_protocolFees`, `_poolCreatorFees`, `_poolTokenBalances` in storage.
-     * Emits Swap event. May emit ProtocolSwapFeeCharged, PoolCreatorSwapFeeCharged events.
->>>>>>> adbd28aa
      */
     function _swap(
         SwapParams memory params,
@@ -515,15 +501,9 @@
         // as filling in poolData in memory. Since the add liquidity hooks are reentrant and could do anything,
         // including change these balances, we cannot defer settlement until `_addLiquidity`.
         //
-<<<<<<< HEAD
-        // Sets all fields in `poolData`. Side effects: updates `_poolTokenBalances`, `_protocolFees`
+        // Sets all fields in `poolData`. Side effects: updates `_poolTokenBalances`, and `_protocolFees`
         // in storage.
-        PoolData memory poolData = _computePoolDataUpdatingBalancesAndFees(params.pool, Rounding.ROUND_UP);
-=======
-        // Sets all fields in `poolData`. Side effects: updates `_poolTokenBalances`, `_protocolFees`,
-        // `_poolCreatorFees` in storage. May emit ProtocolYieldFeeCharged and PoolCreatorYieldFeeCharged events.
         PoolData memory poolData = _loadPoolDataUpdatingBalancesAndFees(params.pool, Rounding.ROUND_UP);
->>>>>>> adbd28aa
         InputHelpers.ensureInputLengthMatch(poolData.tokenConfig.length, params.maxAmountsIn.length);
 
         // Amounts are entering pool math, so round down.
@@ -757,14 +737,9 @@
         // as filling in poolData in memory. Since the swap hooks are reentrant and could do anything, including
         // change these balances, we cannot defer settlement until `_removeLiquidity`.
         //
-        // Sets all fields in `poolData`. Side effects: updates `_poolTokenBalances`, `_protocolFees`,
-<<<<<<< HEAD
+        // Sets all fields in `poolData`. Side effects: updates `_poolTokenBalances` and `_protocolFees`
         // in storage.
-        PoolData memory poolData = _computePoolDataUpdatingBalancesAndFees(params.pool, Rounding.ROUND_DOWN);
-=======
-        // `_poolCreatorFees` in storage. May emit ProtocolYieldFeeCharged and PoolCreatorYieldFeeCharged events.
         PoolData memory poolData = _loadPoolDataUpdatingBalancesAndFees(params.pool, Rounding.ROUND_DOWN);
->>>>>>> adbd28aa
         InputHelpers.ensureInputLengthMatch(poolData.tokenConfig.length, params.minAmountsOut.length);
 
         // Amounts are entering pool math; higher amounts would burn more BPT, so round up to favor the pool.
@@ -1023,16 +998,12 @@
                     poolData.tokenRates[index]
                 );
 
-<<<<<<< HEAD
                 // Both Swap and Yield fees are stored together in a PackedTokenBalance.
                 // We have designated "Raw" the derived half for Swap fee storage.
                 bytes32 currentPackedBalance = _protocolFees[pool][token];
                 _protocolFees[pool][token] = currentPackedBalance.setBalanceRaw(
-                    currentPackedBalance.getBalanceRaw() + aggregateSwapFeeAmountRaw
+                    currentPackedBalance.getBalanceRaw() + totalFeesRaw
                 );
-=======
-                _protocolSwapFees[pool][token] += totalFeesRaw;
->>>>>>> adbd28aa
             }
         }
     }
