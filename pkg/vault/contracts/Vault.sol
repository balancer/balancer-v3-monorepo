// SPDX-License-Identifier: GPL-3.0-or-later

pragma solidity ^0.8.4;

import { Proxy } from "@openzeppelin/contracts/proxy/Proxy.sol";
import { SafeERC20 } from "@openzeppelin/contracts/token/ERC20/utils/SafeERC20.sol";
import { Address } from "@openzeppelin/contracts/utils/Address.sol";
import { SafeCast } from "@openzeppelin/contracts/utils/math/SafeCast.sol";
import { IERC20 } from "@openzeppelin/contracts/token/ERC20/IERC20.sol";
import { Address } from "@openzeppelin/contracts/utils/Address.sol";

import "@balancer-labs/v3-interfaces/contracts/vault/VaultTypes.sol";
import { IVaultExtension } from "@balancer-labs/v3-interfaces/contracts/vault/IVaultExtension.sol";
import { IVaultMain } from "@balancer-labs/v3-interfaces/contracts/vault/IVaultMain.sol";
import { IBasePool } from "@balancer-labs/v3-interfaces/contracts/vault/IBasePool.sol";
import { IPoolCallbacks } from "@balancer-labs/v3-interfaces/contracts/vault/IPoolCallbacks.sol";
import { IPoolLiquidity } from "@balancer-labs/v3-interfaces/contracts/vault/IPoolLiquidity.sol";
import { IAuthorizer } from "@balancer-labs/v3-interfaces/contracts/vault/IAuthorizer.sol";
import { IRateProvider } from "@balancer-labs/v3-interfaces/contracts/vault/IRateProvider.sol";

import { BasePoolMath } from "@balancer-labs/v3-solidity-utils/contracts/math/BasePoolMath.sol";
import { EVMCallModeHelpers } from "@balancer-labs/v3-solidity-utils/contracts/helpers/EVMCallModeHelpers.sol";
import { ScalingHelpers } from "@balancer-labs/v3-solidity-utils/contracts/helpers/ScalingHelpers.sol";
import { ArrayHelpers } from "@balancer-labs/v3-solidity-utils/contracts/helpers/ArrayHelpers.sol";
import { InputHelpers } from "@balancer-labs/v3-solidity-utils/contracts/helpers/InputHelpers.sol";
import { EnumerableMap } from "@balancer-labs/v3-solidity-utils/contracts/openzeppelin/EnumerableMap.sol";
import { Authentication } from "@balancer-labs/v3-solidity-utils/contracts/helpers/Authentication.sol";
import { FixedPoint } from "@balancer-labs/v3-solidity-utils/contracts/math/FixedPoint.sol";
import { BasePoolMath } from "@balancer-labs/v3-solidity-utils/contracts/math/BasePoolMath.sol";

import { PoolConfigBits, PoolConfigLib } from "./lib/PoolConfigLib.sol";
import { ERC20MultiToken } from "./token/ERC20MultiToken.sol";
import { VaultCommon } from "./VaultCommon.sol";

contract Vault is IVaultMain, VaultCommon, Proxy, ERC20MultiToken {
    using EnumerableMap for EnumerableMap.IERC20ToUint256Map;
    using InputHelpers for uint256;
    using FixedPoint for *;
    using ArrayHelpers for uint256[];
    using Address for *;
    using SafeERC20 for IERC20;
    using SafeCast for *;
    using PoolConfigLib for PoolConfig;
    using ScalingHelpers for *;

    constructor(
        IVaultExtension vaultExtension,
        IAuthorizer authorizer
    ) Authentication(bytes32(uint256(uint160(address(this))))) {
        _vaultExtension = vaultExtension;
        _authorizer = authorizer;

        _vaultPauseWindowEndTime = vaultExtension.getPauseWindowEndTime();
        _vaultBufferPeriodDuration = vaultExtension.getBufferPeriodDuration();
        _vaultBufferPeriodEndTime = vaultExtension.getBufferPeriodEndTime();
    }

    /*******************************************************************************
                              Transient Accounting
    *******************************************************************************/

    /**
     * @dev This modifier is used for functions that temporarily modify the `_tokenDeltas`
     * of the Vault but expect to revert or settle balances by the end of their execution.
     * It works by tracking the handlers involved in the execution and ensures that the
     * balances are properly settled by the time the last handler is executed.
     *
     * This is useful for functions like `invoke`, which performs arbitrary external calls:
     * we can keep track of temporary deltas changes, and make sure they are settled by the
     * time the external call is complete.
     */
    modifier transient() {
        // Add the current handler to the list
        _handlers.push(msg.sender);

        // The caller does everything here and has to settle all outstanding balances
        _;

        // Check if it's the last handler
        if (_handlers.length == 1) {
            // Ensure all balances are settled
            if (_nonzeroDeltaCount != 0) revert BalanceNotSettled();

            // Reset the handlers list
            delete _handlers;

            // Reset the counter
            delete _nonzeroDeltaCount;
        } else {
            // If it's not the last handler, simply remove it from the list
            _handlers.pop();
        }
    }

    /// @inheritdoc IVaultMain
    function invoke(bytes calldata data) external payable transient returns (bytes memory result) {
        // Executes the function call with value to the msg.sender.
        return (msg.sender).functionCallWithValue(data, msg.value);
    }

    /**
     * @dev This modifier ensures that the function it modifies can only be called
     * by the last handler in the `_handlers` array. This is used to enforce the
     * order of execution when multiple handlers are in play, ensuring only the
     * current or "active" handler can invoke certain operations in the Vault.
     * If no handler is found or the caller is not the expected handler,
     * it reverts the transaction with specific error messages.
     */
    modifier withHandler() {
        // If there are no handlers in the list, revert with an error.
        if (_handlers.length == 0) {
            revert NoHandler();
        }

        // Get the last handler from the `_handlers` array.
        // This represents the current active handler.
        address handler = _handlers[_handlers.length - 1];

        // If the current function caller is not the active handler, revert.
        if (msg.sender != handler) revert WrongHandler(msg.sender, handler);

        _;
    }

    /// @inheritdoc IVaultMain
    function settle(IERC20 token) public nonReentrant withHandler returns (uint256 paid) {
        uint256 reservesBefore = _tokenReserves[token];
        _tokenReserves[token] = token.balanceOf(address(this));
        paid = _tokenReserves[token] - reservesBefore;
        // subtraction must be safe
        _supplyCredit(token, paid, msg.sender);
    }

    /// @inheritdoc IVaultMain
    function wire(IERC20 token, address to, uint256 amount) public nonReentrant withHandler {
        // effects
        _takeDebt(token, amount, msg.sender);
        _tokenReserves[token] -= amount;
        // interactions
        token.safeTransfer(to, amount);
    }

    /// @inheritdoc IVaultMain
    function retrieve(IERC20 token, address from, uint256 amount) public nonReentrant withHandler onlyTrustedRouter {
        // effects
        _supplyCredit(token, amount, msg.sender);
        _tokenReserves[token] += amount;
        // interactions
        token.safeTransferFrom(from, address(this), amount);
    }

    /**
     * @notice Records the `debt` for a given handler and token.
     * @param token   The ERC20 token for which the `debt` will be accounted.
     * @param debt    The amount of `token` taken from the Vault in favor of the `handler`.
     * @param handler The account responsible for the debt.
     */
    function _takeDebt(IERC20 token, uint256 debt, address handler) internal {
        _accountDelta(token, debt.toInt256(), handler);
    }

    /**
     * @notice Records the `credit` for a given handler and token.
     * @param token   The ERC20 token for which the 'credit' will be accounted.
     * @param credit  The amount of `token` supplied to the Vault in favor of the `handler`.
     * @param handler The account credited with the amount.
     */
    function _supplyCredit(IERC20 token, uint256 credit, address handler) internal {
        _accountDelta(token, -credit.toInt256(), handler);
    }

    /**
     * @dev Accounts the delta for the given handler and token.
     * Positive delta represents debt, while negative delta represents surplus.
     * The function ensures that only the specified handler can update its respective delta.
     *
     * @param token   The ERC20 token for which the delta is being accounted.
     * @param delta   The difference in the token balance.
     *                Positive indicates a debit or a decrease in Vault's tokens,
     *                negative indicates a credit or an increase in Vault's tokens.
     * @param handler The handler whose balance difference is being accounted for.
     *                Must be the same as the caller of the function.
     */
    function _accountDelta(IERC20 token, int256 delta, address handler) internal {
        // If the delta is zero, there's nothing to account for.
        if (delta == 0) return;

        // Ensure that the handler specified is indeed the caller.
        if (handler != msg.sender) {
            revert WrongHandler(handler, msg.sender);
        }

        // Get the current recorded delta for this token and handler.
        int256 current = _tokenDeltas[handler][token];

        // Calculate the new delta after accounting for the change.
        int256 next = current + delta;

        unchecked {
            // If the resultant delta becomes zero after this operation,
            // decrease the count of non-zero deltas.
            if (next == 0) {
                _nonzeroDeltaCount--;
            }
            // If there was no previous delta (i.e., it was zero) and now we have one,
            // increase the count of non-zero deltas.
            else if (current == 0) {
                _nonzeroDeltaCount++;
            }
        }

        // Update the delta for this token and handler.
        _tokenDeltas[handler][token] = next;
    }

    /*******************************************************************************
                                    Pool Tokens
    *******************************************************************************/

    /// @inheritdoc IVaultMain
    function totalSupply(address token) external view returns (uint256) {
        return _totalSupply(token);
    }

    /// @inheritdoc IVaultMain
    function balanceOf(address token, address account) external view returns (uint256) {
        return _balanceOf(token, account);
    }

    /// @inheritdoc IVaultMain
    function allowance(address token, address owner, address spender) external view returns (uint256) {
        return _allowance(token, owner, spender);
    }

    /// @inheritdoc IVaultMain
    function transfer(address owner, address to, uint256 amount) external returns (bool) {
        _transfer(msg.sender, owner, to, amount);
        return true;
    }

    /// @inheritdoc IVaultMain
    function approve(address owner, address spender, uint256 amount) external returns (bool) {
        _approve(msg.sender, owner, spender, amount);
        return true;
    }

    /// @inheritdoc IVaultMain
    function transferFrom(address spender, address from, address to, uint256 amount) external returns (bool) {
        _spendAllowance(msg.sender, from, spender, amount);
        _transfer(msg.sender, from, to, amount);
        return true;
    }

    /*******************************************************************************
                                    Pool Operations
    *******************************************************************************/

    // The Vault performs all upscaling and downscaling (due to token decimals, rates, etc.), so that the pools
    // don't have to. However, scaling inevitably leads to rounding errors, so we take great care to ensure that
    // any rounding errors favor the Vault. An important invariant of the system is that there is no repeatable
    // path where tokensOut > tokensIn.
    //
    // In general, this means rounding up any values entering the Vault, and rounding down any values leaving
    // the Vault, so that external users either pay a little extra or receive a little less in the case of a
    // rounding error.
    //
    // However, it's not always straightforward to determine the correct rounding direction, given the presence
    // and complexity of intermediate steps. An "amountIn" sounds like it should be rounded up: but only if that
    // is the amount actually being transferred. If instead it is an amount sent to the pool math, where rounding
    // up would result in a *higher* calculated amount out, that would favor the user instead of the Vault. So in
    // that case, amountIn should be rounded down.
    //
    // See comments justifying the rounding direction in each case.
    //
    // TODO: this reasoning applies to Weighted Pool math, and is likely to apply to others as well, but of course
    // it's possible a new pool type might not conform. Duplicate the tests for new pool types (e.g., Stable Math).
    // Also, the final code should ensure that we are not relying entirely on the rounding directions here,
    // but have enough additional layers (e.g., minimum amounts, buffer wei on all transfers) to guarantee safety,
    // even if it turns out these directions are incorrect for a new pool type.

    /*******************************************************************************
                                          Swaps
    *******************************************************************************/

    struct SwapLocals {
        // Inline the shared struct fields vs. nesting, trading off verbosity for gas/memory/bytecode savings.
        uint256 indexIn;
        uint256 indexOut;
        uint256 tokenInBalance;
        uint256 tokenOutBalance;
        uint256 amountGivenScaled18;
        uint256 amountCalculatedScaled18;
        uint256 swapFeeAmountScaled18;
        uint256 swapFeePercentage;
        uint256 protocolSwapFeeAmountRaw;
        IBasePool.SwapParams poolSwapParams;
    }

    /// @inheritdoc IVaultMain
    function swap(
        SwapParams memory params
    )
        public
        withHandler
        withInitializedPool(params.pool)
        whenPoolNotPaused(params.pool)
        returns (uint256 amountCalculated, uint256 amountIn, uint256 amountOut)
    {
        if (params.amountGivenRaw == 0) {
            revert AmountGivenZero();
        }

        if (params.tokenIn == params.tokenOut) {
            revert CannotSwapSameToken();
        }

        // Fill in the PoolData structure, writing to the raw and last live balance storage, as well as protocol fees
        // storage, if yield fees are due. Since the swap callbacks are reentrant and could do anything, including
        // change these balances, we cannot simply store the pending yield fees (and balance changes) in the poolData
        // struct, to be settled in non-reentrant _swap with the rest of the accounting.
        PoolData memory poolData = _computePoolData(params.pool, Rounding.ROUND_DOWN);
        // Use the storage map only for translating token addresses to indices. Raw balances can be read from poolData.
        EnumerableMap.IERC20ToUint256Map storage poolBalances = _poolTokenBalances[params.pool];
        SwapLocals memory vars;

        // EnumerableMap stores indices *plus one* to use the zero index as a sentinel value for non-existence.
        vars.indexIn = poolBalances.unchecked_indexOf(params.tokenIn);
        vars.indexOut = poolBalances.unchecked_indexOf(params.tokenOut);

        // If either are zero, revert because the token wasn't registered to this pool.
        if (vars.indexIn == 0 || vars.indexOut == 0) {
            // We require the pool to be initialized, which means it's also registered.
            // This can only happen if the tokens are not registered.
            revert TokenNotRegistered();
        }

        // Convert to regular 0-based indices now, since we've established the tokens are valid.
        unchecked {
            vars.indexIn -= 1;
            vars.indexOut -= 1;
        }

        // poolData struct has current raw balances (possibly adjusted for yield fees in `_computePoolData`).
        vars.tokenInBalance = poolData.balancesRaw[vars.indexIn];
        vars.tokenOutBalance = poolData.balancesRaw[vars.indexOut];

        // If the amountGiven is entering the pool math (GivenIn), round down, since a lower apparent amountIn leads
        // to a lower calculated amountOut, favoring the pool.
        vars.amountGivenScaled18 = params.kind == SwapKind.GIVEN_IN
            ? params.amountGivenRaw.toScaled18ApplyRateRoundDown(
                poolData.decimalScalingFactors[vars.indexIn],
                poolData.tokenRates[vars.indexIn]
            )
            : params.amountGivenRaw.toScaled18ApplyRateRoundUp(
                poolData.decimalScalingFactors[vars.indexOut],
                poolData.tokenRates[vars.indexOut]
            );

        vars.swapFeePercentage = _getSwapFeePercentage(poolData.poolConfig);

        if (vars.swapFeePercentage > 0 && params.kind == SwapKind.GIVEN_OUT) {
            // Round up to avoid losses during precision loss.
            vars.swapFeeAmountScaled18 =
                vars.amountGivenScaled18.divUp(vars.swapFeePercentage.complement()) -
                vars.amountGivenScaled18;
        }

        // Create the pool callback params (used for both beforeSwap, if required, and the main swap callbacks).
        // Function and inclusion in SwapLocals needed to avoid "stack too deep".
        vars.poolSwapParams = _buildSwapCallbackParams(params, vars, poolData);

        if (poolData.poolConfig.callbacks.shouldCallBeforeSwap) {
            if (IPoolCallbacks(params.pool).onBeforeSwap(vars.poolSwapParams) == false) {
                revert CallbackFailed();
            }

            _updatePoolDataLiveBalancesAndRates(params.pool, poolData, Rounding.ROUND_DOWN);
            // The call to _buildSwapCallbackParams also modifies poolSwapParams.balancesScaled18.
            // Set here again explicitly to avoid relying on a side effect.
            // TODO: ugliness necessitated by the stack issues; revisit on any refactor to see if this can be cleaner.
            vars.poolSwapParams.balancesScaled18 = poolData.balancesLiveScaled18;
        }

        // Non-reentrant call that updates accounting.
        (amountCalculated, amountIn, amountOut) = _swap(params, vars, poolData, poolBalances);

        if (poolData.poolConfig.callbacks.shouldCallAfterSwap) {
            // Adjust balances for the AfterSwap callback.
            (uint256 amountInScaled18, uint256 amountOutScaled18) = params.kind == SwapKind.GIVEN_IN
                ? (vars.amountGivenScaled18, vars.amountCalculatedScaled18)
                : (vars.amountCalculatedScaled18, vars.amountGivenScaled18);

            if (
                IPoolCallbacks(params.pool).onAfterSwap(
                    IPoolCallbacks.AfterSwapParams({
                        kind: params.kind,
                        tokenIn: params.tokenIn,
                        tokenOut: params.tokenOut,
                        amountInScaled18: amountInScaled18,
                        amountOutScaled18: amountOutScaled18,
                        tokenInBalanceScaled18: poolData.balancesLiveScaled18[vars.indexIn] + amountInScaled18,
                        tokenOutBalanceScaled18: poolData.balancesLiveScaled18[vars.indexOut] - amountOutScaled18,
                        sender: msg.sender,
                        userData: params.userData
                    }),
                    vars.amountCalculatedScaled18
                ) == false
            ) {
                revert CallbackFailed();
            }
        }

        // Swap fee is always deducted from tokenOut.
        // Since the swapFeeAmountScaled18 (derived from scaling up either the amountGiven or amountCalculated)
        // also contains the rate, undo it when converting to raw.
        uint256 swapFeeAmountRaw = vars.swapFeeAmountScaled18.toRawUndoRateRoundDown(
            poolData.decimalScalingFactors[vars.indexOut],
            poolData.tokenRates[vars.indexOut]
        );

        emit Swap(params.pool, params.tokenIn, params.tokenOut, amountIn, amountOut, swapFeeAmountRaw);
    }

    function _buildSwapCallbackParams(
        SwapParams memory params,
        SwapLocals memory vars,
        PoolData memory poolData
    ) private view returns (IBasePool.SwapParams memory) {
        return
            IBasePool.SwapParams({
                kind: params.kind,
                amountGivenScaled18: vars.amountGivenScaled18 + vars.swapFeeAmountScaled18,
                balancesScaled18: poolData.balancesLiveScaled18,
                indexIn: vars.indexIn,
                indexOut: vars.indexOut,
                sender: msg.sender,
                userData: params.userData
            });
    }

    /// @dev Non-reentrant portion of the swap, which calls the main callback and updates accounting.
    function _swap(
        SwapParams memory vaultSwapParams,
        SwapLocals memory vars,
        PoolData memory poolData,
        EnumerableMap.IERC20ToUint256Map storage poolBalances
    ) internal nonReentrant returns (uint256 amountCalculated, uint256 amountIn, uint256 amountOut) {
        // Add swap fee to the amountGiven to account for the fee taken in GIVEN_OUT swap on tokenOut
        // Perform the swap request callback and compute the new balances for 'token in' and 'token out' after the swap
        // If it's a GivenIn swap, vars.swapFeeAmountScaled18 will be zero here, and set based on the amountCalculated.

        vars.amountCalculatedScaled18 = IBasePool(vaultSwapParams.pool).onSwap(vars.poolSwapParams);

        if (vars.swapFeePercentage > 0 && vaultSwapParams.kind == SwapKind.GIVEN_IN) {
            // Swap fee is a percentage of the amountCalculated for the GIVEN_IN swap
            // Round up to avoid losses during precision loss.
            vars.swapFeeAmountScaled18 = vars.amountCalculatedScaled18.mulUp(vars.swapFeePercentage);
            // Should subtract the fee from the amountCalculated for GIVEN_IN swap
            vars.amountCalculatedScaled18 -= vars.swapFeeAmountScaled18;
        }

        // For `GivenIn` the amount calculated is leaving the Vault, so we round down.
        // Round up when entering the Vault on `GivenOut`.
        amountCalculated = vaultSwapParams.kind == SwapKind.GIVEN_IN
            ? vars.amountCalculatedScaled18.toRawUndoRateRoundDown(
                poolData.decimalScalingFactors[vars.indexOut],
                poolData.tokenRates[vars.indexOut]
            )
            : vars.amountCalculatedScaled18.toRawUndoRateRoundUp(
                poolData.decimalScalingFactors[vars.indexIn],
                poolData.tokenRates[vars.indexIn]
            );

        (amountIn, amountOut) = vaultSwapParams.kind == SwapKind.GIVEN_IN
            ? (vaultSwapParams.amountGivenRaw, amountCalculated)
            : (amountCalculated, vaultSwapParams.amountGivenRaw);

        // Charge protocolSwapFee
        if (vars.swapFeeAmountScaled18 > 0 && _protocolSwapFeePercentage > 0) {
            // Always charge fees on tokenOut. Store amount in native decimals.
            // Since the swapFeeAmountScaled18 (derived from scaling up either the amountGiven or amountCalculated)
            // also contains the rate, undo it when converting to raw.
            vars.protocolSwapFeeAmountRaw = vars
                .swapFeeAmountScaled18
                .mulUp(_protocolSwapFeePercentage)
                .toRawUndoRateRoundDown(
                    poolData.decimalScalingFactors[vars.indexOut],
                    poolData.tokenRates[vars.indexOut]
                );

            _protocolFees[vaultSwapParams.tokenOut] += vars.protocolSwapFeeAmountRaw;
            emit ProtocolSwapFeeCharged(
                vaultSwapParams.pool,
                address(vaultSwapParams.tokenOut),
                vars.protocolSwapFeeAmountRaw
            );
        }

        // Use `unchecked_setAt` to save storage reads.
        poolBalances.unchecked_setAt(vars.indexIn, vars.tokenInBalance + amountIn);
        poolBalances.unchecked_setAt(vars.indexOut, vars.tokenOutBalance - amountOut - vars.protocolSwapFeeAmountRaw);

        // Account amountIn of tokenIn
        _takeDebt(vaultSwapParams.tokenIn, amountIn, msg.sender);
        // Account amountOut of tokenOut
        _supplyCredit(vaultSwapParams.tokenOut, amountOut, msg.sender);
    }

    /// @dev Returns swap fee for the pool.
    function _getSwapFeePercentage(PoolConfig memory config) internal pure returns (uint256) {
        if (config.hasDynamicSwapFee) {
            // TODO: Fetch dynamic swap fee from the pool using callback
            return 0;
        } else {
            return config.staticSwapFeePercentage;
        }
    }

    /*******************************************************************************
                            Pool Registration and Initialization
    *******************************************************************************/

<<<<<<< HEAD
    /// @inheritdoc IVaultMain
    function isPoolInitialized(address pool) external view returns (bool) {
        return _isPoolInitialized(pool);
    }

    /// @inheritdoc IVaultMain
    function getPoolConfig(address pool) external view returns (PoolConfig memory) {
        return _poolConfig[pool].toPoolConfig();
    }

    /// @inheritdoc IVaultMain
    function getPoolTokens(address pool) external view withRegisteredPool(pool) returns (IERC20[] memory) {
        return _getPoolTokens(pool);
    }

    /// @inheritdoc IVaultMain
    function getPoolTokenCountAndIndexOfToken(
        address pool,
        IERC20 token
    ) external view withRegisteredPool(pool) returns (uint256, uint256) {
        EnumerableMap.IERC20ToUint256Map storage poolTokenBalances = _poolTokenBalances[pool];
        uint256 tokenCount = poolTokenBalances.length();
        // unchecked indexOf returns index + 1, or 0 if token is not present.
        uint256 index = poolTokenBalances.unchecked_indexOf(token);
        if (index == 0) {
            revert TokenNotRegistered();
        }

        unchecked {
            return (tokenCount, index - 1);
        }
    }

    /// @inheritdoc IVaultMain
    function getPoolTokenInfo(
        address pool
    )
        external
        view
        withRegisteredPool(pool)
        returns (
            IERC20[] memory tokens,
            TokenType[] memory tokenTypes,
            uint256[] memory balancesRaw,
            uint256[] memory decimalScalingFactors,
            IRateProvider[] memory rateProviders
        )
    {
        // Do not use _computePoolData, which makes external calls and could fail.
        TokenConfig[] memory tokenConfig;
        (tokenConfig, balancesRaw, decimalScalingFactors, ) = _getPoolTokenInfo(pool);

        uint256 numTokens = tokenConfig.length;
        tokens = new IERC20[](numTokens);
        tokenTypes = new TokenType[](numTokens);
        rateProviders = new IRateProvider[](numTokens);

        // TODO consider sending TokenConfig externally; maybe parallel arrays are friendlier off-chain.
        for (uint256 i = 0; i < numTokens; i++) {
            tokens[i] = tokenConfig[i].token;
            tokenTypes[i] = tokenConfig[i].tokenType;
            rateProviders[i] = tokenConfig[i].rateProvider;
        }
    }

    /// @inheritdoc IVaultMain
    function getPoolTokenRates(address pool) external view withRegisteredPool(pool) returns (uint256[] memory) {
        return _getPoolTokenRates(pool);
    }

=======
>>>>>>> 0579aace
    /// @dev Reverts unless `pool` corresponds to an initialized Pool.
    modifier withInitializedPool(address pool) {
        _ensureInitializedPool(pool);
        _;
    }

    /**
     * @notice Fetches the balances for a given pool, with decimal and rate scaling factors applied.
     * @dev Utilizes an enumerable map to obtain pool tokens and raw balances.
     * The function is structured to minimize storage reads by leveraging the `unchecked_at` method.
     * It is typically called after a reentrant callback (e.g., a "before" liquidity operation callback),
     * to refresh the poolData struct with any balances (or rates) that might have changed.
     *
     * @param pool The address of the pool
     * @param poolData The corresponding poolData to be read and updated
     * @param roundingDirection Whether balance scaling should round up or down
     */
    function _updatePoolDataLiveBalancesAndRates(
        address pool,
        PoolData memory poolData,
        Rounding roundingDirection
    ) internal view {
        // Retrieve the mapping of tokens and their balances for the specified pool.
        // poolData already contains rawBalances, but they could be stale, so fetch from the Vault.
        // Likewise, the rates could also have changed.
        EnumerableMap.IERC20ToUint256Map storage poolTokenBalances = _poolTokenBalances[pool];
        mapping(IERC20 => TokenConfig) storage poolTokenConfig = _poolTokenConfig[pool];
        uint256 numTokens = poolTokenBalances.length();
        uint256 balanceRaw;
        IERC20 token;

        for (uint256 i = 0; i < numTokens; ++i) {
            // Because the iteration is bounded by `tokens.length`, which matches the EnumerableMap's length,
            // we can safely use `unchecked_at`. This ensures that `i` is a valid token index and minimizes
            // storage reads.
            (token, balanceRaw) = poolTokenBalances.unchecked_at(i);
            TokenType tokenType = poolTokenConfig[token].tokenType;

            if (tokenType == TokenType.STANDARD) {
                poolData.tokenRates[i] = FixedPoint.ONE;
            } else if (tokenType == TokenType.WITH_RATE) {
                poolData.tokenRates[i] = poolTokenConfig[token].rateProvider.getRate();
            } else {
                // TODO implement ERC4626 at a later stage.
                revert InvalidTokenConfiguration();
            }

            poolData.balancesLiveScaled18[i] = roundingDirection == Rounding.ROUND_UP
                ? balanceRaw.toScaled18ApplyRateRoundUp(poolData.decimalScalingFactors[i], poolData.tokenRates[i])
                : balanceRaw.toScaled18ApplyRateRoundDown(poolData.decimalScalingFactors[i], poolData.tokenRates[i]);
        }
    }

<<<<<<< HEAD
    function _getPoolTokenInfo(
        address pool
    )
        internal
        view
        returns (
            TokenConfig[] memory tokenConfig,
            uint256[] memory balancesRaw,
            uint256[] memory decimalScalingFactors,
            PoolConfig memory poolConfig
        )
    {
        EnumerableMap.IERC20ToUint256Map storage poolTokenBalances = _poolTokenBalances[pool];
        mapping(IERC20 => TokenConfig) storage poolTokenConfig = _poolTokenConfig[pool];

        uint256 numTokens = poolTokenBalances.length();
        poolConfig = _poolConfig[pool].toPoolConfig();

        tokenConfig = new TokenConfig[](numTokens);
        balancesRaw = new uint256[](numTokens);
        decimalScalingFactors = PoolConfigLib.getDecimalScalingFactors(poolConfig, numTokens);
        IERC20 token;

        for (uint256 i = 0; i < numTokens; i++) {
            (token, balancesRaw[i]) = poolTokenBalances.unchecked_at(i);
            tokenConfig[i] = poolTokenConfig[token];
        }
    }

    /**
     * @dev Fill in PoolData, including paying protocol yield fees and computing final raw and live balances.
     * This function modifies protocol fees and last live balance storage. Since it modifies storage and makes
     * external calls, it must be nonReentrant.
     */
    function _computePoolData(
        address pool,
        Rounding roundingDirection
    ) internal nonReentrant returns (PoolData memory poolData) {
=======
    function _getPoolData(address pool, Rounding roundingDirection) internal view returns (PoolData memory poolData) {
>>>>>>> 0579aace
        (
            poolData.tokenConfig,
            poolData.balancesRaw,
            poolData.decimalScalingFactors,
            poolData.poolConfig
        ) = _getPoolTokenInfo(pool);

        EnumerableMap.IERC20ToUint256Map storage lastLiveBalances = _lastLivePoolTokenBalances[pool];
        EnumerableMap.IERC20ToUint256Map storage poolTokenBalances = _poolTokenBalances[pool];
        uint256 numTokens = poolData.tokenConfig.length;

        // Initialize arrays to store balances and rates based on the number of tokens in the pool.
        // Will be read raw, then upscaled and rounded as directed.
        poolData.balancesLiveScaled18 = new uint256[](numTokens);
        poolData.tokenRates = new uint256[](numTokens);
        uint256 yieldFeePercentage = _protocolYieldFeePercentage;

        for (uint256 i = 0; i < numTokens; ++i) {
            TokenType tokenType = poolData.tokenConfig[i].tokenType;

            // Do not charge yield fees until the pool is initialized.
            // ERC4626 tokens always pay yield fees; WITH_RATE tokens pay unless exempt.
            bool subjectToYieldProtocolFees = poolData.poolConfig.isPoolInitialized &&
                (tokenType == TokenType.ERC4626 ||
                    (tokenType == TokenType.WITH_RATE && poolData.tokenConfig[i].yieldFeeExempt == false));

            if (tokenType == TokenType.STANDARD) {
                poolData.tokenRates[i] = FixedPoint.ONE;
            } else if (tokenType == TokenType.WITH_RATE) {
                poolData.tokenRates[i] = poolData.tokenConfig[i].rateProvider.getRate();
            } else {
                // TODO implement ERC4626 at a later stage. Not coming from user input, so can only be these three.
                revert InvalidTokenConfiguration();
            }

            _setLiveBalanceFromRawForToken(poolData, roundingDirection, i);

            // Check for yield protocol fees after initialization
            if (subjectToYieldProtocolFees) {
                IERC20 token = poolData.tokenConfig[i].token;
                if (yieldFeePercentage > 0) {
                    uint256 yieldFeeAmountRaw = _computeYieldProtocolFeesDue(
                        poolData,
                        lastLiveBalances.unchecked_valueAt(i),
                        i,
                        yieldFeePercentage
                    );

                    if (yieldFeeAmountRaw > 0) {
                        // Charge protocol fee.
                        _protocolFees[token] += yieldFeeAmountRaw;
                        emit ProtocolYieldFeeCharged(pool, address(token), yieldFeeAmountRaw);

                        // Adjust raw and live balances.
                        poolData.balancesRaw[i] -= yieldFeeAmountRaw;
                        poolTokenBalances.unchecked_setAt(i, poolData.balancesRaw[i]);
                        _setLiveBalanceFromRawForToken(poolData, roundingDirection, i);
                    }
                }
                // Update last live balance
                lastLiveBalances.unchecked_setAt(i, poolData.balancesLiveScaled18[i]);
            }
        }
    }

    function _computeYieldProtocolFeesDue(
        PoolData memory poolData,
        uint256 lastLiveBalance,
        uint256 tokenIndex,
        uint256 yieldFeePercentage
    ) internal pure returns (uint256 feeAmountRaw) {
        uint256 currentLiveBalance = poolData.balancesLiveScaled18[tokenIndex];

        if (currentLiveBalance > lastLiveBalance) {
            unchecked {
                // Magnitudes checked above, so it's safe to do unchecked math here.
                uint256 liveBalanceDiff = currentLiveBalance - lastLiveBalance;

                feeAmountRaw = liveBalanceDiff.mulDown(yieldFeePercentage).toRawUndoRateRoundDown(
                    poolData.decimalScalingFactors[tokenIndex],
                    poolData.tokenRates[tokenIndex]
                );
            }
        }
    }

    function _setLiveBalanceFromRawForToken(
        PoolData memory poolData,
        Rounding roundingDirection,
        uint256 tokenIndex
    ) private pure {
        poolData.balancesLiveScaled18[tokenIndex] = roundingDirection == Rounding.ROUND_UP
            ? poolData.balancesRaw[tokenIndex].toScaled18ApplyRateRoundUp(
                poolData.decimalScalingFactors[tokenIndex],
                poolData.tokenRates[tokenIndex]
            )
            : poolData.balancesRaw[tokenIndex].toScaled18ApplyRateRoundDown(
                poolData.decimalScalingFactors[tokenIndex],
                poolData.tokenRates[tokenIndex]
            );
    }

    /*******************************************************************************
                                Pool Operations
    *******************************************************************************/

    /// @dev Rejects routers not approved by governance and users
    modifier onlyTrustedRouter() {
        _onlyTrustedRouter(msg.sender);
        _;
    }

    /// @inheritdoc IVaultMain
    function initialize(
        address pool,
        address to,
        IERC20[] memory tokens,
        uint256[] memory exactAmountsIn,
        uint256 minBptAmountOut,
        bytes memory userData
    ) external withHandler withRegisteredPool(pool) whenPoolNotPaused(pool) returns (uint256 bptAmountOut) {
        PoolData memory poolData = _computePoolData(pool, Rounding.ROUND_DOWN);

        if (poolData.poolConfig.isPoolInitialized) {
            revert PoolAlreadyInitialized(pool);
        }
        uint256 numTokens = poolData.tokenConfig.length;

        InputHelpers.ensureInputLengthMatch(numTokens, exactAmountsIn.length);

        for (uint256 i = 0; i < numTokens; ++i) {
            IERC20 actualToken = poolData.tokenConfig[i].token;

            // Tokens passed into `initialize` are the "expected" tokens.
            if (actualToken != tokens[i]) {
                revert TokensMismatch(pool, address(tokens[i]), address(actualToken));
            }

            // Debit of token[i] for amountIn
            _takeDebt(actualToken, exactAmountsIn[i], msg.sender);
        }

        // Store the new Pool balances.
        _setPoolBalances(pool, exactAmountsIn);
        emit PoolBalanceChanged(pool, to, tokens, exactAmountsIn.unsafeCastToInt256(true));

        // Store config and mark the pool as initialized
        poolData.poolConfig.isPoolInitialized = true;
        _poolConfig[pool] = poolData.poolConfig.fromPoolConfig();

        // Finally, compute the initial amount of BPT to mint, which is simply the invariant after adding
        // exactAmountsIn. Doing this at the end also means we do not need to downscale exact amounts in.
        // Amounts are entering pool math, so round down. A lower invariant after the join means less bptOut,
        // favoring the pool.
        exactAmountsIn.toScaled18ApplyRateRoundDownArray(poolData.decimalScalingFactors, poolData.tokenRates);
        // Initialize live balances, incorporating the current rate.
        _setLastLivePoolBalances(pool, exactAmountsIn);

        if (poolData.poolConfig.callbacks.shouldCallBeforeInitialize) {
            if (IPoolCallbacks(pool).onBeforeInitialize(exactAmountsIn, userData) == false) {
                revert CallbackFailed();
            }
        }
        bptAmountOut = IBasePool(pool).computeInvariant(exactAmountsIn);
        if (poolData.poolConfig.callbacks.shouldCallAfterInitialize) {
            if (IPoolCallbacks(pool).onAfterInitialize(exactAmountsIn, bptAmountOut, userData) == false) {
                revert CallbackFailed();
            }
        }

        _ensureMinimumTotalSupply(bptAmountOut);

        // At this point we know that bptAmountOut >= _MINIMUM_TOTAL_SUPPLY, so this will not revert.
        bptAmountOut -= _MINIMUM_TOTAL_SUPPLY;
        // When adding liquidity, we must mint tokens concurrently with updating pool balances,
        // as the pool's math relies on totalSupply.
        // Minting will be reverted if it results in a total supply less than the _MINIMUM_TOTAL_SUPPLY.
        _mintMinimumSupplyReserve(address(pool));
        _mint(address(pool), to, bptAmountOut);

        // At this point we have the calculated BPT amount.
        if (bptAmountOut < minBptAmountOut) {
            revert BptAmountOutBelowMin(bptAmountOut, minBptAmountOut);
        }

        // Emit an event to log the pool initialization
        emit PoolInitialized(pool);
    }

    /// @inheritdoc IVaultMain
    function addLiquidity(
        AddLiquidityParams memory params
    )
        external
        withHandler
        withInitializedPool(params.pool)
        whenPoolNotPaused(params.pool)
        returns (uint256[] memory amountsIn, uint256 bptAmountOut, bytes memory returnData)
    {
        // Round balances up when adding liquidity:
        // If proportional, higher balances = higher proportional amountsIn, favoring the pool.
        // If unbalanced, higher balances = lower invariant ratio with fees.
        // bptOut = supply * (ratio - 1), so lower ratio = less bptOut, favoring the pool.
        PoolData memory poolData = _computePoolData(params.pool, Rounding.ROUND_UP);
        InputHelpers.ensureInputLengthMatch(poolData.tokenConfig.length, params.maxAmountsIn.length);

        // Amounts are entering pool math, so round down.
        // Introducing amountsInScaled18 here and passing it through to _addLiquidity is not ideal,
        // but it avoids the even worse options of mutating amountsIn inside AddLiquidityParams,
        // or cluttering the AddLiquidityParams interface by adding amountsInScaled18.
        uint256[] memory maxAmountsInScaled18 = params.maxAmountsIn.copyToScaled18ApplyRateRoundDownArray(
            poolData.decimalScalingFactors,
            poolData.tokenRates
        );

        if (poolData.poolConfig.callbacks.shouldCallBeforeAddLiquidity) {
            // TODO: check if `before` needs kind.
            if (
                IPoolCallbacks(params.pool).onBeforeAddLiquidity(
                    params.to,
                    maxAmountsInScaled18,
                    params.minBptAmountOut,
                    poolData.balancesLiveScaled18,
                    params.userData
                ) == false
            ) {
                revert CallbackFailed();
            }

            // The callback might alter the balances, so we need to read them again to ensure that the data is
            // fresh moving forward.
            // We also need to upscale (adding liquidity, so round up) again.
            _updatePoolDataLiveBalancesAndRates(params.pool, poolData, Rounding.ROUND_UP);
        }

        // The bulk of the work is done here: the corresponding Pool callback is invoked and its final balances
        // are computed. This function is non-reentrant, as it performs the accounting updates.
        // Note that poolData is mutated to update the Raw and Live balances, so they are accurate when passed
        // into the AfterAddLiquidity callback.
        // `amountsInScaled18` will be overwritten in the custom case, so we need to pass it back and forth to
        // encapsulate that logic in `_addLiquidity`.
        uint256[] memory amountsInScaled18;
        (amountsIn, amountsInScaled18, bptAmountOut, returnData) = _addLiquidity(
            poolData,
            params,
            maxAmountsInScaled18
        );

        if (poolData.poolConfig.callbacks.shouldCallAfterAddLiquidity) {
            if (
                IPoolCallbacks(params.pool).onAfterAddLiquidity(
                    params.to,
                    amountsInScaled18,
                    bptAmountOut,
                    poolData.balancesLiveScaled18,
                    params.userData
                ) == false
            ) {
                revert CallbackFailed();
            }
        }
    }

    /**
     * @dev Calls the appropriate pool callback and calculates the required inputs and outputs for the operation
     * considering the given kind, and updates the vault's internal accounting. This includes:
     * - Setting pool balances
     * - Taking debt from the liquidity provider
     * - Minting pool tokens
     * - Emitting events
     *
     * It is non-reentrant, as it performs external calls and updates the vault's state accordingly. This is the only
     * place where the state is updated within `addLiquidity`.
     */
    function _addLiquidity(
        PoolData memory poolData,
        AddLiquidityParams memory params,
        uint256[] memory maxAmountsInScaled18
    )
        internal
        nonReentrant
        returns (
            uint256[] memory amountsInRaw,
            uint256[] memory amountsInScaled18,
            uint256 bptAmountOut,
            bytes memory returnData
        )
    {
        if (params.kind == AddLiquidityKind.UNBALANCED) {
            amountsInScaled18 = maxAmountsInScaled18;
            bptAmountOut = BasePoolMath.computeAddLiquidityUnbalanced(
                poolData.balancesLiveScaled18,
                maxAmountsInScaled18,
                _totalSupply(params.pool),
                _getSwapFeePercentage(poolData.poolConfig),
                IBasePool(params.pool).computeInvariant
            );
        } else if (params.kind == AddLiquidityKind.SINGLE_TOKEN_EXACT_OUT) {
            bptAmountOut = params.minBptAmountOut;
            uint256 tokenIndex = InputHelpers.getSingleInputIndex(maxAmountsInScaled18);

            amountsInScaled18 = maxAmountsInScaled18;
            amountsInScaled18[tokenIndex] = BasePoolMath.computeAddLiquiditySingleTokenExactOut(
                poolData.balancesLiveScaled18,
                tokenIndex,
                bptAmountOut,
                _totalSupply(params.pool),
                _getSwapFeePercentage(poolData.poolConfig),
                IBasePool(params.pool).computeBalance
            );
        } else if (params.kind == AddLiquidityKind.CUSTOM) {
            _poolConfig[params.pool].requireSupportsAddLiquidityCustom();

            (amountsInScaled18, bptAmountOut, returnData) = IPoolLiquidity(params.pool).onAddLiquidityCustom(
                params.to,
                maxAmountsInScaled18,
                params.minBptAmountOut,
                poolData.balancesLiveScaled18,
                params.userData
            );
        } else {
            revert InvalidAddLiquidityKind();
        }

        // At this point we have the calculated BPT amount.
        if (bptAmountOut < params.minBptAmountOut) {
            revert BptAmountOutBelowMin(bptAmountOut, params.minBptAmountOut);
        }

        // TODO: enforce min and max.
        uint256 numTokens = poolData.tokenConfig.length;
        amountsInRaw = new uint256[](numTokens);
        IERC20[] memory tokens = new IERC20[](numTokens);

        for (uint256 i = 0; i < numTokens; ++i) {
            // amountsInRaw are amounts actually entering the Pool, so we round up.
            // Do not mutate in place yet, as we need them scaled for the `onAfterAddLiquidity` callback
            uint256 amountInRaw = amountsInScaled18[i].toRawUndoRateRoundUp(
                poolData.decimalScalingFactors[i],
                poolData.tokenRates[i]
            );
            IERC20 token = poolData.tokenConfig[i].token;
            tokens[i] = token;

            // The limits must be checked for raw amounts
            if (amountInRaw > params.maxAmountsIn[i]) {
                revert AmountInAboveMax(token, amountInRaw, params.maxAmountsIn[i]);
            }

            // Debit of token[i] for amountInRaw
            _takeDebt(token, amountInRaw, msg.sender);

            // We need regular balances to complete the accounting, and the upscaled balances
            // to use in the `after` callback later on.
            poolData.balancesRaw[i] += amountInRaw;
            poolData.balancesLiveScaled18[i] += amountsInScaled18[i];

            amountsInRaw[i] = amountInRaw;
        }

        // Store the new pool balances.
        _setPoolBalances(params.pool, poolData.balancesRaw);

        // When adding liquidity, we must mint tokens concurrently with updating pool balances,
        // as the pool's math relies on totalSupply.
        _mint(address(params.pool), params.to, bptAmountOut);

        emit PoolBalanceChanged(params.pool, params.to, tokens, amountsInRaw.unsafeCastToInt256(true));
    }

    /// @inheritdoc IVaultMain
    function removeLiquidity(
        RemoveLiquidityParams memory params
    )
        external
        withInitializedPool(params.pool)
        whenPoolNotPaused(params.pool)
        returns (uint256 bptAmountIn, uint256[] memory amountsOut, bytes memory returnData)
    {
        // Round down when removing liquidity:
        // If proportional, lower balances = lower proportional amountsOut, favoring the pool.
        // If unbalanced, lower balances = lower invariant ratio without fees.
        // bptIn = supply * (1 - ratio), so lower ratio = more bptIn, favoring the pool.
        PoolData memory poolData = _computePoolData(params.pool, Rounding.ROUND_DOWN);
        InputHelpers.ensureInputLengthMatch(poolData.tokenConfig.length, params.minAmountsOut.length);

        // Amounts are entering pool math; higher amounts would burn more BPT, so round up to favor the pool.
        // Do not mutate minAmountsOut, so that we can directly compare the raw limits later, without potentially
        // losing precision by scaling up and then down.
        uint256[] memory minAmountsOutScaled18 = params.minAmountsOut.copyToScaled18ApplyRateRoundUpArray(
            poolData.decimalScalingFactors,
            poolData.tokenRates
        );

        if (poolData.poolConfig.callbacks.shouldCallBeforeRemoveLiquidity) {
            // TODO: check if `before` callback needs kind.
            if (
                IPoolCallbacks(params.pool).onBeforeRemoveLiquidity(
                    params.from,
                    params.maxBptAmountIn,
                    minAmountsOutScaled18,
                    poolData.balancesLiveScaled18,
                    params.userData
                ) == false
            ) {
                revert CallbackFailed();
            }
            // The callback might alter the balances, so we need to read them again to ensure that the data is
            // fresh moving forward.
            // We also need to upscale (removing liquidity, so round down) again.
            _updatePoolDataLiveBalancesAndRates(params.pool, poolData, Rounding.ROUND_DOWN);
        }

        // The bulk of the work is done here: the corresponding Pool callback is invoked, and its final balances
        // are computed. This function is non-reentrant, as it performs the accounting updates.
        // Note that poolData is mutated to update the Raw and Live balances, so they are accurate when passed
        // into the AfterRemoveLiquidity callback.
        uint256[] memory amountsOutScaled18;
        (bptAmountIn, amountsOut, amountsOutScaled18, returnData) = _removeLiquidity(
            poolData,
            params,
            minAmountsOutScaled18
        );

        if (poolData.poolConfig.callbacks.shouldCallAfterRemoveLiquidity) {
            if (
                IPoolCallbacks(params.pool).onAfterRemoveLiquidity(
                    params.from,
                    bptAmountIn,
                    amountsOutScaled18,
                    poolData.balancesLiveScaled18,
                    params.userData
                ) == false
            ) {
                revert CallbackFailed();
            }
        }
    }

    /// @inheritdoc IVaultMain
    function removeLiquidityRecovery(
        address pool,
        address from,
        uint256 exactBptAmountIn
    )
        external
        nonReentrant
        withInitializedPool(pool)
        onlyInRecoveryMode(pool)
        returns (uint256[] memory amountsOutRaw)
    {
        // Retrieve the mapping of tokens and their balances for the specified pool.
        EnumerableMap.IERC20ToUint256Map storage poolTokenBalances = _poolTokenBalances[pool];
        uint256 numTokens = poolTokenBalances.length();

        // Initialize arrays to store tokens and balances based on the number of tokens in the pool.
        IERC20[] memory tokens = new IERC20[](numTokens);
        uint256[] memory balancesRaw = new uint256[](numTokens);

        for (uint256 i = 0; i < numTokens; ++i) {
            // Because the iteration is bounded by `tokens.length`, which matches the EnumerableMap's length,
            // we can safely use `unchecked_at`. This ensures that `i` is a valid token index and minimizes
            // storage reads.
            (tokens[i], balancesRaw[i]) = poolTokenBalances.unchecked_at(i);
        }

        amountsOutRaw = BasePoolMath.computeProportionalAmountsOut(balancesRaw, _totalSupply(pool), exactBptAmountIn);

        _removeLiquidityUpdateAccounting(pool, from, tokens, balancesRaw, exactBptAmountIn, amountsOutRaw);
    }

    /**
     * @dev Calls the appropriate pool callback and calculates the required inputs and outputs for the operation
     * considering the given kind, and updates the vault's internal accounting. This includes:
     * - Setting pool balances
     * - Supplying credit to the liquidity provider
     * - Burning pool tokens
     * - Emitting events
     *
     * It is non-reentrant, as it performs external calls and updates the vault's state accordingly. This is the only
     * place where the state is updated within `removeLiquidity`.
     */
    function _removeLiquidity(
        PoolData memory poolData,
        RemoveLiquidityParams memory params,
        uint256[] memory minAmountsOutScaled18
    )
        internal
        nonReentrant
        returns (
            uint256 bptAmountIn,
            uint256[] memory amountsOutRaw,
            uint256[] memory amountsOutScaled18,
            bytes memory returnData
        )
    {
        uint256 tokenOutIndex;

        if (params.kind == RemoveLiquidityKind.PROPORTIONAL) {
            bptAmountIn = params.maxBptAmountIn;
            amountsOutScaled18 = BasePoolMath.computeProportionalAmountsOut(
                poolData.balancesLiveScaled18,
                _totalSupply(params.pool),
                bptAmountIn
            );
        } else if (params.kind == RemoveLiquidityKind.SINGLE_TOKEN_EXACT_IN) {
            bptAmountIn = params.maxBptAmountIn;

            amountsOutScaled18 = minAmountsOutScaled18;
            tokenOutIndex = InputHelpers.getSingleInputIndex(params.minAmountsOut);
            amountsOutScaled18[tokenOutIndex] = BasePoolMath.computeRemoveLiquiditySingleTokenExactIn(
                poolData.balancesLiveScaled18,
                tokenOutIndex,
                bptAmountIn,
                _totalSupply(params.pool),
                _getSwapFeePercentage(poolData.poolConfig),
                IBasePool(params.pool).computeBalance
            );
        } else if (params.kind == RemoveLiquidityKind.SINGLE_TOKEN_EXACT_OUT) {
            amountsOutScaled18 = minAmountsOutScaled18;
            tokenOutIndex = InputHelpers.getSingleInputIndex(params.minAmountsOut);

            bptAmountIn = BasePoolMath.computeRemoveLiquiditySingleTokenExactOut(
                poolData.balancesLiveScaled18,
                tokenOutIndex,
                amountsOutScaled18[tokenOutIndex],
                _totalSupply(params.pool),
                _getSwapFeePercentage(poolData.poolConfig),
                IBasePool(params.pool).computeInvariant
            );
        } else if (params.kind == RemoveLiquidityKind.CUSTOM) {
            (bptAmountIn, amountsOutScaled18, returnData) = IPoolLiquidity(params.pool).onRemoveLiquidityCustom(
                params.from,
                params.maxBptAmountIn,
                minAmountsOutScaled18,
                poolData.balancesLiveScaled18,
                params.userData
            );
        } else {
            revert InvalidRemoveLiquidityKind();
        }

        if (bptAmountIn > params.maxBptAmountIn) {
            revert BptAmountInAboveMax(bptAmountIn, params.maxBptAmountIn);
        }

        uint256 numTokens = poolData.tokenConfig.length;
        IERC20[] memory tokens = new IERC20[](numTokens);
        amountsOutRaw = new uint256[](numTokens);

        for (uint256 i = 0; i < numTokens; ++i) {
            // Note that poolData.balancesRaw will also be updated in `_removeLiquidityUpdateAccounting`
            poolData.balancesLiveScaled18[i] -= amountsOutScaled18[i];
            tokens[i] = poolData.tokenConfig[i].token;

            // amountsOut are amounts exiting the Pool, so we round down.
            amountsOutRaw[i] = amountsOutScaled18[i].toRawUndoRateRoundDown(
                poolData.decimalScalingFactors[i],
                poolData.tokenRates[i]
            );

            if (amountsOutRaw[i] < params.minAmountsOut[i]) {
                revert AmountOutBelowMin(tokens[i], amountsOutRaw[i], params.minAmountsOut[i]);
            }
        }

        _removeLiquidityUpdateAccounting(
            params.pool,
            params.from,
            tokens,
            poolData.balancesRaw,
            bptAmountIn,
            amountsOutRaw
        );
    }

    /**
     * @dev Updates the vault's accounting within a `removeLiquidity` operation. This includes:
     * - Setting pool balances
     * - Supplying credit to the liquidity provider
     * - Burning pool tokens
     * - Emitting events
     *
     * This function also supports queries as a special case, where the pool tokens from the sender are not required.
     * It must be called in a non-reentrant context.
     */
    function _removeLiquidityUpdateAccounting(
        address pool,
        address from,
        IERC20[] memory tokens,
        uint256[] memory balancesRaw,
        uint256 bptAmountIn,
        uint256[] memory amountsOutRaw
    ) internal {
        for (uint256 i = 0; i < tokens.length; ++i) {
            // Credit token[i] for amountOut
            _supplyCredit(tokens[i], amountsOutRaw[i], msg.sender);

            // Compute the new Pool balances. A Pool's token balance always decreases after an exit (potentially by 0).
            balancesRaw[i] -= amountsOutRaw[i];
        }

        // Store the new pool balances.
        _setPoolBalances(pool, balancesRaw);

        // Trusted routers use Vault's allowances, which are infinite anyways for pool tokens.
        if (!_isTrustedRouter(msg.sender)) {
            _spendAllowance(address(pool), from, msg.sender, bptAmountIn);
        }

        if (!_isQueryDisabled && EVMCallModeHelpers.isStaticCall()) {
            // Increase `from` balance to ensure the burn function succeeds.
            _queryModeBalanceIncrease(pool, from, bptAmountIn);
        }
        // When removing liquidity, we must burn tokens concurrently with updating pool balances,
        // as the pool's math relies on totalSupply.
        // Burning will be reverted if it results in a total supply less than the _MINIMUM_TOTAL_SUPPLY.
        _burn(address(pool), from, bptAmountIn);

        emit PoolBalanceChanged(
            pool,
            from,
            tokens,
            // We can unsafely cast to int256 because balances are actually stored as uint112
            // TODO No they aren't anymore (stored as uint112)! Review this.
            amountsOutRaw.unsafeCastToInt256(false)
        );
    }

    /**
     * @dev Sets the balances of a Pool's tokens to `newBalances`.
     *
     * WARNING: this assumes `newBalances` has the same length and order as the Pool's tokens.
     */
    function _setPoolBalances(address pool, uint256[] memory newBalances) internal {
        EnumerableMap.IERC20ToUint256Map storage poolBalances = _poolTokenBalances[pool];

        for (uint256 i = 0; i < newBalances.length; ++i) {
            // Since we assume all newBalances are properly ordered, we can simply use `unchecked_setAt`
            // to avoid one less storage read per token.
            poolBalances.unchecked_setAt(i, newBalances[i]);
        }
    }

    /**
     * @dev Sets the live balances of a Pool's tokens to `newBalances`.
     *
     * WARNING: this assumes `newBalances` has the same length and order as the Pool's tokens.
     */
    function _setLastLivePoolBalances(address pool, uint256[] memory newBalances) internal {
        EnumerableMap.IERC20ToUint256Map storage liveBalances = _lastLivePoolTokenBalances[pool];

        for (uint256 i = 0; i < newBalances.length; ++i) {
            // Since we assume all newBalances are properly ordered, we can simply use `unchecked_setAt`
            // to avoid one less storage read per token.
            liveBalances.unchecked_setAt(i, newBalances[i]);
        }
    }

    function _onlyTrustedRouter(address sender) internal pure {
        if (!_isTrustedRouter(sender)) {
            revert RouterNotTrusted();
        }
    }

    function _isTrustedRouter(address) internal pure returns (bool) {
        //TODO: Implement based on approval by governance and user
        return true;
    }

    /*******************************************************************************
                                    Authentication
    *******************************************************************************/

    /// @inheritdoc IVaultMain
    function getAuthorizer() external view returns (IAuthorizer) {
        return _authorizer;
    }

    /// @inheritdoc IVaultMain
    function setAuthorizer(IAuthorizer newAuthorizer) external nonReentrant authenticate {
        _authorizer = newAuthorizer;

        emit AuthorizerChanged(newAuthorizer);
    }

    /// @dev Access control is delegated to the Authorizer
    function _canPerform(bytes32 actionId, address user) internal view override returns (bool) {
        return _authorizer.canPerform(actionId, user, address(this));
    }

    /*******************************************************************************
                                     Default handlers
    *******************************************************************************/

    receive() external payable {
        revert CannotReceiveEth();
    }

    /**
     * @inheritdoc Proxy
     * @dev Override proxy implementation of `fallback` to disallow incoming ETH transfers.
     * This function actually returns whatever the Vault Extension does when handling the request.
     */
    fallback() external payable override {
        if (msg.value > 0) {
            revert CannotReceiveEth();
        }

        _fallback();
    }

    /// @inheritdoc IVaultMain
    function getVaultExtension() external view returns (address) {
        return _implementation();
    }

    /**
     * @inheritdoc Proxy
     * @dev Returns Vault Extension, where fallback requests are forwarded.
     */
    function _implementation() internal view override returns (address) {
        return address(_vaultExtension);
    }
}<|MERGE_RESOLUTION|>--- conflicted
+++ resolved
@@ -520,79 +520,6 @@
                             Pool Registration and Initialization
     *******************************************************************************/
 
-<<<<<<< HEAD
-    /// @inheritdoc IVaultMain
-    function isPoolInitialized(address pool) external view returns (bool) {
-        return _isPoolInitialized(pool);
-    }
-
-    /// @inheritdoc IVaultMain
-    function getPoolConfig(address pool) external view returns (PoolConfig memory) {
-        return _poolConfig[pool].toPoolConfig();
-    }
-
-    /// @inheritdoc IVaultMain
-    function getPoolTokens(address pool) external view withRegisteredPool(pool) returns (IERC20[] memory) {
-        return _getPoolTokens(pool);
-    }
-
-    /// @inheritdoc IVaultMain
-    function getPoolTokenCountAndIndexOfToken(
-        address pool,
-        IERC20 token
-    ) external view withRegisteredPool(pool) returns (uint256, uint256) {
-        EnumerableMap.IERC20ToUint256Map storage poolTokenBalances = _poolTokenBalances[pool];
-        uint256 tokenCount = poolTokenBalances.length();
-        // unchecked indexOf returns index + 1, or 0 if token is not present.
-        uint256 index = poolTokenBalances.unchecked_indexOf(token);
-        if (index == 0) {
-            revert TokenNotRegistered();
-        }
-
-        unchecked {
-            return (tokenCount, index - 1);
-        }
-    }
-
-    /// @inheritdoc IVaultMain
-    function getPoolTokenInfo(
-        address pool
-    )
-        external
-        view
-        withRegisteredPool(pool)
-        returns (
-            IERC20[] memory tokens,
-            TokenType[] memory tokenTypes,
-            uint256[] memory balancesRaw,
-            uint256[] memory decimalScalingFactors,
-            IRateProvider[] memory rateProviders
-        )
-    {
-        // Do not use _computePoolData, which makes external calls and could fail.
-        TokenConfig[] memory tokenConfig;
-        (tokenConfig, balancesRaw, decimalScalingFactors, ) = _getPoolTokenInfo(pool);
-
-        uint256 numTokens = tokenConfig.length;
-        tokens = new IERC20[](numTokens);
-        tokenTypes = new TokenType[](numTokens);
-        rateProviders = new IRateProvider[](numTokens);
-
-        // TODO consider sending TokenConfig externally; maybe parallel arrays are friendlier off-chain.
-        for (uint256 i = 0; i < numTokens; i++) {
-            tokens[i] = tokenConfig[i].token;
-            tokenTypes[i] = tokenConfig[i].tokenType;
-            rateProviders[i] = tokenConfig[i].rateProvider;
-        }
-    }
-
-    /// @inheritdoc IVaultMain
-    function getPoolTokenRates(address pool) external view withRegisteredPool(pool) returns (uint256[] memory) {
-        return _getPoolTokenRates(pool);
-    }
-
-=======
->>>>>>> 0579aace
     /// @dev Reverts unless `pool` corresponds to an initialized Pool.
     modifier withInitializedPool(address pool) {
         _ensureInitializedPool(pool);
@@ -646,36 +573,6 @@
         }
     }
 
-<<<<<<< HEAD
-    function _getPoolTokenInfo(
-        address pool
-    )
-        internal
-        view
-        returns (
-            TokenConfig[] memory tokenConfig,
-            uint256[] memory balancesRaw,
-            uint256[] memory decimalScalingFactors,
-            PoolConfig memory poolConfig
-        )
-    {
-        EnumerableMap.IERC20ToUint256Map storage poolTokenBalances = _poolTokenBalances[pool];
-        mapping(IERC20 => TokenConfig) storage poolTokenConfig = _poolTokenConfig[pool];
-
-        uint256 numTokens = poolTokenBalances.length();
-        poolConfig = _poolConfig[pool].toPoolConfig();
-
-        tokenConfig = new TokenConfig[](numTokens);
-        balancesRaw = new uint256[](numTokens);
-        decimalScalingFactors = PoolConfigLib.getDecimalScalingFactors(poolConfig, numTokens);
-        IERC20 token;
-
-        for (uint256 i = 0; i < numTokens; i++) {
-            (token, balancesRaw[i]) = poolTokenBalances.unchecked_at(i);
-            tokenConfig[i] = poolTokenConfig[token];
-        }
-    }
-
     /**
      * @dev Fill in PoolData, including paying protocol yield fees and computing final raw and live balances.
      * This function modifies protocol fees and last live balance storage. Since it modifies storage and makes
@@ -685,9 +582,6 @@
         address pool,
         Rounding roundingDirection
     ) internal nonReentrant returns (PoolData memory poolData) {
-=======
-    function _getPoolData(address pool, Rounding roundingDirection) internal view returns (PoolData memory poolData) {
->>>>>>> 0579aace
         (
             poolData.tokenConfig,
             poolData.balancesRaw,
