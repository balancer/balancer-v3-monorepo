// SPDX-License-Identifier: GPL-3.0-or-later

pragma solidity ^0.8.4;

import "./PoolTokens.sol";

<<<<<<< HEAD
contract Vault is PoolTokens {
=======
contract Vault is PoolRegistry {
    // solhint-disable-next-line var-name-mixedcase
    IWETH private immutable _weth;

>>>>>>> 3d730b04
    constructor(
        IWETH weth,
        uint256 pauseWindowDuration,
        uint256 bufferPeriodDuration
    ) TemporarilyPausable(pauseWindowDuration, bufferPeriodDuration) {
        _weth = weth;
    }

    // solhint-disable-next-line func-name-mixedcase
    function WETH() public view override returns (IWETH) {
        return _weth;
    }
}<|MERGE_RESOLUTION|>--- conflicted
+++ resolved
@@ -4,14 +4,10 @@
 
 import "./PoolTokens.sol";
 
-<<<<<<< HEAD
 contract Vault is PoolTokens {
-=======
-contract Vault is PoolRegistry {
     // solhint-disable-next-line var-name-mixedcase
     IWETH private immutable _weth;
 
->>>>>>> 3d730b04
     constructor(
         IWETH weth,
         uint256 pauseWindowDuration,
