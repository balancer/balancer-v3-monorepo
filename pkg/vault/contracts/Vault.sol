--- conflicted
+++ resolved
@@ -184,15 +184,8 @@
         // as filling in poolData in memory. Since the swap hooks are reentrant and could do anything, including
         // change these balances, we cannot defer settlement until `_swap`.
         //
-<<<<<<< HEAD
-        // Sets all fields in `poolData`. Side effects: updates `_poolTokenBalances`, `_protocolFees`,
-        // `_poolCreatorFees` in storage. May emit ProtocolYieldFeeCharged and PoolCreatorYieldFeeCharged events.
+        // Sets all fields in `poolData`. Side effects: updates `_poolTokenBalances`, `_totalProtocolFees` in storage.
         PoolData memory poolData = _loadPoolDataUpdatingBalancesAndYieldFees(params.pool, Rounding.ROUND_DOWN);
-=======
-        // Sets all fields in `poolData`. Side effects: updates `_poolTokenBalances`, `_totalProtocolYieldFees`
-        // in storage.
-        PoolData memory poolData = _loadPoolDataUpdatingBalancesAndFees(params.pool, Rounding.ROUND_DOWN);
->>>>>>> 4afc0114
 
         // State is fully populated here, and shall not be modified at a lower level.
         SwapState memory state = _loadSwapState(params, poolData);
@@ -348,13 +341,8 @@
      *
      * Preconditions: complete `SwapParams`, `SwapState`, and `PoolData`.
      * Side effects: mutates balancesRaw and balancesLiveScaled18 in `poolData`.
-<<<<<<< HEAD
-     * Updates `_protocolFees`, and `_poolTokenBalances` in storage.
+     * Updates `_totalProtocolFees`, and `_poolTokenBalances` in storage.
      * Emits Swap event.
-=======
-     * Updates `_protocolFees`, `_totalPoolCreatorSwapFees`, `_totalPoolCreatorYieldFees`, `_poolTokenBalances`
-     * in storage. Emits Swap event.
->>>>>>> 4afc0114
      */
     function _swap(
         SwapParams memory params,
@@ -512,15 +500,9 @@
         // as filling in poolData in memory. Since the add liquidity hooks are reentrant and could do anything,
         // including change these balances, we cannot defer settlement until `_addLiquidity`.
         //
-<<<<<<< HEAD
-        // Sets all fields in `poolData`. Side effects: updates `_poolTokenBalances`, and `_protocolFees`
+        // Sets all fields in `poolData`. Side effects: updates `_poolTokenBalances`, and `_totalProtocolFees`
         // in storage.
         PoolData memory poolData = _loadPoolDataUpdatingBalancesAndYieldFees(params.pool, Rounding.ROUND_UP);
-=======
-        // Sets all fields in `poolData`. Side effects: updates `_poolTokenBalances`, `_totalProtocolYieldFees`
-        // in storage.
-        PoolData memory poolData = _loadPoolDataUpdatingBalancesAndFees(params.pool, Rounding.ROUND_UP);
->>>>>>> 4afc0114
         InputHelpers.ensureInputLengthMatch(poolData.tokenConfig.length, params.maxAmountsIn.length);
 
         // Amounts are entering pool math, so round down.
@@ -754,15 +736,9 @@
         // as filling in poolData in memory. Since the swap hooks are reentrant and could do anything, including
         // change these balances, we cannot defer settlement until `_removeLiquidity`.
         //
-<<<<<<< HEAD
-        // Sets all fields in `poolData`. Side effects: updates `_poolTokenBalances` and `_protocolFees`
+        // Sets all fields in `poolData`. Side effects: updates `_poolTokenBalances` and `_totalProtocolFees`
         // in storage.
         PoolData memory poolData = _loadPoolDataUpdatingBalancesAndYieldFees(params.pool, Rounding.ROUND_DOWN);
-=======
-        // Sets all fields in `poolData`. Side effects: updates `_poolTokenBalances`, `_totalProtocolSwapFees`
-        // in storage.
-        PoolData memory poolData = _loadPoolDataUpdatingBalancesAndFees(params.pool, Rounding.ROUND_DOWN);
->>>>>>> 4afc0114
         InputHelpers.ensureInputLengthMatch(poolData.tokenConfig.length, params.minAmountsOut.length);
 
         // Amounts are entering pool math; higher amounts would burn more BPT, so round up to favor the pool.
@@ -978,7 +954,7 @@
 
     /**
      * @dev Preconditions: poolConfig, decimalScalingFactors, tokenRates in `poolData`.
-     * Side effects: updates `_protocolFees` storage.
+     * Side effects: updates `_totalProtocolFees` storage.
      * Note that this computes the aggregate total of the protocol fees and stores it, without emitting any events.
      * Splitting the fees and event emission occur during fee collection.
      * Should only be called in a non-reentrant context.
