--- conflicted
+++ resolved
@@ -959,20 +959,13 @@
         }
     }
 
-<<<<<<< HEAD
     // Hello "stack too deep" my old friend
     struct RegistrationLocals {
         uint8[] tokenDecimalDiffs;
-        IERC20[] registeredTokens;
-        IRateProvider[] rateProviders;
-        TokenType[] tokenTypes;
-        bool[] yieldFeeExemptFlags;
         IERC20[] tempRegisteredTokens;
         uint256 numTempTokens;
     }
 
-=======
->>>>>>> 1d15e88a
     /**
      * @dev The function will register the pool, setting its tokens with an initial balance of zero.
      * The function also checks for valid token addresses and ensures that the pool and tokens aren't
@@ -1004,18 +997,11 @@
 
         // Retrieve or create the pool's token balances mapping.
         EnumerableMap.IERC20ToUint256Map storage poolTokenBalances = _poolTokenBalances[pool];
-<<<<<<< HEAD
         RegistrationLocals memory vars = _initRegistrationLocals(numTokens);
         uint256 i;
 
         for (i = 0; i < numTokens; ++i) {
-            TokenConfig memory tokenData = tokens[i];
-=======
-        uint8[] memory tokenDecimalDiffs = new uint8[](numTokens);
-
-        for (uint256 i = 0; i < numTokens; ++i) {
             TokenConfig memory tokenData = tokenConfig[i];
->>>>>>> 1d15e88a
             IERC20 token = tokenData.token;
 
             // Ensure that the token address is valid
@@ -1056,7 +1042,6 @@
                 // tokens appear to the outside as their base (e.g., waDAI would appear as DAI),
                 // a DAI/waDAI pool would look like DAI/DAI, which we disallow with this check).
                 IERC20 baseToken = _wrappedTokenBufferBaseTokens[token];
-                vars.registeredTokens[i] = baseToken;
                 if (poolTokenBalances.set(baseToken, 0)) {
                     // Store it to remove later, so that we don't actually include the base tokens
                     // in the pool.
@@ -1071,7 +1056,7 @@
                 revert InvalidTokenType();
             }
 
-            tokenDecimalDiffs[i] = uint8(18) - IERC20Metadata(address(token)).decimals();
+            vars.tokenDecimalDiffs[i] = uint8(18) - IERC20Metadata(address(token)).decimals();
         }
 
         // Remove any temporarily registered tokens.
@@ -1088,7 +1073,7 @@
         config.isPoolRegistered = true;
         config.callbacks = callbackConfig;
         config.liquidityManagement = liquidityManagement;
-        config.tokenDecimalDiffs = PoolConfigLib.toTokenDecimalDiffs(tokenDecimalDiffs);
+        config.tokenDecimalDiffs = PoolConfigLib.toTokenDecimalDiffs(vars.tokenDecimalDiffs);
         config.pauseWindowEndTime = pauseWindowEndTime.toUint32();
         _poolConfig[pool] = config.fromPoolConfig();
 
@@ -1104,18 +1089,11 @@
         );
     }
 
-<<<<<<< HEAD
     function _initRegistrationLocals(uint256 numTokens) private pure returns (RegistrationLocals memory vars) {
         vars.tokenDecimalDiffs = new uint8[](numTokens);
-        vars.registeredTokens = new IERC20[](numTokens);
-        vars.rateProviders = new IRateProvider[](numTokens);
-        vars.tokenTypes = new TokenType[](numTokens);
-        vars.yieldFeeExemptFlags = new bool[](numTokens);
         vars.tempRegisteredTokens = new IERC20[](numTokens);
     }
 
-=======
->>>>>>> 1d15e88a
     /// @dev See `isPoolRegistered`
     function _isPoolRegistered(address pool) internal view returns (bool) {
         return _poolConfig[pool].isPoolRegistered();
@@ -1382,8 +1360,8 @@
         poolData.config.isPoolInitialized = true;
         _poolConfig[pool] = poolData.config.fromPoolConfig();
 
-        // Finally, compute the initial amount of BPT to mint, which is simply the invariant after adding exactAmountsIn.
-        // Doing this at the end also means we do not need to downscale exact amounts in.
+        // Finally, compute the initial amount of BPT to mint, which is simply the invariant after adding
+        // exactAmountsIn. Doing this at the end also means we do not need to downscale exact amounts in.
         // Amounts are entering pool math, so round down. A lower invariant after the join means less bptOut,
         // favoring the pool.
         exactAmountsIn.toScaled18ApplyRateRoundDownArray(poolData.decimalScalingFactors, poolData.tokenRates);
