--- conflicted
+++ resolved
@@ -223,14 +223,8 @@
             vars.indexOut -= 1;
         }
 
-<<<<<<< HEAD
-        vars.tokenInBalance = poolData.balancesRaw[vars.indexIn];
-        vars.tokenOutBalance = poolData.balancesRaw[vars.indexOut];
-
-=======
         // If the amountGiven is entering the pool math (ExactIn), round down, since a lower apparent amountIn leads
         // to a lower calculated amountOut, favoring the pool.
->>>>>>> c7ffe970
         _updateAmountGivenInVars(vars, params, poolData);
 
         vars.swapFeePercentage = _getSwapFeePercentage(poolData.poolConfig);
@@ -241,15 +235,8 @@
                 vars.amountGivenScaled18.divUp(vars.swapFeePercentage.complement()) -
                 vars.amountGivenScaled18;
 
-<<<<<<< HEAD
-        // Create the pool hook params (used for both beforeSwap, if required, and the main swap hooks).
-        // Function and inclusion in SwapLocals needed to avoid "stack too deep".
-        // Adjusts `amountGivenScaled18` in poolSwapParams by the swap fee calculated above.
-        vars.poolSwapParams = _buildSwapHookParams(params, vars, poolData);
-=======
             vars.amountGivenScaled18 += vars.swapFeeAmountScaled18;
         }
->>>>>>> c7ffe970
 
         if (poolData.poolConfig.hooks.shouldCallBeforeSwap) {
             if (IPoolHooks(params.pool).onBeforeSwap(_buildPoolSwapParams(params, vars, poolData)) == false) {
@@ -395,12 +382,8 @@
             }
         }
 
-<<<<<<< HEAD
-        // Compute and charge protocol fees.
-=======
         // Compute and charge protocol fees. Note that protocol fee storage is updated before balance storage,
         // as the final raw balances need to take the protocol fees into account.
->>>>>>> c7ffe970
         vars.protocolSwapFeeAmountRaw = _computeAndChargeProtocolFees(
             poolData,
             vars.swapFeeAmountScaled18,
@@ -457,13 +440,10 @@
         (, uint256[] memory balancesRaw, , ) = _getPoolTokenInfo(pool);
 
         for (uint256 i = 0; i < poolData.tokenConfig.length; ++i) {
-<<<<<<< HEAD
+            poolData.balancesRaw[i] = balancesRaw[i];
+
             // Note the order dependency. This requires up-to-date tokenRates in `poolData`,
             // so `_updateTokenRatesInPoolData` must be called first.
-=======
-            poolData.balancesRaw[i] = balancesRaw[i];
-
->>>>>>> c7ffe970
             _updateLiveTokenBalanceInPoolData(poolData, roundingDirection, i);
         }
     }
