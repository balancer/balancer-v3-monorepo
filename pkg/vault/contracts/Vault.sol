// SPDX-License-Identifier: GPL-3.0-or-later

pragma solidity ^0.8.4;

import { IERC20 } from "@openzeppelin/contracts/token/ERC20/IERC20.sol";
import { SafeERC20 } from "@openzeppelin/contracts/token/ERC20/utils/SafeERC20.sol";
import { IERC20Metadata } from "@openzeppelin/contracts/token/ERC20/extensions/IERC20Metadata.sol";
import { Address } from "@openzeppelin/contracts/utils/Address.sol";
import { SafeCast } from "@openzeppelin/contracts/utils/math/SafeCast.sol";

// solhint-disable-next-line max-line-length
import { IVault, PoolConfig, PoolCallbacks, LiquidityManagement } from "@balancer-labs/v3-interfaces/contracts/vault/IVault.sol";
import { IBasePool } from "@balancer-labs/v3-interfaces/contracts/vault/IBasePool.sol";
import { IAuthorizer } from "@balancer-labs/v3-interfaces/contracts/vault/IAuthorizer.sol";

import { BasePoolMath } from "@balancer-labs/v3-pool-utils/contracts/lib/BasePoolMath.sol";

import { ReentrancyGuard } from "@balancer-labs/v3-solidity-utils/contracts/openzeppelin/ReentrancyGuard.sol";
import { TemporarilyPausable } from "@balancer-labs/v3-solidity-utils/contracts/helpers/TemporarilyPausable.sol";
import { Asset, AssetHelpers } from "@balancer-labs/v3-solidity-utils/contracts/helpers/AssetHelpers.sol";
import { EVMCallModeHelpers } from "@balancer-labs/v3-solidity-utils/contracts/helpers/EVMCallModeHelpers.sol";
import { ScalingHelpers } from "@balancer-labs/v3-solidity-utils/contracts/helpers/ScalingHelpers.sol";
import { ArrayHelpers } from "@balancer-labs/v3-solidity-utils/contracts/helpers/ArrayHelpers.sol";
import { InputHelpers } from "@balancer-labs/v3-solidity-utils/contracts/helpers/InputHelpers.sol";
import { EnumerableMap } from "@balancer-labs/v3-solidity-utils/contracts/openzeppelin/EnumerableMap.sol";
import { Authentication } from "@balancer-labs/v3-solidity-utils/contracts/helpers/Authentication.sol";
import { ERC20MultiToken } from "@balancer-labs/v3-solidity-utils/contracts/token/ERC20MultiToken.sol";
import { FixedPoint } from "@balancer-labs/v3-solidity-utils/contracts/math/FixedPoint.sol";

import { PoolConfigBits, PoolConfigLib } from "./lib/PoolConfigLib.sol";

contract Vault is IVault, Authentication, ERC20MultiToken, ReentrancyGuard, TemporarilyPausable {
    using EnumerableMap for EnumerableMap.IERC20ToUint256Map;
    using InputHelpers for uint256;
    using AssetHelpers for *;
    using ArrayHelpers for uint256[];
    using Address for *;
    using SafeERC20 for IERC20;
    using SafeCast for *;
    using PoolConfigLib for PoolConfig;
    using PoolConfigLib for PoolCallbacks;
    using ScalingHelpers for *;

    // Minimum BPT amount minted upon initialization.
    uint256 private constant _MINIMUM_BPT = 1e6;

    // Pools can have two, three, or four tokens.
    uint256 private constant _MIN_TOKENS = 2;
    // This maximum token count is also hard-coded in `PoolConfigLib`.
    uint256 private constant _MAX_TOKENS = 4;

    // Registry of pool configs.
    mapping(address => PoolConfigBits) internal _poolConfig;

    // Pool -> (token -> balance): Pool's ERC20 tokens balances stored at the Vault.
    mapping(address => EnumerableMap.IERC20ToUint256Map) internal _poolTokenBalances;

    /// @notice List of handlers. It is non-empty only during `invoke` calls.
    address[] private _handlers;

    /**
     * @notice The total number of nonzero deltas over all active + completed lockers.
     * @dev It is non-zero only during `invoke` calls.
     */
    uint256 private _nonzeroDeltaCount;

    /**
     * @notice Represents the asset due/owed to each handler.
     * @dev Must all net to zero when the last handler is released.
     */
    mapping(address => mapping(IERC20 => int256)) private _tokenDeltas;

    /**
     * @notice Represents the total reserve of each ERC20 token.
     * @dev It should be always equal to `token.balanceOf(vault)`, except during `invoke`.
     */
    mapping(IERC20 => uint256) private _tokenReserves;

    // Upgradeable contract in charge of setting permissions.
    IAuthorizer private _authorizer;

    /// @notice If set to true, disables query functionality of the Vault. Can be modified only by governance.
    bool private _isQueryDisabled;

    constructor(
        IAuthorizer authorizer,
        uint256 pauseWindowDuration,
        uint256 bufferPeriodDuration
    )
        Authentication(bytes32(uint256(uint160(address(this)))))
        TemporarilyPausable(pauseWindowDuration, bufferPeriodDuration)
    {
        _authorizer = authorizer;
    }

    /*******************************************************************************
                              Transient Accounting
    *******************************************************************************/

    /**
     * @dev This modifier is used for functions that temporarily modify the `_tokenDeltas`
     * of the Vault but expect to revert or settle balances by the end of their execution.
     * It works by tracking the handlers involved in the execution and ensures that the
     * balances are properly settled by the time the last handler is executed.
     *
     * This is useful for functions like `invoke`, which performs arbitrary external calls:
     * we can keep track of temporary deltas changes, and make sure they are settled by the
     * time the external call is complete.
     */
    modifier transient() {
        // Add the current handler to the list
        _handlers.push(msg.sender);

        // The caller does everything here and has to settle all outstanding balances
        _;

        // Check if it's the last handler
        if (_handlers.length == 1) {
            // Ensure all balances are settled
            if (_nonzeroDeltaCount != 0) revert BalanceNotSettled();

            // Reset the handlers list
            delete _handlers;

            // Reset the counter
            delete _nonzeroDeltaCount;
        } else {
            // If it's not the last handler, simply remove it from the list
            _handlers.pop();
        }
    }

    /// @inheritdoc IVault
    function invoke(bytes calldata data) external payable transient returns (bytes memory result) {
        // Executes the function call with value to the msg.sender.
        return (msg.sender).functionCallWithValue(data, msg.value);
    }

    /**
     * @dev This modifier ensures that the function it modifies can only be called
     * by the last handler in the `_handlers` array. This is used to enforce the
     * order of execution when multiple handlers are in play, ensuring only the
     * current or "active" handler can invoke certain operations in the Vault.
     * If no handler is found or the caller is not the expected handler,
     * it reverts the transaction with specific error messages.
     */
    modifier withHandler() {
        // If there are no handlers in the list, revert with an error.
        if (_handlers.length == 0) {
            revert NoHandler();
        }

        // Get the last handler from the `_handlers` array.
        // This represents the current active handler.
        address handler = _handlers[_handlers.length - 1];

        // If the current function caller is not the active handler, revert.
        if (msg.sender != handler) revert WrongHandler(msg.sender, handler);

        _;
    }

    /// @inheritdoc IVault
    function settle(IERC20 token) public nonReentrant withHandler returns (uint256 paid) {
        uint256 reservesBefore = _tokenReserves[token];
        _tokenReserves[token] = token.balanceOf(address(this));
        paid = _tokenReserves[token] - reservesBefore;
        // subtraction must be safe
        _supplyCredit(token, paid, msg.sender);
    }

    /// @inheritdoc IVault
    function wire(IERC20 token, address to, uint256 amount) public nonReentrant withHandler {
        // effects
        _takeDebt(token, amount, msg.sender);
        _tokenReserves[token] -= amount;
        // interactions
        token.safeTransfer(to, amount);
    }

    /// @inheritdoc IVault
    function retrieve(IERC20 token, address from, uint256 amount) public nonReentrant withHandler onlyTrustedRouter {
        // effects
        _supplyCredit(token, amount, msg.sender);
        _tokenReserves[token] += amount;
        // interactions
        token.safeTransferFrom(from, address(this), amount);
    }

    /// @inheritdoc IVault
    function getHandler(uint256 index) public view returns (address) {
        if (index >= _handlers.length) {
            revert HandlerOutOfBounds(index);
        }
        return _handlers[index];
    }

    /// @inheritdoc IVault
    function getHandlersCount() external view returns (uint256) {
        return _handlers.length;
    }

    /// @inheritdoc IVault
    function getNonzeroDeltaCount() external view returns (uint256) {
        return _nonzeroDeltaCount;
    }

    /// @inheritdoc IVault
    function getTokenDelta(address user, IERC20 token) external view returns (int256) {
        return _tokenDeltas[user][token];
    }

    /// @inheritdoc IVault
    function getTokenReserve(IERC20 token) external view returns (uint256) {
        return _tokenReserves[token];
    }

    /// @inheritdoc IVault
    function getMinimumPoolTokens() external pure returns (uint256) {
        return _MIN_TOKENS;
    }

    /// @inheritdoc IVault
    function getMaximumPoolTokens() external pure returns (uint256) {
        return _MAX_TOKENS;
    }

    /**
     * @notice Records the `debt` for a given handler and token.
     * @param token   The ERC20 token for which the `debt` will be accounted.
     * @param debt    The amount of `token` taken from the Vault in favor of the `handler`.
     * @param handler The account responsible for the debt.
     */
    function _takeDebt(IERC20 token, uint256 debt, address handler) internal {
        _accountDelta(token, debt.toInt256(), handler);
    }

    /**
     * @notice Records the `credit` for a given handler and token.
     * @param token   The ERC20 token for which the 'credit' will be accounted.
     * @param credit  The amount of `token` supplied to the Vault in favor of the `handler`.
     * @param handler The account credited with the amount.
     */
    function _supplyCredit(IERC20 token, uint256 credit, address handler) internal {
        _accountDelta(token, -credit.toInt256(), handler);
    }

    /**
     * @dev Accounts the delta for the given handler and token.
     * Positive delta represents debt, while negative delta represents surplus.
     * The function ensures that only the specified handler can update its respective delta.
     *
     * @param token   The ERC20 token for which the delta is being accounted.
     * @param delta   The difference in the token balance.
     *                Positive indicates a debit or a decrease in Vault's assets,
     *                negative indicates a credit or an increase in Vault's assets.
     * @param handler The handler whose balance difference is being accounted for.
     *                Must be the same as the caller of the function.
     */
    function _accountDelta(IERC20 token, int256 delta, address handler) internal {
        // If the delta is zero, there's nothing to account for.
        if (delta == 0) return;

        // Ensure that the handler specified is indeed the caller.
        if (handler != msg.sender) {
            revert WrongHandler(handler, msg.sender);
        }

        // Get the current recorded delta for this token and handler.
        int256 current = _tokenDeltas[handler][token];

        // Calculate the new delta after accounting for the change.
        int256 next = current + delta;

        unchecked {
            // If the resultant delta becomes zero after this operation,
            // decrease the count of non-zero deltas.
            if (next == 0) {
                _nonzeroDeltaCount--;
            }
            // If there was no previous delta (i.e., it was zero) and now we have one,
            // increase the count of non-zero deltas.
            else if (current == 0) {
                _nonzeroDeltaCount++;
            }
        }

        // Update the delta for this token and handler.
        _tokenDeltas[handler][token] = next;
    }

    /*******************************************************************************
                                    Queries
    *******************************************************************************/

    /// @dev Ensure that only static calls are made to the functions with this modifier.
    modifier query() {
        if (!EVMCallModeHelpers.isStaticCall()) {
            revert EVMCallModeHelpers.NotStaticCall();
        }

        if (_isQueryDisabled) {
            revert QueriesDisabled();
        }

        // Add the current handler to the list so `withHandler` does not revert
        _handlers.push(msg.sender);
        _;
    }

    /// @inheritdoc IVault
    function quote(bytes calldata data) external payable query returns (bytes memory result) {
        // Forward the incoming call to the original sender of this transaction.
        return (msg.sender).functionCallWithValue(data, msg.value);
    }

    /// @inheritdoc IVault
    function disableQuery() external authenticate {
        _isQueryDisabled = true;
    }

    /// @inheritdoc IVault
    function isQueryDisabled() external view returns (bool) {
        return _isQueryDisabled;
    }

    /*******************************************************************************
                                    Pool Tokens
    *******************************************************************************/

    /// @inheritdoc IVault
    function totalSupply(address token) external view returns (uint256) {
        return _totalSupply(token);
    }

    /// @inheritdoc IVault
    function balanceOf(address token, address account) external view returns (uint256) {
        return _balanceOf(token, account);
    }

    /// @inheritdoc IVault
    function allowance(address token, address owner, address spender) external view returns (uint256) {
        return _allowance(token, owner, spender);
    }

    /// @inheritdoc IVault
    function transfer(address owner, address to, uint256 amount) external returns (bool) {
        _transfer(msg.sender, owner, to, amount);
        return true;
    }

    /// @inheritdoc IVault
    function approve(address owner, address spender, uint256 amount) external returns (bool) {
        _approve(msg.sender, owner, spender, amount);
        return true;
    }

    /// @inheritdoc IVault
    function transferFrom(address spender, address from, address to, uint256 amount) external returns (bool) {
        _spendAllowance(msg.sender, from, spender, amount);
        _transfer(msg.sender, from, to, amount);
        return true;
    }

    /*******************************************************************************
                                    Pool Operations
    *******************************************************************************/

    // The Vault performs all upscaling and downscaling (due to token decimals, rates, etc.), so that the pools
    // don't have to. However, scaling inevitably leads to rounding errors, so we take great care to ensure that
    // any rounding errors favor the Vault. An important invariant of the system is that there is no repeatable
    // path where tokensOut > tokensIn.
    //
    // In general, this means rounding up any values entering the Vault, and rounding down any values leaving
    // the Vault, so that external users either pay a little extra or receive a little less in the case of a
    // rounding error.
    //
    // However, it's not always straightforward to determine the correct rounding direction, given the presence
    // and complexity of intermediate steps. An "amountIn" sounds like it should be rounded up: but only if that
    // is the amount actually being transferred. If instead it is an amount sent to the pool math, where rounding
    // up would result in a *higher* calculated amount out, that would favor the user instead of the Vault. So in
    // that case, amountIn should be rounded down.
    //
    // See comments justifying the rounding direction in each case.
    //
    // TODO: this reasoning applies to Weighted Pool math, and is likely to apply to others as well, but of course
    // it's possible a new pool type might not conform. Duplicate the tests for new pool types (e.g., Stable Math).
    // Also, the final code should ensure that we are not relying entirely on the rounding directions here,
    // but have enough additional layers (e.g., minimum amounts, buffer wei on all transfers) to guarantee safety,
    // even if it turns out these directions are incorrect for a new pool type.

    // Needed to avoid "stack too deep"
    struct SharedLocals {
        PoolConfig config;
        uint256[] balances;
        uint256[] scalingFactors;
        uint256[] upscaledBalances;
    }

    // For add/remove liquidity
    function _populateSharedLiquidityLocals(
        address pool,
        IERC20[] memory tokens,
        bool addingLiquidity
    ) private view returns (SharedLocals memory vars) {
        vars.balances = _validateTokensAndGetBalances(pool, tokens);
        vars.config = _poolConfig[pool].toPoolConfig();
        vars.scalingFactors = PoolConfigLib.getScalingFactors(vars.config, tokens.length);
        vars.upscaledBalances = new uint256[](tokens.length);

        // Round up when adding liquidity:
        // If proportional, higher balances = higher proportional amountsIn, favoring the pool.
        // If unbalanced, higher balances = lower invariant ratio with fees.
        // bptOut = supply * (ratio - 1), so lower ratio = less bptOut, favoring the pool.
        //
        // Round down when removing liquidity:
        // If proportional, lower balances = lower proportional amountsOut, favoring the pool.
        // If unbalanced, lower balances = lower invariant ratio without fees.
        // bptIn = supply * (1 - ratio), so lower ratio = more bptIn, favoring the pool.
        //
        // See `calcBptOutGivenExactTokensIn` and `calcBptInGivenExactTokensOut` WeightedMath tests.

        for (uint256 i = 0; i < tokens.length; i++) {
            vars.upscaledBalances[i] = addingLiquidity
                ? vars.balances[i].upscaleUp(vars.scalingFactors[i])
                : vars.balances[i].upscaleDown(vars.scalingFactors[i]);
        }
    }

    // Needed to avoid "stack too deep"
    struct SwapLocals {
        // Inline the shared struct fields vs. nesting, trading off verbosity for gas/memory/bytecode savings.
        PoolConfig config;
        uint256[] balances;
        uint256[] scalingFactors;
        uint256[] upscaledBalances;
        uint256 numTokens;
        uint256 indexIn;
        uint256 indexOut;
        uint256 tokenInBalance;
        uint256 tokenOutBalance;
    }

    function _populateSwapLocals(
        SwapParams memory params
    ) private view returns (SwapLocals memory vars, EnumerableMap.IERC20ToUint256Map storage poolBalances) {
        poolBalances = _poolTokenBalances[params.pool];
        vars.numTokens = poolBalances.length();
        vars.config = _poolConfig[params.pool].toPoolConfig();
        vars.scalingFactors = PoolConfigLib.getScalingFactors(vars.config, vars.numTokens);
        vars.balances = new uint256[](vars.numTokens);
        vars.upscaledBalances = new uint256[](vars.numTokens);
        for (uint256 i = 0; i < vars.numTokens; i++) {
            vars.balances[i] = poolBalances.unchecked_valueAt(i);
            // Rounding down is legacy behavior, and seems the right direction generally, as described below.
            // However, likely because of the non-linearity introduced by power functions, the calculation
            // error for very small values is greater than the rounding correction, so it is possible that
            // rounding down here will not decrease `amountOut` or increase `amountIn`. Further measures
            // are required to ensure safety.
            //
            // In the GivenIn case, lower balances cause `calcOutGivenIn` to calculate a lower amountOut.
            // In the GivenOut case, lower balances cause `calcInGivenOut` to calculate a higher amountIn.
            // See `calcOutGivenIn` and `calcInGivenOut` WeightedMath tests.
            vars.upscaledBalances[i] = poolBalances.unchecked_valueAt(i).upscaleDown(vars.scalingFactors[i]);
        }

        // EnumerableMap stores indices *plus one* to use the zero index as a sentinel value for non-existence.
        vars.indexIn = poolBalances.unchecked_indexOf(params.tokenIn);
        vars.indexOut = poolBalances.unchecked_indexOf(params.tokenOut);

        // If either are zero, revert because the token wasn't registered to this pool.
        if (vars.indexIn == 0 || vars.indexOut == 0) {
            // We require the pool to be initialized, which means it's also registered.
            // This can only happen if the tokens are not registered.
            revert TokenNotRegistered();
        }

        // Convert to regular 0-based indices now, since we've established the tokens are valid.
        unchecked {
            vars.indexIn -= 1;
            vars.indexOut -= 1;
        }

        for (uint256 i = 0; i < vars.numTokens; i++) {
            // We know from the above checks that `i` is a valid token index and can use `unchecked_valueAt`
            // to save storage reads.
            uint256 balance = poolBalances.unchecked_valueAt(i);

            if (i == vars.indexIn) {
                vars.tokenInBalance = balance;
            } else if (i == vars.indexOut) {
                vars.tokenOutBalance = balance;
            }
        }
    }

    /*******************************************************************************
                                          Swaps
    *******************************************************************************/

    /// @inheritdoc IVault
    function swap(
        SwapParams memory params
    )
        public
        whenNotPaused
        withHandler
        withInitializedPool(params.pool)
        returns (uint256 amountCalculated, uint256 amountIn, uint256 amountOut)
    {
        if (params.amountGiven == 0) {
            revert AmountGivenZero();
        }

        if (params.tokenIn == params.tokenOut) {
            revert CannotSwapSameToken();
        }

        (SwapLocals memory vars, EnumerableMap.IERC20ToUint256Map storage poolBalances) = _populateSwapLocals(params);

        // If the amountGiven is entering the pool math (GivenIn), round down, since a lower apparent amountIn leads
        // to a lower calculated amountOut, favoring the pool.
        uint256 upscaledAmountGiven = params.kind == SwapKind.GIVEN_IN
            ? params.amountGiven.upscaleDown(vars.scalingFactors[vars.indexIn])
            : params.amountGiven.upscaleUp(vars.scalingFactors[vars.indexOut]);

        // Perform the swap request callback and compute the new balances for 'token in' and 'token out' after the swap
        uint256 upscaledAmountCalculated = IBasePool(params.pool).onSwap(
            IBasePool.SwapParams({
                kind: params.kind,
                tokenIn: params.tokenIn,
                tokenOut: params.tokenOut,
                amountGiven: upscaledAmountGiven,
                balances: vars.upscaledBalances,
                indexIn: vars.indexIn,
                indexOut: vars.indexOut,
                sender: msg.sender,
                userData: params.userData
            })
        );

        // For `GivenIn` the amount calculated is leaving the Vault, so we round down.
        // Round up when entering the Vault on `GivenOut`.
        amountCalculated = params.kind == SwapKind.GIVEN_IN
            ? upscaledAmountCalculated.downscaleDown(vars.scalingFactors[vars.indexOut])
            : upscaledAmountCalculated.downscaleUp(vars.scalingFactors[vars.indexIn]);

        (amountIn, amountOut) = params.kind == SwapKind.GIVEN_IN
            ? (params.amountGiven, amountCalculated)
            : (amountCalculated, params.amountGiven);

        // Use `unchecked_setAt` to save storage reads.
        poolBalances.unchecked_setAt(vars.indexIn, vars.tokenInBalance + amountIn);
        poolBalances.unchecked_setAt(vars.indexOut, vars.tokenOutBalance - amountOut);

        // Account amountIn of tokenIn
        _takeDebt(params.tokenIn, amountIn, msg.sender);
        // Account amountOut of tokenOut
        _supplyCredit(params.tokenOut, amountOut, msg.sender);

        if (vars.config.callbacks.shouldCallAfterSwap) {
            (uint256 upscaledAmountIn, uint256 upscaledAmountOut) = params.kind == SwapKind.GIVEN_IN
                ? (upscaledAmountGiven, upscaledAmountCalculated)
                : (upscaledAmountCalculated, upscaledAmountGiven);

            // if callback is enabled, then update balances
            if (
                IBasePool(params.pool).onAfterSwap(
                    IBasePool.AfterSwapParams({
                        kind: params.kind,
                        tokenIn: params.tokenIn,
                        tokenOut: params.tokenOut,
                        amountIn: upscaledAmountIn,
                        amountOut: upscaledAmountOut,
                        tokenInBalance: vars.upscaledBalances[vars.indexIn] + upscaledAmountIn,
                        tokenOutBalance: vars.upscaledBalances[vars.indexOut] - upscaledAmountOut,
                        sender: msg.sender,
                        userData: params.userData
                    }),
                    amountCalculated
                ) == false
            ) {
                revert CallbackFailed();
            }
        }

        emit Swap(params.pool, params.tokenIn, params.tokenOut, amountIn, amountOut);
    }

    /*******************************************************************************
                            Pool Registration and Initialization
    *******************************************************************************/

    /// @inheritdoc IVault
    function registerPool(
        address factory,
        IERC20[] memory tokens,
        PoolCallbacks calldata poolCallbacks,
        LiquidityManagement calldata liquidityManagement
    ) external nonReentrant whenNotPaused {
        _registerPool(factory, tokens, poolCallbacks, liquidityManagement);
    }

    /// @inheritdoc IVault
    function isRegisteredPool(address pool) external view returns (bool) {
        return _isRegisteredPool(pool);
    }

    /// @inheritdoc IVault
    function isInitializedPool(address pool) external view returns (bool) {
        return _isInitializedPool(pool);
    }

    /// @inheritdoc IVault
    function getPoolConfig(address pool) external view returns (PoolConfig memory) {
        return _poolConfig[pool].toPoolConfig();
    }

    /// @inheritdoc IVault
    function getPoolTokens(
        address pool
    ) external view withRegisteredPool(pool) returns (IERC20[] memory tokens, uint256[] memory balances) {
        return _getPoolTokens(pool);
    }

    /// @dev Reverts unless `pool` corresponds to a registered Pool.
    modifier withRegisteredPool(address pool) {
        _ensureRegisteredPool(pool);
        _;
    }

    /// @dev Reverts unless `pool` corresponds to a registered Pool.
    function _ensureRegisteredPool(address pool) internal view {
        if (!_isRegisteredPool(pool)) {
            revert PoolNotRegistered(pool);
        }
    }

    /**
     * @dev The function will register the pool, setting its tokens with an initial balance of zero.
     * The function also checks for valid token addresses and ensures that the pool and tokens aren't
     * already registered.
     *
     * Emits a `PoolRegistered` event upon successful registration.
     */
    function _registerPool(
        address factory,
        IERC20[] memory tokens,
        PoolCallbacks memory callbackConfig,
        LiquidityManagement memory liquidityManagement
    ) internal {
        address pool = msg.sender;

        // Ensure the pool isn't already registered
        if (_isRegisteredPool(pool)) {
            revert PoolAlreadyRegistered(pool);
        }

        uint256 numTokens = tokens.length;

        if (numTokens < _MIN_TOKENS) {
            revert MinTokens();
        }
        if (numTokens > _MAX_TOKENS) {
            revert MaxTokens();
        }

        // Retrieve or create the pool's token balances mapping
        EnumerableMap.IERC20ToUint256Map storage poolTokenBalances = _poolTokenBalances[pool];

        uint8[] memory tokenDecimalDiffs = new uint8[](numTokens);

        for (uint256 i = 0; i < numTokens; ++i) {
            IERC20 token = tokens[i];

            // Ensure that the token address is valid
            if (token == IERC20(address(0))) {
                revert InvalidToken();
            }

            // Register the token with an initial balance of zero.
            // Note: EnumerableMaps require an explicit initial value when creating a key-value pair.
            bool added = poolTokenBalances.set(token, 0);

            // Ensure the token isn't already registered for the pool
            if (!added) {
                revert TokenAlreadyRegistered(token);
            }

            tokenDecimalDiffs[i] = uint8(18) - IERC20Metadata(address(token)).decimals();
        }

        // Store config and mark the pool as registered
        PoolConfig memory config = PoolConfigLib.toPoolConfig(_poolConfig[pool]);

        config.isRegisteredPool = true;
        config.callbacks = callbackConfig;
<<<<<<< HEAD
        config.liquidityManagement = liquidityManagement;
=======
        config.tokenDecimalDiffs = PoolConfigLib.toTokenDecimalDiffs(tokenDecimalDiffs);
>>>>>>> 12977cda
        _poolConfig[pool] = config.fromPoolConfig();

        // Emit an event to log the pool registration
        emit PoolRegistered(pool, factory, tokens, callbackConfig, liquidityManagement);
    }

    /// @dev See `isRegisteredPool`
    function _isRegisteredPool(address pool) internal view returns (bool) {
        return _poolConfig[pool].isPoolRegistered();
    }

    /// @dev Reverts unless `pool` corresponds to an initialized Pool.
    modifier withInitializedPool(address pool) {
        _ensureInitializedPool(pool);
        _;
    }

    /// @dev Reverts unless `pool` corresponds to an initialized Pool.
    function _ensureInitializedPool(address pool) internal view {
        if (!_isInitializedPool(pool)) {
            revert PoolNotInitialized(pool);
        }
    }

    /// @dev See `isInitialized`
    function _isInitializedPool(address pool) internal view returns (bool) {
        return _poolConfig[pool].isPoolInitialized();
    }

    /**
     * @notice Fetches the tokens and their corresponding balances for a given pool.
     * @dev Utilizes an enumerable map to obtain pool token balances.
     * The function is structured to minimize storage reads by leveraging the `unchecked_at` method.
     *
     * @param pool The address of the pool for which tokens and balances are to be fetched.
     * @return tokens An array of token addresses.
     * @return balances An array of corresponding token balances.
     */
    function _getPoolTokens(address pool) internal view returns (IERC20[] memory tokens, uint256[] memory balances) {
        // Retrieve the mapping of tokens and their balances for the specified pool.
        EnumerableMap.IERC20ToUint256Map storage poolTokenBalances = _poolTokenBalances[pool];

        // Initialize arrays to store tokens and their balances based on the number of tokens in the pool.
        tokens = new IERC20[](poolTokenBalances.length());
        balances = new uint256[](tokens.length);

        for (uint256 i = 0; i < tokens.length; ++i) {
            // Because the iteration is bounded by `tokens.length`, which matches the EnumerableMap's length,
            // we can safely use `unchecked_at`. This ensures that `i` is a valid token index and minimizes
            // storage reads.
            (tokens[i], balances[i]) = poolTokenBalances.unchecked_at(i);
        }
    }

    /*******************************************************************************
                                Pool Operations
    *******************************************************************************/

    /// @dev Rejects routers not approved by governance and users
    modifier onlyTrustedRouter() {
        _onlyTrustedRouter(msg.sender);
        _;
    }

    /// @inheritdoc IVault
    function initialize(
        address pool,
        address to,
        IERC20[] memory tokens,
        uint256[] memory maxAmountsIn,
        bytes memory userData
    )
        external
        withHandler
        whenNotPaused
        withRegisteredPool(pool)
        returns (uint256[] memory amountsIn, uint256 bptAmountOut)
    {
        PoolConfig memory config = _poolConfig[pool].toPoolConfig();

        if (config.isInitializedPool) {
            revert PoolAlreadyInitialized(pool);
        }

        InputHelpers.ensureInputLengthMatch(tokens.length, maxAmountsIn.length);

        _validateTokensAndGetBalances(pool, tokens);

        uint256[] memory scalingFactors = PoolConfigLib.getScalingFactors(config, tokens.length);
        // Amounts are entering pool math, so scale down. A lower invariant after the join means less bptOut,
        // favoring the pool.
        maxAmountsIn.upscaleDownArray(scalingFactors);

        (amountsIn, bptAmountOut) = IBasePool(pool).onInitialize(maxAmountsIn, userData);

        if (bptAmountOut < _MINIMUM_BPT) {
            revert BptAmountBelowAbsoluteMin();
        }

        // amountsIn are entering the Vault, so we round up.
        amountsIn.downscaleUpArray(scalingFactors);

        for (uint256 i = 0; i < tokens.length; ++i) {
            uint256 amountIn = amountsIn[i];

            // Debit of token[i] for amountIn
            _takeDebt(tokens[i], amountIn, msg.sender);
        }

        // Store the new Pool balances.
        _setPoolBalances(pool, amountsIn);

        // When adding liquidity, we must mint tokens concurrently with updating pool balances,
        // as the pool's math relies on totalSupply.
        // At this point we know that bptAmountOut >= _MINIMUM_BPT, so this will not revert.
        bptAmountOut -= _MINIMUM_BPT;
        _mint(address(pool), to, bptAmountOut);
        _mintToAddressZero(address(pool), _MINIMUM_BPT);

        // Store config and mark the pool as initialized
        config.isInitializedPool = true;
        _poolConfig[pool] = config.fromPoolConfig();

        // Emit an event to log the pool initialization
        emit PoolInitialized(pool);

        emit PoolBalanceChanged(pool, to, tokens, amountsIn.unsafeCastToInt256(true));
    }

    /// @inheritdoc IVault
    function addLiquidity(
        address pool,
        address to,
        uint256[] memory maxAmountsIn,
        uint256 minBptAmountOut,
        AddLiquidityKind kind,
        bytes memory userData
    )
        external
        withHandler
        whenNotPaused
        withInitializedPool(pool)
        returns (uint256[] memory amountsIn, uint256 bptAmountOut, bytes memory returnData)
    {
<<<<<<< HEAD
        (IERC20[] memory tokens, uint256[] memory balances) = _getPoolTokens(pool);
        InputHelpers.ensureInputLengthMatch(tokens.length, maxAmountsIn.length);

        if (_poolConfig[pool].shouldCallBeforeAddLiquidity()) {
            // TODO: check if `before` needs kind.
            if (IBasePool(pool).onBeforeAddLiquidity(to, maxAmountsIn, minBptAmountOut, balances, userData) == false) {
                revert CallbackFailed();
            }

            // The callback might alter the balances, so we need to read them again to ensure that the data is
            // fresh moving forward.
            (, balances) = _getPoolTokens(pool);
        }

        // This function is non-reentrant, as it performs the accounting updates.
        (amountsIn, bptAmountOut, balances, returnData) = _addLiquidity(
            pool,
            to,
            tokens,
=======
        uint256 numTokens = tokens.length;

        InputHelpers.ensureInputLengthMatch(numTokens, maxAmountsIn.length);

        // Set `addingLiquidity` parameter to true to set rounding direction for balances.
        SharedLocals memory vars = _populateSharedLiquidityLocals(pool, tokens, true);

        // Amounts are entering pool math, so scale down
        maxAmountsIn.upscaleDownArray(vars.scalingFactors);

        // The bulk of the work is done here: the corresponding Pool callback is invoked
        // its final balances are computed
        uint256[] memory upscaledAmountsIn;
        (upscaledAmountsIn, bptAmountOut) = IBasePool(pool).onAddLiquidity(
            msg.sender,
            vars.upscaledBalances,
>>>>>>> 12977cda
            maxAmountsIn,
            minBptAmountOut,
            kind,
            balances,
            userData
        );

<<<<<<< HEAD
        if (_poolConfig[pool].shouldCallAfterAddLiquidity()) {
            if (IBasePool(pool).onAfterAddLiquidity(to, amountsIn, bptAmountOut, balances, userData) == false) {
                revert CallbackFailed();
            }
        }
    }

    /**
     * @dev Calls the appropriate pool callback and calculates the required inputs and outputs for the operation
     * considering the given kind, and updates the vault's internal accounting. This includes:
     * - Setting pool balances
     * - Taking debt from the liquidity provider
     * - Minting pool tokens
     * - Emitting events
     *
     * It is non-reentrant, as it performs external calls and updates the vault's state accordingly. This is the only
     * place where the state is updated within `addLiquidity`.
     */
    function _addLiquidity(
        address pool,
        address to,
        IERC20[] memory tokens,
        uint256[] memory maxAmountsIn,
        uint256 minBptAmountOut,
        AddLiquidityKind kind,
        uint256[] memory balances,
        bytes memory userData
    )
        internal
        nonReentrant
        returns (
            uint256[] memory amountsIn,
            uint256 bptAmountOut,
            uint256[] memory updatedBalances,
            bytes memory returnData
        )
    {
        if (kind == AddLiquidityKind.PROPORTIONAL) {
            _poolConfig[pool].requireSupportsAddLiquidityProportional();

            bptAmountOut = minBptAmountOut;
            amountsIn = BasePoolMath.computeProportionalAmountsIn(balances, _totalSupply(pool), bptAmountOut);
        } else if (kind == AddLiquidityKind.UNBALANCED) {
            _poolConfig[pool].requireSupportsAddLiquidityUnbalanced();

            amountsIn = maxAmountsIn;
            bptAmountOut = IBasePool(pool).onAddLiquidityUnbalanced(to, amountsIn, balances);
        } else if (kind == AddLiquidityKind.SINGLE_TOKEN_EXACT_OUT) {
            _poolConfig[pool].requireSupportsAddLiquiditySingleTokenExactOut();

            uint256 tokenIndex = InputHelpers.getSingleInputIndex(maxAmountsIn);
            bptAmountOut = minBptAmountOut;

            uint256 amountIn = IBasePool(pool).onAddLiquiditySingleTokenExactOut(
                to,
                tokenIndex,
                bptAmountOut,
                balances
            );
            amountsIn = maxAmountsIn;
            amountsIn[tokenIndex] = amountIn;
        } else if (kind == AddLiquidityKind.CUSTOM) {
            _poolConfig[pool].requireSupportsAddLiquidityCustom();

            (amountsIn, bptAmountOut, returnData) = IBasePool(pool).onAddLiquidityCustom(
                to,
                maxAmountsIn,
                minBptAmountOut,
                balances,
                userData
            );
        } else {
            revert InvalidAddLiquidityKind();
        }

        // TODO: enforce min and max.
        updatedBalances = new uint256[](balances.length);

        for (uint256 i = 0; i < tokens.length; ++i) {
            uint256 amountIn = amountsIn[i];
=======
        uint256[] memory finalBalances = new uint256[](numTokens);
        amountsIn = new uint256[](numTokens);

        for (uint256 i = 0; i < numTokens; ++i) {
            // amountsIn are amounts entering the Pool, so we round up.
            // Do not mutate in place yet, as we need them scaled for the `onAfterAddLiquidity` callback
            uint256 amountIn = upscaledAmountsIn[i].downscaleUp(vars.scalingFactors[i]);
>>>>>>> 12977cda

            // Debit of token[i] for amountIn
            _takeDebt(tokens[i], amountIn, msg.sender);

<<<<<<< HEAD
            updatedBalances[i] = balances[i] + amountIn;
=======
            finalBalances[i] = vars.balances[i] + amountIn;
            amountsIn[i] = amountIn;
>>>>>>> 12977cda
        }

        // Store the new pool balances.
        _setPoolBalances(pool, updatedBalances);

        // When adding liquidity, we must mint tokens concurrently with updating pool balances,
        // as the pool's math relies on totalSupply.
        _mint(address(pool), to, bptAmountOut);

<<<<<<< HEAD
        emit PoolBalanceChanged(pool, to, tokens, amountsIn.unsafeCastToInt256(true));
=======
        if (vars.config.callbacks.shouldCallAfterAddLiquidity) {
            // Send upscaled balances and amounts
            if (
                IBasePool(pool).onAfterAddLiquidity(
                    msg.sender,
                    vars.upscaledBalances,
                    userData,
                    upscaledAmountsIn,
                    bptAmountOut
                ) == false
            ) {
                revert CallbackFailed();
            }
        }

        emit PoolBalanceChanged(pool, msg.sender, tokens, amountsIn.unsafeCastToInt256(true));
>>>>>>> 12977cda
    }

    /// @inheritdoc IVault
    function removeLiquidity(
        address pool,
        address from,
        uint256 maxBptAmountIn,
        uint256[] memory minAmountsOut,
        RemoveLiquidityKind kind,
        bytes memory userData
    )
        external
        whenNotPaused
        withInitializedPool(pool)
        returns (uint256 bptAmountIn, uint256[] memory amountsOut, bytes memory returnData)
    {
<<<<<<< HEAD
        (IERC20[] memory tokens, uint256[] memory balances) = _getPoolTokens(pool);
        InputHelpers.ensureInputLengthMatch(tokens.length, minAmountsOut.length);

        if (_poolConfig[pool].shouldCallBeforeRemoveLiquidity()) {
            // TODO: check if `before` callback needs kind.
            if (IBasePool(pool).onBeforeRemoveLiquidity(maxBptAmountIn, minAmountsOut, balances, userData) == false) {
                revert CallbackFailed();
            }
            // The callback might alter the balances, so we need to read them again to ensure that the data is
            // fresh moving forward.
            (, balances) = _getPoolTokens(pool);
        }

        // This function is non-reentrant, as it performs the accounting updates.
        (bptAmountIn, amountsOut, balances, returnData) = _removeLiquidity(
            pool,
            from,
            tokens,
=======
        uint256 numTokens = tokens.length;

        InputHelpers.ensureInputLengthMatch(numTokens, minAmountsOut.length);

        // Set `addingLiquidity` parameter to false to set rounding direction for balances.
        SharedLocals memory vars = _populateSharedLiquidityLocals(pool, tokens, false);

        // Amounts are entering pool math; higher amounts would burn more BPT, so round up to favor the pool.
        minAmountsOut.upscaleUpArray(vars.scalingFactors);

        // The bulk of the work is done here: the corresponding Pool callback is invoked,
        // and its final balances are computed
        uint256[] memory upscaledAmountsOut;
        (upscaledAmountsOut, bptAmountIn) = IBasePool(pool).onRemoveLiquidity(
            msg.sender,
            vars.upscaledBalances,
            minAmountsOut,
>>>>>>> 12977cda
            maxBptAmountIn,
            minAmountsOut,
            kind,
            balances,
            userData
        );

<<<<<<< HEAD
        if (_poolConfig[pool].shouldCallAfterRemoveLiquidity()) {
            if (IBasePool(pool).onAfterRemoveLiquidity(from, bptAmountIn, amountsOut, balances, userData) == false) {
                revert CallbackFailed();
            }
        }
    }

    /// @inheritdoc IVault
    function removeLiquidityRecovery(
        address pool,
        address from,
        uint256 exactBptAmountIn
    )
        external
        /// TODO: Only in recovery mode
        nonReentrant
        withInitializedPool(pool)
        returns (uint256[] memory amountsOut)
    {
        (IERC20[] memory tokens, uint256[] memory balances) = _getPoolTokens(pool);

        amountsOut = BasePoolMath.computeProportionalAmountsOut(balances, _totalSupply(pool), exactBptAmountIn);

        _removeLiquidityUpdateAccounting(pool, from, tokens, exactBptAmountIn, amountsOut, balances);
    }

    /**
     * @dev Calls the appropriate pool callback and calculates the required inputs and outputs for the operation
     * considering the given kind, and updates the vault's internal accounting. This includes:
     * - Setting pool balances
     * - Supplying credit to the liquidity provider
     * - Burning pool tokens
     * - Emitting events
     *
     * It is non-reentrant, as it performs external calls and updates the vault's state accordingly. This is the only
     * place where the state is updated within `removeLiquidity`.
     */
    function _removeLiquidity(
        address pool,
        address from,
        IERC20[] memory tokens,
        uint256 maxBptAmountIn,
        uint256[] memory minAmountsOut,
        RemoveLiquidityKind kind,
        uint256[] memory balances,
        bytes memory userData
    )
        internal
        nonReentrant
        returns (
            uint256 bptAmountIn,
            uint256[] memory amountsOut,
            uint256[] memory updatedBalances,
            bytes memory returnData
        )
    {
        if (kind == RemoveLiquidityKind.PROPORTIONAL) {
            _poolConfig[pool].requireSupportsRemoveLiquidityProportional();

            bptAmountIn = maxBptAmountIn;
            amountsOut = BasePoolMath.computeProportionalAmountsOut(balances, _totalSupply(pool), bptAmountIn);
        } else if (kind == RemoveLiquidityKind.SINGLE_TOKEN_EXACT_IN) {
            _poolConfig[pool].requireSupportsRemoveLiquiditySingleTokenExactIn();

            uint256 tokenIndex = InputHelpers.getSingleInputIndex(minAmountsOut);
            bptAmountIn = maxBptAmountIn;

            uint256 amountOut = IBasePool(pool).onRemoveLiquiditySingleTokenExactIn(
                from,
                tokenIndex,
                bptAmountIn,
                balances
            );

            amountsOut = minAmountsOut;
            amountsOut[tokenIndex] = amountOut;
        } else if (kind == RemoveLiquidityKind.SINGLE_TOKEN_EXACT_OUT) {
            _poolConfig[pool].requireSupportsRemoveLiquiditySingleTokenExactOut();

            uint256 tokenIndex = InputHelpers.getSingleInputIndex(minAmountsOut);
            amountsOut = minAmountsOut;

            bptAmountIn = IBasePool(pool).onRemoveLiquiditySingleTokenExactOut(
                from,
                tokenIndex,
                amountsOut[tokenIndex],
                balances
            );
        } else if (kind == RemoveLiquidityKind.CUSTOM) {
            _poolConfig[pool].requireSupportsRemoveLiquidityCustom();

            (bptAmountIn, amountsOut, returnData) = IBasePool(pool).onRemoveLiquidityCustom(
                from,
                maxBptAmountIn,
                minAmountsOut,
                balances,
                userData
            );
        } else {
            revert InvalidRemoveLiquidityKind();
        }

        // TODO: enforce min and max. Maybe inside `_removeLiquidityUpdateAccounting`, where we iterate the tokens?
        updatedBalances = _removeLiquidityUpdateAccounting(pool, from, tokens, bptAmountIn, amountsOut, balances);
    }

    /**
     * @dev Updates the vault's accounting within a `removeLiquidity` operation. This includes:
     * - Setting pool balances
     * - Supplying credit to the liquidity provider
     * - Burning pool tokens
     * - Emitting events
     *
     * This function also supports queries as a special case, where the pool tokens from the sender are not required.
     * It must be called in a non-reentrant context.
     */
    function _removeLiquidityUpdateAccounting(
        address pool,
        address from,
        IERC20[] memory tokens,
        uint256 bptAmountIn,
        uint256[] memory amountsOut,
        uint256[] memory balances
    ) internal returns (uint256[] memory updatedBalances) {
        updatedBalances = new uint256[](balances.length);
        for (uint256 i = 0; i < tokens.length; ++i) {
            uint256 amountOut = amountsOut[i];
=======
        uint256[] memory finalBalances = new uint256[](numTokens);
        amountsOut = new uint256[](numTokens);

        for (uint256 i = 0; i < numTokens; ++i) {
            // amountsOut are amounts exiting the Pool, so we round down.
            // Need amountsOut scaled for the `onAfterRemoveLiquidity` callback,
            // so downscale each amount individually here to compute unscaled `finalBalances`.
            uint256 amountOut = upscaledAmountsOut[i].downscaleDown(vars.scalingFactors[i]);
>>>>>>> 12977cda

            // Credit token[i] for amountIn
            _supplyCredit(tokens[i], amountOut, msg.sender);

            // Compute the new Pool balances. A Pool's token balance always decreases after an exit (potentially by 0).
<<<<<<< HEAD
            updatedBalances[i] = balances[i] - amountOut;
=======
            finalBalances[i] = vars.balances[i] - amountOut;
            amountsOut[i] = amountOut;
>>>>>>> 12977cda
        }

        // Store the new pool balances.
        _setPoolBalances(pool, updatedBalances);

        // Trusted routers use Vault's allowances, which are infinite anyways for pool tokens.
        if (!_isTrustedRouter(msg.sender)) {
            _spendAllowance(address(pool), from, msg.sender, bptAmountIn);
        }
        if (!_isQueryDisabled && EVMCallModeHelpers.isStaticCall()) {
            // Increase `from` balance to ensure the burn function succeeds.
            _queryModeBalanceIncrease(pool, from, bptAmountIn);
        }
        // When removing liquidity, we must burn tokens concurrently with updating pool balances,
        // as the pool's math relies on totalSupply.
        _burn(address(pool), from, bptAmountIn);

<<<<<<< HEAD
=======
        if (vars.config.callbacks.shouldCallAfterRemoveLiquidity) {
            if (
                IBasePool(pool).onAfterRemoveLiquidity(
                    msg.sender,
                    vars.upscaledBalances,
                    bptAmountIn,
                    userData,
                    upscaledAmountsOut
                ) == false
            ) {
                revert CallbackFailed();
            }
        }

>>>>>>> 12977cda
        emit PoolBalanceChanged(
            pool,
            from,
            tokens,
            // We can unsafely cast to int256 because balances are actually stored as uint112
            amountsOut.unsafeCastToInt256(false)
        );
    }

    /**
     * @dev Sets the balances of a Pool's tokens to `newBalances`.
     *
     * WARNING: this assumes `newBalances` has the same length and order as the Pool's tokens.
     */
    function _setPoolBalances(address pool, uint256[] memory newBalances) internal {
        EnumerableMap.IERC20ToUint256Map storage poolBalances = _poolTokenBalances[pool];

        for (uint256 i = 0; i < newBalances.length; ++i) {
            // Since we assume all newBalances are properly ordered, we can simply use `unchecked_setAt`
            // to avoid one less storage read per token.
            poolBalances.unchecked_setAt(i, newBalances[i]);
        }
    }

    /**
     * @dev Returns the total balances for `pool`'s `expectedTokens`.
     * `expectedTokens` must exactly equal the token array returned by `getPoolTokens`: both arrays must have the same
     * length, elements and order. This is only called after pool registration, which has guarantees the number of
     * tokens is valid (i.e., between the minimum and maximum token count).
     */
    function _validateTokensAndGetBalances(
        address pool,
        IERC20[] memory expectedTokens
    ) private view returns (uint256[] memory) {
        (IERC20[] memory actualTokens, uint256[] memory balances) = _getPoolTokens(pool);
        InputHelpers.ensureInputLengthMatch(actualTokens.length, expectedTokens.length);

        for (uint256 i = 0; i < actualTokens.length; ++i) {
            if (actualTokens[i] != expectedTokens[i]) {
                revert TokensMismatch(pool, address(expectedTokens[i]), address(actualTokens[i]));
            }
        }

        return balances;
    }

    function _onlyTrustedRouter(address sender) internal pure {
        if (!_isTrustedRouter(sender)) {
            revert RouterNotTrusted();
        }
    }

    function _isTrustedRouter(address) internal pure returns (bool) {
        //TODO: Implement based on approval by governance and user
        return true;
    }

    /*******************************************************************************
                                    Authentication
    *******************************************************************************/

    /// @inheritdoc IVault
    function getAuthorizer() external view returns (IAuthorizer) {
        return _authorizer;
    }

    /// @inheritdoc IVault
    function setAuthorizer(IAuthorizer newAuthorizer) external nonReentrant authenticate {
        _authorizer = newAuthorizer;

        emit AuthorizerChanged(newAuthorizer);
    }

    /// @dev Access control is delegated to the Authorizer
    function _canPerform(bytes32 actionId, address user) internal view override returns (bool) {
        return _authorizer.canPerform(actionId, user, address(this));
    }
}<|MERGE_RESOLUTION|>--- conflicted
+++ resolved
@@ -392,21 +392,24 @@
     // Needed to avoid "stack too deep"
     struct SharedLocals {
         PoolConfig config;
+        IERC20[] tokens;
         uint256[] balances;
         uint256[] scalingFactors;
         uint256[] upscaledBalances;
+        uint256 tokenIndex;
     }
 
     // For add/remove liquidity
     function _populateSharedLiquidityLocals(
         address pool,
-        IERC20[] memory tokens,
         bool addingLiquidity
     ) private view returns (SharedLocals memory vars) {
-        vars.balances = _validateTokensAndGetBalances(pool, tokens);
+        (vars.tokens, vars.balances) = _getPoolTokens(pool);
         vars.config = _poolConfig[pool].toPoolConfig();
-        vars.scalingFactors = PoolConfigLib.getScalingFactors(vars.config, tokens.length);
-        vars.upscaledBalances = new uint256[](tokens.length);
+
+        uint256 numTokens = vars.tokens.length;
+        vars.scalingFactors = PoolConfigLib.getScalingFactors(vars.config, numTokens);
+        vars.upscaledBalances = new uint256[](numTokens);
 
         // Round up when adding liquidity:
         // If proportional, higher balances = higher proportional amountsIn, favoring the pool.
@@ -420,7 +423,7 @@
         //
         // See `calcBptOutGivenExactTokensIn` and `calcBptInGivenExactTokensOut` WeightedMath tests.
 
-        for (uint256 i = 0; i < tokens.length; i++) {
+        for (uint256 i = 0; i < numTokens; i++) {
             vars.upscaledBalances[i] = addingLiquidity
                 ? vars.balances[i].upscaleUp(vars.scalingFactors[i])
                 : vars.balances[i].upscaleDown(vars.scalingFactors[i]);
@@ -695,11 +698,8 @@
 
         config.isRegisteredPool = true;
         config.callbacks = callbackConfig;
-<<<<<<< HEAD
         config.liquidityManagement = liquidityManagement;
-=======
         config.tokenDecimalDiffs = PoolConfigLib.toTokenDecimalDiffs(tokenDecimalDiffs);
->>>>>>> 12977cda
         _poolConfig[pool] = config.fromPoolConfig();
 
         // Emit an event to log the pool registration
@@ -844,54 +844,53 @@
         withInitializedPool(pool)
         returns (uint256[] memory amountsIn, uint256 bptAmountOut, bytes memory returnData)
     {
-<<<<<<< HEAD
-        (IERC20[] memory tokens, uint256[] memory balances) = _getPoolTokens(pool);
-        InputHelpers.ensureInputLengthMatch(tokens.length, maxAmountsIn.length);
-
-        if (_poolConfig[pool].shouldCallBeforeAddLiquidity()) {
+        // Set `addingLiquidity` parameter to true to set rounding direction for balances.
+        SharedLocals memory vars = _populateSharedLiquidityLocals(pool, true);
+        InputHelpers.ensureInputLengthMatch(vars.tokens.length, maxAmountsIn.length);
+
+        // Amounts are entering pool math, so scale down
+        maxAmountsIn.upscaleDownArray(vars.scalingFactors);
+
+        if (vars.config.callbacks.shouldCallBeforeAddLiquidity) {
             // TODO: check if `before` needs kind.
-            if (IBasePool(pool).onBeforeAddLiquidity(to, maxAmountsIn, minBptAmountOut, balances, userData) == false) {
+            if (
+                IBasePool(pool).onBeforeAddLiquidity(to, maxAmountsIn, minBptAmountOut, vars.balances, userData) ==
+                false
+            ) {
                 revert CallbackFailed();
             }
 
             // The callback might alter the balances, so we need to read them again to ensure that the data is
             // fresh moving forward.
-            (, balances) = _getPoolTokens(pool);
-        }
-
+            // We also need to upscale (adding liquidity, so up) again.
+            (, vars.upscaledBalances) = _getPoolTokens(pool);
+            vars.upscaledBalances.upscaleUpArray(vars.scalingFactors);
+        }
+
+        // The bulk of the work is done here: the corresponding Pool callback is invoked
+        // its final balances are computed
         // This function is non-reentrant, as it performs the accounting updates.
-        (amountsIn, bptAmountOut, balances, returnData) = _addLiquidity(
+        uint256[] memory upscaledAmountsIn;
+        (amountsIn, upscaledAmountsIn, bptAmountOut, returnData) = _addLiquidity(
+            vars,
             pool,
             to,
-            tokens,
-=======
-        uint256 numTokens = tokens.length;
-
-        InputHelpers.ensureInputLengthMatch(numTokens, maxAmountsIn.length);
-
-        // Set `addingLiquidity` parameter to true to set rounding direction for balances.
-        SharedLocals memory vars = _populateSharedLiquidityLocals(pool, tokens, true);
-
-        // Amounts are entering pool math, so scale down
-        maxAmountsIn.upscaleDownArray(vars.scalingFactors);
-
-        // The bulk of the work is done here: the corresponding Pool callback is invoked
-        // its final balances are computed
-        uint256[] memory upscaledAmountsIn;
-        (upscaledAmountsIn, bptAmountOut) = IBasePool(pool).onAddLiquidity(
-            msg.sender,
-            vars.upscaledBalances,
->>>>>>> 12977cda
             maxAmountsIn,
             minBptAmountOut,
             kind,
-            balances,
             userData
         );
 
-<<<<<<< HEAD
-        if (_poolConfig[pool].shouldCallAfterAddLiquidity()) {
-            if (IBasePool(pool).onAfterAddLiquidity(to, amountsIn, bptAmountOut, balances, userData) == false) {
+        if (vars.config.callbacks.shouldCallAfterAddLiquidity) {
+            if (
+                IBasePool(pool).onAfterAddLiquidity(
+                    to,
+                    upscaledAmountsIn,
+                    bptAmountOut,
+                    vars.upscaledBalances,
+                    userData
+                ) == false
+            ) {
                 revert CallbackFailed();
             }
         }
@@ -909,21 +908,20 @@
      * place where the state is updated within `addLiquidity`.
      */
     function _addLiquidity(
+        SharedLocals memory vars,
         address pool,
         address to,
-        IERC20[] memory tokens,
-        uint256[] memory maxAmountsIn,
+        uint256[] memory upscaledMaxAmountsIn,
         uint256 minBptAmountOut,
         AddLiquidityKind kind,
-        uint256[] memory balances,
         bytes memory userData
     )
         internal
         nonReentrant
         returns (
             uint256[] memory amountsIn,
+            uint256[] memory upscaledAmountsIn,
             uint256 bptAmountOut,
-            uint256[] memory updatedBalances,
             bytes memory returnData
         )
     {
@@ -931,34 +929,37 @@
             _poolConfig[pool].requireSupportsAddLiquidityProportional();
 
             bptAmountOut = minBptAmountOut;
-            amountsIn = BasePoolMath.computeProportionalAmountsIn(balances, _totalSupply(pool), bptAmountOut);
+            upscaledAmountsIn = BasePoolMath.computeProportionalAmountsIn(
+                vars.upscaledBalances,
+                _totalSupply(pool),
+                bptAmountOut
+            );
         } else if (kind == AddLiquidityKind.UNBALANCED) {
             _poolConfig[pool].requireSupportsAddLiquidityUnbalanced();
 
-            amountsIn = maxAmountsIn;
-            bptAmountOut = IBasePool(pool).onAddLiquidityUnbalanced(to, amountsIn, balances);
+            upscaledAmountsIn = upscaledMaxAmountsIn;
+            bptAmountOut = IBasePool(pool).onAddLiquidityUnbalanced(to, upscaledAmountsIn, vars.upscaledBalances);
         } else if (kind == AddLiquidityKind.SINGLE_TOKEN_EXACT_OUT) {
             _poolConfig[pool].requireSupportsAddLiquiditySingleTokenExactOut();
 
-            uint256 tokenIndex = InputHelpers.getSingleInputIndex(maxAmountsIn);
+            vars.tokenIndex = InputHelpers.getSingleInputIndex(upscaledMaxAmountsIn);
             bptAmountOut = minBptAmountOut;
 
-            uint256 amountIn = IBasePool(pool).onAddLiquiditySingleTokenExactOut(
+            upscaledAmountsIn = upscaledMaxAmountsIn;
+            upscaledAmountsIn[vars.tokenIndex] = IBasePool(pool).onAddLiquiditySingleTokenExactOut(
                 to,
-                tokenIndex,
+                vars.tokenIndex,
                 bptAmountOut,
-                balances
+                vars.upscaledBalances
             );
-            amountsIn = maxAmountsIn;
-            amountsIn[tokenIndex] = amountIn;
         } else if (kind == AddLiquidityKind.CUSTOM) {
             _poolConfig[pool].requireSupportsAddLiquidityCustom();
 
-            (amountsIn, bptAmountOut, returnData) = IBasePool(pool).onAddLiquidityCustom(
+            (upscaledAmountsIn, bptAmountOut, returnData) = IBasePool(pool).onAddLiquidityCustom(
                 to,
-                maxAmountsIn,
+                upscaledMaxAmountsIn,
                 minBptAmountOut,
-                balances,
+                vars.upscaledBalances,
                 userData
             );
         } else {
@@ -966,58 +967,32 @@
         }
 
         // TODO: enforce min and max.
-        updatedBalances = new uint256[](balances.length);
-
-        for (uint256 i = 0; i < tokens.length; ++i) {
-            uint256 amountIn = amountsIn[i];
-=======
-        uint256[] memory finalBalances = new uint256[](numTokens);
+        uint256 numTokens = vars.tokens.length;
         amountsIn = new uint256[](numTokens);
-
         for (uint256 i = 0; i < numTokens; ++i) {
             // amountsIn are amounts entering the Pool, so we round up.
             // Do not mutate in place yet, as we need them scaled for the `onAfterAddLiquidity` callback
             uint256 amountIn = upscaledAmountsIn[i].downscaleUp(vars.scalingFactors[i]);
->>>>>>> 12977cda
 
             // Debit of token[i] for amountIn
-            _takeDebt(tokens[i], amountIn, msg.sender);
-
-<<<<<<< HEAD
-            updatedBalances[i] = balances[i] + amountIn;
-=======
-            finalBalances[i] = vars.balances[i] + amountIn;
+            _takeDebt(vars.tokens[i], amountIn, msg.sender);
+
+            // We need regular balances to complete the accounting, and the upscaled balances
+            // to use in the `after` callback later on.
+            vars.balances[i] += amountIn;
+            vars.upscaledBalances[i] += upscaledAmountsIn[i];
+
             amountsIn[i] = amountIn;
->>>>>>> 12977cda
         }
 
         // Store the new pool balances.
-        _setPoolBalances(pool, updatedBalances);
+        _setPoolBalances(pool, vars.balances);
 
         // When adding liquidity, we must mint tokens concurrently with updating pool balances,
         // as the pool's math relies on totalSupply.
         _mint(address(pool), to, bptAmountOut);
 
-<<<<<<< HEAD
-        emit PoolBalanceChanged(pool, to, tokens, amountsIn.unsafeCastToInt256(true));
-=======
-        if (vars.config.callbacks.shouldCallAfterAddLiquidity) {
-            // Send upscaled balances and amounts
-            if (
-                IBasePool(pool).onAfterAddLiquidity(
-                    msg.sender,
-                    vars.upscaledBalances,
-                    userData,
-                    upscaledAmountsIn,
-                    bptAmountOut
-                ) == false
-            ) {
-                revert CallbackFailed();
-            }
-        }
-
-        emit PoolBalanceChanged(pool, msg.sender, tokens, amountsIn.unsafeCastToInt256(true));
->>>>>>> 12977cda
+        emit PoolBalanceChanged(pool, to, vars.tokens, amountsIn.unsafeCastToInt256(true));
     }
 
     /// @inheritdoc IVault
@@ -1034,54 +1009,56 @@
         withInitializedPool(pool)
         returns (uint256 bptAmountIn, uint256[] memory amountsOut, bytes memory returnData)
     {
-<<<<<<< HEAD
-        (IERC20[] memory tokens, uint256[] memory balances) = _getPoolTokens(pool);
-        InputHelpers.ensureInputLengthMatch(tokens.length, minAmountsOut.length);
-
-        if (_poolConfig[pool].shouldCallBeforeRemoveLiquidity()) {
+        // Set `addingLiquidity` parameter to false to set rounding direction for balances.
+        SharedLocals memory vars = _populateSharedLiquidityLocals(pool, false);
+        InputHelpers.ensureInputLengthMatch(vars.tokens.length, minAmountsOut.length);
+
+        // Amounts are entering pool math; higher amounts would burn more BPT, so round up to favor the pool.
+        minAmountsOut.upscaleUpArray(vars.scalingFactors);
+
+        if (vars.config.callbacks.shouldCallBeforeRemoveLiquidity) {
             // TODO: check if `before` callback needs kind.
-            if (IBasePool(pool).onBeforeRemoveLiquidity(maxBptAmountIn, minAmountsOut, balances, userData) == false) {
+            if (
+                IBasePool(pool).onBeforeRemoveLiquidity(
+                    maxBptAmountIn,
+                    minAmountsOut,
+                    vars.upscaledBalances,
+                    userData
+                ) == false
+            ) {
                 revert CallbackFailed();
             }
             // The callback might alter the balances, so we need to read them again to ensure that the data is
             // fresh moving forward.
-            (, balances) = _getPoolTokens(pool);
-        }
-
+            // We also need to upscale (removing liquidity, so down) again.
+            (, vars.upscaledBalances) = _getPoolTokens(pool);
+            vars.upscaledBalances.upscaleDownArray(vars.scalingFactors);
+        }
+
+        // The bulk of the work is done here: the corresponding Pool callback is invoked,
+        // and its final balances are computed
         // This function is non-reentrant, as it performs the accounting updates.
-        (bptAmountIn, amountsOut, balances, returnData) = _removeLiquidity(
+        uint256[] memory upscaledAmountsOut;
+        (bptAmountIn, amountsOut, upscaledAmountsOut, returnData) = _removeLiquidity(
+            vars,
             pool,
             from,
-            tokens,
-=======
-        uint256 numTokens = tokens.length;
-
-        InputHelpers.ensureInputLengthMatch(numTokens, minAmountsOut.length);
-
-        // Set `addingLiquidity` parameter to false to set rounding direction for balances.
-        SharedLocals memory vars = _populateSharedLiquidityLocals(pool, tokens, false);
-
-        // Amounts are entering pool math; higher amounts would burn more BPT, so round up to favor the pool.
-        minAmountsOut.upscaleUpArray(vars.scalingFactors);
-
-        // The bulk of the work is done here: the corresponding Pool callback is invoked,
-        // and its final balances are computed
-        uint256[] memory upscaledAmountsOut;
-        (upscaledAmountsOut, bptAmountIn) = IBasePool(pool).onRemoveLiquidity(
-            msg.sender,
-            vars.upscaledBalances,
-            minAmountsOut,
->>>>>>> 12977cda
             maxBptAmountIn,
             minAmountsOut,
             kind,
-            balances,
             userData
         );
 
-<<<<<<< HEAD
-        if (_poolConfig[pool].shouldCallAfterRemoveLiquidity()) {
-            if (IBasePool(pool).onAfterRemoveLiquidity(from, bptAmountIn, amountsOut, balances, userData) == false) {
+        if (vars.config.callbacks.shouldCallAfterRemoveLiquidity) {
+            if (
+                IBasePool(pool).onAfterRemoveLiquidity(
+                    from,
+                    bptAmountIn,
+                    upscaledAmountsOut,
+                    vars.upscaledBalances,
+                    userData
+                ) == false
+            ) {
                 revert CallbackFailed();
             }
         }
@@ -1099,11 +1076,22 @@
         withInitializedPool(pool)
         returns (uint256[] memory amountsOut)
     {
-        (IERC20[] memory tokens, uint256[] memory balances) = _getPoolTokens(pool);
-
-        amountsOut = BasePoolMath.computeProportionalAmountsOut(balances, _totalSupply(pool), exactBptAmountIn);
-
-        _removeLiquidityUpdateAccounting(pool, from, tokens, exactBptAmountIn, amountsOut, balances);
+        SharedLocals memory vars = _populateSharedLiquidityLocals(pool, false);
+
+        uint256[] memory upscaledAmountsOut = BasePoolMath.computeProportionalAmountsOut(
+            vars.upscaledBalances,
+            _totalSupply(pool),
+            exactBptAmountIn
+        );
+
+        amountsOut = _removeLiquidityUpdateAccounting(
+            vars,
+            pool,
+            from,
+            vars.tokens,
+            exactBptAmountIn,
+            upscaledAmountsOut
+        );
     }
 
     /**
@@ -1118,13 +1106,12 @@
      * place where the state is updated within `removeLiquidity`.
      */
     function _removeLiquidity(
+        SharedLocals memory vars,
         address pool,
         address from,
-        IERC20[] memory tokens,
         uint256 maxBptAmountIn,
-        uint256[] memory minAmountsOut,
+        uint256[] memory upscaledMinAmountsOut,
         RemoveLiquidityKind kind,
-        uint256[] memory balances,
         bytes memory userData
     )
         internal
@@ -1132,7 +1119,7 @@
         returns (
             uint256 bptAmountIn,
             uint256[] memory amountsOut,
-            uint256[] memory updatedBalances,
+            uint256[] memory upscaledAmountsOut,
             bytes memory returnData
         )
     {
@@ -1140,42 +1127,44 @@
             _poolConfig[pool].requireSupportsRemoveLiquidityProportional();
 
             bptAmountIn = maxBptAmountIn;
-            amountsOut = BasePoolMath.computeProportionalAmountsOut(balances, _totalSupply(pool), bptAmountIn);
+            upscaledAmountsOut = BasePoolMath.computeProportionalAmountsOut(
+                vars.upscaledBalances,
+                _totalSupply(pool),
+                bptAmountIn
+            );
         } else if (kind == RemoveLiquidityKind.SINGLE_TOKEN_EXACT_IN) {
             _poolConfig[pool].requireSupportsRemoveLiquiditySingleTokenExactIn();
 
-            uint256 tokenIndex = InputHelpers.getSingleInputIndex(minAmountsOut);
+            vars.tokenIndex = InputHelpers.getSingleInputIndex(upscaledMinAmountsOut);
             bptAmountIn = maxBptAmountIn;
 
-            uint256 amountOut = IBasePool(pool).onRemoveLiquiditySingleTokenExactIn(
+            upscaledAmountsOut = upscaledMinAmountsOut;
+            upscaledAmountsOut[vars.tokenIndex] = IBasePool(pool).onRemoveLiquiditySingleTokenExactIn(
                 from,
-                tokenIndex,
+                vars.tokenIndex,
                 bptAmountIn,
-                balances
+                vars.upscaledBalances
             );
-
-            amountsOut = minAmountsOut;
-            amountsOut[tokenIndex] = amountOut;
         } else if (kind == RemoveLiquidityKind.SINGLE_TOKEN_EXACT_OUT) {
             _poolConfig[pool].requireSupportsRemoveLiquiditySingleTokenExactOut();
 
-            uint256 tokenIndex = InputHelpers.getSingleInputIndex(minAmountsOut);
-            amountsOut = minAmountsOut;
+            vars.tokenIndex = InputHelpers.getSingleInputIndex(upscaledMinAmountsOut);
+            upscaledAmountsOut = upscaledMinAmountsOut;
 
             bptAmountIn = IBasePool(pool).onRemoveLiquiditySingleTokenExactOut(
                 from,
-                tokenIndex,
-                amountsOut[tokenIndex],
-                balances
+                vars.tokenIndex,
+                upscaledAmountsOut[vars.tokenIndex],
+                vars.upscaledBalances
             );
         } else if (kind == RemoveLiquidityKind.CUSTOM) {
             _poolConfig[pool].requireSupportsRemoveLiquidityCustom();
 
-            (bptAmountIn, amountsOut, returnData) = IBasePool(pool).onRemoveLiquidityCustom(
+            (bptAmountIn, upscaledAmountsOut, returnData) = IBasePool(pool).onRemoveLiquidityCustom(
                 from,
                 maxBptAmountIn,
-                minAmountsOut,
-                balances,
+                upscaledMinAmountsOut,
+                vars.upscaledBalances,
                 userData
             );
         } else {
@@ -1183,7 +1172,7 @@
         }
 
         // TODO: enforce min and max. Maybe inside `_removeLiquidityUpdateAccounting`, where we iterate the tokens?
-        updatedBalances = _removeLiquidityUpdateAccounting(pool, from, tokens, bptAmountIn, amountsOut, balances);
+        amountsOut = _removeLiquidityUpdateAccounting(vars, pool, from, vars.tokens, bptAmountIn, upscaledAmountsOut);
     }
 
     /**
@@ -1197,18 +1186,14 @@
      * It must be called in a non-reentrant context.
      */
     function _removeLiquidityUpdateAccounting(
+        SharedLocals memory vars,
         address pool,
         address from,
         IERC20[] memory tokens,
         uint256 bptAmountIn,
-        uint256[] memory amountsOut,
-        uint256[] memory balances
-    ) internal returns (uint256[] memory updatedBalances) {
-        updatedBalances = new uint256[](balances.length);
-        for (uint256 i = 0; i < tokens.length; ++i) {
-            uint256 amountOut = amountsOut[i];
-=======
-        uint256[] memory finalBalances = new uint256[](numTokens);
+        uint256[] memory upscaledAmountsOut
+    ) internal returns (uint256[] memory amountsOut) {
+        uint256 numTokens = tokens.length;
         amountsOut = new uint256[](numTokens);
 
         for (uint256 i = 0; i < numTokens; ++i) {
@@ -1216,22 +1201,20 @@
             // Need amountsOut scaled for the `onAfterRemoveLiquidity` callback,
             // so downscale each amount individually here to compute unscaled `finalBalances`.
             uint256 amountOut = upscaledAmountsOut[i].downscaleDown(vars.scalingFactors[i]);
->>>>>>> 12977cda
 
             // Credit token[i] for amountIn
             _supplyCredit(tokens[i], amountOut, msg.sender);
 
             // Compute the new Pool balances. A Pool's token balance always decreases after an exit (potentially by 0).
-<<<<<<< HEAD
-            updatedBalances[i] = balances[i] - amountOut;
-=======
-            finalBalances[i] = vars.balances[i] - amountOut;
+            // We need regular balances to complete the accounting, and the upscaled balances
+            // to use in the `after` callback later on.
+            vars.balances[i] -= amountOut;
+            vars.upscaledBalances[i] -= upscaledAmountsOut[i];
             amountsOut[i] = amountOut;
->>>>>>> 12977cda
         }
 
         // Store the new pool balances.
-        _setPoolBalances(pool, updatedBalances);
+        _setPoolBalances(pool, vars.balances);
 
         // Trusted routers use Vault's allowances, which are infinite anyways for pool tokens.
         if (!_isTrustedRouter(msg.sender)) {
@@ -1245,27 +1228,10 @@
         // as the pool's math relies on totalSupply.
         _burn(address(pool), from, bptAmountIn);
 
-<<<<<<< HEAD
-=======
-        if (vars.config.callbacks.shouldCallAfterRemoveLiquidity) {
-            if (
-                IBasePool(pool).onAfterRemoveLiquidity(
-                    msg.sender,
-                    vars.upscaledBalances,
-                    bptAmountIn,
-                    userData,
-                    upscaledAmountsOut
-                ) == false
-            ) {
-                revert CallbackFailed();
-            }
-        }
-
->>>>>>> 12977cda
         emit PoolBalanceChanged(
             pool,
             from,
-            tokens,
+            vars.tokens,
             // We can unsafely cast to int256 because balances are actually stored as uint112
             amountsOut.unsafeCastToInt256(false)
         );
