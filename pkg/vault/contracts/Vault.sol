// SPDX-License-Identifier: GPL-3.0-or-later

pragma solidity ^0.8.24;

import { SafeERC20 } from "@openzeppelin/contracts/token/ERC20/utils/SafeERC20.sol";
import { SafeCast } from "@openzeppelin/contracts/utils/math/SafeCast.sol";
import { IERC4626 } from "@openzeppelin/contracts/interfaces/IERC4626.sol";
import { IERC20 } from "@openzeppelin/contracts/token/ERC20/IERC20.sol";
import { Address } from "@openzeppelin/contracts/utils/Address.sol";
import { Proxy } from "@openzeppelin/contracts/proxy/Proxy.sol";

import { IProtocolFeeController } from "@balancer-labs/v3-interfaces/contracts/vault/IProtocolFeeController.sol";
import { IVaultExtension } from "@balancer-labs/v3-interfaces/contracts/vault/IVaultExtension.sol";
import { IPoolLiquidity } from "@balancer-labs/v3-interfaces/contracts/vault/IPoolLiquidity.sol";
import { IAuthorizer } from "@balancer-labs/v3-interfaces/contracts/vault/IAuthorizer.sol";
import { IVaultAdmin } from "@balancer-labs/v3-interfaces/contracts/vault/IVaultAdmin.sol";
import { IVaultMain } from "@balancer-labs/v3-interfaces/contracts/vault/IVaultMain.sol";
import { IBasePool } from "@balancer-labs/v3-interfaces/contracts/vault/IBasePool.sol";
import { IHooks } from "@balancer-labs/v3-interfaces/contracts/vault/IHooks.sol";
import "@balancer-labs/v3-interfaces/contracts/vault/VaultTypes.sol";

import { StorageSlotExtension } from "@balancer-labs/v3-solidity-utils/contracts/openzeppelin/StorageSlotExtension.sol";
import { EVMCallModeHelpers } from "@balancer-labs/v3-solidity-utils/contracts/helpers/EVMCallModeHelpers.sol";
import { PackedTokenBalance } from "@balancer-labs/v3-solidity-utils/contracts/helpers/PackedTokenBalance.sol";
import { ScalingHelpers } from "@balancer-labs/v3-solidity-utils/contracts/helpers/ScalingHelpers.sol";
import { CastingHelpers } from "@balancer-labs/v3-solidity-utils/contracts/helpers/CastingHelpers.sol";
import { BufferHelpers } from "@balancer-labs/v3-solidity-utils/contracts/helpers/BufferHelpers.sol";
import { InputHelpers } from "@balancer-labs/v3-solidity-utils/contracts/helpers/InputHelpers.sol";
import { FixedPoint } from "@balancer-labs/v3-solidity-utils/contracts/math/FixedPoint.sol";
import {
    TransientStorageHelpers
} from "@balancer-labs/v3-solidity-utils/contracts/helpers/TransientStorageHelpers.sol";

import { VaultStateLib, VaultStateBits } from "./lib/VaultStateLib.sol";
import { HooksConfigLib } from "./lib/HooksConfigLib.sol";
import { PoolConfigLib } from "./lib/PoolConfigLib.sol";
import { PoolDataLib } from "./lib/PoolDataLib.sol";
import { BasePoolMath } from "./BasePoolMath.sol";
import { VaultCommon } from "./VaultCommon.sol";

contract Vault is IVaultMain, VaultCommon, Proxy {
    using PackedTokenBalance for bytes32;
    using BufferHelpers for bytes32;
    using InputHelpers for uint256;
    using FixedPoint for *;
    using Address for *;
    using CastingHelpers for uint256[];
    using SafeCast for *;
    using SafeERC20 for IERC20;
    using PoolConfigLib for PoolConfigBits;
    using HooksConfigLib for PoolConfigBits;
    using VaultStateLib for VaultStateBits;
    using ScalingHelpers for *;
    using TransientStorageHelpers for *;
    using StorageSlotExtension for *;
    using PoolDataLib for PoolData;

    // Local reference to the Proxy pattern Vault extension contract.
    IVaultExtension private immutable _vaultExtension;

    constructor(IVaultExtension vaultExtension, IAuthorizer authorizer, IProtocolFeeController protocolFeeController) {
        if (address(vaultExtension.vault()) != address(this)) {
            revert WrongVaultExtensionDeployment();
        }

        if (address(protocolFeeController.vault()) != address(this)) {
            revert WrongProtocolFeeControllerDeployment();
        }

        _vaultExtension = vaultExtension;
        _protocolFeeController = protocolFeeController;

        _vaultPauseWindowEndTime = IVaultAdmin(address(vaultExtension)).getPauseWindowEndTime();
        _vaultBufferPeriodDuration = IVaultAdmin(address(vaultExtension)).getBufferPeriodDuration();
        _vaultBufferPeriodEndTime = IVaultAdmin(address(vaultExtension)).getBufferPeriodEndTime();

        _MINIMUM_TRADE_AMOUNT = IVaultAdmin(address(vaultExtension)).getMinimumTradeAmount();
        _MINIMUM_WRAP_AMOUNT = IVaultAdmin(address(vaultExtension)).getMinimumWrapAmount();

        _authorizer = authorizer;
    }

    /*******************************************************************************
                              Transient Accounting
    *******************************************************************************/

    /**
     * @dev This modifier is used for functions that temporarily modify the token deltas
     * of the Vault, but expect to revert or settle balances by the end of their execution.
     * It works by ensuring that the balances are properly settled by the time the last
     * operation is executed.
     *
     * This is useful for functions like `unlock`, which perform arbitrary external calls:
     * we can keep track of temporary deltas changes, and make sure they are settled by the
     * time the external call is complete.
     */
    modifier transient() {
        bool isUnlockedBefore = _isUnlocked().tload();

        if (isUnlockedBefore == false) {
            _isUnlocked().tstore(true);
        }

        // The caller does everything here and has to settle all outstanding balances.
        _;

        if (isUnlockedBefore == false) {
            if (_nonZeroDeltaCount().tload() != 0) {
                revert BalanceNotSettled();
            }

            _isUnlocked().tstore(false);
        }
    }

    /// @inheritdoc IVaultMain
    function unlock(bytes calldata data) external transient returns (bytes memory result) {
        return (msg.sender).functionCall(data);
    }

    /// @inheritdoc IVaultMain
    function settle(IERC20 token, uint256 amountHint) external nonReentrant onlyWhenUnlocked returns (uint256 credit) {
        uint256 reservesBefore = _reservesOf[token];
        uint256 currentReserves = token.balanceOf(address(this));
        _reservesOf[token] = currentReserves;
        credit = currentReserves - reservesBefore;

        // If the given hint is equal or greater to the reserve difference, we just take the actual reserve difference
        // as the paid amount; the actual balance of the tokens in the Vault is what matters here.
        if (credit > amountHint) {
            // If the difference in reserves is higher than the amount claimed to be paid by the caller, there was some
            // leftover that had been sent to the Vault beforehand, which was not incorporated into the reserves.
            // In that case, we simply discard the leftover by considering the given hint as the amount paid.
            // In turn, this gives the caller credit for the given amount hint, which is what the caller is expecting.
            credit = amountHint;
        }

        _supplyCredit(token, credit);
    }

    /// @inheritdoc IVaultMain
    function sendTo(IERC20 token, address to, uint256 amount) external nonReentrant onlyWhenUnlocked {
        _takeDebt(token, amount);
        _reservesOf[token] -= amount;

        token.safeTransfer(to, amount);
    }

    /*******************************************************************************
                                    Pool Operations
    *******************************************************************************/

    // The Vault performs all upscaling and downscaling (due to token decimals, rates, etc.), so that the pools
    // don't have to. However, scaling inevitably leads to rounding errors, so we take great care to ensure that
    // any rounding errors favor the Vault. An important invariant of the system is that there is no repeatable
    // path where tokensOut > tokensIn.
    //
    // In general, this means rounding up any values entering the Vault, and rounding down any values leaving
    // the Vault, so that external users either pay a little extra or receive a little less in the case of a
    // rounding error.
    //
    // However, it's not always straightforward to determine the correct rounding direction, given the presence
    // and complexity of intermediate steps. An "amountIn" sounds like it should be rounded up: but only if that
    // is the amount actually being transferred. If instead it is an amount sent to the pool math, where rounding
    // up would result in a *higher* calculated amount out, that would favor the user instead of the Vault. So in
    // that case, amountIn should be rounded down.
    //
    // See comments justifying the rounding direction in each case.
    //
    // This reasoning applies to Weighted Pool math, and is likely to apply to others as well, but of course
    // it's possible a new pool type might not conform. Duplicate the tests for new pool types (e.g., Stable Math).
    // Also, the final code should ensure that we are not relying entirely on the rounding directions here,
    // but have enough additional layers (e.g., minimum amounts, buffer wei on all transfers) to guarantee safety,
    // even if it turns out these directions are incorrect for a new pool type.

    /*******************************************************************************
                                          Swaps
    *******************************************************************************/

    /// @inheritdoc IVaultMain
    function swap(
        VaultSwapParams memory vaultSwapParams
    )
        external
        onlyWhenUnlocked
        withInitializedPool(vaultSwapParams.pool)
        returns (uint256 amountCalculated, uint256 amountIn, uint256 amountOut)
    {
        _ensureUnpaused(vaultSwapParams.pool);

        if (vaultSwapParams.amountGivenRaw == 0) {
            revert AmountGivenZero();
        }

        if (vaultSwapParams.tokenIn == vaultSwapParams.tokenOut) {
            revert CannotSwapSameToken();
        }

        // `_loadPoolDataUpdatingBalancesAndYieldFees` is non-reentrant, as it updates storage as well
        // as filling in poolData in memory. Since the swap hooks are reentrant and could do anything, including
        // change these balances, we cannot defer settlement until `_swap`.
        //
        // Sets all fields in `poolData`. Side effects: updates `_poolTokenBalances`, `_aggregateFeeAmounts`
        // in storage.
        PoolData memory poolData = _loadPoolDataUpdatingBalancesAndYieldFees(vaultSwapParams.pool, Rounding.ROUND_DOWN);
        SwapState memory swapState = _loadSwapState(vaultSwapParams, poolData);
        PoolSwapParams memory poolSwapParams = _buildPoolSwapParams(vaultSwapParams, swapState, poolData);

        if (poolData.poolConfigBits.shouldCallBeforeSwap()) {
            HooksConfigLib.callBeforeSwapHook(
                poolSwapParams,
                vaultSwapParams.pool,
                _hooksContracts[vaultSwapParams.pool]
            );

            // The call to `onBeforeSwap` could potentially update token rates and balances.
            // We update `poolData.tokenRates`, `poolData.rawBalances` and `poolData.balancesLiveScaled18`
            // to ensure the `onSwap` and `onComputeDynamicSwapFeePercentage` are called with the current values.
            poolData.reloadBalancesAndRates(_poolTokenBalances[vaultSwapParams.pool], Rounding.ROUND_DOWN);

            // Also update amountGivenScaled18, as it will now be used in the swap, and the rates might have changed.
            swapState.amountGivenScaled18 = _computeAmountGivenScaled18(vaultSwapParams, poolData, swapState);

            poolSwapParams = _buildPoolSwapParams(vaultSwapParams, swapState, poolData);
        }

        // Note that this must be called *after* the before hook, to guarantee that the swap params are the same
        // as those passed to the main operation.
        //
        // At this point, the static swap fee percentage is loaded in the `swapState` as the default, to be used
        // unless the pool has a dynamic swap fee. It is also passed into the hook, to support common cases
        // where the dynamic fee computation logic uses it.
        if (poolData.poolConfigBits.shouldCallComputeDynamicSwapFee()) {
            swapState.swapFeePercentage = HooksConfigLib.callComputeDynamicSwapFeeHook(
                poolSwapParams,
                vaultSwapParams.pool,
                swapState.swapFeePercentage,
                _hooksContracts[vaultSwapParams.pool]
            );
        }

        // Non-reentrant call that updates accounting.
        // The following side-effects are important to note:
        // PoolData balancesRaw and balancesLiveScaled18 are adjusted for swap amounts and fees inside of _swap.
        uint256 amountCalculatedScaled18;
        (amountCalculated, amountCalculatedScaled18, amountIn, amountOut) = _swap(
            vaultSwapParams,
            swapState,
            poolData,
            poolSwapParams
        );

        // The new amount calculated is 'amountCalculated + delta'. If the underlying hook fails, or limits are
        // violated, `onAfterSwap` will revert. Uses msg.sender as the Router (the contract that called the Vault).
        if (poolData.poolConfigBits.shouldCallAfterSwap()) {
            // `hooksContract` needed to fix stack too deep.
            IHooks hooksContract = _hooksContracts[vaultSwapParams.pool];

            amountCalculated = poolData.poolConfigBits.callAfterSwapHook(
                amountCalculatedScaled18,
                amountCalculated,
                msg.sender,
                vaultSwapParams,
                swapState,
                poolData,
                hooksContract
            );
        }

        if (vaultSwapParams.kind == SwapKind.EXACT_IN) {
            amountOut = amountCalculated;
        } else {
            amountIn = amountCalculated;
        }
    }

    function _loadSwapState(
        VaultSwapParams memory vaultSwapParams,
        PoolData memory poolData
    ) private pure returns (SwapState memory swapState) {
        swapState.indexIn = _findTokenIndex(poolData.tokens, vaultSwapParams.tokenIn);
        swapState.indexOut = _findTokenIndex(poolData.tokens, vaultSwapParams.tokenOut);

        swapState.amountGivenScaled18 = _computeAmountGivenScaled18(vaultSwapParams, poolData, swapState);
        swapState.swapFeePercentage = poolData.poolConfigBits.getStaticSwapFeePercentage();
    }

    function _buildPoolSwapParams(
        VaultSwapParams memory vaultSwapParams,
        SwapState memory swapState,
        PoolData memory poolData
    ) internal view returns (PoolSwapParams memory) {
        // Uses msg.sender as the Router (the contract that called the Vault).
        return
            PoolSwapParams({
                kind: vaultSwapParams.kind,
                amountGivenScaled18: swapState.amountGivenScaled18,
                balancesScaled18: poolData.balancesLiveScaled18,
                indexIn: swapState.indexIn,
                indexOut: swapState.indexOut,
                router: msg.sender,
                userData: vaultSwapParams.userData
            });
    }

    /**
     * @dev Preconditions: decimalScalingFactors and tokenRates in `poolData` must be current.
     * Uses amountGivenRaw and kind from `vaultSwapParams`.
     */
    function _computeAmountGivenScaled18(
        VaultSwapParams memory vaultSwapParams,
        PoolData memory poolData,
        SwapState memory swapState
    ) private pure returns (uint256) {
        // If the amountGiven is entering the pool math (ExactIn), round down, since a lower apparent amountIn leads
        // to a lower calculated amountOut, favoring the pool.
        return
            vaultSwapParams.kind == SwapKind.EXACT_IN
                ? vaultSwapParams.amountGivenRaw.toScaled18ApplyRateRoundDown(
                    poolData.decimalScalingFactors[swapState.indexIn],
                    poolData.tokenRates[swapState.indexIn]
                )
                : vaultSwapParams.amountGivenRaw.toScaled18ApplyRateRoundUp(
                    poolData.decimalScalingFactors[swapState.indexOut],
                    // If the swap is ExactOut, the amountGiven is the amount of tokenOut. So, we want to use the rate
                    // rounded up to calculate the amountGivenScaled18, because if this value is bigger, the
                    // amountCalculatedRaw will be bigger, implying that the user will pay for any rounding
                    // inconsistency, and not the Vault.
                    poolData.tokenRates[swapState.indexOut].computeRateRoundUp()
                );
    }

    /**
     * @dev Auxiliary struct to prevent stack-too-deep issues inside `_swap` function.
     * Total swap fees include LP (pool) fees and aggregate (protocol + pool creator) fees.
     */
    struct SwapInternalLocals {
        uint256 totalSwapFeeAmountScaled18;
        uint256 totalSwapFeeAmountRaw;
        uint256 aggregateFeeAmountRaw;
    }

    /**
     * @dev Main non-reentrant portion of the swap, which calls the pool hook and updates accounting. `vaultSwapParams`
     * are passed to the pool's `onSwap` hook.
     *
     * Preconditions: complete `SwapParams`, `SwapState`, and `PoolData`.
     * Side effects: mutates balancesRaw and balancesLiveScaled18 in `poolData`.
     * Updates `_aggregateFeeAmounts`, and `_poolTokenBalances` in storage.
     * Emits Swap event.
     */
    function _swap(
        VaultSwapParams memory vaultSwapParams,
        SwapState memory swapState,
        PoolData memory poolData,
        PoolSwapParams memory poolSwapParams
    )
        internal
        nonReentrant
        returns (
            uint256 amountCalculatedRaw,
            uint256 amountCalculatedScaled18,
            uint256 amountInRaw,
            uint256 amountOutRaw
        )
    {
        SwapInternalLocals memory locals;

        if (vaultSwapParams.kind == SwapKind.EXACT_IN) {
            // Round up to avoid losses during precision loss.
            locals.totalSwapFeeAmountScaled18 = poolSwapParams.amountGivenScaled18.mulUp(swapState.swapFeePercentage);
            poolSwapParams.amountGivenScaled18 -= locals.totalSwapFeeAmountScaled18;
        }

        _ensureValidSwapAmount(poolSwapParams.amountGivenScaled18);

        // Perform the swap request hook and compute the new balances for 'token in' and 'token out' after the swap.
        amountCalculatedScaled18 = IBasePool(vaultSwapParams.pool).onSwap(poolSwapParams);

        _ensureValidSwapAmount(amountCalculatedScaled18);

        // Note that balances are kept in memory, and are not fully computed until the `setPoolBalances` below.
        // Intervening code cannot read balances from storage, as they are temporarily out-of-sync here. This function
        // is nonReentrant, to guard against read-only reentrancy issues.

        // (1) and (2): get raw amounts and check limits.
        if (vaultSwapParams.kind == SwapKind.EXACT_IN) {
            // Restore the original input value; this function should not mutate memory inputs.
            // At this point swap fee amounts have already been computed for EXACT_IN.
            poolSwapParams.amountGivenScaled18 = swapState.amountGivenScaled18;

            // For `ExactIn` the amount calculated is leaving the Vault, so we round down.
            amountCalculatedRaw = amountCalculatedScaled18.toRawUndoRateRoundDown(
                poolData.decimalScalingFactors[swapState.indexOut],
                // If the swap is ExactIn, the amountCalculated is the amount of tokenOut. So, we want to use the rate
                // rounded up to calculate the amountCalculatedRaw, because scale down (undo rate) is a division, the
                // larger the rate, the smaller the amountCalculatedRaw. So, any rounding imprecision will stay in the
                // Vault and not be drained by the user.
                poolData.tokenRates[swapState.indexOut].computeRateRoundUp()
            );

            (amountInRaw, amountOutRaw) = (vaultSwapParams.amountGivenRaw, amountCalculatedRaw);

            if (amountOutRaw < vaultSwapParams.limitRaw) {
                revert SwapLimit(amountOutRaw, vaultSwapParams.limitRaw);
            }
        } else {
            // To ensure symmetry with EXACT_IN, the swap fee used by ExactOut is
            // `amountCalculated * fee% / (100% - fee%)`. Add it to the calculated amountIn. Round up to avoid losses
            // during precision loss.
            locals.totalSwapFeeAmountScaled18 = amountCalculatedScaled18.mulDivUp(
                swapState.swapFeePercentage,
                swapState.swapFeePercentage.complement()
            );

            amountCalculatedScaled18 += locals.totalSwapFeeAmountScaled18;

            // For `ExactOut` the amount calculated is entering the Vault, so we round up.
            amountCalculatedRaw = amountCalculatedScaled18.toRawUndoRateRoundUp(
                poolData.decimalScalingFactors[swapState.indexIn],
                poolData.tokenRates[swapState.indexIn]
            );

            (amountInRaw, amountOutRaw) = (amountCalculatedRaw, vaultSwapParams.amountGivenRaw);

            if (amountInRaw > vaultSwapParams.limitRaw) {
                revert SwapLimit(amountInRaw, vaultSwapParams.limitRaw);
            }
        }

        // 3) Deltas: debit for token in, credit for token out.
        _takeDebt(vaultSwapParams.tokenIn, amountInRaw);
        _supplyCredit(vaultSwapParams.tokenOut, amountOutRaw);

        // 4) Compute and charge protocol and creator fees.
        // Note that protocol fee storage is updated before balance storage, as the final raw balances need to take
        // the fees into account.
        (locals.totalSwapFeeAmountRaw, locals.aggregateFeeAmountRaw) = _computeAndChargeAggregateSwapFees(
            poolData,
            locals.totalSwapFeeAmountScaled18,
            vaultSwapParams.pool,
            vaultSwapParams.tokenIn,
            swapState.indexIn
        );

        // 5) Pool balances: raw and live.

        poolData.updateRawAndLiveBalance(
            swapState.indexIn,
            poolData.balancesRaw[swapState.indexIn] + amountInRaw - locals.aggregateFeeAmountRaw,
            Rounding.ROUND_DOWN
        );
        poolData.updateRawAndLiveBalance(
            swapState.indexOut,
            poolData.balancesRaw[swapState.indexOut] - amountOutRaw,
            Rounding.ROUND_DOWN
        );

        // 6) Store pool balances, raw and live (only index in and out).
        mapping(uint256 tokenIndex => bytes32 packedTokenBalance) storage poolBalances = _poolTokenBalances[
            vaultSwapParams.pool
        ];
        poolBalances[swapState.indexIn] = PackedTokenBalance.toPackedBalance(
            poolData.balancesRaw[swapState.indexIn],
            poolData.balancesLiveScaled18[swapState.indexIn]
        );
        poolBalances[swapState.indexOut] = PackedTokenBalance.toPackedBalance(
            poolData.balancesRaw[swapState.indexOut],
            poolData.balancesLiveScaled18[swapState.indexOut]
        );

        // 7) Off-chain events.
        emit Swap(
            vaultSwapParams.pool,
            vaultSwapParams.tokenIn,
            vaultSwapParams.tokenOut,
            amountInRaw,
            amountOutRaw,
            swapState.swapFeePercentage,
            locals.totalSwapFeeAmountRaw
        );
    }

    /***************************************************************************
                                   Add Liquidity
    ***************************************************************************/

    /// @inheritdoc IVaultMain
    function addLiquidity(
        AddLiquidityParams memory params
    )
        external
        onlyWhenUnlocked
        withInitializedPool(params.pool)
        returns (uint256[] memory amountsIn, uint256 bptAmountOut, bytes memory returnData)
    {
        // Round balances up when adding liquidity:
        // If proportional, higher balances = higher proportional amountsIn, favoring the pool.
        // If unbalanced, higher balances = lower invariant ratio with fees.
        // bptOut = supply * (ratio - 1), so lower ratio = less bptOut, favoring the pool.

        _ensureUnpaused(params.pool);
        _addLiquidityCalled().tSet(params.pool, true);

        // `_loadPoolDataUpdatingBalancesAndYieldFees` is non-reentrant, as it updates storage as well
        // as filling in poolData in memory. Since the add liquidity hooks are reentrant and could do anything,
        // including change these balances, we cannot defer settlement until `_addLiquidity`.
        //
        // Sets all fields in `poolData`. Side effects: updates `_poolTokenBalances`, and
        // `_aggregateFeeAmounts` in storage.
        PoolData memory poolData = _loadPoolDataUpdatingBalancesAndYieldFees(params.pool, Rounding.ROUND_UP);
        InputHelpers.ensureInputLengthMatch(poolData.tokens.length, params.maxAmountsIn.length);

        // Amounts are entering pool math, so round down.
        // Introducing `maxAmountsInScaled18` here and passing it through to _addLiquidity is not ideal,
        // but it avoids the even worse options of mutating amountsIn inside AddLiquidityParams,
        // or cluttering the AddLiquidityParams interface by adding amountsInScaled18.
        uint256[] memory maxAmountsInScaled18 = params.maxAmountsIn.copyToScaled18ApplyRateRoundDownArray(
            poolData.decimalScalingFactors,
            poolData.tokenRates
        );

        if (poolData.poolConfigBits.shouldCallBeforeAddLiquidity()) {
            HooksConfigLib.callBeforeAddLiquidityHook(
                msg.sender,
                maxAmountsInScaled18,
                params,
                poolData,
                _hooksContracts[params.pool]
            );
            // The hook might have altered the balances, so we need to read them again to ensure that the data
            // are fresh moving forward. We also need to upscale (adding liquidity, so round up) again.
            poolData.reloadBalancesAndRates(_poolTokenBalances[params.pool], Rounding.ROUND_UP);

            // Also update maxAmountsInScaled18, as the rates might have changed.
            maxAmountsInScaled18 = params.maxAmountsIn.copyToScaled18ApplyRateRoundDownArray(
                poolData.decimalScalingFactors,
                poolData.tokenRates
            );
        }

        // The bulk of the work is done here: the corresponding Pool hook is called, and the final balances
        // are computed. This function is non-reentrant, as it performs the accounting updates.
        //
        // Note that poolData is mutated to update the Raw and Live balances, so they are accurate when passed
        // into the AfterAddLiquidity hook.
        //
        // `amountsInScaled18` will be overwritten in the custom case, so we need to pass it back and forth to
        // encapsulate that logic in `_addLiquidity`.
        uint256[] memory amountsInScaled18;
        (amountsIn, amountsInScaled18, bptAmountOut, returnData) = _addLiquidity(
            poolData,
            params,
            maxAmountsInScaled18
        );

        // AmountsIn can be changed by onAfterAddLiquidity if the hook charges fees or gives discounts.
        // Uses msg.sender as the Router (the contract that called the Vault).
        if (poolData.poolConfigBits.shouldCallAfterAddLiquidity()) {
            // `hooksContract` needed to fix stack too deep.
            IHooks hooksContract = _hooksContracts[params.pool];

            amountsIn = poolData.poolConfigBits.callAfterAddLiquidityHook(
                msg.sender,
                amountsInScaled18,
                amountsIn,
                bptAmountOut,
                params,
                poolData,
                hooksContract
            );
        }
    }

    // Avoid "stack too deep" - without polluting the Add/RemoveLiquidity params interface.
    struct LiquidityLocals {
        uint256 numTokens;
        uint256 aggregateSwapFeeAmountRaw;
        uint256 tokenIndex;
    }

    /**
     * @dev Calls the appropriate pool hook and calculates the required inputs and outputs for the operation
     * considering the given kind, and updates the Vault's internal accounting. This includes:
     * - Setting pool balances
     * - Taking debt from the liquidity provider
     * - Minting pool tokens
     * - Emitting events
     *
     * It is non-reentrant, as it performs external calls and updates the Vault's state accordingly.
     */
    function _addLiquidity(
        PoolData memory poolData,
        AddLiquidityParams memory params,
        uint256[] memory maxAmountsInScaled18
    )
        internal
        nonReentrant
        returns (
            uint256[] memory amountsInRaw,
            uint256[] memory amountsInScaled18,
            uint256 bptAmountOut,
            bytes memory returnData
        )
    {
        LiquidityLocals memory locals;
        locals.numTokens = poolData.tokens.length;
        amountsInRaw = new uint256[](locals.numTokens);
        // `swapFeeAmounts` stores scaled18 amounts first, and is then reused to store raw amounts.
        uint256[] memory swapFeeAmounts;

        if (params.kind == AddLiquidityKind.PROPORTIONAL) {
            bptAmountOut = params.minBptAmountOut;
            // Initializes the swapFeeAmounts empty array (no swap fees on proportional add liquidity).
            swapFeeAmounts = new uint256[](locals.numTokens);

            amountsInScaled18 = BasePoolMath.computeProportionalAmountsIn(
                poolData.balancesLiveScaled18,
                _totalSupply(params.pool),
                bptAmountOut
            );
        } else if (params.kind == AddLiquidityKind.DONATION) {
            poolData.poolConfigBits.requireDonationEnabled();

            swapFeeAmounts = new uint256[](maxAmountsInScaled18.length);
            bptAmountOut = 0;
            amountsInScaled18 = maxAmountsInScaled18;
        } else if (params.kind == AddLiquidityKind.UNBALANCED) {
            poolData.poolConfigBits.requireUnbalancedLiquidityEnabled();

            amountsInScaled18 = maxAmountsInScaled18;
            // Deep copy given max amounts in raw to calculated amounts in raw to avoid scaling later, ensuring that
            // `maxAmountsIn` is preserved.
            ScalingHelpers.copyToArray(params.maxAmountsIn, amountsInRaw);

            (bptAmountOut, swapFeeAmounts) = BasePoolMath.computeAddLiquidityUnbalanced(
                poolData.balancesLiveScaled18,
                maxAmountsInScaled18,
                _totalSupply(params.pool),
                poolData.poolConfigBits.getStaticSwapFeePercentage(),
                IBasePool(params.pool)
            );
        } else if (params.kind == AddLiquidityKind.SINGLE_TOKEN_EXACT_OUT) {
            poolData.poolConfigBits.requireUnbalancedLiquidityEnabled();

            bptAmountOut = params.minBptAmountOut;
            locals.tokenIndex = InputHelpers.getSingleInputIndex(maxAmountsInScaled18);

            amountsInScaled18 = maxAmountsInScaled18;
            (amountsInScaled18[locals.tokenIndex], swapFeeAmounts) = BasePoolMath
                .computeAddLiquiditySingleTokenExactOut(
                    poolData.balancesLiveScaled18,
                    locals.tokenIndex,
                    bptAmountOut,
                    _totalSupply(params.pool),
                    poolData.poolConfigBits.getStaticSwapFeePercentage(),
                    IBasePool(params.pool)
                );
        } else if (params.kind == AddLiquidityKind.CUSTOM) {
            poolData.poolConfigBits.requireAddLiquidityCustomEnabled();

            // Uses msg.sender as the Router (the contract that called the Vault).
            (amountsInScaled18, bptAmountOut, swapFeeAmounts, returnData) = IPoolLiquidity(params.pool)
                .onAddLiquidityCustom(
                    msg.sender,
                    maxAmountsInScaled18,
                    params.minBptAmountOut,
                    poolData.balancesLiveScaled18,
                    params.userData
                );
        } else {
            revert InvalidAddLiquidityKind();
        }

        // At this point we have the calculated BPT amount.
        if (bptAmountOut < params.minBptAmountOut) {
            revert BptAmountOutBelowMin(bptAmountOut, params.minBptAmountOut);
        }

        _ensureValidTradeAmount(bptAmountOut);

        for (uint256 i = 0; i < locals.numTokens; ++i) {
            uint256 amountInRaw;

            // 1) Calculate raw amount in.
            {
                uint256 amountInScaled18 = amountsInScaled18[i];
                _ensureValidTradeAmount(amountInScaled18);

                // If the value in memory is not set, convert scaled amount to raw.
                if (amountsInRaw[i] == 0) {
                    // amountsInRaw are amounts actually entering the Pool, so we round up.
                    // Do not mutate in place yet, as we need them scaled for the `onAfterAddLiquidity` hook.
                    amountInRaw = amountInScaled18.toRawUndoRateRoundUp(
                        poolData.decimalScalingFactors[i],
                        poolData.tokenRates[i]
                    );

                    amountsInRaw[i] = amountInRaw;
                } else {
                    // Exact in requests will have the raw amount in memory already, so we use it moving forward and
                    // skip downscaling.
                    amountInRaw = amountsInRaw[i];
                }
            }

            IERC20 token = poolData.tokens[i];

            // 2) Check limits for raw amounts.
            if (amountInRaw > params.maxAmountsIn[i]) {
                revert AmountInAboveMax(token, amountInRaw, params.maxAmountsIn[i]);
            }

            // 3) Deltas: Debit of token[i] for amountInRaw.
            _takeDebt(token, amountInRaw);

            // 4) Compute and charge protocol and creator fees.
            // swapFeeAmounts[i] is now raw instead of scaled.
            (swapFeeAmounts[i], locals.aggregateSwapFeeAmountRaw) = _computeAndChargeAggregateSwapFees(
                poolData,
                swapFeeAmounts[i],
                params.pool,
                token,
                i
            );

            // 5) Pool balances: raw and live.
            // We need regular balances to complete the accounting, and the upscaled balances
            // to use in the `after` hook later on.

            // A pool's token balance increases by amounts in after adding liquidity, minus fees.
            poolData.updateRawAndLiveBalance(
                i,
                poolData.balancesRaw[i] + amountInRaw - locals.aggregateSwapFeeAmountRaw,
                Rounding.ROUND_DOWN
            );
        }

        // 6) Store pool balances, raw and live.
        _writePoolBalancesToStorage(params.pool, poolData);

        // 7) BPT supply adjustment.
        // When adding liquidity, we must mint tokens concurrently with updating pool balances,
        // as the pool's math relies on totalSupply.
        _mint(address(params.pool), params.to, bptAmountOut);

        // 8) Off-chain events.
        emit PoolBalanceChanged(
            params.pool,
            params.to,
            _totalSupply(params.pool),
            amountsInRaw.unsafeCastToInt256(true),
            swapFeeAmounts
        );
    }

    /***************************************************************************
                                 Remove Liquidity
    ***************************************************************************/

    /// @inheritdoc IVaultMain
    function removeLiquidity(
        RemoveLiquidityParams memory params
    )
        external
        onlyWhenUnlocked
        withInitializedPool(params.pool)
        returns (uint256 bptAmountIn, uint256[] memory amountsOut, bytes memory returnData)
    {
        // Round down when removing liquidity:
        // If proportional, lower balances = lower proportional amountsOut, favoring the pool.
        // If unbalanced, lower balances = lower invariant ratio without fees.
        // bptIn = supply * (1 - ratio), so lower ratio = more bptIn, favoring the pool.
        _ensureUnpaused(params.pool);

        // `_loadPoolDataUpdatingBalancesAndYieldFees` is non-reentrant, as it updates storage as well
        // as filling in poolData in memory. Since the swap hooks are reentrant and could do anything, including
        // change these balances, we cannot defer settlement until `_removeLiquidity`.
        //
        // Sets all fields in `poolData`. Side effects: updates `_poolTokenBalances` and
        // `_aggregateFeeAmounts in storage.
        PoolData memory poolData = _loadPoolDataUpdatingBalancesAndYieldFees(params.pool, Rounding.ROUND_DOWN);
        InputHelpers.ensureInputLengthMatch(poolData.tokens.length, params.minAmountsOut.length);

        // Amounts are entering pool math; higher amounts would burn more BPT, so round up to favor the pool.
        // Do not mutate minAmountsOut, so that we can directly compare the raw limits later, without potentially
        // losing precision by scaling up and then down.
        uint256[] memory minAmountsOutScaled18 = params.minAmountsOut.copyToScaled18ApplyRateRoundUpArray(
            poolData.decimalScalingFactors,
            poolData.tokenRates
        );

        // Uses msg.sender as the Router (the contract that called the Vault).
        if (poolData.poolConfigBits.shouldCallBeforeRemoveLiquidity()) {
            HooksConfigLib.callBeforeRemoveLiquidityHook(
                minAmountsOutScaled18,
                msg.sender,
                params,
                poolData,
                _hooksContracts[params.pool]
            );

            // The hook might alter the balances, so we need to read them again to ensure that the data is
            // fresh moving forward. We also need to upscale (removing liquidity, so round down) again.
            poolData.reloadBalancesAndRates(_poolTokenBalances[params.pool], Rounding.ROUND_DOWN);

            // Also update minAmountsOutScaled18, as the rates might have changed.
            minAmountsOutScaled18 = params.minAmountsOut.copyToScaled18ApplyRateRoundUpArray(
                poolData.decimalScalingFactors,
                poolData.tokenRates
            );
        }

        // The bulk of the work is done here: the corresponding Pool hook is called, and the final balances
        // are computed. This function is non-reentrant, as it performs the accounting updates.
        //
        // Note that poolData is mutated to update the Raw and Live balances, so they are accurate when passed
        // into the AfterRemoveLiquidity hook.
        uint256[] memory amountsOutScaled18;
        (bptAmountIn, amountsOut, amountsOutScaled18, returnData) = _removeLiquidity(
            poolData,
            params,
            minAmountsOutScaled18
        );

        // AmountsOut can be changed by onAfterRemoveLiquidity if the hook charges fees or gives discounts.
        // Uses msg.sender as the Router (the contract that called the Vault).
        if (poolData.poolConfigBits.shouldCallAfterRemoveLiquidity()) {
            // `hooksContract` needed to fix stack too deep.
            IHooks hooksContract = _hooksContracts[params.pool];

            amountsOut = poolData.poolConfigBits.callAfterRemoveLiquidityHook(
                msg.sender,
                amountsOutScaled18,
                amountsOut,
                bptAmountIn,
                params,
                poolData,
                hooksContract
            );
        }
    }

    /**
     * @dev Calls the appropriate pool hook and calculates the required inputs and outputs for the operation
     * considering the given kind, and updates the Vault's internal accounting. This includes:
     * - Setting pool balances
     * - Supplying credit to the liquidity provider
     * - Burning pool tokens
     * - Emitting events
     *
     * It is non-reentrant, as it performs external calls and updates the Vault's state accordingly.
     */
    function _removeLiquidity(
        PoolData memory poolData,
        RemoveLiquidityParams memory params,
        uint256[] memory minAmountsOutScaled18
    )
        internal
        nonReentrant
        returns (
            uint256 bptAmountIn,
            uint256[] memory amountsOutRaw,
            uint256[] memory amountsOutScaled18,
            bytes memory returnData
        )
    {
        LiquidityLocals memory locals;
        locals.numTokens = poolData.tokens.length;
        amountsOutRaw = new uint256[](locals.numTokens);
        // `swapFeeAmounts` stores scaled18 amounts first, and is then reused to store raw amounts.
        uint256[] memory swapFeeAmounts;

        if (params.kind == RemoveLiquidityKind.PROPORTIONAL) {
            bptAmountIn = params.maxBptAmountIn;
            swapFeeAmounts = new uint256[](locals.numTokens);
            amountsOutScaled18 = BasePoolMath.computeProportionalAmountsOut(
                poolData.balancesLiveScaled18,
                _totalSupply(params.pool),
                bptAmountIn
            );

            // Charge roundtrip fee.
            if (_addLiquidityCalled().tGet(params.pool)) {
                uint256 swapFeePercentage = poolData.poolConfigBits.getStaticSwapFeePercentage();
                for (uint256 i = 0; i < locals.numTokens; ++i) {
                    swapFeeAmounts[i] = amountsOutScaled18[i].mulUp(swapFeePercentage);
                    amountsOutScaled18[i] -= swapFeeAmounts[i];
                }
            }
        } else if (params.kind == RemoveLiquidityKind.SINGLE_TOKEN_EXACT_IN) {
            poolData.poolConfigBits.requireUnbalancedLiquidityEnabled();
            bptAmountIn = params.maxBptAmountIn;
            amountsOutScaled18 = minAmountsOutScaled18;
            locals.tokenIndex = InputHelpers.getSingleInputIndex(params.minAmountsOut);

            (amountsOutScaled18[locals.tokenIndex], swapFeeAmounts) = BasePoolMath
                .computeRemoveLiquiditySingleTokenExactIn(
                    poolData.balancesLiveScaled18,
                    locals.tokenIndex,
                    bptAmountIn,
                    _totalSupply(params.pool),
                    poolData.poolConfigBits.getStaticSwapFeePercentage(),
                    IBasePool(params.pool)
                );
        } else if (params.kind == RemoveLiquidityKind.SINGLE_TOKEN_EXACT_OUT) {
            poolData.poolConfigBits.requireUnbalancedLiquidityEnabled();
            amountsOutScaled18 = minAmountsOutScaled18;
            locals.tokenIndex = InputHelpers.getSingleInputIndex(params.minAmountsOut);
            amountsOutRaw[locals.tokenIndex] = params.minAmountsOut[locals.tokenIndex];

            (bptAmountIn, swapFeeAmounts) = BasePoolMath.computeRemoveLiquiditySingleTokenExactOut(
                poolData.balancesLiveScaled18,
                locals.tokenIndex,
                amountsOutScaled18[locals.tokenIndex],
                _totalSupply(params.pool),
                poolData.poolConfigBits.getStaticSwapFeePercentage(),
                IBasePool(params.pool)
            );
        } else if (params.kind == RemoveLiquidityKind.CUSTOM) {
            poolData.poolConfigBits.requireRemoveLiquidityCustomEnabled();
            // Uses msg.sender as the Router (the contract that called the Vault).
            (bptAmountIn, amountsOutScaled18, swapFeeAmounts, returnData) = IPoolLiquidity(params.pool)
                .onRemoveLiquidityCustom(
                    msg.sender,
                    params.maxBptAmountIn,
                    minAmountsOutScaled18,
                    poolData.balancesLiveScaled18,
                    params.userData
                );
        } else {
            revert InvalidRemoveLiquidityKind();
        }

        if (bptAmountIn > params.maxBptAmountIn) {
            revert BptAmountInAboveMax(bptAmountIn, params.maxBptAmountIn);
        }

        _ensureValidTradeAmount(bptAmountIn);

        for (uint256 i = 0; i < locals.numTokens; ++i) {
            uint256 amountOutRaw;

            // 1) Calculate raw amount out.
            {
                uint256 amountOutScaled18 = amountsOutScaled18[i];
                _ensureValidTradeAmount(amountOutScaled18);

                // If the value in memory is not set, convert scaled amount to raw.
                if (amountsOutRaw[i] == 0) {
                    // amountsOut are amounts exiting the Pool, so we round down.
                    // Do not mutate in place yet, as we need them scaled for the `onAfterRemoveLiquidity` hook.
                    amountOutRaw = amountOutScaled18.toRawUndoRateRoundDown(
                        poolData.decimalScalingFactors[i],
                        poolData.tokenRates[i]
                    );
                    amountsOutRaw[i] = amountOutRaw;
                } else {
                    // Exact out requests will have the raw amount in memory already, so we use it moving forward and
                    // skip downscaling.
                    amountOutRaw = amountsOutRaw[i];
                }
            }

            IERC20 token = poolData.tokens[i];
            // 2) Check limits for raw amounts.
            if (amountOutRaw < params.minAmountsOut[i]) {
                revert AmountOutBelowMin(token, amountOutRaw, params.minAmountsOut[i]);
            }

            // 3) Deltas: Credit token[i] for amountOutRaw.
            _supplyCredit(token, amountOutRaw);

            // 4) Compute and charge protocol and creator fees.
            // swapFeeAmounts[i] is now raw instead of scaled.
            (swapFeeAmounts[i], locals.aggregateSwapFeeAmountRaw) = _computeAndChargeAggregateSwapFees(
                poolData,
                swapFeeAmounts[i],
                params.pool,
                token,
                i
            );

            // 5) Pool balances: raw and live.
            // We need regular balances to complete the accounting, and the upscaled balances
            // to use in the `after` hook later on.

            // A Pool's token balance always decreases after an exit (potentially by 0).
            // Also adjust by protocol and pool creator fees.
            poolData.updateRawAndLiveBalance(
                i,
                poolData.balancesRaw[i] - (amountOutRaw + locals.aggregateSwapFeeAmountRaw),
                Rounding.ROUND_DOWN
            );
        }

        // 6) Store pool balances, raw and live.
        _writePoolBalancesToStorage(params.pool, poolData);

        // 7) BPT supply adjustment.
        // Uses msg.sender as the Router (the contract that called the Vault).
        _spendAllowance(address(params.pool), params.from, msg.sender, bptAmountIn);

        if (_isQueryContext()) {
            // Increase `from` balance to ensure the burn function succeeds.
            _queryModeBalanceIncrease(params.pool, params.from, bptAmountIn);
        }
        // When removing liquidity, we must burn tokens concurrently with updating pool balances,
        // as the pool's math relies on totalSupply.
        // Burning will be reverted if it results in a total supply less than the _POOL_MINIMUM_TOTAL_SUPPLY.
        _burn(address(params.pool), params.from, bptAmountIn);

        // 8) Off-chain events
        emit PoolBalanceChanged(
            params.pool,
            params.from,
            _totalSupply(params.pool),
            // We can unsafely cast to int256 because balances are stored as uint128 (see PackedTokenBalance).
            amountsOutRaw.unsafeCastToInt256(false),
            swapFeeAmounts
        );
    }

    /**
     * @dev Preconditions: poolConfigBits, decimalScalingFactors, tokenRates in `poolData`.
     * Side effects: updates `_aggregateFeeAmounts` storage.
     * Note that this computes the aggregate total of the protocol fees and stores it, without emitting any events.
     * Splitting the fees and event emission occur during fee collection.
     * Should only be called in a non-reentrant context.
     *
     * @return totalSwapFeeAmountRaw Total swap fees raw (LP + aggregate protocol fees)
     * @return aggregateSwapFeeAmountRaw Sum of protocol and pool creator fees raw
     */
    function _computeAndChargeAggregateSwapFees(
        PoolData memory poolData,
        uint256 totalSwapFeeAmountScaled18,
        address pool,
        IERC20 token,
        uint256 index
    ) internal returns (uint256 totalSwapFeeAmountRaw, uint256 aggregateSwapFeeAmountRaw) {
        // If totalSwapFeeAmountScaled18 equals zero, no need to charge anything.
        if (totalSwapFeeAmountScaled18 > 0 && poolData.poolConfigBits.isPoolInRecoveryMode() == false) {
<<<<<<< HEAD
=======
            // The total swap fee does not go into the pool; amountIn does, and the raw fee at this point does not
            // modify it. Given that all of the fee may belong to the pool creator (i.e. outside pool balances),
            // we round down to protect the invariant.
>>>>>>> 3a898b71
            totalSwapFeeAmountRaw = totalSwapFeeAmountScaled18.toRawUndoRateRoundDown(
                poolData.decimalScalingFactors[index],
                poolData.tokenRates[index]
            );

            uint256 aggregateSwapFeePercentage = poolData.poolConfigBits.getAggregateSwapFeePercentage();

            // We have already calculated raw total fees rounding up.
            // Total fees = LP fees + aggregate fees, so by rounding aggregate fees down we round the fee split in
            // the LPs' favor, in turn increasing token balances and the pool invariant.
            aggregateSwapFeeAmountRaw = totalSwapFeeAmountRaw.mulDown(aggregateSwapFeePercentage);

            // Ensure we can never charge more than the total swap fee.
            if (aggregateSwapFeeAmountRaw > totalSwapFeeAmountRaw) {
                revert ProtocolFeesExceedTotalCollected();
            }

            // Both Swap and Yield fees are stored together in a PackedTokenBalance.
            // We have designated "Raw" the derived half for Swap fee storage.
            bytes32 currentPackedBalance = _aggregateFeeAmounts[pool][token];
            _aggregateFeeAmounts[pool][token] = currentPackedBalance.setBalanceRaw(
                currentPackedBalance.getBalanceRaw() + aggregateSwapFeeAmountRaw
            );
        }
    }

    /*******************************************************************************
                                    Pool Information
    *******************************************************************************/

    /// @inheritdoc IVaultMain
    function getPoolTokenCountAndIndexOfToken(
        address pool,
        IERC20 token
    ) external view withRegisteredPool(pool) returns (uint256, uint256) {
        IERC20[] memory poolTokens = _poolTokens[pool];

        uint256 index = _findTokenIndex(poolTokens, token);

        return (poolTokens.length, index);
    }

    /*******************************************************************************
                                  ERC4626 Buffers
    *******************************************************************************/

    /// @inheritdoc IVaultMain
    function erc4626BufferWrapOrUnwrap(
        BufferWrapOrUnwrapParams memory params
    )
        external
        onlyWhenUnlocked
        whenVaultBuffersAreNotPaused
        withInitializedBuffer(params.wrappedToken)
        nonReentrant
        returns (uint256 amountCalculatedRaw, uint256 amountInRaw, uint256 amountOutRaw)
    {
        IERC20 underlyingToken = IERC20(params.wrappedToken.asset());
        _ensureCorrectBufferAsset(params.wrappedToken, address(underlyingToken));

        if (params.amountGivenRaw < _MINIMUM_WRAP_AMOUNT) {
            // If amount given is too small, rounding issues can be introduced that favors the user and can drain
            // the buffer. _MINIMUM_WRAP_AMOUNT prevents it. Most tokens have protections against it already, this
            // is just an extra layer of security.
            revert WrapAmountTooSmall(params.wrappedToken);
        }

        if (params.direction == WrappingDirection.UNWRAP) {
            (amountInRaw, amountOutRaw) = _unwrapWithBuffer(
                params.kind,
                underlyingToken,
                params.wrappedToken,
                params.amountGivenRaw
            );
            emit Unwrap(params.wrappedToken, underlyingToken, amountInRaw, amountOutRaw);
        } else {
            (amountInRaw, amountOutRaw) = _wrapWithBuffer(
                params.kind,
                underlyingToken,
                params.wrappedToken,
                params.amountGivenRaw
            );
            emit Wrap(underlyingToken, params.wrappedToken, amountInRaw, amountOutRaw);
        }

        if (params.kind == SwapKind.EXACT_IN) {
            if (amountOutRaw < params.limitRaw) {
                revert SwapLimit(amountOutRaw, params.limitRaw);
            }
            amountCalculatedRaw = amountOutRaw;
        } else {
            if (amountInRaw > params.limitRaw) {
                revert SwapLimit(amountInRaw, params.limitRaw);
            }
            amountCalculatedRaw = amountInRaw;
        }
    }

    /**
     * @dev If the buffer has enough liquidity, it uses the internal ERC4626 buffer to perform the wrap
     * operation without any external calls. If not, it wraps the assets needed to fulfill the trade + the imbalance
     * of assets in the buffer, so that the buffer is rebalanced at the end of the operation.
     *
     * Updates `_reservesOf` and token deltas in storage.
     */
    function _wrapWithBuffer(
        SwapKind kind,
        IERC20 underlyingToken,
        IERC4626 wrappedToken,
        uint256 amountGiven
    ) private returns (uint256 amountInUnderlying, uint256 amountOutWrapped) {
        if (kind == SwapKind.EXACT_IN) {
            // EXACT_IN wrap, so AmountGiven is an underlying amount. `deposit` is the ERC4626 operation that receives
            // an underlying amount in and calculates the wrapped amount out with the correct rounding.
            (amountInUnderlying, amountOutWrapped) = (amountGiven, wrappedToken.previewDeposit(amountGiven));
        } else {
            // EXACT_OUT wrap, so AmountGiven is a wrapped amount. `mint` is the ERC4626 operation that receives a
            // wrapped amount out and calculates the underlying amount in with the correct rounding.
            (amountInUnderlying, amountOutWrapped) = (wrappedToken.previewMint(amountGiven), amountGiven);
        }

        // If it's a query, the Vault may not have enough underlying tokens to wrap. Since in a query we do not expect
        // the sender to pay for underlying tokens to wrap upfront, return the calculated amount without checking for
        // the imbalance.
        if (_isQueryContext()) {
            return (amountInUnderlying, amountOutWrapped);
        }

        bytes32 bufferBalances = _bufferTokenBalances[wrappedToken];

        if (bufferBalances.getBalanceDerived() >= amountOutWrapped) {
            // The buffer has enough liquidity to facilitate the wrap without making an external call.
            uint256 newDerivedBalance;
            unchecked {
                // We have verified above that this is safe to do unchecked.
                newDerivedBalance = bufferBalances.getBalanceDerived() - amountOutWrapped;
            }

            bufferBalances = PackedTokenBalance.toPackedBalance(
                bufferBalances.getBalanceRaw() + amountInUnderlying,
                newDerivedBalance
            );
            _bufferTokenBalances[wrappedToken] = bufferBalances;
        } else {
            // The buffer does not have enough liquidity to facilitate the wrap without making an external call.
            // We wrap the user's tokens via an external call and additionally rebalance the buffer if it has an
            // imbalance of underlying tokens.

            // Expected amount of underlying deposited into the wrapper protocol.
            uint256 vaultUnderlyingDeltaHint;
            // Expected amount of wrapped minted by the wrapper protocol.
            uint256 vaultWrappedDeltaHint;

            if (kind == SwapKind.EXACT_IN) {
                // EXACT_IN requires the exact amount of underlying tokens to be deposited, so we call deposit.
                // The amount of underlying tokens to deposit is the necessary amount to fulfill the trade
                // (amountInUnderlying), plus the amount needed to leave the buffer rebalanced 50/50 at the end
                // (bufferUnderlyingImbalance). `bufferUnderlyingImbalance` may be positive if the buffer has an excess
                // of underlying, or negative if the buffer has an excess of wrapped tokens. `vaultUnderlyingDeltaHint`
                // will always be a positive number, because if `abs(bufferUnderlyingImbalance) > amountInUnderlying`
                // and `bufferUnderlyingImbalance < 0`, it means the buffer has enough liquidity to fulfill the trade
                // (i.e. `bufferBalances.getBalanceDerived() >= amountOutWrapped`).
                int256 bufferUnderlyingImbalance = bufferBalances.getBufferUnderlyingImbalance(wrappedToken);
                vaultUnderlyingDeltaHint = (amountInUnderlying.toInt256() + bufferUnderlyingImbalance).toUint256();
                underlyingToken.forceApprove(address(wrappedToken), vaultUnderlyingDeltaHint);
                vaultWrappedDeltaHint = wrappedToken.deposit(vaultUnderlyingDeltaHint, address(this));
            } else {
                // EXACT_OUT requires the exact amount of wrapped tokens to be minted, so we call mint.
                // The amount of wrapped tokens to mint is the amount necessary to fulfill the trade
                // (amountOutWrapped), minus the excess amount of wrapped tokens in the buffer (bufferWrappedImbalance).
                // `bufferWrappedImbalance` may be positive if buffer has an excess of wrapped assets or negative if
                // the buffer has an excess of underlying assets. `vaultWrappedDeltaHint` will always be a positive
                // number, because if `abs(bufferWrappedImbalance) > amountOutWrapped` and `bufferWrappedImbalance > 0`,
                // it means the buffer has enough liquidity to fulfill the trade
                // (i.e. `bufferBalances.getBalanceDerived() >= amountOutWrapped`).
                int256 bufferWrappedImbalance = bufferBalances.getBufferWrappedImbalance(wrappedToken);
                vaultWrappedDeltaHint = (amountOutWrapped.toInt256() - bufferWrappedImbalance).toUint256();

                // For Wrap ExactOut, we also need to calculate `vaultUnderlyingDeltaHint` before the mint operation,
                // to approve the transfer of underlying tokens to the wrapper protocol.
                vaultUnderlyingDeltaHint = wrappedToken.previewMint(vaultWrappedDeltaHint);

                // The mint operation returns exactly `vaultWrappedDeltaHint` shares. To do so, it withdraws underlying
                // tokens from the Vault and returns the shares. So, the Vault needs to approve the transfer of
                // underlying tokens to the wrapper.
                underlyingToken.forceApprove(address(wrappedToken), vaultUnderlyingDeltaHint);

                vaultUnderlyingDeltaHint = wrappedToken.mint(vaultWrappedDeltaHint, address(this));
            }

            // Remove approval, in case deposit/mint consumed less tokens than we approved.
            // E.g., A malicious wrapper could not consume all of the underlying tokens and use the Vault approval to
            // drain the Vault.
            underlyingToken.forceApprove(address(wrappedToken), 0);

            // Check if the Vault's underlying balance decreased by `vaultUnderlyingDeltaHint` and the Vault's
            // wrapped balance increased by `vaultWrappedDeltaHint`. If not, it reverts.
            _settleWrap(underlyingToken, IERC20(wrappedToken), vaultUnderlyingDeltaHint, vaultWrappedDeltaHint);

            // In a wrap operation, the buffer underlying balance increases by `amountInUnderlying` (the amount that
            // the caller deposited into the buffer) and decreases by `vaultUnderlyingDeltaHint` (the amount of
            // underlying deposited by the buffer into the wrapper protocol). Conversely, the buffer wrapped balance
            // decreases by `amountOutWrapped` (the amount of wrapped tokens that the buffer returned to the caller)
            // and increases by `vaultWrappedDeltaHint` (the amount of wrapped tokens minted by the wrapper protocol).
            bufferBalances = PackedTokenBalance.toPackedBalance(
                bufferBalances.getBalanceRaw() + amountInUnderlying - vaultUnderlyingDeltaHint,
                bufferBalances.getBalanceDerived() + vaultWrappedDeltaHint - amountOutWrapped
            );
            _bufferTokenBalances[wrappedToken] = bufferBalances;
        }

        _takeDebt(underlyingToken, amountInUnderlying);
        _supplyCredit(wrappedToken, amountOutWrapped);
    }

    /**
     * @dev If the buffer has enough liquidity, it uses the internal ERC4626 buffer to perform the unwrap
     * operation without any external calls. If not, it unwraps the assets needed to fulfill the trade + the imbalance
     * of assets in the buffer, so that the buffer is rebalanced at the end of the operation.
     *
     * Updates `_reservesOf` and token deltas in storage.
     */
    function _unwrapWithBuffer(
        SwapKind kind,
        IERC20 underlyingToken,
        IERC4626 wrappedToken,
        uint256 amountGiven
    ) private returns (uint256 amountInWrapped, uint256 amountOutUnderlying) {
        if (kind == SwapKind.EXACT_IN) {
            // EXACT_IN unwrap, so AmountGiven is a wrapped amount. `redeem` is the ERC4626 operation that receives a
            // wrapped amount in and calculates the underlying amount out with the correct rounding.
            (amountInWrapped, amountOutUnderlying) = (amountGiven, wrappedToken.previewRedeem(amountGiven));
        } else {
            // EXACT_OUT unwrap, so AmountGiven is an underlying amount. `withdraw` is the ERC4626 operation that
            // receives an underlying amount out and calculates the wrapped amount in with the correct rounding.
            (amountInWrapped, amountOutUnderlying) = (wrappedToken.previewWithdraw(amountGiven), amountGiven);
        }

        // If it's a query, the Vault may not have enough wrapped tokens to unwrap. Since in a query we do not expect
        // the sender to pay for wrapped tokens to unwrap upfront, return the calculated amount without checking for
        // the imbalance.
        if (_isQueryContext()) {
            return (amountInWrapped, amountOutUnderlying);
        }

        bytes32 bufferBalances = _bufferTokenBalances[wrappedToken];

        if (bufferBalances.getBalanceRaw() >= amountOutUnderlying) {
            // The buffer has enough liquidity to facilitate the wrap without making an external call.
            uint256 newRawBalance;
            unchecked {
                // We have verified above that this is safe to do unchecked.
                newRawBalance = bufferBalances.getBalanceRaw() - amountOutUnderlying;
            }
            bufferBalances = PackedTokenBalance.toPackedBalance(
                newRawBalance,
                bufferBalances.getBalanceDerived() + amountInWrapped
            );
            _bufferTokenBalances[wrappedToken] = bufferBalances;
        } else {
            // The buffer does not have enough liquidity to facilitate the unwrap without making an external call.
            // We unwrap the user's tokens via an external call and additionally rebalance the buffer if it has an
            // imbalance of wrapped tokens.

            // Expected amount of underlying withdrawn from the wrapper protocol.
            uint256 vaultUnderlyingDeltaHint;
            // Expected amount of wrapped burned by the wrapper protocol.
            uint256 vaultWrappedDeltaHint;

            if (kind == SwapKind.EXACT_IN) {
                // EXACT_IN requires the exact amount of wrapped tokens to be unwrapped, so we call redeem. The amount
                // of wrapped tokens to redeem is the amount necessary to fulfill the trade (amountInWrapped), plus the
                // amount needed to leave the buffer rebalanced 50/50 at the end (bufferWrappedImbalance).
                // `bufferWrappedImbalance` may be positive if the buffer has an excess of wrapped, or negative if the
                // buffer has an excess of underlying tokens. `vaultWrappedDeltaHint` will always be a positive number,
                // because if `abs(bufferWrappedImbalance) > amountInWrapped` and `bufferWrappedImbalance < 0`, it
                // means the buffer has enough liquidity to fulfill the trade
                // (i.e. `bufferBalances.getBalanceRaw() >= amountOutUnderlying`).
                int256 bufferWrappedImbalance = bufferBalances.getBufferWrappedImbalance(wrappedToken);
                vaultWrappedDeltaHint = (amountInWrapped.toInt256() + bufferWrappedImbalance).toUint256();
                vaultUnderlyingDeltaHint = wrappedToken.redeem(vaultWrappedDeltaHint, address(this), address(this));
            } else {
                // EXACT_OUT requires the exact amount of underlying tokens to be returned, so we call withdraw.
                // The amount of underlying tokens to withdraw is the amount necessary to fulfill the trade
                // (amountOutUnderlying), minus the excess amount of underlying assets in the buffer
                // (bufferUnderlyingImbalance). `bufferUnderlyingImbalance` may be positive if the buffer has an excess
                // of underlying, or negative if the buffer has an excess of wrapped tokens. `vaultUnderlyingDeltaHint`
                // will always be a positive number, because if `abs(bufferUnderlyingImbalance) > amountOutUnderlying`
                // and `bufferUnderlyingImbalance > 0`, it means the buffer has enough liquidity to fulfill the trade
                // (i.e. `bufferBalances.getBalanceRaw() >= amountOutUnderlying`).
                int256 bufferUnderlyingImbalance = bufferBalances.getBufferUnderlyingImbalance(wrappedToken);
                vaultUnderlyingDeltaHint = (amountOutUnderlying.toInt256() - bufferUnderlyingImbalance).toUint256();
                vaultWrappedDeltaHint = wrappedToken.withdraw(vaultUnderlyingDeltaHint, address(this), address(this));
            }

            // Check if the Vault's underlying balance increased by `vaultUnderlyingDeltaHint` and the Vault's
            // wrapped balance decreased by `vaultWrappedDeltaHint`. If not, it reverts.
            _settleUnwrap(underlyingToken, IERC20(wrappedToken), vaultUnderlyingDeltaHint, vaultWrappedDeltaHint);

            // In an unwrap operation, the buffer underlying balance increases by `vaultUnderlyingDeltaHint` (the
            // amount of underlying withdrawn by the buffer from the wrapper protocol) and decreases by
            // `amountOutUnderlying` (the amount of underlying assets that the caller withdrawn from the buffer).
            // Conversely, the buffer wrapped balance increases by `amountInWrapped` (the amount of wrapped tokens that
            // the caller sent to the buffer) and decreases by `vaultWrappedDeltaHint` (the amount of wrapped tokens
            // burned by the wrapper protocol).
            bufferBalances = PackedTokenBalance.toPackedBalance(
                bufferBalances.getBalanceRaw() + vaultUnderlyingDeltaHint - amountOutUnderlying,
                bufferBalances.getBalanceDerived() + amountInWrapped - vaultWrappedDeltaHint
            );
            _bufferTokenBalances[wrappedToken] = bufferBalances;
        }

        _takeDebt(wrappedToken, amountInWrapped);
        _supplyCredit(underlyingToken, amountOutUnderlying);
    }

    function _isQueryContext() internal view returns (bool) {
        return EVMCallModeHelpers.isStaticCall() && _vaultStateBits.isQueryDisabled() == false;
    }

    /**
     * @notice Updates the reserves of the Vault after an ERC4626 wrap (deposit/mint) operation.
     * @dev If there are extra tokens in the Vault balances, these will be added to the reserves (which, in practice,
     * is equal to discarding such tokens). This approach avoids DoS attacks, when a frontrunner leaves vault balances
     * and reserves out of sync before a transaction starts.
     *
     * @param underlyingToken Underlying token of the ERC4626 wrapped token
     * @param wrappedToken ERC4626 wrapped token
     * @param underlyingDeltaHint Amount of underlying tokens the wrapper should have removed from the Vault
     * @param wrappedDeltaHint Amount of wrapped tokens the wrapper should have added to the Vault
     */
    function _settleWrap(
        IERC20 underlyingToken,
        IERC20 wrappedToken,
        uint256 underlyingDeltaHint,
        uint256 wrappedDeltaHint
    ) internal {
        // A wrap operation removes underlying tokens from the Vault, so the Vault's expected underlying balance after
        // the operation is `underlyingReservesBefore - underlyingDeltaHint`.
        uint256 expectedUnderlyingReservesAfter = _reservesOf[underlyingToken] - underlyingDeltaHint;

        // A wrap operation adds wrapped tokens to the Vault, so the Vault's expected wrapped balance after the
        // operation is `wrappedReservesBefore + wrappedDeltaHint`.
        uint256 expectedWrappedReservesAfter = _reservesOf[wrappedToken] + wrappedDeltaHint;

        _settleWrapUnwrap(underlyingToken, wrappedToken, expectedUnderlyingReservesAfter, expectedWrappedReservesAfter);
    }

    /**
     * @notice Updates the reserves of the Vault after an ERC4626 unwrap (withdraw/redeem) operation.
     * @dev If there are extra tokens in the Vault balances, these will be added to the reserves (which, in practice,
     * is equal to discarding such tokens). This approach avoids DoS attacks, when a frontrunner leaves vault balances
     * and state of reserves out of sync before a transaction starts.
     *
     * @param underlyingToken Underlying of ERC4626 wrapped token
     * @param wrappedToken ERC4626 wrapped token
     * @param underlyingDeltaHint Amount of underlying tokens supposedly added to the Vault
     * @param wrappedDeltaHint Amount of wrapped tokens supposedly removed from the Vault
     */
    function _settleUnwrap(
        IERC20 underlyingToken,
        IERC20 wrappedToken,
        uint256 underlyingDeltaHint,
        uint256 wrappedDeltaHint
    ) internal {
        // An unwrap operation adds underlying tokens to the Vault, so the Vault's expected underlying balance after
        // the operation is `underlyingReservesBefore + underlyingDeltaHint`.
        uint256 expectedUnderlyingReservesAfter = _reservesOf[underlyingToken] + underlyingDeltaHint;

        // An unwrap operation removes wrapped tokens from the Vault, so the Vault's expected wrapped balance after the
        // operation is `wrappedReservesBefore - wrappedDeltaHint`.
        uint256 expectedWrappedReservesAfter = _reservesOf[wrappedToken] - wrappedDeltaHint;

        _settleWrapUnwrap(underlyingToken, wrappedToken, expectedUnderlyingReservesAfter, expectedWrappedReservesAfter);
    }

    /**
     * @notice Updates the reserves of the Vault after an ERC4626 wrap/unwrap operation.
     * @dev If reserves of underlying or wrapped tokens are bigger than expected, the extra tokens will be discarded,
     * which avoids a possible DoS. However, if reserves are smaller than expected, it means that the wrapper didn't
     * respect the amount given and/or the amount calculated (informed by the wrapper operation and stored as a hint
     * variable), so the token is not ERC4626 compliant and the function should be reverted.
     *
     * @param underlyingToken Underlying of ERC4626 wrapped token
     * @param wrappedToken ERC4626 wrapped token
     * @param expectedUnderlyingReservesAfter Vault's expected reserves of underlying after the wrap/unwrap operation
     * @param expectedWrappedReservesAfter Vault's expected reserves of wrapped after the wrap/unwrap operation
     */
    function _settleWrapUnwrap(
        IERC20 underlyingToken,
        IERC20 wrappedToken,
        uint256 expectedUnderlyingReservesAfter,
        uint256 expectedWrappedReservesAfter
    ) private {
        // Update the Vault's underlying reserves.
        uint256 underlyingBalancesAfter = underlyingToken.balanceOf(address(this));
        if (underlyingBalancesAfter < expectedUnderlyingReservesAfter) {
            // If Vault's underlying balance is smaller than expected, the Vault was drained and the operation should
            // revert. It may happen in different ways, depending on the wrap/unwrap operation:
            // * deposit: the wrapper didn't respect the exact amount in of underlying;
            // * mint: the underlying amount subtracted from the Vault is bigger than wrapper's calculated amount in;
            // * withdraw: the wrapper didn't respect the exact amount out of underlying;
            // * redeem: the underlying amount added to the Vault is smaller than wrapper's calculated amount out.
            revert NotEnoughUnderlying(
                IERC4626(address(wrappedToken)),
                expectedUnderlyingReservesAfter,
                underlyingBalancesAfter
            );
        }
        // Update the Vault's underlying reserves, discarding any unexpected imbalance of tokens (difference between
        // actual and expected vault balance).
        _reservesOf[underlyingToken] = underlyingBalancesAfter;

        // Update the Vault's wrapped reserves.
        uint256 wrappedBalancesAfter = wrappedToken.balanceOf(address(this));
        if (wrappedBalancesAfter < expectedWrappedReservesAfter) {
            // If the Vault's wrapped balance is smaller than expected, the Vault was drained and the operation should
            // revert. It may happen in different ways, depending on the wrap/unwrap operation:
            // * deposit: the wrapped amount added to the Vault is smaller than wrapper's calculated amount out;
            // * mint: the wrapper didn't respect the exact amount out of wrapped;
            // * withdraw: the wrapped amount subtracted from the Vault is bigger than wrapper's calculated amount in;
            // * redeem: the wrapper didn't respect the exact amount in of wrapped.
            revert NotEnoughWrapped(
                IERC4626(address(wrappedToken)),
                expectedWrappedReservesAfter,
                wrappedBalancesAfter
            );
        }
        // Update the Vault's wrapped reserves, discarding any unexpected surplus of tokens (difference between
        // the Vault's actual and expected balances).
        _reservesOf[wrappedToken] = wrappedBalancesAfter;
    }

    // Minimum token value in or out (applied to scaled18 values), enforced as a security measure to block potential
    // exploitation of rounding errors. This is called in the context of adding or removing liquidity, so zero is
    // allowed to support single-token operations.
    function _ensureValidTradeAmount(uint256 tradeAmount) internal view {
        if (tradeAmount != 0) {
            _ensureValidSwapAmount(tradeAmount);
        }
    }

    // Minimum token value in or out (applied to scaled18 values), enforced as a security measure to block potential
    // exploitation of rounding errors. This is called in the swap context, so zero is not a valid amount.
    function _ensureValidSwapAmount(uint256 tradeAmount) internal view {
        if (tradeAmount < _MINIMUM_TRADE_AMOUNT) {
            revert TradeAmountTooSmall();
        }
    }

    /*******************************************************************************
                                    Authentication
    *******************************************************************************/

    /// @inheritdoc IVaultMain
    function getAuthorizer() external view returns (IAuthorizer) {
        return _authorizer;
    }

    /*******************************************************************************
                                     Default handlers
    *******************************************************************************/

    receive() external payable {
        revert CannotReceiveEth();
    }

    // solhint-disable no-complex-fallback

    /**
     * @inheritdoc Proxy
     * @dev Override proxy implementation of `fallback` to disallow incoming ETH transfers.
     * This function actually returns whatever the VaultExtension does when handling the request.
     */
    fallback() external payable override {
        if (msg.value > 0) {
            revert CannotReceiveEth();
        }

        _fallback();
    }

    /*******************************************************************************
                                     Miscellaneous
    *******************************************************************************/

    /// @inheritdoc IVaultMain
    function getVaultExtension() external view returns (address) {
        return _implementation();
    }

    /**
     * @inheritdoc Proxy
     * @dev Returns the VaultExtension contract, to which fallback requests are forwarded.
     */
    function _implementation() internal view override returns (address) {
        return address(_vaultExtension);
    }
}<|MERGE_RESOLUTION|>--- conflicted
+++ resolved
@@ -1040,12 +1040,9 @@
     ) internal returns (uint256 totalSwapFeeAmountRaw, uint256 aggregateSwapFeeAmountRaw) {
         // If totalSwapFeeAmountScaled18 equals zero, no need to charge anything.
         if (totalSwapFeeAmountScaled18 > 0 && poolData.poolConfigBits.isPoolInRecoveryMode() == false) {
-<<<<<<< HEAD
-=======
             // The total swap fee does not go into the pool; amountIn does, and the raw fee at this point does not
             // modify it. Given that all of the fee may belong to the pool creator (i.e. outside pool balances),
             // we round down to protect the invariant.
->>>>>>> 3a898b71
             totalSwapFeeAmountRaw = totalSwapFeeAmountScaled18.toRawUndoRateRoundDown(
                 poolData.decimalScalingFactors[index],
                 poolData.tokenRates[index]
