// SPDX-License-Identifier: GPL-3.0-or-later

pragma solidity ^0.8.4;

import { Proxy } from "@openzeppelin/contracts/proxy/Proxy.sol";
import { SafeERC20 } from "@openzeppelin/contracts/token/ERC20/utils/SafeERC20.sol";
import { Address } from "@openzeppelin/contracts/utils/Address.sol";
import { SafeCast } from "@openzeppelin/contracts/utils/math/SafeCast.sol";
import { IERC20 } from "@openzeppelin/contracts/token/ERC20/IERC20.sol";
import { IERC4626 } from "@openzeppelin/contracts/interfaces/IERC4626.sol";
import { Address } from "@openzeppelin/contracts/utils/Address.sol";

import "@balancer-labs/v3-interfaces/contracts/vault/VaultTypes.sol";
import { IAuthorizer } from "@balancer-labs/v3-interfaces/contracts/vault/IAuthorizer.sol";
import { IVaultAdmin } from "@balancer-labs/v3-interfaces/contracts/vault/IVaultAdmin.sol";
import { IVaultExtension } from "@balancer-labs/v3-interfaces/contracts/vault/IVaultExtension.sol";
import { IVaultMain } from "@balancer-labs/v3-interfaces/contracts/vault/IVaultMain.sol";
import { IBasePool } from "@balancer-labs/v3-interfaces/contracts/vault/IBasePool.sol";
import { IPoolHooks } from "@balancer-labs/v3-interfaces/contracts/vault/IPoolHooks.sol";
import { IBufferPool } from "@balancer-labs/v3-interfaces/contracts/vault/IBufferPool.sol";
import { IPoolLiquidity } from "@balancer-labs/v3-interfaces/contracts/vault/IPoolLiquidity.sol";
import { IRateProvider } from "@balancer-labs/v3-interfaces/contracts/vault/IRateProvider.sol";

import { BasePoolMath } from "@balancer-labs/v3-solidity-utils/contracts/math/BasePoolMath.sol";
import { EVMCallModeHelpers } from "@balancer-labs/v3-solidity-utils/contracts/helpers/EVMCallModeHelpers.sol";
import { ScalingHelpers } from "@balancer-labs/v3-solidity-utils/contracts/helpers/ScalingHelpers.sol";
import { ArrayHelpers } from "@balancer-labs/v3-solidity-utils/contracts/helpers/ArrayHelpers.sol";
import { InputHelpers } from "@balancer-labs/v3-solidity-utils/contracts/helpers/InputHelpers.sol";
import { EnumerableMap } from "@balancer-labs/v3-solidity-utils/contracts/openzeppelin/EnumerableMap.sol";
import { FixedPoint } from "@balancer-labs/v3-solidity-utils/contracts/math/FixedPoint.sol";
import { BasePoolMath } from "@balancer-labs/v3-solidity-utils/contracts/math/BasePoolMath.sol";

import { PoolConfigBits, PoolConfigLib } from "./lib/PoolConfigLib.sol";
import { PackedTokenBalance } from "./lib/PackedTokenBalance.sol";
import { VaultCommon } from "./VaultCommon.sol";

contract Vault is IVaultMain, VaultCommon, Proxy {
    using EnumerableMap for EnumerableMap.IERC20ToBytes32Map;
    using PackedTokenBalance for bytes32;
    using InputHelpers for uint256;
    using FixedPoint for *;
    using ArrayHelpers for uint256[];
    using Address for *;
    using SafeERC20 for IERC20;
    using SafeCast for *;
    using PoolConfigLib for PoolConfig;
    using ScalingHelpers for *;

    constructor(IVaultExtension vaultExtension, IAuthorizer authorizer) {
        if (address(vaultExtension.vault()) != address(this)) {
            revert WrongVaultExtensionDeployment();
        }

        _vaultExtension = vaultExtension;

        _vaultPauseWindowEndTime = IVaultAdmin(address(vaultExtension)).getPauseWindowEndTime();
        _vaultBufferPeriodDuration = IVaultAdmin(address(vaultExtension)).getBufferPeriodDuration();
        _vaultBufferPeriodEndTime = IVaultAdmin(address(vaultExtension)).getBufferPeriodEndTime();

        _authorizer = authorizer;
    }

    /*******************************************************************************
                              Transient Accounting
    *******************************************************************************/

    /**
     * @dev This modifier is used for functions that temporarily modify the `_tokenDeltas`
     * of the Vault but expect to revert or settle balances by the end of their execution.
     * It works by tracking the lockers involved in the execution and ensures that the
     * balances are properly settled by the time the last locker is executed.
     *
     * This is useful for functions like `lock`, which perform arbitrary external calls:
     * we can keep track of temporary deltas changes, and make sure they are settled by the
     * time the external call is complete.
     */
    modifier transient() {
        // Add the current locker to the list
        _lockers.push(msg.sender);

        // The caller does everything here and has to settle all outstanding balances
        _;

        // Check if it's the last locker
        if (_lockers.length == 1) {
            // Ensure all balances are settled
            if (_nonzeroDeltaCount != 0) revert BalanceNotSettled();

            // Reset the lockers list
            delete _lockers;

            // Reset the counter
            delete _nonzeroDeltaCount;
        } else {
            // If it's not the last locker, simply remove it from the list
            _lockers.pop();
        }
    }

    /// @inheritdoc IVaultMain
    function lock(bytes calldata data) external payable transient returns (bytes memory result) {
        // Executes the function call with value to the msg.sender.
        return (msg.sender).functionCallWithValue(data, msg.value);
    }

    /// @inheritdoc IVaultMain
    function settle(IERC20 token) public nonReentrant withLocker returns (uint256 paid) {
        uint256 reservesBefore = _reservesOf[token];
        _reservesOf[token] = token.balanceOf(address(this));
        paid = _reservesOf[token] - reservesBefore;

        _supplyCredit(token, paid, msg.sender);
    }

    /// @inheritdoc IVaultMain
    function sendTo(IERC20 token, address to, uint256 amount) public nonReentrant withLocker {
        _takeDebt(token, amount, msg.sender);
        _reservesOf[token] -= amount;

        token.safeTransfer(to, amount);
    }

    /// @inheritdoc IVaultMain
    function takeFrom(IERC20 token, address from, uint256 amount) public nonReentrant withLocker onlyTrustedRouter {
        _supplyCredit(token, amount, msg.sender);
        _reservesOf[token] += amount;

        token.safeTransferFrom(from, address(this), amount);
    }

    /*******************************************************************************
                                    Pool Operations
    *******************************************************************************/

    // The Vault performs all upscaling and downscaling (due to token decimals, rates, etc.), so that the pools
    // don't have to. However, scaling inevitably leads to rounding errors, so we take great care to ensure that
    // any rounding errors favor the Vault. An important invariant of the system is that there is no repeatable
    // path where tokensOut > tokensIn.
    //
    // In general, this means rounding up any values entering the Vault, and rounding down any values leaving
    // the Vault, so that external users either pay a little extra or receive a little less in the case of a
    // rounding error.
    //
    // However, it's not always straightforward to determine the correct rounding direction, given the presence
    // and complexity of intermediate steps. An "amountIn" sounds like it should be rounded up: but only if that
    // is the amount actually being transferred. If instead it is an amount sent to the pool math, where rounding
    // up would result in a *higher* calculated amount out, that would favor the user instead of the Vault. So in
    // that case, amountIn should be rounded down.
    //
    // See comments justifying the rounding direction in each case.
    //
    // TODO: this reasoning applies to Weighted Pool math, and is likely to apply to others as well, but of course
    // it's possible a new pool type might not conform. Duplicate the tests for new pool types (e.g., Stable Math).
    // Also, the final code should ensure that we are not relying entirely on the rounding directions here,
    // but have enough additional layers (e.g., minimum amounts, buffer wei on all transfers) to guarantee safety,
    // even if it turns out these directions are incorrect for a new pool type.

    /*******************************************************************************
                                          Swaps
    *******************************************************************************/

    struct SwapLocals {
        // Inline the shared struct fields vs. nesting, trading off verbosity for gas/memory/bytecode savings.
        uint256 indexIn;
        uint256 indexOut;
        uint256 amountGivenScaled18;
        uint256 amountCalculatedScaled18;
        uint256 swapFeeAmountScaled18;
        uint256 swapFeePercentage;
        uint256 protocolSwapFeeAmountRaw;
    }

    /// @inheritdoc IVaultMain
    function swap(
        SwapParams memory params
    )
        public
        withLocker
        withInitializedPool(params.pool)
        whenPoolNotPaused(params.pool)
        returns (uint256 amountCalculated, uint256 amountIn, uint256 amountOut)
    {
        if (params.amountGivenRaw == 0) {
            revert AmountGivenZero();
        }

        if (params.tokenIn == params.tokenOut) {
            revert CannotSwapSameToken();
        }

        // `_computePoolDataUpdatingBalancesAndFees` is non-reentrant, as it updates storage as well as filling in
        // poolData in memory. Since the swap hooks are reentrant and could do anything, including change these
        // balances, we cannot defer settlement until `_swap`.
        //
        // Sets all fields in `poolData`. Side effects: updates `_poolBalances`, `_protocolFees` in storage.
        PoolData memory poolData = _computePoolDataUpdatingBalancesAndFees(params.pool, Rounding.ROUND_DOWN);

<<<<<<< HEAD
=======
        if (poolData.poolConfig.isBufferPool) {
            // if the sender is the buffer pool, swaps are allowed as this is part of the rebalance mechanism.
            try IBufferPool(msg.sender).getWrappedTokenIndex() returns (uint256 wrappedTokenIdx) {
                if (
                    _wrappedTokenBuffers[IERC4626(address(poolData.tokenConfig[wrappedTokenIdx].token))] != msg.sender
                ) {
                    revert CannotSwapWithBufferPool(params.pool);
                }
            } catch {
                revert CannotSwapWithBufferPool(params.pool);
            }
        }

>>>>>>> 4c69b5b6
        // Use the storage map only for translating token addresses to indices. Raw balances can be read from poolData.
        EnumerableMap.IERC20ToBytes32Map storage poolBalances = _poolTokenBalances[params.pool];
        SwapLocals memory vars;

        // EnumerableMap stores indices *plus one* to use the zero index as a sentinel value for non-existence.
        vars.indexIn = poolBalances.unchecked_indexOf(params.tokenIn);
        vars.indexOut = poolBalances.unchecked_indexOf(params.tokenOut);

        // If either are zero, revert because the token wasn't registered to this pool.
        if (vars.indexIn == 0 || vars.indexOut == 0) {
            // We require the pool to be initialized, which means it's also registered.
            // This can only happen if the tokens are not registered.
            revert TokenNotRegistered();
        }

        // Convert to regular 0-based indices now, since we've established the tokens are valid.
        unchecked {
            vars.indexIn -= 1;
            vars.indexOut -= 1;
        }

        // If the amountGiven is entering the pool math (ExactIn), round down, since a lower apparent amountIn leads
        // to a lower calculated amountOut, favoring the pool.
        _updateAmountGivenInVars(vars, params, poolData);

        vars.swapFeePercentage = _getSwapFeePercentage(poolData.poolConfig);

        if (vars.swapFeePercentage > 0 && params.kind == SwapKind.EXACT_OUT) {
            // Round up to avoid losses during precision loss.
            vars.swapFeeAmountScaled18 =
                vars.amountGivenScaled18.divUp(vars.swapFeePercentage.complement()) -
                vars.amountGivenScaled18;

            vars.amountGivenScaled18 += vars.swapFeeAmountScaled18;
        }

        if (poolData.poolConfig.hooks.shouldCallBeforeSwap) {
            if (IPoolHooks(params.pool).onBeforeSwap(_buildPoolSwapParams(params, vars, poolData)) == false) {
                revert BeforeSwapHookFailed();
            }

            _updatePoolDataLiveBalancesAndRates(params.pool, poolData, Rounding.ROUND_DOWN);

            // Also update amountGivenScaled18, as it will now be used in the swap, and the rates might have changed.
            _updateAmountGivenInVars(vars, params, poolData);
        }

        // Non-reentrant call that updates accounting.
        (amountCalculated, amountIn, amountOut) = _swap(params, vars, poolData);

        if (poolData.poolConfig.hooks.shouldCallAfterSwap) {
            // Adjust balances for the AfterSwap hook.
            (uint256 amountInScaled18, uint256 amountOutScaled18) = params.kind == SwapKind.EXACT_IN
                ? (vars.amountGivenScaled18, vars.amountCalculatedScaled18)
                : (vars.amountCalculatedScaled18, vars.amountGivenScaled18);
            if (
                IPoolHooks(params.pool).onAfterSwap(
                    IPoolHooks.AfterSwapParams({
                        kind: params.kind,
                        tokenIn: params.tokenIn,
                        tokenOut: params.tokenOut,
                        amountInScaled18: amountInScaled18,
                        amountOutScaled18: amountOutScaled18,
                        tokenInBalanceScaled18: poolData.balancesLiveScaled18[vars.indexIn],
                        tokenOutBalanceScaled18: poolData.balancesLiveScaled18[vars.indexOut],
                        sender: msg.sender,
                        userData: params.userData
                    }),
                    vars.amountCalculatedScaled18
                ) == false
            ) {
                revert AfterSwapHookFailed();
            }
        }

        // Swap fee is always deducted from tokenOut.
        // Since the swapFeeAmountScaled18 (derived from scaling up either the amountGiven or amountCalculated)
        // also contains the rate, undo it when converting to raw.
        uint256 swapFeeAmountRaw = vars.swapFeeAmountScaled18.toRawUndoRateRoundDown(
            poolData.decimalScalingFactors[vars.indexOut],
            poolData.tokenRates[vars.indexOut]
        );

        emit Swap(params.pool, params.tokenIn, params.tokenOut, amountIn, amountOut, swapFeeAmountRaw);
    }

    function _buildPoolSwapParams(
        SwapParams memory params,
        SwapLocals memory vars,
        PoolData memory poolData
    ) private view returns (IBasePool.SwapParams memory) {
        return
            IBasePool.SwapParams({
                kind: params.kind,
                amountGivenScaled18: vars.amountGivenScaled18,
                balancesScaled18: poolData.balancesLiveScaled18,
                indexIn: vars.indexIn,
                indexOut: vars.indexOut,
                sender: msg.sender,
                userData: params.userData
            });
    }

    /**
     * @dev Preconditions: decimalScalingFactors and tokenRates in `poolData` must be current.
     * Uses amountGivenRaw and kind from `params`. Side effects: mutates `amountGivenScaled18` in vars.
     */
    function _updateAmountGivenInVars(
        SwapLocals memory vars,
        SwapParams memory params,
        PoolData memory poolData
    ) private pure {
        // If the amountGiven is entering the pool math (ExactIn), round down, since a lower apparent amountIn leads
        // to a lower calculated amountOut, favoring the pool.
        vars.amountGivenScaled18 = params.kind == SwapKind.EXACT_IN
            ? params.amountGivenRaw.toScaled18ApplyRateRoundDown(
                poolData.decimalScalingFactors[vars.indexIn],
                poolData.tokenRates[vars.indexIn]
            )
            : params.amountGivenRaw.toScaled18ApplyRateRoundUp(
                poolData.decimalScalingFactors[vars.indexOut],
                poolData.tokenRates[vars.indexOut]
            );
    }

    /**
     * @dev Main non-reentrant portion of the swap, which calls the pool hook and updates accounting. `vaultSwapParams`
     * are passed to the pool's `onSwap` hook.
     *
     * Preconditions: swapFeePercentage in vars. decimalScalingFactors, tokenRates, poolConfig in `poolData`.
     * Side effects: mutates swapFeeAmountScaled18, amountCalculatedScaled18, protocolSwapFeeAmountRaw in vars.
     * Mutates balancesRaw, balancesLiveScaled18 in `poolData`.
     * Updates `_protocolFees`, `_poolBalances` in storage.
     */
    function _swap(
        SwapParams memory params,
        SwapLocals memory vars,
        PoolData memory poolData
    ) internal nonReentrant returns (uint256 amountCalculated, uint256 amountIn, uint256 amountOut) {
        // Perform the swap request hook and compute the new balances for 'token in' and 'token out' after the swap

        vars.amountCalculatedScaled18 = IBasePool(params.pool).onSwap(_buildPoolSwapParams(params, vars, poolData));

        // Note that balances are kept in memory, and are not fully computed until the `setPoolBalances` below.
        // Intervening code cannot read balances from storage, as they are temporarily out-of-sync here. This function
        // is nonReentrant, to guard against read-only reentrancy issues.

        if (params.kind == SwapKind.EXACT_IN) {
            // If it's an ExactIn swap, set vars.swapFeeAmountScaled18 based on the amountCalculated.
            if (vars.swapFeePercentage > 0) {
                // Swap fee is a percentage of the amountCalculated for the EXACT_IN swap
                // Round up to avoid losses during precision loss.
                vars.swapFeeAmountScaled18 = vars.amountCalculatedScaled18.mulUp(vars.swapFeePercentage);
                // Should subtract the fee from the amountCalculated for EXACT_IN swap
                vars.amountCalculatedScaled18 -= vars.swapFeeAmountScaled18;
            }

            // For `ExactIn` the amount calculated is leaving the Vault, so we round down.
            amountCalculated = vars.amountCalculatedScaled18.toRawUndoRateRoundDown(
                poolData.decimalScalingFactors[vars.indexOut],
                poolData.tokenRates[vars.indexOut]
            );
            (amountIn, amountOut) = (params.amountGivenRaw, amountCalculated);

            if (amountOut < params.limitRaw) {
                revert SwapLimit(amountOut, params.limitRaw);
            }
        } else {
            // Round up when entering the Vault on `ExactOut`.
            amountCalculated = vars.amountCalculatedScaled18.toRawUndoRateRoundUp(
                poolData.decimalScalingFactors[vars.indexIn],
                poolData.tokenRates[vars.indexIn]
            );
            (amountIn, amountOut) = (amountCalculated, params.amountGivenRaw);

            if (amountIn > params.limitRaw) {
                revert SwapLimit(amountIn, params.limitRaw);
            }
        }

        // Compute and charge protocol fees. Note that protocol fee storage is updated before balance storage,
        // as the final raw balances need to take the protocol fees into account.
        vars.protocolSwapFeeAmountRaw = _computeAndChargeProtocolFees(
            poolData,
            vars.swapFeeAmountScaled18,
            params.pool,
            params.tokenOut,
            vars.indexOut
        );

        poolData.balancesRaw[vars.indexIn] += amountIn;
        poolData.balancesRaw[vars.indexOut] =
            poolData.balancesRaw[vars.indexOut] -
            amountOut -
            vars.protocolSwapFeeAmountRaw;

        // Set both raw and last live balances.
        _setPoolBalances(params.pool, poolData);

        // Account amountIn of tokenIn
        _takeDebt(params.tokenIn, amountIn, msg.sender);
        // Account amountOut of tokenOut
        _supplyCredit(params.tokenOut, amountOut, msg.sender);
    }

    /// @dev Returns swap fee for the pool.
    function _getSwapFeePercentage(PoolConfig memory config) internal pure returns (uint256) {
        if (config.hasDynamicSwapFee) {
            // TODO: Fetch dynamic swap fee from the pool using hook
            return 0;
        } else {
            return config.staticSwapFeePercentage;
        }
    }

    /*******************************************************************************
                            Pool Registration and Initialization
    *******************************************************************************/

    /**
     * @dev This is typically called after a reentrant callback (e.g., a "before" liquidity operation callback),
     * to refresh the poolData struct with any balances (or rates) that might have changed.
     *
     * Preconditions: tokenConfig, balancesRaw, and decimalScalingFactors must be current in `poolData`.
     * Side effects: mutates tokenRates, balancesLiveScaled18 in `poolData`.
     */
    function _updatePoolDataLiveBalancesAndRates(
        address pool,
        PoolData memory poolData,
        Rounding roundingDirection
    ) internal view {
        _updateTokenRatesInPoolData(poolData);

        // It's possible a reentrant hook changed the raw balances in Vault storage.
        // Update them before computing the live balances.
        (, uint256[] memory balancesRaw, , ) = _getPoolTokenInfo(pool);

        for (uint256 i = 0; i < poolData.tokenConfig.length; ++i) {
            poolData.balancesRaw[i] = balancesRaw[i];

            // Note the order dependency. This requires up-to-date tokenRates in `poolData`,
            // so `_updateTokenRatesInPoolData` must be called first.
            _updateLiveTokenBalanceInPoolData(poolData, roundingDirection, i);
        }
    }

    /*******************************************************************************
                                Pool Operations
    *******************************************************************************/

    /// @dev Rejects routers not approved by governance and users
    modifier onlyTrustedRouter() {
        _onlyTrustedRouter(msg.sender);
        _;
    }

    /// @inheritdoc IVaultMain
    function addLiquidity(
        AddLiquidityParams memory params
    )
        external
        withLocker
        withInitializedPool(params.pool)
        whenPoolNotPaused(params.pool)
        returns (uint256[] memory amountsIn, uint256 bptAmountOut, bytes memory returnData)
    {
        // Round balances up when adding liquidity:
        // If proportional, higher balances = higher proportional amountsIn, favoring the pool.
        // If unbalanced, higher balances = lower invariant ratio with fees.
        // bptOut = supply * (ratio - 1), so lower ratio = less bptOut, favoring the pool.

        // `_computePoolDataUpdatingBalancesAndFees` is non-reentrant, as it updates storage as well as filling in
        // poolData in memory. Since the add liquidity hooks are reentrant and could do anything, including change
        // these balances, we cannot defer settlement until `_addLiquidity`.
        //
        // Sets all fields in `poolData`. Side effects: updates `_poolBalances`, `_protocolFees` in storage.
        PoolData memory poolData = _computePoolDataUpdatingBalancesAndFees(params.pool, Rounding.ROUND_UP);
        InputHelpers.ensureInputLengthMatch(poolData.tokenConfig.length, params.maxAmountsIn.length);

        // Amounts are entering pool math, so round down.
        // Introducing amountsInScaled18 here and passing it through to _addLiquidity is not ideal,
        // but it avoids the even worse options of mutating amountsIn inside AddLiquidityParams,
        // or cluttering the AddLiquidityParams interface by adding amountsInScaled18.
        uint256[] memory maxAmountsInScaled18 = params.maxAmountsIn.copyToScaled18ApplyRateRoundDownArray(
            poolData.decimalScalingFactors,
            poolData.tokenRates
        );

        if (poolData.poolConfig.hooks.shouldCallBeforeAddLiquidity) {
            if (
                IPoolHooks(params.pool).onBeforeAddLiquidity(
                    params.to,
                    params.kind,
                    maxAmountsInScaled18,
                    params.minBptAmountOut,
                    poolData.balancesLiveScaled18,
                    params.userData
                ) == false
            ) {
                revert BeforeAddLiquidityHookFailed();
            }

            // The hook might alter the balances, so we need to read them again to ensure that the data is
            // fresh moving forward.
            // We also need to upscale (adding liquidity, so round up) again.
            _updatePoolDataLiveBalancesAndRates(params.pool, poolData, Rounding.ROUND_UP);

            // Also update maxAmountsInScaled18, as the rates might have changed.
            maxAmountsInScaled18 = params.maxAmountsIn.copyToScaled18ApplyRateRoundDownArray(
                poolData.decimalScalingFactors,
                poolData.tokenRates
            );
        }

        // The bulk of the work is done here: the corresponding Pool hook is called, and the final balances
        // are computed. This function is non-reentrant, as it performs the accounting updates.
        // Note that poolData is mutated to update the Raw and Live balances, so they are accurate when passed
        // into the AfterAddLiquidity hook.
        // `amountsInScaled18` will be overwritten in the custom case, so we need to pass it back and forth to
        // encapsulate that logic in `_addLiquidity`.
        uint256[] memory amountsInScaled18;
        (amountsIn, amountsInScaled18, bptAmountOut, returnData) = _addLiquidity(
            poolData,
            params,
            maxAmountsInScaled18
        );

        if (poolData.poolConfig.hooks.shouldCallAfterAddLiquidity) {
            if (
                IPoolHooks(params.pool).onAfterAddLiquidity(
                    params.to,
                    amountsInScaled18,
                    bptAmountOut,
                    poolData.balancesLiveScaled18,
                    params.userData
                ) == false
            ) {
                revert AfterAddLiquidityHookFailed();
            }
        }
    }

    /**
     * @dev Calls the appropriate pool hook and calculates the required inputs and outputs for the operation
     * considering the given kind, and updates the vault's internal accounting. This includes:
     * - Setting pool balances
     * - Taking debt from the liquidity provider
     * - Minting pool tokens
     * - Emitting events
     *
     * It is non-reentrant, as it performs external calls and updates the vault's state accordingly.
     */
    function _addLiquidity(
        PoolData memory poolData,
        AddLiquidityParams memory params,
        uint256[] memory maxAmountsInScaled18
    )
        internal
        nonReentrant
        returns (
            uint256[] memory amountsInRaw,
            uint256[] memory amountsInScaled18,
            uint256 bptAmountOut,
            bytes memory returnData
        )
    {
        uint256 numTokens = poolData.tokenConfig.length;

        uint256[] memory swapFeeAmountsScaled18;
        if (params.kind == AddLiquidityKind.UNBALANCED) {
            amountsInScaled18 = maxAmountsInScaled18;
            (bptAmountOut, swapFeeAmountsScaled18) = BasePoolMath.computeAddLiquidityUnbalanced(
                poolData.balancesLiveScaled18,
                maxAmountsInScaled18,
                _totalSupply(params.pool),
                _getSwapFeePercentage(poolData.poolConfig),
                IBasePool(params.pool).computeInvariant
            );
        } else if (params.kind == AddLiquidityKind.SINGLE_TOKEN_EXACT_OUT) {
            bptAmountOut = params.minBptAmountOut;
            uint256 tokenIndex = InputHelpers.getSingleInputIndex(maxAmountsInScaled18);

            amountsInScaled18 = maxAmountsInScaled18;
            (amountsInScaled18[tokenIndex], swapFeeAmountsScaled18) = BasePoolMath
                .computeAddLiquiditySingleTokenExactOut(
                    poolData.balancesLiveScaled18,
                    tokenIndex,
                    bptAmountOut,
                    _totalSupply(params.pool),
                    _getSwapFeePercentage(poolData.poolConfig),
                    IBasePool(params.pool).computeBalance
                );
        } else if (params.kind == AddLiquidityKind.CUSTOM) {
            _poolConfig[params.pool].requireSupportsAddLiquidityCustom();

            (amountsInScaled18, bptAmountOut, swapFeeAmountsScaled18, returnData) = IPoolLiquidity(params.pool)
                .onAddLiquidityCustom(
                    params.to,
                    maxAmountsInScaled18,
                    params.minBptAmountOut,
                    poolData.balancesLiveScaled18,
                    params.userData
                );
        } else {
            revert InvalidAddLiquidityKind();
        }

        // At this point we have the calculated BPT amount.
        if (bptAmountOut < params.minBptAmountOut) {
            revert BptAmountOutBelowMin(bptAmountOut, params.minBptAmountOut);
        }

        amountsInRaw = new uint256[](numTokens);
        IERC20[] memory tokens = new IERC20[](numTokens);

        for (uint256 i = 0; i < numTokens; ++i) {
            IERC20 token = poolData.tokenConfig[i].token;
            tokens[i] = token;

            // Compute and charge protocol fees.
            uint256 protocolSwapFeeAmountRaw = _computeAndChargeProtocolFees(
                poolData,
                swapFeeAmountsScaled18[i],
                params.pool,
                token,
                i
            );

            // amountsInRaw are amounts actually entering the Pool, so we round up.
            // Do not mutate in place yet, as we need them scaled for the `onAfterAddLiquidity` hook
            uint256 amountInRaw = amountsInScaled18[i].toRawUndoRateRoundUp(
                poolData.decimalScalingFactors[i],
                poolData.tokenRates[i]
            );

            // The limits must be checked for raw amounts
            if (amountInRaw > params.maxAmountsIn[i]) {
                revert AmountInAboveMax(token, amountInRaw, params.maxAmountsIn[i]);
            }

            // Debit of token[i] for amountInRaw
            _takeDebt(token, amountInRaw, msg.sender);

            // We need regular balances to complete the accounting, and the upscaled balances
            // to use in the `after` hook later on.
            poolData.balancesRaw[i] += (amountInRaw - protocolSwapFeeAmountRaw);
            poolData.balancesLiveScaled18[i] += (amountsInScaled18[i] -
                swapFeeAmountsScaled18[i].mulUp(_protocolSwapFeePercentage));

            amountsInRaw[i] = amountInRaw;
        }

        // Store the new raw and last live pool balances.
        _setPoolBalances(params.pool, poolData);

        // When adding liquidity, we must mint tokens concurrently with updating pool balances,
        // as the pool's math relies on totalSupply.
        _mint(address(params.pool), params.to, bptAmountOut);

        emit PoolBalanceChanged(params.pool, params.to, tokens, amountsInRaw.unsafeCastToInt256(true));
    }

    /// @inheritdoc IVaultMain
    function removeLiquidity(
        RemoveLiquidityParams memory params
    )
        external
        withLocker
        withInitializedPool(params.pool)
        whenPoolNotPaused(params.pool)
        returns (uint256 bptAmountIn, uint256[] memory amountsOut, bytes memory returnData)
    {
        // Round down when removing liquidity:
        // If proportional, lower balances = lower proportional amountsOut, favoring the pool.
        // If unbalanced, lower balances = lower invariant ratio without fees.
        // bptIn = supply * (1 - ratio), so lower ratio = more bptIn, favoring the pool.

        // `_computePoolDataUpdatingBalancesAndFees` is non-reentrant, as it updates storage as well as filling in
        // poolData in memory. Since the remove liquidity hooks are reentrant and could do anything, including change
        // these balances, we cannot defer settlement until `_removeLiquidity`.
        //
        // Sets all fields in `poolData`. Side effects: updates `_poolBalances`, `_protocolFees` in storage.
        PoolData memory poolData = _computePoolDataUpdatingBalancesAndFees(params.pool, Rounding.ROUND_DOWN);
        InputHelpers.ensureInputLengthMatch(poolData.tokenConfig.length, params.minAmountsOut.length);

        // Amounts are entering pool math; higher amounts would burn more BPT, so round up to favor the pool.
        // Do not mutate minAmountsOut, so that we can directly compare the raw limits later, without potentially
        // losing precision by scaling up and then down.
        uint256[] memory minAmountsOutScaled18 = params.minAmountsOut.copyToScaled18ApplyRateRoundUpArray(
            poolData.decimalScalingFactors,
            poolData.tokenRates
        );

        if (poolData.poolConfig.hooks.shouldCallBeforeRemoveLiquidity) {
            if (
                IPoolHooks(params.pool).onBeforeRemoveLiquidity(
                    params.from,
                    params.kind,
                    params.maxBptAmountIn,
                    minAmountsOutScaled18,
                    poolData.balancesLiveScaled18,
                    params.userData
                ) == false
            ) {
                revert BeforeRemoveLiquidityHookFailed();
            }
            // The hook might alter the balances, so we need to read them again to ensure that the data is
            // fresh moving forward.
            // We also need to upscale (removing liquidity, so round down) again.
            _updatePoolDataLiveBalancesAndRates(params.pool, poolData, Rounding.ROUND_DOWN);

            // Also update minAmountsOutScaled18, as the rates might have changed.
            minAmountsOutScaled18 = params.minAmountsOut.copyToScaled18ApplyRateRoundUpArray(
                poolData.decimalScalingFactors,
                poolData.tokenRates
            );
        }

        // The bulk of the work is done here: the corresponding Pool hook is called, and the final balances
        // are computed. This function is non-reentrant, as it performs the accounting updates.
        // Note that poolData is mutated to update the Raw and Live balances, so they are accurate when passed
        // into the AfterRemoveLiquidity hook.
        uint256[] memory amountsOutScaled18;
        (bptAmountIn, amountsOut, amountsOutScaled18, returnData) = _removeLiquidity(
            poolData,
            params,
            minAmountsOutScaled18
        );

        if (poolData.poolConfig.hooks.shouldCallAfterRemoveLiquidity) {
            if (
                IPoolHooks(params.pool).onAfterRemoveLiquidity(
                    params.from,
                    bptAmountIn,
                    amountsOutScaled18,
                    poolData.balancesLiveScaled18,
                    params.userData
                ) == false
            ) {
                revert AfterRemoveLiquidityHookFailed();
            }
        }
    }

    /**
     * @dev Calls the appropriate pool hook and calculates the required inputs and outputs for the operation
     * considering the given kind, and updates the vault's internal accounting. This includes:
     * - Setting pool balances
     * - Supplying credit to the liquidity provider
     * - Burning pool tokens
     * - Emitting events
     *
     * It is non-reentrant, as it performs external calls and updates the vault's state accordingly.
     */
    function _removeLiquidity(
        PoolData memory poolData,
        RemoveLiquidityParams memory params,
        uint256[] memory minAmountsOutScaled18
    )
        internal
        nonReentrant
        returns (
            uint256 bptAmountIn,
            uint256[] memory amountsOutRaw,
            uint256[] memory amountsOutScaled18,
            bytes memory returnData
        )
    {
        uint256 tokenOutIndex;
        uint256[] memory swapFeeAmountsScaled18;

        if (params.kind == RemoveLiquidityKind.PROPORTIONAL) {
            bptAmountIn = params.maxBptAmountIn;
            swapFeeAmountsScaled18 = new uint256[](poolData.balancesLiveScaled18.length);
            amountsOutScaled18 = BasePoolMath.computeProportionalAmountsOut(
                poolData.balancesLiveScaled18,
                _totalSupply(params.pool),
                bptAmountIn
            );
        } else if (params.kind == RemoveLiquidityKind.SINGLE_TOKEN_EXACT_IN) {
            bptAmountIn = params.maxBptAmountIn;

            amountsOutScaled18 = minAmountsOutScaled18;
            tokenOutIndex = InputHelpers.getSingleInputIndex(params.minAmountsOut);
            (amountsOutScaled18[tokenOutIndex], swapFeeAmountsScaled18) = BasePoolMath
                .computeRemoveLiquiditySingleTokenExactIn(
                    poolData.balancesLiveScaled18,
                    tokenOutIndex,
                    bptAmountIn,
                    _totalSupply(params.pool),
                    _getSwapFeePercentage(poolData.poolConfig),
                    IBasePool(params.pool).computeBalance
                );
        } else if (params.kind == RemoveLiquidityKind.SINGLE_TOKEN_EXACT_OUT) {
            amountsOutScaled18 = minAmountsOutScaled18;
            tokenOutIndex = InputHelpers.getSingleInputIndex(params.minAmountsOut);

            (bptAmountIn, swapFeeAmountsScaled18) = BasePoolMath.computeRemoveLiquiditySingleTokenExactOut(
                poolData.balancesLiveScaled18,
                tokenOutIndex,
                amountsOutScaled18[tokenOutIndex],
                _totalSupply(params.pool),
                _getSwapFeePercentage(poolData.poolConfig),
                IBasePool(params.pool).computeInvariant
            );
        } else if (params.kind == RemoveLiquidityKind.CUSTOM) {
            _poolConfig[params.pool].requireSupportsRemoveLiquidityCustom();
            (bptAmountIn, amountsOutScaled18, swapFeeAmountsScaled18, returnData) = IPoolLiquidity(params.pool)
                .onRemoveLiquidityCustom(
                    params.from,
                    params.maxBptAmountIn,
                    minAmountsOutScaled18,
                    poolData.balancesLiveScaled18,
                    params.userData
                );
        } else {
            revert InvalidRemoveLiquidityKind();
        }

        if (bptAmountIn > params.maxBptAmountIn) {
            revert BptAmountInAboveMax(bptAmountIn, params.maxBptAmountIn);
        }

        uint256 numTokens = poolData.tokenConfig.length;
        IERC20[] memory tokens = new IERC20[](numTokens);
        amountsOutRaw = new uint256[](numTokens);

        for (uint256 i = 0; i < numTokens; ++i) {
            IERC20 token = poolData.tokenConfig[i].token;

            // Compute and charge protocol fees.
            uint256 protocolSwapFeeAmountRaw = _computeAndChargeProtocolFees(
                poolData,
                swapFeeAmountsScaled18[i],
                params.pool,
                token,
                i
            );

            // Subtract protocol fees charged from the pool's balances
            poolData.balancesRaw[i] -= protocolSwapFeeAmountRaw;
            poolData.balancesLiveScaled18[i] -= (amountsOutScaled18[i] +
                swapFeeAmountsScaled18[i].mulUp(_protocolSwapFeePercentage));
            tokens[i] = token;

            // amountsOut are amounts exiting the Pool, so we round down.
            amountsOutRaw[i] = amountsOutScaled18[i].toRawUndoRateRoundDown(
                poolData.decimalScalingFactors[i],
                poolData.tokenRates[i]
            );

            if (amountsOutRaw[i] < params.minAmountsOut[i]) {
                revert AmountOutBelowMin(tokens[i], amountsOutRaw[i], params.minAmountsOut[i]);
            }

            // Credit token[i] for amountOut
            _supplyCredit(tokens[i], amountsOutRaw[i], msg.sender);

            // Compute the new Pool balances. A Pool's token balance always decreases after an exit
            // (potentially by 0).
            poolData.balancesRaw[i] -= amountsOutRaw[i];
        }

        _setPoolBalances(params.pool, poolData);

        // Trusted routers use Vault's allowances, which are infinite anyways for pool tokens.
        if (!_isTrustedRouter(msg.sender)) {
            _spendAllowance(address(params.pool), params.from, msg.sender, bptAmountIn);
        }

        if (!_isQueryDisabled && EVMCallModeHelpers.isStaticCall()) {
            // Increase `from` balance to ensure the burn function succeeds.
            _queryModeBalanceIncrease(params.pool, params.from, bptAmountIn);
        }
        // When removing liquidity, we must burn tokens concurrently with updating pool balances,
        // as the pool's math relies on totalSupply.
        // Burning will be reverted if it results in a total supply less than the _MINIMUM_TOTAL_SUPPLY.
        _burn(address(params.pool), params.from, bptAmountIn);

        emit PoolBalanceChanged(
            params.pool,
            params.from,
            tokens,
            // We can unsafely cast to int256 because balances are stored as uint128 (see PackedTokenBalance).
            amountsOutRaw.unsafeCastToInt256(false)
        );
    }

    function _onlyTrustedRouter(address sender) internal pure {
        if (!_isTrustedRouter(sender)) {
            revert RouterNotTrusted();
        }
    }

    /**
     * @dev Preconditions: poolConfig, decimalScalingFactors, tokenRates in `poolData`.
     * Side effects: updates `_protocolFees` storage (and emits event).
     * Should only be called in a non-reentrant context.
     */
    function _computeAndChargeProtocolFees(
        PoolData memory poolData,
        uint256 swapFeeAmountScaled18,
        address pool,
        IERC20 token,
        uint256 index
    ) internal returns (uint256 protocolSwapFeeAmountRaw) {
        // If swapFeeAmount equals zero no need to charge anything
        if (
            swapFeeAmountScaled18 > 0 &&
            _protocolSwapFeePercentage > 0 &&
            poolData.poolConfig.isPoolInRecoveryMode == false
        ) {
            // Always charge fees on token. Store amount in native decimals.
            // Since the swapFeeAmountScaled18 also contains the rate, undo it when converting to raw.
            protocolSwapFeeAmountRaw = swapFeeAmountScaled18.mulUp(_protocolSwapFeePercentage).toRawUndoRateRoundDown(
                poolData.decimalScalingFactors[index],
                poolData.tokenRates[index]
            );

            _protocolFees[token] += protocolSwapFeeAmountRaw;
            emit ProtocolSwapFeeCharged(pool, address(token), protocolSwapFeeAmountRaw);
        }
    }

    /*******************************************************************************
                                    Pool Information
    *******************************************************************************/

    /// @inheritdoc IVaultMain
    function getPoolTokenCountAndIndexOfToken(
        address pool,
        IERC20 token
    ) external view withRegisteredPool(pool) returns (uint256, uint256) {
        EnumerableMap.IERC20ToBytes32Map storage poolTokenBalances = _poolTokenBalances[pool];
        uint256 tokenCount = poolTokenBalances.length();
        // unchecked indexOf returns index + 1, or 0 if token is not present.
        uint256 index = poolTokenBalances.unchecked_indexOf(token);
        if (index == 0) {
            revert TokenNotRegistered();
        }

        unchecked {
            return (tokenCount, index - 1);
        }
    }

    /*******************************************************************************
                                    Authentication
    *******************************************************************************/

    /// @inheritdoc IVaultMain
    function getAuthorizer() external view returns (IAuthorizer) {
        return _authorizer;
    }

    /*******************************************************************************
                                     Default handlers
    *******************************************************************************/

    receive() external payable {
        revert CannotReceiveEth();
    }

    // solhint-disable no-complex-fallback

    /**
     * @inheritdoc Proxy
     * @dev Override proxy implementation of `fallback` to disallow incoming ETH transfers.
     * This function actually returns whatever the Vault Extension does when handling the request.
     */
    fallback() external payable override {
        if (msg.value > 0) {
            revert CannotReceiveEth();
        }

        _fallback();
    }

    /// @inheritdoc IVaultMain
    function getVaultExtension() external view returns (address) {
        return _implementation();
    }

    /**
     * @inheritdoc Proxy
     * @dev Returns Vault Extension, where fallback requests are forwarded.
     */
    function _implementation() internal view override returns (address) {
        return address(_vaultExtension);
    }
}<|MERGE_RESOLUTION|>--- conflicted
+++ resolved
@@ -195,22 +195,6 @@
         // Sets all fields in `poolData`. Side effects: updates `_poolBalances`, `_protocolFees` in storage.
         PoolData memory poolData = _computePoolDataUpdatingBalancesAndFees(params.pool, Rounding.ROUND_DOWN);
 
-<<<<<<< HEAD
-=======
-        if (poolData.poolConfig.isBufferPool) {
-            // if the sender is the buffer pool, swaps are allowed as this is part of the rebalance mechanism.
-            try IBufferPool(msg.sender).getWrappedTokenIndex() returns (uint256 wrappedTokenIdx) {
-                if (
-                    _wrappedTokenBuffers[IERC4626(address(poolData.tokenConfig[wrappedTokenIdx].token))] != msg.sender
-                ) {
-                    revert CannotSwapWithBufferPool(params.pool);
-                }
-            } catch {
-                revert CannotSwapWithBufferPool(params.pool);
-            }
-        }
-
->>>>>>> 4c69b5b6
         // Use the storage map only for translating token addresses to indices. Raw balances can be read from poolData.
         EnumerableMap.IERC20ToBytes32Map storage poolBalances = _poolTokenBalances[params.pool];
         SwapLocals memory vars;
