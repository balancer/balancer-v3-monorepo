// SPDX-License-Identifier: GPL-3.0-or-later

pragma solidity ^0.8.4;

import { Proxy } from "@openzeppelin/contracts/proxy/Proxy.sol";
import { SafeERC20 } from "@openzeppelin/contracts/token/ERC20/utils/SafeERC20.sol";
import { Address } from "@openzeppelin/contracts/utils/Address.sol";
import { SafeCast } from "@openzeppelin/contracts/utils/math/SafeCast.sol";
import { IERC20 } from "@openzeppelin/contracts/token/ERC20/IERC20.sol";
import { Address } from "@openzeppelin/contracts/utils/Address.sol";

import "@balancer-labs/v3-interfaces/contracts/vault/VaultTypes.sol";
import { IAuthorizer } from "@balancer-labs/v3-interfaces/contracts/vault/IAuthorizer.sol";
import { IVaultExtension } from "@balancer-labs/v3-interfaces/contracts/vault/IVaultExtension.sol";
import { IVaultMain } from "@balancer-labs/v3-interfaces/contracts/vault/IVaultMain.sol";
import { IBasePool } from "@balancer-labs/v3-interfaces/contracts/vault/IBasePool.sol";
import { IPoolCallbacks } from "@balancer-labs/v3-interfaces/contracts/vault/IPoolCallbacks.sol";
import { IPoolLiquidity } from "@balancer-labs/v3-interfaces/contracts/vault/IPoolLiquidity.sol";
import { IRateProvider } from "@balancer-labs/v3-interfaces/contracts/vault/IRateProvider.sol";

import { BasePoolMath } from "@balancer-labs/v3-solidity-utils/contracts/math/BasePoolMath.sol";
import { EVMCallModeHelpers } from "@balancer-labs/v3-solidity-utils/contracts/helpers/EVMCallModeHelpers.sol";
import { ScalingHelpers } from "@balancer-labs/v3-solidity-utils/contracts/helpers/ScalingHelpers.sol";
import { ArrayHelpers } from "@balancer-labs/v3-solidity-utils/contracts/helpers/ArrayHelpers.sol";
import { InputHelpers } from "@balancer-labs/v3-solidity-utils/contracts/helpers/InputHelpers.sol";
import { EnumerableMap } from "@balancer-labs/v3-solidity-utils/contracts/openzeppelin/EnumerableMap.sol";
import { Authentication } from "@balancer-labs/v3-solidity-utils/contracts/helpers/Authentication.sol";
import { FixedPoint } from "@balancer-labs/v3-solidity-utils/contracts/math/FixedPoint.sol";
import { BasePoolMath } from "@balancer-labs/v3-solidity-utils/contracts/math/BasePoolMath.sol";

import { PoolConfigBits, PoolConfigLib } from "./lib/PoolConfigLib.sol";
import { VaultCommon } from "./VaultCommon.sol";

contract Vault is IVaultMain, VaultCommon, Proxy {
    using EnumerableMap for EnumerableMap.IERC20ToUint256Map;
    using InputHelpers for uint256;
    using FixedPoint for *;
    using ArrayHelpers for uint256[];
    using Address for *;
    using SafeERC20 for IERC20;
    using SafeCast for *;
    using PoolConfigLib for PoolConfig;
    using ScalingHelpers for *;

    constructor(IVaultExtension vaultExtension, IAuthorizer authorizer) {
        _vaultExtension = vaultExtension;

        _vaultPauseWindowEndTime = vaultExtension.getPauseWindowEndTime();
        _vaultBufferPeriodDuration = vaultExtension.getBufferPeriodDuration();
        _vaultBufferPeriodEndTime = vaultExtension.getBufferPeriodEndTime();

        _authorizer = authorizer;
    }

    /*******************************************************************************
                              Transient Accounting
    *******************************************************************************/

    /**
     * @dev This modifier is used for functions that temporarily modify the `_tokenDeltas`
     * of the Vault but expect to revert or settle balances by the end of their execution.
     * It works by tracking the handlers involved in the execution and ensures that the
     * balances are properly settled by the time the last handler is executed.
     *
     * This is useful for functions like `invoke`, which performs arbitrary external calls:
     * we can keep track of temporary deltas changes, and make sure they are settled by the
     * time the external call is complete.
     */
    modifier transient() {
        // Add the current handler to the list
        _handlers.push(msg.sender);

        // The caller does everything here and has to settle all outstanding balances
        _;

        // Check if it's the last handler
        if (_handlers.length == 1) {
            // Ensure all balances are settled
            if (_nonzeroDeltaCount != 0) revert BalanceNotSettled();

            // Reset the handlers list
            delete _handlers;

            // Reset the counter
            delete _nonzeroDeltaCount;
        } else {
            // If it's not the last handler, simply remove it from the list
            _handlers.pop();
        }
    }

    /// @inheritdoc IVaultMain
    function invoke(bytes calldata data) external payable transient returns (bytes memory result) {
        // Executes the function call with value to the msg.sender.
        return (msg.sender).functionCallWithValue(data, msg.value);
    }

    /// @inheritdoc IVaultMain
    function settle(IERC20 token) public nonReentrant withHandler returns (uint256 paid) {
        uint256 reservesBefore = _tokenReserves[token];
        _tokenReserves[token] = token.balanceOf(address(this));
        paid = _tokenReserves[token] - reservesBefore;
        // subtraction must be safe
        _supplyCredit(token, paid, msg.sender);
    }

    /// @inheritdoc IVaultMain
    function wire(IERC20 token, address to, uint256 amount) public nonReentrant withHandler {
        // effects
        _takeDebt(token, amount, msg.sender);
        _tokenReserves[token] -= amount;
        // interactions
        token.safeTransfer(to, amount);
    }

    /// @inheritdoc IVaultMain
    function retrieve(IERC20 token, address from, uint256 amount) public nonReentrant withHandler onlyTrustedRouter {
        // effects
        _supplyCredit(token, amount, msg.sender);
        _tokenReserves[token] += amount;
        // interactions
        token.safeTransferFrom(from, address(this), amount);
    }

    /**
     * @notice Records the `credit` for a given handler and token.
     * @param token   The ERC20 token for which the 'credit' will be accounted.
     * @param credit  The amount of `token` supplied to the Vault in favor of the `handler`.
     * @param handler The account credited with the amount.
     */
    function _supplyCredit(IERC20 token, uint256 credit, address handler) internal {
        _accountDelta(token, -credit.toInt256(), handler);
    }

    /*******************************************************************************
                                    Pool Operations
    *******************************************************************************/

    // The Vault performs all upscaling and downscaling (due to token decimals, rates, etc.), so that the pools
    // don't have to. However, scaling inevitably leads to rounding errors, so we take great care to ensure that
    // any rounding errors favor the Vault. An important invariant of the system is that there is no repeatable
    // path where tokensOut > tokensIn.
    //
    // In general, this means rounding up any values entering the Vault, and rounding down any values leaving
    // the Vault, so that external users either pay a little extra or receive a little less in the case of a
    // rounding error.
    //
    // However, it's not always straightforward to determine the correct rounding direction, given the presence
    // and complexity of intermediate steps. An "amountIn" sounds like it should be rounded up: but only if that
    // is the amount actually being transferred. If instead it is an amount sent to the pool math, where rounding
    // up would result in a *higher* calculated amount out, that would favor the user instead of the Vault. So in
    // that case, amountIn should be rounded down.
    //
    // See comments justifying the rounding direction in each case.
    //
    // TODO: this reasoning applies to Weighted Pool math, and is likely to apply to others as well, but of course
    // it's possible a new pool type might not conform. Duplicate the tests for new pool types (e.g., Stable Math).
    // Also, the final code should ensure that we are not relying entirely on the rounding directions here,
    // but have enough additional layers (e.g., minimum amounts, buffer wei on all transfers) to guarantee safety,
    // even if it turns out these directions are incorrect for a new pool type.

    /*******************************************************************************
                                          Swaps
    *******************************************************************************/

    struct SwapLocals {
        // Inline the shared struct fields vs. nesting, trading off verbosity for gas/memory/bytecode savings.
        uint256 indexIn;
        uint256 indexOut;
        uint256 tokenInBalance;
        uint256 tokenOutBalance;
        uint256 amountGivenScaled18;
        uint256 amountCalculatedScaled18;
        uint256 swapFeeAmountScaled18;
        uint256 swapFeePercentage;
        uint256 protocolSwapFeeAmountRaw;
        IBasePool.SwapParams poolSwapParams;
    }

    /// @inheritdoc IVaultMain
    function swap(
        SwapParams memory params
    )
        public
        withHandler
        withInitializedPool(params.pool)
        whenPoolNotPaused(params.pool)
        returns (uint256 amountCalculated, uint256 amountIn, uint256 amountOut)
    {
        if (params.amountGivenRaw == 0) {
            revert AmountGivenZero();
        }

        if (params.tokenIn == params.tokenOut) {
            revert CannotSwapSameToken();
        }

        // Fill in the PoolData structure, writing to the raw and last live balance storage, as well as protocol fees
        // storage, if yield fees are due. Since the swap callbacks are reentrant and could do anything, including
        // change these balances, we cannot simply store the pending yield fees (and balance changes) in the poolData
        // struct, to be settled in non-reentrant _swap with the rest of the accounting.
        PoolData memory poolData = _computePoolDataUpdatingBalancesAndFees(params.pool, Rounding.ROUND_DOWN);
        // Use the storage map only for translating token addresses to indices. Raw balances can be read from poolData.
        EnumerableMap.IERC20ToUint256Map storage poolBalances = _poolTokenBalances[params.pool];
        SwapLocals memory vars;

        // EnumerableMap stores indices *plus one* to use the zero index as a sentinel value for non-existence.
        vars.indexIn = poolBalances.unchecked_indexOf(params.tokenIn);
        vars.indexOut = poolBalances.unchecked_indexOf(params.tokenOut);

        // If either are zero, revert because the token wasn't registered to this pool.
        if (vars.indexIn == 0 || vars.indexOut == 0) {
            // We require the pool to be initialized, which means it's also registered.
            // This can only happen if the tokens are not registered.
            revert TokenNotRegistered();
        }

        // Convert to regular 0-based indices now, since we've established the tokens are valid.
        unchecked {
            vars.indexIn -= 1;
            vars.indexOut -= 1;
        }

        vars.tokenInBalance = poolData.balancesRaw[vars.indexIn];
        vars.tokenOutBalance = poolData.balancesRaw[vars.indexOut];

        // If the amountGiven is entering the pool math (GivenIn), round down, since a lower apparent amountIn leads
        // to a lower calculated amountOut, favoring the pool.
        vars.amountGivenScaled18 = params.kind == SwapKind.GIVEN_IN
            ? params.amountGivenRaw.toScaled18ApplyRateRoundDown(
                poolData.decimalScalingFactors[vars.indexIn],
                poolData.tokenRates[vars.indexIn]
            )
            : params.amountGivenRaw.toScaled18ApplyRateRoundUp(
                poolData.decimalScalingFactors[vars.indexOut],
                poolData.tokenRates[vars.indexOut]
            );

        vars.swapFeePercentage = _getSwapFeePercentage(poolData.poolConfig);

        if (vars.swapFeePercentage > 0 && params.kind == SwapKind.GIVEN_OUT) {
            // Round up to avoid losses during precision loss.
            vars.swapFeeAmountScaled18 =
                vars.amountGivenScaled18.divUp(vars.swapFeePercentage.complement()) -
                vars.amountGivenScaled18;
        }

        // Create the pool callback params (used for both beforeSwap, if required, and the main swap callbacks).
        // Function and inclusion in SwapLocals needed to avoid "stack too deep".
        vars.poolSwapParams = _buildSwapCallbackParams(params, vars, poolData);

        if (poolData.poolConfig.callbacks.shouldCallBeforeSwap) {
            if (IPoolCallbacks(params.pool).onBeforeSwap(vars.poolSwapParams) == false) {
                revert CallbackFailed();
            }

            _updatePoolDataLiveBalancesAndRates(params.pool, poolData, Rounding.ROUND_DOWN);
            // The call to _buildSwapCallbackParams also modifies poolSwapParams.balancesScaled18.
            // Set here again explicitly to avoid relying on a side effect.
            // TODO: ugliness necessitated by the stack issues; revisit on any refactor to see if this can be cleaner.
            vars.poolSwapParams.balancesScaled18 = poolData.balancesLiveScaled18;
        }

        // Non-reentrant call that updates accounting.
        (amountCalculated, amountIn, amountOut) = _swap(params, vars, poolData, poolBalances);

        if (poolData.poolConfig.callbacks.shouldCallAfterSwap) {
            // Adjust balances for the AfterSwap callback.
            (uint256 amountInScaled18, uint256 amountOutScaled18) = params.kind == SwapKind.GIVEN_IN
                ? (vars.amountGivenScaled18, vars.amountCalculatedScaled18)
                : (vars.amountCalculatedScaled18, vars.amountGivenScaled18);

            if (
                IPoolCallbacks(params.pool).onAfterSwap(
                    IPoolCallbacks.AfterSwapParams({
                        kind: params.kind,
                        tokenIn: params.tokenIn,
                        tokenOut: params.tokenOut,
                        amountInScaled18: amountInScaled18,
                        amountOutScaled18: amountOutScaled18,
                        tokenInBalanceScaled18: poolData.balancesLiveScaled18[vars.indexIn] + amountInScaled18,
                        tokenOutBalanceScaled18: poolData.balancesLiveScaled18[vars.indexOut] - amountOutScaled18,
                        sender: msg.sender,
                        userData: params.userData
                    }),
                    vars.amountCalculatedScaled18
                ) == false
            ) {
                revert CallbackFailed();
            }
        }

        // Swap fee is always deducted from tokenOut.
        // Since the swapFeeAmountScaled18 (derived from scaling up either the amountGiven or amountCalculated)
        // also contains the rate, undo it when converting to raw.
        uint256 swapFeeAmountRaw = vars.swapFeeAmountScaled18.toRawUndoRateRoundDown(
            poolData.decimalScalingFactors[vars.indexOut],
            poolData.tokenRates[vars.indexOut]
        );

        emit Swap(params.pool, params.tokenIn, params.tokenOut, amountIn, amountOut, swapFeeAmountRaw);
    }

    function _buildSwapCallbackParams(
        SwapParams memory params,
        SwapLocals memory vars,
        PoolData memory poolData
    ) private view returns (IBasePool.SwapParams memory) {
        return
            IBasePool.SwapParams({
                kind: params.kind,
                amountGivenScaled18: vars.amountGivenScaled18 + vars.swapFeeAmountScaled18,
                balancesScaled18: poolData.balancesLiveScaled18,
                indexIn: vars.indexIn,
                indexOut: vars.indexOut,
                sender: msg.sender,
                userData: params.userData
            });
    }

    /// @dev Non-reentrant portion of the swap, which calls the main callback and updates accounting.
    function _swap(
        SwapParams memory vaultSwapParams,
        SwapLocals memory vars,
        PoolData memory poolData,
        EnumerableMap.IERC20ToUint256Map storage poolBalances
    ) internal nonReentrant returns (uint256 amountCalculated, uint256 amountIn, uint256 amountOut) {
        // Add swap fee to the amountGiven to account for the fee taken in GIVEN_OUT swap on tokenOut
        // Perform the swap request callback and compute the new balances for 'token in' and 'token out' after the swap
        // If it's a GivenIn swap, vars.swapFeeAmountScaled18 will be zero here, and set based on the amountCalculated.

        vars.amountCalculatedScaled18 = IBasePool(vaultSwapParams.pool).onSwap(vars.poolSwapParams);

        if (vars.swapFeePercentage > 0 && vaultSwapParams.kind == SwapKind.GIVEN_IN) {
            // Swap fee is a percentage of the amountCalculated for the GIVEN_IN swap
            // Round up to avoid losses during precision loss.
            vars.swapFeeAmountScaled18 = vars.amountCalculatedScaled18.mulUp(vars.swapFeePercentage);
            // Should subtract the fee from the amountCalculated for GIVEN_IN swap
            vars.amountCalculatedScaled18 -= vars.swapFeeAmountScaled18;
        }

        // For `GivenIn` the amount calculated is leaving the Vault, so we round down.
        // Round up when entering the Vault on `GivenOut`.
        amountCalculated = vaultSwapParams.kind == SwapKind.GIVEN_IN
            ? vars.amountCalculatedScaled18.toRawUndoRateRoundDown(
                poolData.decimalScalingFactors[vars.indexOut],
                poolData.tokenRates[vars.indexOut]
            )
            : vars.amountCalculatedScaled18.toRawUndoRateRoundUp(
                poolData.decimalScalingFactors[vars.indexIn],
                poolData.tokenRates[vars.indexIn]
            );

        (amountIn, amountOut) = vaultSwapParams.kind == SwapKind.GIVEN_IN
            ? (vaultSwapParams.amountGivenRaw, amountCalculated)
            : (amountCalculated, vaultSwapParams.amountGivenRaw);

        // Charge protocolSwapFee
        if (vars.swapFeeAmountScaled18 > 0 && _protocolSwapFeePercentage > 0) {
            // Always charge fees on tokenOut. Store amount in native decimals.
            // Since the swapFeeAmountScaled18 (derived from scaling up either the amountGiven or amountCalculated)
            // also contains the rate, undo it when converting to raw.
            vars.protocolSwapFeeAmountRaw = vars
                .swapFeeAmountScaled18
                .mulUp(_protocolSwapFeePercentage)
                .toRawUndoRateRoundDown(
                    poolData.decimalScalingFactors[vars.indexOut],
                    poolData.tokenRates[vars.indexOut]
                );

            _protocolFees[vaultSwapParams.tokenOut] += vars.protocolSwapFeeAmountRaw;
            emit ProtocolSwapFeeCharged(
                vaultSwapParams.pool,
                address(vaultSwapParams.tokenOut),
                vars.protocolSwapFeeAmountRaw
            );
        }

        // Use `unchecked_setAt` to save storage reads.
        poolBalances.unchecked_setAt(vars.indexIn, vars.tokenInBalance + amountIn);
        poolBalances.unchecked_setAt(vars.indexOut, vars.tokenOutBalance - amountOut - vars.protocolSwapFeeAmountRaw);

        // Account amountIn of tokenIn
        _takeDebt(vaultSwapParams.tokenIn, amountIn, msg.sender);
        // Account amountOut of tokenOut
        _supplyCredit(vaultSwapParams.tokenOut, amountOut, msg.sender);
    }

    /// @dev Returns swap fee for the pool.
    function _getSwapFeePercentage(PoolConfig memory config) internal pure returns (uint256) {
        if (config.hasDynamicSwapFee) {
            // TODO: Fetch dynamic swap fee from the pool using callback
            return 0;
        } else {
            return config.staticSwapFeePercentage;
        }
    }

    /*******************************************************************************
                            Pool Registration and Initialization
    *******************************************************************************/

    /// @dev Reverts unless `pool` corresponds to an initialized Pool.
    modifier withInitializedPool(address pool) {
        _ensureInitializedPool(pool);
        _;
    }

    /**
     * @notice Fetches the balances for a given pool, with decimal and rate scaling factors applied.
     * @dev Utilizes an enumerable map to obtain pool tokens and raw balances.
     * The function is structured to minimize storage reads by leveraging the `unchecked_at` method.
     * It is typically called after a reentrant callback (e.g., a "before" liquidity operation callback),
     * to refresh the poolData struct with any balances (or rates) that might have changed.
     *
     * @param pool The address of the pool
     * @param poolData The corresponding poolData to be read and updated
     * @param roundingDirection Whether balance scaling should round up or down
     */
    function _updatePoolDataLiveBalancesAndRates(
        address pool,
        PoolData memory poolData,
        Rounding roundingDirection
    ) internal view {
        // Retrieve the mapping of tokens and their balances for the specified pool.
        // poolData already contains rawBalances, but they could be stale, so fetch from the Vault.
        // Likewise, the rates could also have changed.
        EnumerableMap.IERC20ToUint256Map storage poolTokenBalances = _poolTokenBalances[pool];
        mapping(IERC20 => TokenConfig) storage poolTokenConfig = _poolTokenConfig[pool];
        uint256 numTokens = poolTokenBalances.length();
        uint256 balanceRaw;
        IERC20 token;

        for (uint256 i = 0; i < numTokens; ++i) {
            // Because the iteration is bounded by `tokens.length`, which matches the EnumerableMap's length,
            // we can safely use `unchecked_at`. This ensures that `i` is a valid token index and minimizes
            // storage reads.
            (token, balanceRaw) = poolTokenBalances.unchecked_at(i);
            TokenType tokenType = poolTokenConfig[token].tokenType;

            if (tokenType == TokenType.STANDARD) {
                poolData.tokenRates[i] = FixedPoint.ONE;
            } else if (tokenType == TokenType.WITH_RATE) {
                poolData.tokenRates[i] = poolTokenConfig[token].rateProvider.getRate();
            } else {
                // TODO implement ERC4626 at a later stage.
                revert InvalidTokenConfiguration();
            }

            poolData.balancesLiveScaled18[i] = roundingDirection == Rounding.ROUND_UP
                ? balanceRaw.toScaled18ApplyRateRoundUp(poolData.decimalScalingFactors[i], poolData.tokenRates[i])
                : balanceRaw.toScaled18ApplyRateRoundDown(poolData.decimalScalingFactors[i], poolData.tokenRates[i]);
        }
    }

<<<<<<< HEAD
    /**
     * @dev Get poolData and compute protocol yield fees due, without changing any state.
     */
    function _getPoolDataAndYieldFees(
        address pool,
        Rounding roundingDirection
    ) internal view returns (PoolData memory poolData, uint256[] memory dueProtocolYieldFees) {
        (
            poolData.tokenConfig,
            poolData.balancesRaw,
            poolData.decimalScalingFactors,
            poolData.poolConfig
        ) = _getPoolTokenInfo(pool);

        EnumerableMap.IERC20ToUint256Map storage lastLiveBalances = _lastLivePoolTokenBalances[pool];
        uint256 numTokens = poolData.tokenConfig.length;

        dueProtocolYieldFees = new uint256[](numTokens);

        // Initialize arrays to store balances and rates based on the number of tokens in the pool.
        // Will be read raw, then upscaled and rounded as directed.
        poolData.balancesLiveScaled18 = new uint256[](numTokens);
        poolData.tokenRates = new uint256[](numTokens);
        uint256 yieldFeePercentage = _protocolYieldFeePercentage;

        for (uint256 i = 0; i < numTokens; ++i) {
            TokenType tokenType = poolData.tokenConfig[i].tokenType;

            // Do not charge yield fees until the pool is initialized.
            // ERC4626 tokens always pay yield fees; WITH_RATE tokens pay unless exempt.
            bool subjectToYieldProtocolFees = poolData.poolConfig.isPoolInitialized &&
                (tokenType == TokenType.ERC4626 ||
                    (tokenType == TokenType.WITH_RATE && poolData.tokenConfig[i].yieldFeeExempt == false));

            if (tokenType == TokenType.STANDARD) {
                poolData.tokenRates[i] = FixedPoint.ONE;
            } else if (tokenType == TokenType.WITH_RATE) {
                poolData.tokenRates[i] = poolData.tokenConfig[i].rateProvider.getRate();
            } else {
                // TODO implement ERC4626 at a later stage. Not coming from user input, so can only be these three.
                revert InvalidTokenConfiguration();
            }

            // This sets the live balance from the raw balance, applying scaling and rates,
            // and respecting the rounding direction. Charging a yield fee changes the raw
            // balance, in which case the safest and most numerically precise way to adjust
            // the live balance is to simply repeat the scaling (hence the second call below).
            _setLiveBalanceFromRawForToken(poolData, roundingDirection, i);

            // Check for yield protocol fees after initialization
            if (subjectToYieldProtocolFees) {
                if (yieldFeePercentage > 0) {
                    uint256 yieldFeeAmountRaw = _computeYieldProtocolFeesDue(
                        poolData,
                        lastLiveBalances.unchecked_valueAt(i),
                        i,
                        yieldFeePercentage
                    );

                    if (yieldFeeAmountRaw > 0) {
                        dueProtocolYieldFees[i] = yieldFeeAmountRaw;

                        // Adjust raw and live balances.
                        poolData.balancesRaw[i] -= yieldFeeAmountRaw;
                        _setLiveBalanceFromRawForToken(poolData, roundingDirection, i);
                    }
                }
            }
        }
    }

    /**
     * @dev Fill in PoolData, including paying protocol yield fees and computing final raw and live balances.
     * This function modifies protocol fees and last live balance storage. Since it modifies storage and makes
     * external calls, it must be nonReentrant.
     */
    function _computePoolDataUpdatingBalancesAndFees(
        address pool,
        Rounding roundingDirection
    ) internal nonReentrant returns (PoolData memory poolData) {
        uint256[] memory dueProtocolYieldFees;

        (poolData, dueProtocolYieldFees) = _getPoolDataAndYieldFees(pool, roundingDirection);

        EnumerableMap.IERC20ToUint256Map storage poolTokenBalances = _poolTokenBalances[pool];
        EnumerableMap.IERC20ToUint256Map storage lastLiveBalances = _lastLivePoolTokenBalances[pool];

        uint256 numTokens = poolData.tokenConfig.length;

        for (uint256 i = 0; i < numTokens; ++i) {
            IERC20 token = poolData.tokenConfig[i].token;
            uint256 yieldFeeAmountRaw = dueProtocolYieldFees[i];

            if (yieldFeeAmountRaw > 0) {
                // Charge protocol fee.
                _protocolFees[token] += yieldFeeAmountRaw;
                emit ProtocolYieldFeeCharged(pool, address(token), yieldFeeAmountRaw);

                // Adjust raw and live balances.
                poolTokenBalances.unchecked_setAt(i, poolData.balancesRaw[i]);
                _setLiveBalanceFromRawForToken(poolData, roundingDirection, i);
            }
            // Update last live balance
            lastLiveBalances.unchecked_setAt(i, poolData.balancesLiveScaled18[i]);
        }
    }

    function _computeYieldProtocolFeesDue(
        PoolData memory poolData,
        uint256 lastLiveBalance,
        uint256 tokenIndex,
        uint256 yieldFeePercentage
    ) internal pure returns (uint256 feeAmountRaw) {
        uint256 currentLiveBalance = poolData.balancesLiveScaled18[tokenIndex];

        // Do not charge fees if rates go down. If the rate were to go up, down, and back up again, protocol fees
        // would be charged multiple times on the "same" yield. For tokens subject to yield fees, this should not
        // happen, or at least be very rare. It can be addressed for known volatile rates by setting the yield fee
        // exempt flag on registration, or compensated off-chain if there is an incident with a normally
        // well-behaved rate provider.
        if (currentLiveBalance > lastLiveBalance) {
            unchecked {
                // Magnitudes checked above, so it's safe to do unchecked math here.
                uint256 liveBalanceDiff = currentLiveBalance - lastLiveBalance;

                feeAmountRaw = liveBalanceDiff.mulDown(yieldFeePercentage).toRawUndoRateRoundDown(
                    poolData.decimalScalingFactors[tokenIndex],
                    poolData.tokenRates[tokenIndex]
                );
            }
        }
    }

    function _setLiveBalanceFromRawForToken(
        PoolData memory poolData,
        Rounding roundingDirection,
        uint256 tokenIndex
    ) private pure {
        function(uint256, uint256, uint256) internal pure returns (uint256) _upOrDown = roundingDirection ==
            Rounding.ROUND_UP
            ? ScalingHelpers.toScaled18ApplyRateRoundUp
            : ScalingHelpers.toScaled18ApplyRateRoundDown;

        poolData.balancesLiveScaled18[tokenIndex] = _upOrDown(
            poolData.balancesRaw[tokenIndex],
            poolData.decimalScalingFactors[tokenIndex],
            poolData.tokenRates[tokenIndex]
        );
    }

=======
>>>>>>> a89af998
    /*******************************************************************************
                                Pool Operations
    *******************************************************************************/

    /// @dev Rejects routers not approved by governance and users
    modifier onlyTrustedRouter() {
        _onlyTrustedRouter(msg.sender);
        _;
    }

    /// @inheritdoc IVaultMain
<<<<<<< HEAD
    function initialize(
        address pool,
        address to,
        IERC20[] memory tokens,
        uint256[] memory exactAmountsIn,
        uint256 minBptAmountOut,
        bytes memory userData
    ) external withHandler withRegisteredPool(pool) whenPoolNotPaused(pool) returns (uint256 bptAmountOut) {
        PoolData memory poolData = _computePoolDataUpdatingBalancesAndFees(pool, Rounding.ROUND_DOWN);

        if (poolData.poolConfig.isPoolInitialized) {
            revert PoolAlreadyInitialized(pool);
        }
        uint256 numTokens = poolData.tokenConfig.length;

        InputHelpers.ensureInputLengthMatch(numTokens, exactAmountsIn.length);

        // Amounts are entering pool math, so round down. A lower invariant after the join means less bptOut,
        // favoring the pool.
        uint256[] memory exactAmountsInScaled18 = exactAmountsIn.copyToScaled18ApplyRateRoundDownArray(
            poolData.decimalScalingFactors,
            poolData.tokenRates
        );

        if (poolData.poolConfig.callbacks.shouldCallBeforeInitialize) {
            if (IPoolCallbacks(pool).onBeforeInitialize(exactAmountsInScaled18, userData) == false) {
                revert CallbackFailed();
            }
        }

        bptAmountOut = _initialize(pool, to, poolData, tokens, exactAmountsIn, exactAmountsInScaled18, minBptAmountOut);

        if (poolData.poolConfig.callbacks.shouldCallAfterInitialize) {
            if (IPoolCallbacks(pool).onAfterInitialize(exactAmountsInScaled18, bptAmountOut, userData) == false) {
                revert CallbackFailed();
            }
        }
    }

    function _initialize(
        address pool,
        address to,
        PoolData memory poolData,
        IERC20[] memory tokens,
        uint256[] memory exactAmountsIn,
        uint256[] memory exactAmountsInScaled18,
        uint256 minBptAmountOut
    ) internal nonReentrant returns (uint256 bptAmountOut) {
        for (uint256 i = 0; i < poolData.tokenConfig.length; ++i) {
            IERC20 actualToken = poolData.tokenConfig[i].token;

            // Tokens passed into `initialize` are the "expected" tokens.
            if (actualToken != tokens[i]) {
                revert TokensMismatch(pool, address(tokens[i]), address(actualToken));
            }

            // Debit of token[i] for amountIn
            _takeDebt(actualToken, exactAmountsIn[i], msg.sender);
        }

        // Store the new Pool balances.
        _setPoolBalances(pool, exactAmountsIn);
        // Initialize live balances, incorporating the current rate.
        _setLastLivePoolBalances(pool, exactAmountsInScaled18);

        emit PoolBalanceChanged(pool, to, tokens, exactAmountsIn.unsafeCastToInt256(true));

        // Store config and mark the pool as initialized
        poolData.poolConfig.isPoolInitialized = true;
        _poolConfig[pool] = poolData.poolConfig.fromPoolConfig();

        // Pass scaled balances to the pool
        bptAmountOut = IBasePool(pool).computeInvariant(exactAmountsInScaled18);

        _ensureMinimumTotalSupply(bptAmountOut);

        // At this point we know that bptAmountOut >= _MINIMUM_TOTAL_SUPPLY, so this will not revert.
        bptAmountOut -= _MINIMUM_TOTAL_SUPPLY;
        // When adding liquidity, we must mint tokens concurrently with updating pool balances,
        // as the pool's math relies on totalSupply.
        // Minting will be reverted if it results in a total supply less than the _MINIMUM_TOTAL_SUPPLY.
        _mintMinimumSupplyReserve(address(pool));
        _mint(address(pool), to, bptAmountOut);

        // At this point we have the calculated BPT amount.
        if (bptAmountOut < minBptAmountOut) {
            revert BptAmountOutBelowMin(bptAmountOut, minBptAmountOut);
        }

        // Emit an event to log the pool initialization
        emit PoolInitialized(pool);
    }

    /// @inheritdoc IVaultMain
=======
>>>>>>> a89af998
    function addLiquidity(
        AddLiquidityParams memory params
    )
        external
        withHandler
        withInitializedPool(params.pool)
        whenPoolNotPaused(params.pool)
        returns (uint256[] memory amountsIn, uint256 bptAmountOut, bytes memory returnData)
    {
        // Round balances up when adding liquidity:
        // If proportional, higher balances = higher proportional amountsIn, favoring the pool.
        // If unbalanced, higher balances = lower invariant ratio with fees.
        // bptOut = supply * (ratio - 1), so lower ratio = less bptOut, favoring the pool.
        PoolData memory poolData = _computePoolDataUpdatingBalancesAndFees(params.pool, Rounding.ROUND_UP);
        InputHelpers.ensureInputLengthMatch(poolData.tokenConfig.length, params.maxAmountsIn.length);

        // Amounts are entering pool math, so round down.
        // Introducing amountsInScaled18 here and passing it through to _addLiquidity is not ideal,
        // but it avoids the even worse options of mutating amountsIn inside AddLiquidityParams,
        // or cluttering the AddLiquidityParams interface by adding amountsInScaled18.
        uint256[] memory maxAmountsInScaled18 = params.maxAmountsIn.copyToScaled18ApplyRateRoundDownArray(
            poolData.decimalScalingFactors,
            poolData.tokenRates
        );

        if (poolData.poolConfig.callbacks.shouldCallBeforeAddLiquidity) {
            // TODO: check if `before` needs kind.
            if (
                IPoolCallbacks(params.pool).onBeforeAddLiquidity(
                    params.to,
                    maxAmountsInScaled18,
                    params.minBptAmountOut,
                    poolData.balancesLiveScaled18,
                    params.userData
                ) == false
            ) {
                revert CallbackFailed();
            }

            // The callback might alter the balances, so we need to read them again to ensure that the data is
            // fresh moving forward.
            // We also need to upscale (adding liquidity, so round up) again.
            _updatePoolDataLiveBalancesAndRates(params.pool, poolData, Rounding.ROUND_UP);
        }

        // The bulk of the work is done here: the corresponding Pool callback is invoked and its final balances
        // are computed. This function is non-reentrant, as it performs the accounting updates.
        // Note that poolData is mutated to update the Raw and Live balances, so they are accurate when passed
        // into the AfterAddLiquidity callback.
        // `amountsInScaled18` will be overwritten in the custom case, so we need to pass it back and forth to
        // encapsulate that logic in `_addLiquidity`.
        uint256[] memory amountsInScaled18;
        (amountsIn, amountsInScaled18, bptAmountOut, returnData) = _addLiquidity(
            poolData,
            params,
            maxAmountsInScaled18
        );

        if (poolData.poolConfig.callbacks.shouldCallAfterAddLiquidity) {
            if (
                IPoolCallbacks(params.pool).onAfterAddLiquidity(
                    params.to,
                    amountsInScaled18,
                    bptAmountOut,
                    poolData.balancesLiveScaled18,
                    params.userData
                ) == false
            ) {
                revert CallbackFailed();
            }
        }
    }

    /**
     * @dev Calls the appropriate pool callback and calculates the required inputs and outputs for the operation
     * considering the given kind, and updates the vault's internal accounting. This includes:
     * - Setting pool balances
     * - Taking debt from the liquidity provider
     * - Minting pool tokens
     * - Emitting events
     *
     * It is non-reentrant, as it performs external calls and updates the vault's state accordingly. This is the only
     * place where the state is updated within `addLiquidity`.
     */
    function _addLiquidity(
        PoolData memory poolData,
        AddLiquidityParams memory params,
        uint256[] memory maxAmountsInScaled18
    )
        internal
        nonReentrant
        returns (
            uint256[] memory amountsInRaw,
            uint256[] memory amountsInScaled18,
            uint256 bptAmountOut,
            bytes memory returnData
        )
    {
        if (params.kind == AddLiquidityKind.UNBALANCED) {
            amountsInScaled18 = maxAmountsInScaled18;
            bptAmountOut = BasePoolMath.computeAddLiquidityUnbalanced(
                poolData.balancesLiveScaled18,
                maxAmountsInScaled18,
                _totalSupply(params.pool),
                _getSwapFeePercentage(poolData.poolConfig),
                IBasePool(params.pool).computeInvariant
            );
        } else if (params.kind == AddLiquidityKind.SINGLE_TOKEN_EXACT_OUT) {
            bptAmountOut = params.minBptAmountOut;
            uint256 tokenIndex = InputHelpers.getSingleInputIndex(maxAmountsInScaled18);

            amountsInScaled18 = maxAmountsInScaled18;
            amountsInScaled18[tokenIndex] = BasePoolMath.computeAddLiquiditySingleTokenExactOut(
                poolData.balancesLiveScaled18,
                tokenIndex,
                bptAmountOut,
                _totalSupply(params.pool),
                _getSwapFeePercentage(poolData.poolConfig),
                IBasePool(params.pool).computeBalance
            );
        } else if (params.kind == AddLiquidityKind.CUSTOM) {
            _poolConfig[params.pool].requireSupportsAddLiquidityCustom();

            (amountsInScaled18, bptAmountOut, returnData) = IPoolLiquidity(params.pool).onAddLiquidityCustom(
                params.to,
                maxAmountsInScaled18,
                params.minBptAmountOut,
                poolData.balancesLiveScaled18,
                params.userData
            );
        } else {
            revert InvalidAddLiquidityKind();
        }

        // At this point we have the calculated BPT amount.
        if (bptAmountOut < params.minBptAmountOut) {
            revert BptAmountOutBelowMin(bptAmountOut, params.minBptAmountOut);
        }

        // TODO: enforce min and max.
        uint256 numTokens = poolData.tokenConfig.length;
        amountsInRaw = new uint256[](numTokens);
        IERC20[] memory tokens = new IERC20[](numTokens);

        for (uint256 i = 0; i < numTokens; ++i) {
            // amountsInRaw are amounts actually entering the Pool, so we round up.
            // Do not mutate in place yet, as we need them scaled for the `onAfterAddLiquidity` callback
            uint256 amountInRaw = amountsInScaled18[i].toRawUndoRateRoundUp(
                poolData.decimalScalingFactors[i],
                poolData.tokenRates[i]
            );
            IERC20 token = poolData.tokenConfig[i].token;
            tokens[i] = token;

            // The limits must be checked for raw amounts
            if (amountInRaw > params.maxAmountsIn[i]) {
                revert AmountInAboveMax(token, amountInRaw, params.maxAmountsIn[i]);
            }

            // Debit of token[i] for amountInRaw
            _takeDebt(token, amountInRaw, msg.sender);

            // We need regular balances to complete the accounting, and the upscaled balances
            // to use in the `after` callback later on.
            poolData.balancesRaw[i] += amountInRaw;
            poolData.balancesLiveScaled18[i] += amountsInScaled18[i];

            amountsInRaw[i] = amountInRaw;
        }

        // Store the new pool balances.
        _setPoolBalances(params.pool, poolData.balancesRaw);

        // When adding liquidity, we must mint tokens concurrently with updating pool balances,
        // as the pool's math relies on totalSupply.
        _mint(address(params.pool), params.to, bptAmountOut);

        emit PoolBalanceChanged(params.pool, params.to, tokens, amountsInRaw.unsafeCastToInt256(true));
    }

    /// @inheritdoc IVaultMain
    function removeLiquidity(
        RemoveLiquidityParams memory params
    )
        external
        withInitializedPool(params.pool)
        whenPoolNotPaused(params.pool)
        returns (uint256 bptAmountIn, uint256[] memory amountsOut, bytes memory returnData)
    {
        // Round down when removing liquidity:
        // If proportional, lower balances = lower proportional amountsOut, favoring the pool.
        // If unbalanced, lower balances = lower invariant ratio without fees.
        // bptIn = supply * (1 - ratio), so lower ratio = more bptIn, favoring the pool.
        PoolData memory poolData = _computePoolDataUpdatingBalancesAndFees(params.pool, Rounding.ROUND_DOWN);
        InputHelpers.ensureInputLengthMatch(poolData.tokenConfig.length, params.minAmountsOut.length);

        // Amounts are entering pool math; higher amounts would burn more BPT, so round up to favor the pool.
        // Do not mutate minAmountsOut, so that we can directly compare the raw limits later, without potentially
        // losing precision by scaling up and then down.
        uint256[] memory minAmountsOutScaled18 = params.minAmountsOut.copyToScaled18ApplyRateRoundUpArray(
            poolData.decimalScalingFactors,
            poolData.tokenRates
        );

        if (poolData.poolConfig.callbacks.shouldCallBeforeRemoveLiquidity) {
            // TODO: check if `before` callback needs kind.
            if (
                IPoolCallbacks(params.pool).onBeforeRemoveLiquidity(
                    params.from,
                    params.maxBptAmountIn,
                    minAmountsOutScaled18,
                    poolData.balancesLiveScaled18,
                    params.userData
                ) == false
            ) {
                revert CallbackFailed();
            }
            // The callback might alter the balances, so we need to read them again to ensure that the data is
            // fresh moving forward.
            // We also need to upscale (removing liquidity, so round down) again.
            _updatePoolDataLiveBalancesAndRates(params.pool, poolData, Rounding.ROUND_DOWN);
        }

        // The bulk of the work is done here: the corresponding Pool callback is invoked, and its final balances
        // are computed. This function is non-reentrant, as it performs the accounting updates.
        // Note that poolData is mutated to update the Raw and Live balances, so they are accurate when passed
        // into the AfterRemoveLiquidity callback.
        uint256[] memory amountsOutScaled18;
        (bptAmountIn, amountsOut, amountsOutScaled18, returnData) = _removeLiquidity(
            poolData,
            params,
            minAmountsOutScaled18
        );

        if (poolData.poolConfig.callbacks.shouldCallAfterRemoveLiquidity) {
            if (
                IPoolCallbacks(params.pool).onAfterRemoveLiquidity(
                    params.from,
                    bptAmountIn,
                    amountsOutScaled18,
                    poolData.balancesLiveScaled18,
                    params.userData
                ) == false
            ) {
                revert CallbackFailed();
            }
        }
    }

    /// @inheritdoc IVaultMain
    function removeLiquidityRecovery(
        address pool,
        address from,
        uint256 exactBptAmountIn
    )
        external
        nonReentrant
        withInitializedPool(pool)
        onlyInRecoveryMode(pool)
        returns (uint256[] memory amountsOutRaw)
    {
        // Retrieve the mapping of tokens and their balances for the specified pool.
        EnumerableMap.IERC20ToUint256Map storage poolTokenBalances = _poolTokenBalances[pool];
        uint256 numTokens = poolTokenBalances.length();

        // Initialize arrays to store tokens and balances based on the number of tokens in the pool.
        IERC20[] memory tokens = new IERC20[](numTokens);
        uint256[] memory balancesRaw = new uint256[](numTokens);

        for (uint256 i = 0; i < numTokens; ++i) {
            // Because the iteration is bounded by `tokens.length`, which matches the EnumerableMap's length,
            // we can safely use `unchecked_at`. This ensures that `i` is a valid token index and minimizes
            // storage reads.
            (tokens[i], balancesRaw[i]) = poolTokenBalances.unchecked_at(i);
        }

        amountsOutRaw = BasePoolMath.computeProportionalAmountsOut(balancesRaw, _totalSupply(pool), exactBptAmountIn);

        _removeLiquidityUpdateAccounting(pool, from, tokens, balancesRaw, exactBptAmountIn, amountsOutRaw);
    }

    /**
     * @dev Calls the appropriate pool callback and calculates the required inputs and outputs for the operation
     * considering the given kind, and updates the vault's internal accounting. This includes:
     * - Setting pool balances
     * - Supplying credit to the liquidity provider
     * - Burning pool tokens
     * - Emitting events
     *
     * It is non-reentrant, as it performs external calls and updates the vault's state accordingly. This is the only
     * place where the state is updated within `removeLiquidity`.
     */
    function _removeLiquidity(
        PoolData memory poolData,
        RemoveLiquidityParams memory params,
        uint256[] memory minAmountsOutScaled18
    )
        internal
        nonReentrant
        returns (
            uint256 bptAmountIn,
            uint256[] memory amountsOutRaw,
            uint256[] memory amountsOutScaled18,
            bytes memory returnData
        )
    {
        uint256 tokenOutIndex;

        if (params.kind == RemoveLiquidityKind.PROPORTIONAL) {
            bptAmountIn = params.maxBptAmountIn;
            amountsOutScaled18 = BasePoolMath.computeProportionalAmountsOut(
                poolData.balancesLiveScaled18,
                _totalSupply(params.pool),
                bptAmountIn
            );
        } else if (params.kind == RemoveLiquidityKind.SINGLE_TOKEN_EXACT_IN) {
            bptAmountIn = params.maxBptAmountIn;

            amountsOutScaled18 = minAmountsOutScaled18;
            tokenOutIndex = InputHelpers.getSingleInputIndex(params.minAmountsOut);
            amountsOutScaled18[tokenOutIndex] = BasePoolMath.computeRemoveLiquiditySingleTokenExactIn(
                poolData.balancesLiveScaled18,
                tokenOutIndex,
                bptAmountIn,
                _totalSupply(params.pool),
                _getSwapFeePercentage(poolData.poolConfig),
                IBasePool(params.pool).computeBalance
            );
        } else if (params.kind == RemoveLiquidityKind.SINGLE_TOKEN_EXACT_OUT) {
            amountsOutScaled18 = minAmountsOutScaled18;
            tokenOutIndex = InputHelpers.getSingleInputIndex(params.minAmountsOut);

            bptAmountIn = BasePoolMath.computeRemoveLiquiditySingleTokenExactOut(
                poolData.balancesLiveScaled18,
                tokenOutIndex,
                amountsOutScaled18[tokenOutIndex],
                _totalSupply(params.pool),
                _getSwapFeePercentage(poolData.poolConfig),
                IBasePool(params.pool).computeInvariant
            );
        } else if (params.kind == RemoveLiquidityKind.CUSTOM) {
            (bptAmountIn, amountsOutScaled18, returnData) = IPoolLiquidity(params.pool).onRemoveLiquidityCustom(
                params.from,
                params.maxBptAmountIn,
                minAmountsOutScaled18,
                poolData.balancesLiveScaled18,
                params.userData
            );
        } else {
            revert InvalidRemoveLiquidityKind();
        }

        if (bptAmountIn > params.maxBptAmountIn) {
            revert BptAmountInAboveMax(bptAmountIn, params.maxBptAmountIn);
        }

        uint256 numTokens = poolData.tokenConfig.length;
        IERC20[] memory tokens = new IERC20[](numTokens);
        amountsOutRaw = new uint256[](numTokens);

        for (uint256 i = 0; i < numTokens; ++i) {
            // Note that poolData.balancesRaw will also be updated in `_removeLiquidityUpdateAccounting`
            poolData.balancesLiveScaled18[i] -= amountsOutScaled18[i];
            tokens[i] = poolData.tokenConfig[i].token;

            // amountsOut are amounts exiting the Pool, so we round down.
            amountsOutRaw[i] = amountsOutScaled18[i].toRawUndoRateRoundDown(
                poolData.decimalScalingFactors[i],
                poolData.tokenRates[i]
            );

            if (amountsOutRaw[i] < params.minAmountsOut[i]) {
                revert AmountOutBelowMin(tokens[i], amountsOutRaw[i], params.minAmountsOut[i]);
            }
        }

        _removeLiquidityUpdateAccounting(
            params.pool,
            params.from,
            tokens,
            poolData.balancesRaw,
            bptAmountIn,
            amountsOutRaw
        );
    }

    /**
     * @dev Updates the vault's accounting within a `removeLiquidity` operation. This includes:
     * - Setting pool balances
     * - Supplying credit to the liquidity provider
     * - Burning pool tokens
     * - Emitting events
     *
     * This function also supports queries as a special case, where the pool tokens from the sender are not required.
     * It must be called in a non-reentrant context.
     */
    function _removeLiquidityUpdateAccounting(
        address pool,
        address from,
        IERC20[] memory tokens,
        uint256[] memory balancesRaw,
        uint256 bptAmountIn,
        uint256[] memory amountsOutRaw
    ) internal {
        for (uint256 i = 0; i < tokens.length; ++i) {
            // Credit token[i] for amountOut
            _supplyCredit(tokens[i], amountsOutRaw[i], msg.sender);

            // Compute the new Pool balances. A Pool's token balance always decreases after an exit (potentially by 0).
            balancesRaw[i] -= amountsOutRaw[i];
        }

        // Store the new pool balances.
        _setPoolBalances(pool, balancesRaw);

        // Trusted routers use Vault's allowances, which are infinite anyways for pool tokens.
        if (!_isTrustedRouter(msg.sender)) {
            _spendAllowance(address(pool), from, msg.sender, bptAmountIn);
        }

        if (!_isQueryDisabled && EVMCallModeHelpers.isStaticCall()) {
            // Increase `from` balance to ensure the burn function succeeds.
            _queryModeBalanceIncrease(pool, from, bptAmountIn);
        }
        // When removing liquidity, we must burn tokens concurrently with updating pool balances,
        // as the pool's math relies on totalSupply.
        // Burning will be reverted if it results in a total supply less than the _MINIMUM_TOTAL_SUPPLY.
        _burn(address(pool), from, bptAmountIn);

        emit PoolBalanceChanged(
            pool,
            from,
            tokens,
            // We can unsafely cast to int256 because balances are actually stored as uint112
            // TODO No they aren't anymore (stored as uint112)! Review this.
            amountsOutRaw.unsafeCastToInt256(false)
        );
    }

<<<<<<< HEAD
    /**
     * @dev Sets the balances of a Pool's tokens to `newBalances`.
     *
     * WARNING: this assumes `newBalances` has the same length and order as the Pool's tokens.
     */
    function _setPoolBalances(address pool, uint256[] memory newBalances) internal {
        EnumerableMap.IERC20ToUint256Map storage poolBalances = _poolTokenBalances[pool];

        for (uint256 i = 0; i < newBalances.length; ++i) {
            // Since we assume all newBalances are properly ordered, we can simply use `unchecked_setAt`
            // to avoid one less storage read per token.
            poolBalances.unchecked_setAt(i, newBalances[i]);
        }
    }

    /**
     * @dev Sets the live balances of a Pool's tokens to `newBalances`.
     *
     * WARNING: this assumes `newBalances` has the same length and order as the Pool's tokens.
     */
    function _setLastLivePoolBalances(address pool, uint256[] memory newBalances) internal {
        EnumerableMap.IERC20ToUint256Map storage liveBalances = _lastLivePoolTokenBalances[pool];

        for (uint256 i = 0; i < newBalances.length; ++i) {
            // Since we assume all newBalances are properly ordered, we can simply use `unchecked_setAt`
            // to avoid one less storage read per token.
            liveBalances.unchecked_setAt(i, newBalances[i]);
        }
    }

=======
>>>>>>> a89af998
    function _onlyTrustedRouter(address sender) internal pure {
        if (!_isTrustedRouter(sender)) {
            revert RouterNotTrusted();
        }
    }

    function _isTrustedRouter(address) internal pure returns (bool) {
        //TODO: Implement based on approval by governance and user
        return true;
    }

    /*******************************************************************************
                                     Default handlers
    *******************************************************************************/

    receive() external payable {
        revert CannotReceiveEth();
    }

    /**
     * @inheritdoc Proxy
     * @dev Override proxy implementation of `fallback` to disallow incoming ETH transfers.
     * This function actually returns whatever the Vault Extension does when handling the request.
     */
    fallback() external payable override {
        if (msg.value > 0) {
            revert CannotReceiveEth();
        }

        _fallback();
    }

    /// @inheritdoc IVaultMain
    function getVaultExtension() external view returns (address) {
        return _implementation();
    }

    /**
     * @inheritdoc Proxy
     * @dev Returns Vault Extension, where fallback requests are forwarded.
     */
    function _implementation() internal view override returns (address) {
        return address(_vaultExtension);
    }
}<|MERGE_RESOLUTION|>--- conflicted
+++ resolved
@@ -453,159 +453,6 @@
         }
     }
 
-<<<<<<< HEAD
-    /**
-     * @dev Get poolData and compute protocol yield fees due, without changing any state.
-     */
-    function _getPoolDataAndYieldFees(
-        address pool,
-        Rounding roundingDirection
-    ) internal view returns (PoolData memory poolData, uint256[] memory dueProtocolYieldFees) {
-        (
-            poolData.tokenConfig,
-            poolData.balancesRaw,
-            poolData.decimalScalingFactors,
-            poolData.poolConfig
-        ) = _getPoolTokenInfo(pool);
-
-        EnumerableMap.IERC20ToUint256Map storage lastLiveBalances = _lastLivePoolTokenBalances[pool];
-        uint256 numTokens = poolData.tokenConfig.length;
-
-        dueProtocolYieldFees = new uint256[](numTokens);
-
-        // Initialize arrays to store balances and rates based on the number of tokens in the pool.
-        // Will be read raw, then upscaled and rounded as directed.
-        poolData.balancesLiveScaled18 = new uint256[](numTokens);
-        poolData.tokenRates = new uint256[](numTokens);
-        uint256 yieldFeePercentage = _protocolYieldFeePercentage;
-
-        for (uint256 i = 0; i < numTokens; ++i) {
-            TokenType tokenType = poolData.tokenConfig[i].tokenType;
-
-            // Do not charge yield fees until the pool is initialized.
-            // ERC4626 tokens always pay yield fees; WITH_RATE tokens pay unless exempt.
-            bool subjectToYieldProtocolFees = poolData.poolConfig.isPoolInitialized &&
-                (tokenType == TokenType.ERC4626 ||
-                    (tokenType == TokenType.WITH_RATE && poolData.tokenConfig[i].yieldFeeExempt == false));
-
-            if (tokenType == TokenType.STANDARD) {
-                poolData.tokenRates[i] = FixedPoint.ONE;
-            } else if (tokenType == TokenType.WITH_RATE) {
-                poolData.tokenRates[i] = poolData.tokenConfig[i].rateProvider.getRate();
-            } else {
-                // TODO implement ERC4626 at a later stage. Not coming from user input, so can only be these three.
-                revert InvalidTokenConfiguration();
-            }
-
-            // This sets the live balance from the raw balance, applying scaling and rates,
-            // and respecting the rounding direction. Charging a yield fee changes the raw
-            // balance, in which case the safest and most numerically precise way to adjust
-            // the live balance is to simply repeat the scaling (hence the second call below).
-            _setLiveBalanceFromRawForToken(poolData, roundingDirection, i);
-
-            // Check for yield protocol fees after initialization
-            if (subjectToYieldProtocolFees) {
-                if (yieldFeePercentage > 0) {
-                    uint256 yieldFeeAmountRaw = _computeYieldProtocolFeesDue(
-                        poolData,
-                        lastLiveBalances.unchecked_valueAt(i),
-                        i,
-                        yieldFeePercentage
-                    );
-
-                    if (yieldFeeAmountRaw > 0) {
-                        dueProtocolYieldFees[i] = yieldFeeAmountRaw;
-
-                        // Adjust raw and live balances.
-                        poolData.balancesRaw[i] -= yieldFeeAmountRaw;
-                        _setLiveBalanceFromRawForToken(poolData, roundingDirection, i);
-                    }
-                }
-            }
-        }
-    }
-
-    /**
-     * @dev Fill in PoolData, including paying protocol yield fees and computing final raw and live balances.
-     * This function modifies protocol fees and last live balance storage. Since it modifies storage and makes
-     * external calls, it must be nonReentrant.
-     */
-    function _computePoolDataUpdatingBalancesAndFees(
-        address pool,
-        Rounding roundingDirection
-    ) internal nonReentrant returns (PoolData memory poolData) {
-        uint256[] memory dueProtocolYieldFees;
-
-        (poolData, dueProtocolYieldFees) = _getPoolDataAndYieldFees(pool, roundingDirection);
-
-        EnumerableMap.IERC20ToUint256Map storage poolTokenBalances = _poolTokenBalances[pool];
-        EnumerableMap.IERC20ToUint256Map storage lastLiveBalances = _lastLivePoolTokenBalances[pool];
-
-        uint256 numTokens = poolData.tokenConfig.length;
-
-        for (uint256 i = 0; i < numTokens; ++i) {
-            IERC20 token = poolData.tokenConfig[i].token;
-            uint256 yieldFeeAmountRaw = dueProtocolYieldFees[i];
-
-            if (yieldFeeAmountRaw > 0) {
-                // Charge protocol fee.
-                _protocolFees[token] += yieldFeeAmountRaw;
-                emit ProtocolYieldFeeCharged(pool, address(token), yieldFeeAmountRaw);
-
-                // Adjust raw and live balances.
-                poolTokenBalances.unchecked_setAt(i, poolData.balancesRaw[i]);
-                _setLiveBalanceFromRawForToken(poolData, roundingDirection, i);
-            }
-            // Update last live balance
-            lastLiveBalances.unchecked_setAt(i, poolData.balancesLiveScaled18[i]);
-        }
-    }
-
-    function _computeYieldProtocolFeesDue(
-        PoolData memory poolData,
-        uint256 lastLiveBalance,
-        uint256 tokenIndex,
-        uint256 yieldFeePercentage
-    ) internal pure returns (uint256 feeAmountRaw) {
-        uint256 currentLiveBalance = poolData.balancesLiveScaled18[tokenIndex];
-
-        // Do not charge fees if rates go down. If the rate were to go up, down, and back up again, protocol fees
-        // would be charged multiple times on the "same" yield. For tokens subject to yield fees, this should not
-        // happen, or at least be very rare. It can be addressed for known volatile rates by setting the yield fee
-        // exempt flag on registration, or compensated off-chain if there is an incident with a normally
-        // well-behaved rate provider.
-        if (currentLiveBalance > lastLiveBalance) {
-            unchecked {
-                // Magnitudes checked above, so it's safe to do unchecked math here.
-                uint256 liveBalanceDiff = currentLiveBalance - lastLiveBalance;
-
-                feeAmountRaw = liveBalanceDiff.mulDown(yieldFeePercentage).toRawUndoRateRoundDown(
-                    poolData.decimalScalingFactors[tokenIndex],
-                    poolData.tokenRates[tokenIndex]
-                );
-            }
-        }
-    }
-
-    function _setLiveBalanceFromRawForToken(
-        PoolData memory poolData,
-        Rounding roundingDirection,
-        uint256 tokenIndex
-    ) private pure {
-        function(uint256, uint256, uint256) internal pure returns (uint256) _upOrDown = roundingDirection ==
-            Rounding.ROUND_UP
-            ? ScalingHelpers.toScaled18ApplyRateRoundUp
-            : ScalingHelpers.toScaled18ApplyRateRoundDown;
-
-        poolData.balancesLiveScaled18[tokenIndex] = _upOrDown(
-            poolData.balancesRaw[tokenIndex],
-            poolData.decimalScalingFactors[tokenIndex],
-            poolData.tokenRates[tokenIndex]
-        );
-    }
-
-=======
->>>>>>> a89af998
     /*******************************************************************************
                                 Pool Operations
     *******************************************************************************/
@@ -617,103 +464,6 @@
     }
 
     /// @inheritdoc IVaultMain
-<<<<<<< HEAD
-    function initialize(
-        address pool,
-        address to,
-        IERC20[] memory tokens,
-        uint256[] memory exactAmountsIn,
-        uint256 minBptAmountOut,
-        bytes memory userData
-    ) external withHandler withRegisteredPool(pool) whenPoolNotPaused(pool) returns (uint256 bptAmountOut) {
-        PoolData memory poolData = _computePoolDataUpdatingBalancesAndFees(pool, Rounding.ROUND_DOWN);
-
-        if (poolData.poolConfig.isPoolInitialized) {
-            revert PoolAlreadyInitialized(pool);
-        }
-        uint256 numTokens = poolData.tokenConfig.length;
-
-        InputHelpers.ensureInputLengthMatch(numTokens, exactAmountsIn.length);
-
-        // Amounts are entering pool math, so round down. A lower invariant after the join means less bptOut,
-        // favoring the pool.
-        uint256[] memory exactAmountsInScaled18 = exactAmountsIn.copyToScaled18ApplyRateRoundDownArray(
-            poolData.decimalScalingFactors,
-            poolData.tokenRates
-        );
-
-        if (poolData.poolConfig.callbacks.shouldCallBeforeInitialize) {
-            if (IPoolCallbacks(pool).onBeforeInitialize(exactAmountsInScaled18, userData) == false) {
-                revert CallbackFailed();
-            }
-        }
-
-        bptAmountOut = _initialize(pool, to, poolData, tokens, exactAmountsIn, exactAmountsInScaled18, minBptAmountOut);
-
-        if (poolData.poolConfig.callbacks.shouldCallAfterInitialize) {
-            if (IPoolCallbacks(pool).onAfterInitialize(exactAmountsInScaled18, bptAmountOut, userData) == false) {
-                revert CallbackFailed();
-            }
-        }
-    }
-
-    function _initialize(
-        address pool,
-        address to,
-        PoolData memory poolData,
-        IERC20[] memory tokens,
-        uint256[] memory exactAmountsIn,
-        uint256[] memory exactAmountsInScaled18,
-        uint256 minBptAmountOut
-    ) internal nonReentrant returns (uint256 bptAmountOut) {
-        for (uint256 i = 0; i < poolData.tokenConfig.length; ++i) {
-            IERC20 actualToken = poolData.tokenConfig[i].token;
-
-            // Tokens passed into `initialize` are the "expected" tokens.
-            if (actualToken != tokens[i]) {
-                revert TokensMismatch(pool, address(tokens[i]), address(actualToken));
-            }
-
-            // Debit of token[i] for amountIn
-            _takeDebt(actualToken, exactAmountsIn[i], msg.sender);
-        }
-
-        // Store the new Pool balances.
-        _setPoolBalances(pool, exactAmountsIn);
-        // Initialize live balances, incorporating the current rate.
-        _setLastLivePoolBalances(pool, exactAmountsInScaled18);
-
-        emit PoolBalanceChanged(pool, to, tokens, exactAmountsIn.unsafeCastToInt256(true));
-
-        // Store config and mark the pool as initialized
-        poolData.poolConfig.isPoolInitialized = true;
-        _poolConfig[pool] = poolData.poolConfig.fromPoolConfig();
-
-        // Pass scaled balances to the pool
-        bptAmountOut = IBasePool(pool).computeInvariant(exactAmountsInScaled18);
-
-        _ensureMinimumTotalSupply(bptAmountOut);
-
-        // At this point we know that bptAmountOut >= _MINIMUM_TOTAL_SUPPLY, so this will not revert.
-        bptAmountOut -= _MINIMUM_TOTAL_SUPPLY;
-        // When adding liquidity, we must mint tokens concurrently with updating pool balances,
-        // as the pool's math relies on totalSupply.
-        // Minting will be reverted if it results in a total supply less than the _MINIMUM_TOTAL_SUPPLY.
-        _mintMinimumSupplyReserve(address(pool));
-        _mint(address(pool), to, bptAmountOut);
-
-        // At this point we have the calculated BPT amount.
-        if (bptAmountOut < minBptAmountOut) {
-            revert BptAmountOutBelowMin(bptAmountOut, minBptAmountOut);
-        }
-
-        // Emit an event to log the pool initialization
-        emit PoolInitialized(pool);
-    }
-
-    /// @inheritdoc IVaultMain
-=======
->>>>>>> a89af998
     function addLiquidity(
         AddLiquidityParams memory params
     )
@@ -1153,39 +903,6 @@
         );
     }
 
-<<<<<<< HEAD
-    /**
-     * @dev Sets the balances of a Pool's tokens to `newBalances`.
-     *
-     * WARNING: this assumes `newBalances` has the same length and order as the Pool's tokens.
-     */
-    function _setPoolBalances(address pool, uint256[] memory newBalances) internal {
-        EnumerableMap.IERC20ToUint256Map storage poolBalances = _poolTokenBalances[pool];
-
-        for (uint256 i = 0; i < newBalances.length; ++i) {
-            // Since we assume all newBalances are properly ordered, we can simply use `unchecked_setAt`
-            // to avoid one less storage read per token.
-            poolBalances.unchecked_setAt(i, newBalances[i]);
-        }
-    }
-
-    /**
-     * @dev Sets the live balances of a Pool's tokens to `newBalances`.
-     *
-     * WARNING: this assumes `newBalances` has the same length and order as the Pool's tokens.
-     */
-    function _setLastLivePoolBalances(address pool, uint256[] memory newBalances) internal {
-        EnumerableMap.IERC20ToUint256Map storage liveBalances = _lastLivePoolTokenBalances[pool];
-
-        for (uint256 i = 0; i < newBalances.length; ++i) {
-            // Since we assume all newBalances are properly ordered, we can simply use `unchecked_setAt`
-            // to avoid one less storage read per token.
-            liveBalances.unchecked_setAt(i, newBalances[i]);
-        }
-    }
-
-=======
->>>>>>> a89af998
     function _onlyTrustedRouter(address sender) internal pure {
         if (!_isTrustedRouter(sender)) {
             revert RouterNotTrusted();
