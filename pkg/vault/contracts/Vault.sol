--- conflicted
+++ resolved
@@ -231,7 +231,11 @@
     }
 
     /// @inheritdoc IVault
-    function wire(IERC20 token, address to, uint256 amount) public nonReentrant withHandler {
+    function wire(
+        IERC20 token,
+        address to,
+        uint256 amount
+    ) public nonReentrant withHandler {
         // effects
         _takeDebt(token, amount, msg.sender);
         _tokenReserves[token] -= amount;
@@ -240,7 +244,11 @@
     }
 
     /// @inheritdoc IVault
-    function retrieve(IERC20 token, address from, uint256 amount) public nonReentrant withHandler onlyTrustedRouter {
+    function retrieve(
+        IERC20 token,
+        address from,
+        uint256 amount
+    ) public nonReentrant withHandler onlyTrustedRouter {
         // effects
         _supplyCredit(token, amount, msg.sender);
         _tokenReserves[token] += amount;
@@ -292,7 +300,11 @@
      * @param debt    The amount of `token` taken from the Vault in favor of the `handler`.
      * @param handler The account responsible for the debt.
      */
-    function _takeDebt(IERC20 token, uint256 debt, address handler) internal {
+    function _takeDebt(
+        IERC20 token,
+        uint256 debt,
+        address handler
+    ) internal {
         _accountDelta(token, debt.toInt256(), handler);
     }
 
@@ -302,7 +314,11 @@
      * @param credit  The amount of `token` supplied to the Vault in favor of the `handler`.
      * @param handler The account credited with the amount.
      */
-    function _supplyCredit(IERC20 token, uint256 credit, address handler) internal {
+    function _supplyCredit(
+        IERC20 token,
+        uint256 credit,
+        address handler
+    ) internal {
         _accountDelta(token, -credit.toInt256(), handler);
     }
 
@@ -318,7 +334,11 @@
      * @param handler The handler whose balance difference is being accounted for.
      *                Must be the same as the caller of the function.
      */
-    function _accountDelta(IERC20 token, int256 delta, address handler) internal {
+    function _accountDelta(
+        IERC20 token,
+        int256 delta,
+        address handler
+    ) internal {
         // If the delta is zero, there's nothing to account for.
         if (delta == 0) return;
 
@@ -400,24 +420,41 @@
     }
 
     /// @inheritdoc IVault
-    function allowance(address token, address owner, address spender) external view returns (uint256) {
+    function allowance(
+        address token,
+        address owner,
+        address spender
+    ) external view returns (uint256) {
         return _allowance(token, owner, spender);
     }
 
     /// @inheritdoc IVault
-    function transfer(address owner, address to, uint256 amount) external returns (bool) {
+    function transfer(
+        address owner,
+        address to,
+        uint256 amount
+    ) external returns (bool) {
         _transfer(msg.sender, owner, to, amount);
         return true;
     }
 
     /// @inheritdoc IVault
-    function approve(address owner, address spender, uint256 amount) external returns (bool) {
+    function approve(
+        address owner,
+        address spender,
+        uint256 amount
+    ) external returns (bool) {
         _approve(msg.sender, owner, spender, amount);
         return true;
     }
 
     /// @inheritdoc IVault
-    function transferFrom(address spender, address from, address to, uint256 amount) external returns (bool) {
+    function transferFrom(
+        address spender,
+        address from,
+        address to,
+        uint256 amount
+    ) external returns (bool) {
         _spendAllowance(msg.sender, from, spender, amount);
         _transfer(msg.sender, from, to, amount);
         return true;
@@ -469,14 +506,16 @@
     }
 
     /// @inheritdoc IVault
-    function swap(
-        SwapParams memory params
-    )
+    function swap(SwapParams memory params)
         public
         withHandler
         withInitializedPool(params.pool)
         whenPoolNotPaused(params.pool)
-        returns (uint256 amountCalculated, uint256 amountIn, uint256 amountOut)
+        returns (
+            uint256 amountCalculated,
+            uint256 amountIn,
+            uint256 amountOut
+        )
     {
         if (params.amountGivenRaw == 0) {
             revert AmountGivenZero();
@@ -611,7 +650,15 @@
         SwapLocals memory vars,
         PoolData memory poolData,
         EnumerableMap.IERC20ToUint256Map storage poolBalances
-    ) internal nonReentrant returns (uint256 amountCalculated, uint256 amountIn, uint256 amountOut) {
+    )
+        internal
+        nonReentrant
+        returns (
+            uint256 amountCalculated,
+            uint256 amountIn,
+            uint256 amountOut
+        )
+    {
         // Add swap fee to the amountGiven to account for the fee taken in GIVEN_OUT swap on tokenOut
         // Perform the swap request callback and compute the new balances for 'token in' and 'token out' after the swap
         // If it's a GivenIn swap, vars.swapFeeAmountScaled18 will be zero here, and set based on the amountCalculated.
@@ -729,10 +776,12 @@
     }
 
     /// @inheritdoc IVault
-    function getPoolTokenCountAndIndexOfToken(
-        address pool,
-        IERC20 token
-    ) external view withRegisteredPool(pool) returns (uint256, uint256) {
+    function getPoolTokenCountAndIndexOfToken(address pool, IERC20 token)
+        external
+        view
+        withRegisteredPool(pool)
+        returns (uint256, uint256)
+    {
         EnumerableMap.IERC20ToUint256Map storage poolTokenBalances = _poolTokenBalances[pool];
         uint256 tokenCount = poolTokenBalances.length();
         // unchecked indexOf returns index + 1, or 0 if token is not present.
@@ -747,9 +796,7 @@
     }
 
     /// @inheritdoc IVault
-    function getPoolTokenInfo(
-        address pool
-    )
+    function getPoolTokenInfo(address pool)
         external
         view
         withRegisteredPool(pool)
@@ -972,9 +1019,7 @@
         }
     }
 
-    function _getPoolTokenInfo(
-        address pool
-    )
+    function _getPoolTokenInfo(address pool)
         internal
         view
         returns (
@@ -1127,18 +1172,8 @@
         bptAmountOut -= _MINIMUM_TOTAL_SUPPLY;
         // When adding liquidity, we must mint tokens concurrently with updating pool balances,
         // as the pool's math relies on totalSupply.
-<<<<<<< HEAD
-        // At this point we know that bptAmountOut >= _MINIMUM_BPT, so this will not revert.
-        bptAmountOut -= _MINIMUM_BPT;
-
-        if (bptAmountOut < minBptAmountOut) {
-            revert BptAmountOutBelowMin();
-        }
-
-=======
         // Minting will be reverted if it results in a total supply less than the _MINIMUM_TOTAL_SUPPLY.
         _mintMinimumSupplyReserve(address(pool));
->>>>>>> 8cccf4e4
         _mint(address(pool), to, bptAmountOut);
 
         // Emit an event to log the pool initialization
@@ -1146,14 +1181,16 @@
     }
 
     /// @inheritdoc IVault
-    function addLiquidity(
-        AddLiquidityParams memory params
-    )
+    function addLiquidity(AddLiquidityParams memory params)
         external
         withHandler
         withInitializedPool(params.pool)
         whenPoolNotPaused(params.pool)
-        returns (uint256[] memory amountsIn, uint256 bptAmountOut, bytes memory returnData)
+        returns (
+            uint256[] memory amountsIn,
+            uint256 bptAmountOut,
+            bytes memory returnData
+        )
     {
         // Round balances up when adding liquidity:
         // If proportional, higher balances = higher proportional amountsIn, favoring the pool.
@@ -1323,13 +1360,15 @@
     }
 
     /// @inheritdoc IVault
-    function removeLiquidity(
-        RemoveLiquidityParams memory params
-    )
+    function removeLiquidity(RemoveLiquidityParams memory params)
         external
         withInitializedPool(params.pool)
         whenPoolNotPaused(params.pool)
-        returns (uint256 bptAmountIn, uint256[] memory amountsOut, bytes memory returnData)
+        returns (
+            uint256 bptAmountIn,
+            uint256[] memory amountsOut,
+            bytes memory returnData
+        )
     {
         // Round down when removing liquidity:
         // If proportional, lower balances = lower proportional amountsOut, favoring the pool.
@@ -1495,7 +1534,7 @@
         }
 
         if (bptAmountIn > params.maxBptAmountIn) {
-            revert BptAmountInAboveMax();
+            revert BptAmountInAboveMax(bptAmountIn, params.maxBptAmountIn);
         }
 
         uint256 numTokens = poolData.tokens.length;
@@ -1705,10 +1744,12 @@
      * @dev This is a permissioned function, disabled if the pool is paused. The swap fee must be <=
      * MAX_SWAP_FEE_PERCENTAGE. Emits the SwapFeePercentageChanged event.
      */
-    function setStaticSwapFeePercentage(
-        address pool,
-        uint256 swapFeePercentage
-    ) external authenticate withRegisteredPool(pool) whenPoolNotPaused(pool) {
+    function setStaticSwapFeePercentage(address pool, uint256 swapFeePercentage)
+        external
+        authenticate
+        withRegisteredPool(pool)
+        whenPoolNotPaused(pool)
+    {
         _setStaticSwapFeePercentage(pool, swapFeePercentage);
     }
 
@@ -1760,7 +1801,15 @@
     }
 
     /// @inheritdoc IVault
-    function getVaultPausedState() public view returns (bool, uint256, uint256) {
+    function getVaultPausedState()
+        public
+        view
+        returns (
+            bool,
+            uint256,
+            uint256
+        )
+    {
         return (_isVaultPaused(), _vaultPauseWindowEndTime, _vaultBufferPeriodEndTime);
     }
 
@@ -1845,9 +1894,17 @@
     }
 
     /// @inheritdoc IVault
-    function getPoolPausedState(
-        address pool
-    ) external view withRegisteredPool(pool) returns (bool, uint256, uint256, address) {
+    function getPoolPausedState(address pool)
+        external
+        view
+        withRegisteredPool(pool)
+        returns (
+            bool,
+            uint256,
+            uint256,
+            address
+        )
+    {
         (bool paused, uint256 pauseWindowEndTime) = _getPoolPausedState(pool);
 
         return (paused, pauseWindowEndTime, pauseWindowEndTime + _vaultBufferPeriodDuration, _poolPauseManagers[pool]);
