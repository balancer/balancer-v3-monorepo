// SPDX-License-Identifier: GPL-3.0-or-later

pragma solidity ^0.8.4;

import { Proxy } from "@openzeppelin/contracts/proxy/Proxy.sol";
import { SafeERC20 } from "@openzeppelin/contracts/token/ERC20/utils/SafeERC20.sol";
import { Address } from "@openzeppelin/contracts/utils/Address.sol";
import { SafeCast } from "@openzeppelin/contracts/utils/math/SafeCast.sol";
import { IERC20 } from "@openzeppelin/contracts/token/ERC20/IERC20.sol";
import { Address } from "@openzeppelin/contracts/utils/Address.sol";

import "@balancer-labs/v3-interfaces/contracts/vault/VaultTypes.sol";
import { IAuthorizer } from "@balancer-labs/v3-interfaces/contracts/vault/IAuthorizer.sol";
import { IVaultExtension } from "@balancer-labs/v3-interfaces/contracts/vault/IVaultExtension.sol";
import { IVaultMain } from "@balancer-labs/v3-interfaces/contracts/vault/IVaultMain.sol";
import { IBasePool } from "@balancer-labs/v3-interfaces/contracts/vault/IBasePool.sol";
import { IPoolHooks } from "@balancer-labs/v3-interfaces/contracts/vault/IPoolHooks.sol";
import { IPoolLiquidity } from "@balancer-labs/v3-interfaces/contracts/vault/IPoolLiquidity.sol";
import { IRateProvider } from "@balancer-labs/v3-interfaces/contracts/vault/IRateProvider.sol";

import { BasePoolMath } from "@balancer-labs/v3-solidity-utils/contracts/math/BasePoolMath.sol";
import { EVMCallModeHelpers } from "@balancer-labs/v3-solidity-utils/contracts/helpers/EVMCallModeHelpers.sol";
import { ScalingHelpers } from "@balancer-labs/v3-solidity-utils/contracts/helpers/ScalingHelpers.sol";
import { ArrayHelpers } from "@balancer-labs/v3-solidity-utils/contracts/helpers/ArrayHelpers.sol";
import { InputHelpers } from "@balancer-labs/v3-solidity-utils/contracts/helpers/InputHelpers.sol";
import { EnumerableMap } from "@balancer-labs/v3-solidity-utils/contracts/openzeppelin/EnumerableMap.sol";
import { FixedPoint } from "@balancer-labs/v3-solidity-utils/contracts/math/FixedPoint.sol";
import { BasePoolMath } from "@balancer-labs/v3-solidity-utils/contracts/math/BasePoolMath.sol";

import { PoolConfigBits, PoolConfigLib } from "./lib/PoolConfigLib.sol";
import { VaultCommon } from "./VaultCommon.sol";

contract Vault is IVaultMain, VaultCommon, Proxy {
    using EnumerableMap for EnumerableMap.IERC20ToUint256Map;
    using InputHelpers for uint256;
    using FixedPoint for *;
    using ArrayHelpers for uint256[];
    using Address for *;
    using SafeERC20 for IERC20;
    using SafeCast for *;
    using PoolConfigLib for PoolConfig;
    using ScalingHelpers for *;

    constructor(IVaultExtension vaultExtension, IAuthorizer authorizer) {
        if (address(vaultExtension.vault()) != address(this)) {
            revert WrongVaultExtensionDeployment();
        }

        _vaultExtension = vaultExtension;

        _vaultPauseWindowEndTime = vaultExtension.getPauseWindowEndTime();
        _vaultBufferPeriodDuration = vaultExtension.getBufferPeriodDuration();
        _vaultBufferPeriodEndTime = vaultExtension.getBufferPeriodEndTime();

        _authorizer = authorizer;
    }

    /*******************************************************************************
                              Transient Accounting
    *******************************************************************************/

    /**
     * @dev This modifier is used for functions that temporarily modify the `_tokenDeltas`
     * of the Vault but expect to revert or settle balances by the end of their execution.
     * It works by tracking the handlers involved in the execution and ensures that the
     * balances are properly settled by the time the last handler is executed.
     *
     * This is useful for functions like `invoke`, which performs arbitrary external calls:
     * we can keep track of temporary deltas changes, and make sure they are settled by the
     * time the external call is complete.
     */
    modifier transient() {
        // Add the current handler to the list
        _handlers.push(msg.sender);

        // The caller does everything here and has to settle all outstanding balances
        _;

        // Check if it's the last handler
        if (_handlers.length == 1) {
            // Ensure all balances are settled
            if (_nonzeroDeltaCount != 0) revert BalanceNotSettled();

            // Reset the handlers list
            delete _handlers;

            // Reset the counter
            delete _nonzeroDeltaCount;
        } else {
            // If it's not the last handler, simply remove it from the list
            _handlers.pop();
        }
    }

    /// @inheritdoc IVaultMain
    function invoke(bytes calldata data) external payable transient returns (bytes memory result) {
        // Executes the function call with value to the msg.sender.
        return (msg.sender).functionCallWithValue(data, msg.value);
    }

    /// @inheritdoc IVaultMain
    function settle(IERC20 token) public nonReentrant withHandler returns (uint256 paid) {
        uint256 reservesBefore = _tokenReserves[token];
        _tokenReserves[token] = token.balanceOf(address(this));
        paid = _tokenReserves[token] - reservesBefore;
        // subtraction must be safe
        _supplyCredit(token, paid, msg.sender);
    }

    /// @inheritdoc IVaultMain
    function wire(IERC20 token, address to, uint256 amount) public nonReentrant withHandler {
        // effects
        _takeDebt(token, amount, msg.sender);
        _tokenReserves[token] -= amount;
        // interactions
        token.safeTransfer(to, amount);
    }

    /// @inheritdoc IVaultMain
    function retrieve(IERC20 token, address from, uint256 amount) public nonReentrant withHandler onlyTrustedRouter {
        // effects
        _supplyCredit(token, amount, msg.sender);
        _tokenReserves[token] += amount;
        // interactions
        token.safeTransferFrom(from, address(this), amount);
    }

    /**
     * @notice Records the `credit` for a given handler and token.
     * @param token   The ERC20 token for which the 'credit' will be accounted.
     * @param credit  The amount of `token` supplied to the Vault in favor of the `handler`.
     * @param handler The account credited with the amount.
     */
    function _supplyCredit(IERC20 token, uint256 credit, address handler) internal {
        _accountDelta(token, -credit.toInt256(), handler);
    }

    /*******************************************************************************
                                    Pool Operations
    *******************************************************************************/

    // The Vault performs all upscaling and downscaling (due to token decimals, rates, etc.), so that the pools
    // don't have to. However, scaling inevitably leads to rounding errors, so we take great care to ensure that
    // any rounding errors favor the Vault. An important invariant of the system is that there is no repeatable
    // path where tokensOut > tokensIn.
    //
    // In general, this means rounding up any values entering the Vault, and rounding down any values leaving
    // the Vault, so that external users either pay a little extra or receive a little less in the case of a
    // rounding error.
    //
    // However, it's not always straightforward to determine the correct rounding direction, given the presence
    // and complexity of intermediate steps. An "amountIn" sounds like it should be rounded up: but only if that
    // is the amount actually being transferred. If instead it is an amount sent to the pool math, where rounding
    // up would result in a *higher* calculated amount out, that would favor the user instead of the Vault. So in
    // that case, amountIn should be rounded down.
    //
    // See comments justifying the rounding direction in each case.
    //
    // TODO: this reasoning applies to Weighted Pool math, and is likely to apply to others as well, but of course
    // it's possible a new pool type might not conform. Duplicate the tests for new pool types (e.g., Stable Math).
    // Also, the final code should ensure that we are not relying entirely on the rounding directions here,
    // but have enough additional layers (e.g., minimum amounts, buffer wei on all transfers) to guarantee safety,
    // even if it turns out these directions are incorrect for a new pool type.

    /*******************************************************************************
                                          Swaps
    *******************************************************************************/

    struct SwapLocals {
        // Inline the shared struct fields vs. nesting, trading off verbosity for gas/memory/bytecode savings.
        uint256 indexIn;
        uint256 indexOut;
        uint256 tokenInBalance;
        uint256 tokenOutBalance;
        uint256 amountGivenScaled18;
        uint256 amountCalculatedScaled18;
        uint256 swapFeeAmountScaled18;
        uint256 swapFeePercentage;
        uint256 protocolSwapFeeAmountRaw;
        IBasePool.SwapParams poolSwapParams;
    }

    /// @inheritdoc IVaultMain
    function swap(
        SwapParams memory params
    )
        public
        withHandler
        withInitializedPool(params.pool)
        whenPoolNotPaused(params.pool)
        returns (uint256 amountCalculated, uint256 amountIn, uint256 amountOut)
    {
        if (params.amountGivenRaw == 0) {
            revert AmountGivenZero();
        }

        if (params.tokenIn == params.tokenOut) {
            revert CannotSwapSameToken();
        }

        // Fill in the PoolData structure, writing to the raw and last live balance storage, as well as protocol fees
        // storage, if yield fees are due. Since the swap callbacks are reentrant and could do anything, including
        // change these balances, we cannot simply store the pending yield fees (and balance changes) in the poolData
        // struct, to be settled in non-reentrant _swap with the rest of the accounting.
        PoolData memory poolData = _computePoolDataUpdatingBalancesAndFees(params.pool, Rounding.ROUND_DOWN);

        if (poolData.poolConfig.isBufferPool) {
            revert CannotSwapWithBufferPool(params.pool);
        }

        // Use the storage map only for translating token addresses to indices. Raw balances can be read from poolData.
        EnumerableMap.IERC20ToUint256Map storage poolBalances = _poolTokenBalances[params.pool];
        SwapLocals memory vars;

        // EnumerableMap stores indices *plus one* to use the zero index as a sentinel value for non-existence.
        vars.indexIn = poolBalances.unchecked_indexOf(params.tokenIn);
        vars.indexOut = poolBalances.unchecked_indexOf(params.tokenOut);

        // If either are zero, revert because the token wasn't registered to this pool.
        if (vars.indexIn == 0 || vars.indexOut == 0) {
            // We require the pool to be initialized, which means it's also registered.
            // This can only happen if the tokens are not registered.
            revert TokenNotRegistered();
        }

        // Convert to regular 0-based indices now, since we've established the tokens are valid.
        unchecked {
            vars.indexIn -= 1;
            vars.indexOut -= 1;
        }

        vars.tokenInBalance = poolData.balancesRaw[vars.indexIn];
        vars.tokenOutBalance = poolData.balancesRaw[vars.indexOut];

        // If the amountGiven is entering the pool math (ExactIn), round down, since a lower apparent amountIn leads
        // to a lower calculated amountOut, favoring the pool.
        vars.amountGivenScaled18 = params.kind == SwapKind.EXACT_IN
            ? params.amountGivenRaw.toScaled18ApplyRateRoundDown(
                poolData.decimalScalingFactors[vars.indexIn],
                poolData.tokenRates[vars.indexIn]
            )
            : params.amountGivenRaw.toScaled18ApplyRateRoundUp(
                poolData.decimalScalingFactors[vars.indexOut],
                poolData.tokenRates[vars.indexOut]
            );

        vars.swapFeePercentage = _getSwapFeePercentage(poolData.poolConfig);

        if (vars.swapFeePercentage > 0 && params.kind == SwapKind.EXACT_OUT) {
            // Round up to avoid losses during precision loss.
            vars.swapFeeAmountScaled18 =
                vars.amountGivenScaled18.divUp(vars.swapFeePercentage.complement()) -
                vars.amountGivenScaled18;
        }

        // Create the pool hook params (used for both beforeSwap, if required, and the main swap hooks).
        // Function and inclusion in SwapLocals needed to avoid "stack too deep".
        vars.poolSwapParams = _buildSwapHookParams(params, vars, poolData);

        if (poolData.poolConfig.hooks.shouldCallBeforeSwap) {
            if (IPoolHooks(params.pool).onBeforeSwap(vars.poolSwapParams) == false) {
                revert BeforeSwapHookFailed();
            }

            _updatePoolDataLiveBalancesAndRates(params.pool, poolData, Rounding.ROUND_DOWN);
            // The call to _buildSwapHookParams also modifies poolSwapParams.balancesScaled18.
            // Set here again explicitly to avoid relying on a side effect.
            // TODO: ugliness necessitated by the stack issues; revisit on any refactor to see if this can be cleaner.
            vars.poolSwapParams.balancesScaled18 = poolData.balancesLiveScaled18;
        }

        // Non-reentrant call that updates accounting.
        (amountCalculated, amountIn, amountOut) = _swap(params, vars, poolData, poolBalances);

        if (poolData.poolConfig.hooks.shouldCallAfterSwap) {
            // Adjust balances for the AfterSwap hook.
            (uint256 amountInScaled18, uint256 amountOutScaled18) = params.kind == SwapKind.EXACT_IN
                ? (vars.amountGivenScaled18, vars.amountCalculatedScaled18)
                : (vars.amountCalculatedScaled18, vars.amountGivenScaled18);

            if (
                IPoolHooks(params.pool).onAfterSwap(
                    IPoolHooks.AfterSwapParams({
                        kind: params.kind,
                        tokenIn: params.tokenIn,
                        tokenOut: params.tokenOut,
                        amountInScaled18: amountInScaled18,
                        amountOutScaled18: amountOutScaled18,
                        tokenInBalanceScaled18: poolData.balancesLiveScaled18[vars.indexIn] + amountInScaled18,
                        tokenOutBalanceScaled18: poolData.balancesLiveScaled18[vars.indexOut] - amountOutScaled18,
                        sender: msg.sender,
                        userData: params.userData
                    }),
                    vars.amountCalculatedScaled18
                ) == false
            ) {
                revert AfterSwapHookFailed();
            }
        }

        // Swap fee is always deducted from tokenOut.
        // Since the swapFeeAmountScaled18 (derived from scaling up either the amountGiven or amountCalculated)
        // also contains the rate, undo it when converting to raw.
        uint256 swapFeeAmountRaw = vars.swapFeeAmountScaled18.toRawUndoRateRoundDown(
            poolData.decimalScalingFactors[vars.indexOut],
            poolData.tokenRates[vars.indexOut]
        );

        emit Swap(params.pool, params.tokenIn, params.tokenOut, amountIn, amountOut, swapFeeAmountRaw);
    }

    function _buildSwapHookParams(
        SwapParams memory params,
        SwapLocals memory vars,
        PoolData memory poolData
    ) private view returns (IBasePool.SwapParams memory) {
        return
            IBasePool.SwapParams({
                kind: params.kind,
                amountGivenScaled18: vars.amountGivenScaled18 + vars.swapFeeAmountScaled18,
                balancesScaled18: poolData.balancesLiveScaled18,
                indexIn: vars.indexIn,
                indexOut: vars.indexOut,
                sender: msg.sender,
                userData: params.userData
            });
    }

    /// @dev Non-reentrant portion of the swap, which calls the main hook and updates accounting.
    function _swap(
        SwapParams memory vaultSwapParams,
        SwapLocals memory vars,
        PoolData memory poolData,
        EnumerableMap.IERC20ToUint256Map storage poolBalances
    ) internal nonReentrant returns (uint256 amountCalculated, uint256 amountIn, uint256 amountOut) {
        // Add swap fee to the amountGiven to account for the fee taken in EXACT_OUT swap on tokenOut
        // Perform the swap request hook and compute the new balances for 'token in' and 'token out' after the swap
        // If it's an ExactIn swap, vars.swapFeeAmountScaled18 will be zero here, and set based on the amountCalculated.

        vars.amountCalculatedScaled18 = IBasePool(vaultSwapParams.pool).onSwap(vars.poolSwapParams);

        if (vars.swapFeePercentage > 0 && vaultSwapParams.kind == SwapKind.EXACT_IN) {
            // Swap fee is a percentage of the amountCalculated for the EXACT_IN swap
            // Round up to avoid losses during precision loss.
            vars.swapFeeAmountScaled18 = vars.amountCalculatedScaled18.mulUp(vars.swapFeePercentage);
            // Should subtract the fee from the amountCalculated for EXACT_IN swap
            vars.amountCalculatedScaled18 -= vars.swapFeeAmountScaled18;
        }

        if (vaultSwapParams.kind == SwapKind.EXACT_IN) {
            // For `ExactIn` the amount calculated is leaving the Vault, so we round down.
            amountCalculated = vars.amountCalculatedScaled18.toRawUndoRateRoundDown(
                poolData.decimalScalingFactors[vars.indexOut],
                poolData.tokenRates[vars.indexOut]
            );
            (amountIn, amountOut) = (vaultSwapParams.amountGivenRaw, amountCalculated);

            if (amountOut < vaultSwapParams.limitRaw) {
                revert SwapLimit(amountOut, vaultSwapParams.limitRaw);
            }
        } else {
            // Round up when entering the Vault on `ExactOut`.
            amountCalculated = vars.amountCalculatedScaled18.toRawUndoRateRoundUp(
                poolData.decimalScalingFactors[vars.indexIn],
                poolData.tokenRates[vars.indexIn]
            );
            (amountIn, amountOut) = (amountCalculated, vaultSwapParams.amountGivenRaw);

            if (amountIn > vaultSwapParams.limitRaw) {
                revert SwapLimit(amountIn, vaultSwapParams.limitRaw);
            }
        }

        // Compute and charge protocol fees
        vars.protocolSwapFeeAmountRaw = _computeAndChargeProtocolFees(
            poolData,
            vars.swapFeeAmountScaled18,
            vaultSwapParams.pool,
            vaultSwapParams.tokenOut,
            vars.indexOut
        );

        // Use `unchecked_setAt` to save storage reads.
        poolBalances.unchecked_setAt(vars.indexIn, vars.tokenInBalance + amountIn);
        poolBalances.unchecked_setAt(vars.indexOut, vars.tokenOutBalance - amountOut - vars.protocolSwapFeeAmountRaw);

        // Account amountIn of tokenIn
        _takeDebt(vaultSwapParams.tokenIn, amountIn, msg.sender);
        // Account amountOut of tokenOut
        _supplyCredit(vaultSwapParams.tokenOut, amountOut, msg.sender);
    }

    /// @dev Returns swap fee for the pool.
    function _getSwapFeePercentage(PoolConfig memory config) internal pure returns (uint256) {
        if (config.hasDynamicSwapFee) {
            // TODO: Fetch dynamic swap fee from the pool using hook
            return 0;
        } else {
            return config.staticSwapFeePercentage;
        }
    }

    /*******************************************************************************
                            Pool Registration and Initialization
    *******************************************************************************/

    /// @dev Reverts unless `pool` corresponds to an initialized Pool.
    modifier withInitializedPool(address pool) {
        _ensureInitializedPool(pool);
        _;
    }

    /**
     * @notice Fetches the balances for a given pool, with decimal and rate scaling factors applied.
     * @dev Utilizes an enumerable map to obtain pool tokens and raw balances.
     * The function is structured to minimize storage reads by leveraging the `unchecked_at` method.
     * It is typically called after a reentrant callback (e.g., a "before" liquidity operation callback),
     * to refresh the poolData struct with any balances (or rates) that might have changed.
     *
     * @param pool The address of the pool
     * @param poolData The corresponding poolData to be read and updated
     * @param roundingDirection Whether balance scaling should round up or down
     */
    function _updatePoolDataLiveBalancesAndRates(
        address pool,
        PoolData memory poolData,
        Rounding roundingDirection
    ) internal view {
        // Retrieve the mapping of tokens and their balances for the specified pool.
        // poolData already contains rawBalances, but they could be stale, so fetch from the Vault.
        // Likewise, the rates could also have changed.
        EnumerableMap.IERC20ToUint256Map storage poolTokenBalances = _poolTokenBalances[pool];
        mapping(IERC20 => TokenConfig) storage poolTokenConfig = _poolTokenConfig[pool];
        uint256 numTokens = poolTokenBalances.length();
        uint256 balanceRaw;
        IERC20 token;

        for (uint256 i = 0; i < numTokens; ++i) {
            // Because the iteration is bounded by `tokens.length`, which matches the EnumerableMap's length,
            // we can safely use `unchecked_at`. This ensures that `i` is a valid token index and minimizes
            // storage reads.
            (token, balanceRaw) = poolTokenBalances.unchecked_at(i);
            TokenType tokenType = poolTokenConfig[token].tokenType;

            if (tokenType == TokenType.STANDARD) {
                poolData.tokenRates[i] = FixedPoint.ONE;
            } else if (tokenType == TokenType.WITH_RATE) {
                poolData.tokenRates[i] = poolTokenConfig[token].rateProvider.getRate();
            } else if (tokenType != TokenType.ERC4626) {
                // TODO: implement ERC4626 at a later stage
                revert InvalidTokenConfiguration();
            }

            poolData.balancesLiveScaled18[i] = roundingDirection == Rounding.ROUND_UP
                ? balanceRaw.toScaled18ApplyRateRoundUp(poolData.decimalScalingFactors[i], poolData.tokenRates[i])
                : balanceRaw.toScaled18ApplyRateRoundDown(poolData.decimalScalingFactors[i], poolData.tokenRates[i]);
        }
    }

    /*******************************************************************************
                                Pool Operations
    *******************************************************************************/

    /// @dev Rejects routers not approved by governance and users
    modifier onlyTrustedRouter() {
        _onlyTrustedRouter(msg.sender);
        _;
    }

    /// @inheritdoc IVaultMain
    function addLiquidity(
        AddLiquidityParams memory params
    )
        external
        withHandler
        withInitializedPool(params.pool)
        whenPoolNotPaused(params.pool)
        returns (uint256[] memory amountsIn, uint256 bptAmountOut, bytes memory returnData)
    {
        // Round balances up when adding liquidity:
        // If proportional, higher balances = higher proportional amountsIn, favoring the pool.
        // If unbalanced, higher balances = lower invariant ratio with fees.
        // bptOut = supply * (ratio - 1), so lower ratio = less bptOut, favoring the pool.
        PoolData memory poolData = _computePoolDataUpdatingBalancesAndFees(params.pool, Rounding.ROUND_UP);
        InputHelpers.ensureInputLengthMatch(poolData.tokenConfig.length, params.maxAmountsIn.length);

        // Amounts are entering pool math, so round down.
        // Introducing amountsInScaled18 here and passing it through to _addLiquidity is not ideal,
        // but it avoids the even worse options of mutating amountsIn inside AddLiquidityParams,
        // or cluttering the AddLiquidityParams interface by adding amountsInScaled18.
        uint256[] memory maxAmountsInScaled18 = params.maxAmountsIn.copyToScaled18ApplyRateRoundDownArray(
            poolData.decimalScalingFactors,
            poolData.tokenRates
        );

        if (poolData.poolConfig.hooks.shouldCallBeforeAddLiquidity) {
            if (
                IPoolHooks(params.pool).onBeforeAddLiquidity(
                    params.to,
                    params.kind,
                    maxAmountsInScaled18,
                    params.minBptAmountOut,
                    poolData.balancesLiveScaled18,
                    params.userData
                ) == false
            ) {
                revert BeforeAddLiquidityHookFailed();
            }

            // The hook might alter the balances, so we need to read them again to ensure that the data is
            // fresh moving forward.
            // We also need to upscale (adding liquidity, so round up) again.
            _updatePoolDataLiveBalancesAndRates(params.pool, poolData, Rounding.ROUND_UP);
        }

        // The bulk of the work is done here: the corresponding Pool hook is invoked and its final balances
        // are computed. This function is non-reentrant, as it performs the accounting updates.
        // Note that poolData is mutated to update the Raw and Live balances, so they are accurate when passed
        // into the AfterAddLiquidity hook.
        // `amountsInScaled18` will be overwritten in the custom case, so we need to pass it back and forth to
        // encapsulate that logic in `_addLiquidity`.
        uint256[] memory amountsInScaled18;
        (amountsIn, amountsInScaled18, bptAmountOut, returnData) = _addLiquidity(
            poolData,
            params,
            maxAmountsInScaled18
        );

        if (poolData.poolConfig.hooks.shouldCallAfterAddLiquidity) {
            if (
                IPoolHooks(params.pool).onAfterAddLiquidity(
                    params.to,
                    amountsInScaled18,
                    bptAmountOut,
                    poolData.balancesLiveScaled18,
                    params.userData
                ) == false
            ) {
                revert AfterAddLiquidityHookFailed();
            }
        }
    }

    /**
     * @dev Calls the appropriate pool hook and calculates the required inputs and outputs for the operation
     * considering the given kind, and updates the vault's internal accounting. This includes:
     * - Setting pool balances
     * - Taking debt from the liquidity provider
     * - Minting pool tokens
     * - Emitting events
     *
     * It is non-reentrant, as it performs external calls and updates the vault's state accordingly. This is the only
     * place where the state is updated within `addLiquidity`.
     */
    function _addLiquidity(
        PoolData memory poolData,
        AddLiquidityParams memory params,
        uint256[] memory maxAmountsInScaled18
    )
        internal
        nonReentrant
        returns (
            uint256[] memory amountsInRaw,
            uint256[] memory amountsInScaled18,
            uint256 bptAmountOut,
            bytes memory returnData
        )
    {
        uint256 numTokens = poolData.tokenConfig.length;

        uint256[] memory swapFeeAmountsScaled18;
        if (params.kind == AddLiquidityKind.UNBALANCED) {
            amountsInScaled18 = maxAmountsInScaled18;
            (bptAmountOut, swapFeeAmountsScaled18) = BasePoolMath.computeAddLiquidityUnbalanced(
                poolData.balancesLiveScaled18,
                maxAmountsInScaled18,
                _totalSupply(params.pool),
                _getSwapFeePercentage(poolData.poolConfig),
                IBasePool(params.pool).computeInvariant
            );
        } else if (params.kind == AddLiquidityKind.SINGLE_TOKEN_EXACT_OUT) {
            bptAmountOut = params.minBptAmountOut;
            uint256 tokenIndex = InputHelpers.getSingleInputIndex(maxAmountsInScaled18);

            amountsInScaled18 = maxAmountsInScaled18;
            (amountsInScaled18[tokenIndex], swapFeeAmountsScaled18) = BasePoolMath
                .computeAddLiquiditySingleTokenExactOut(
                    poolData.balancesLiveScaled18,
                    tokenIndex,
                    bptAmountOut,
                    _totalSupply(params.pool),
                    _getSwapFeePercentage(poolData.poolConfig),
                    IBasePool(params.pool).computeBalance
                );
        } else if (params.kind == AddLiquidityKind.CUSTOM) {
            _poolConfig[params.pool].requireSupportsAddLiquidityCustom();

            (amountsInScaled18, bptAmountOut, swapFeeAmountsScaled18, returnData) = IPoolLiquidity(params.pool)
                .onAddLiquidityCustom(
                    params.to,
                    maxAmountsInScaled18,
                    params.minBptAmountOut,
                    poolData.balancesLiveScaled18,
                    params.userData
                );
        } else {
            revert InvalidAddLiquidityKind();
        }

        // At this point we have the calculated BPT amount.
        if (bptAmountOut < params.minBptAmountOut) {
            revert BptAmountOutBelowMin(bptAmountOut, params.minBptAmountOut);
        }

        amountsInRaw = new uint256[](numTokens);
        IERC20[] memory tokens = new IERC20[](numTokens);

        for (uint256 i = 0; i < numTokens; ++i) {
            IERC20 token = poolData.tokenConfig[i].token;
            tokens[i] = token;

            // Compute and charge protocol fees
            uint256 protocolSwapFeeAmountRaw = _computeAndChargeProtocolFees(
                poolData,
                swapFeeAmountsScaled18[i],
                params.pool,
                token,
                i
            );

            // amountsInRaw are amounts actually entering the Pool, so we round up.
            // Do not mutate in place yet, as we need them scaled for the `onAfterAddLiquidity` hook
            uint256 amountInRaw = amountsInScaled18[i].toRawUndoRateRoundUp(
                poolData.decimalScalingFactors[i],
                poolData.tokenRates[i]
            );

            // The limits must be checked for raw amounts
            if (amountInRaw > params.maxAmountsIn[i]) {
                revert AmountInAboveMax(token, amountInRaw, params.maxAmountsIn[i]);
            }

            // Debit of token[i] for amountInRaw
            _takeDebt(token, amountInRaw, msg.sender);

            // We need regular balances to complete the accounting, and the upscaled balances
            // to use in the `after` hook later on.
            poolData.balancesRaw[i] += (amountInRaw - protocolSwapFeeAmountRaw);
            poolData.balancesLiveScaled18[i] += (amountsInScaled18[i] -
                swapFeeAmountsScaled18[i].mulUp(_protocolSwapFeePercentage));

            amountsInRaw[i] = amountInRaw;
        }

        // Store the new pool balances.
        _setPoolBalances(params.pool, poolData.balancesRaw);

        // When adding liquidity, we must mint tokens concurrently with updating pool balances,
        // as the pool's math relies on totalSupply.
        _mint(address(params.pool), params.to, bptAmountOut);

        emit PoolBalanceChanged(params.pool, params.to, tokens, amountsInRaw.unsafeCastToInt256(true));
    }

    /// @inheritdoc IVaultMain
    function removeLiquidity(
        RemoveLiquidityParams memory params
    )
        external
        withHandler
        withInitializedPool(params.pool)
        whenPoolNotPaused(params.pool)
        returns (uint256 bptAmountIn, uint256[] memory amountsOut, bytes memory returnData)
    {
        // Round down when removing liquidity:
        // If proportional, lower balances = lower proportional amountsOut, favoring the pool.
        // If unbalanced, lower balances = lower invariant ratio without fees.
        // bptIn = supply * (1 - ratio), so lower ratio = more bptIn, favoring the pool.
        PoolData memory poolData = _computePoolDataUpdatingBalancesAndFees(params.pool, Rounding.ROUND_DOWN);
        InputHelpers.ensureInputLengthMatch(poolData.tokenConfig.length, params.minAmountsOut.length);

        // Amounts are entering pool math; higher amounts would burn more BPT, so round up to favor the pool.
        // Do not mutate minAmountsOut, so that we can directly compare the raw limits later, without potentially
        // losing precision by scaling up and then down.
        uint256[] memory minAmountsOutScaled18 = params.minAmountsOut.copyToScaled18ApplyRateRoundUpArray(
            poolData.decimalScalingFactors,
            poolData.tokenRates
        );

        if (poolData.poolConfig.hooks.shouldCallBeforeRemoveLiquidity) {
            if (
                IPoolHooks(params.pool).onBeforeRemoveLiquidity(
                    params.from,
                    params.kind,
                    params.maxBptAmountIn,
                    minAmountsOutScaled18,
                    poolData.balancesLiveScaled18,
                    params.userData
                ) == false
            ) {
                revert BeforeRemoveLiquidityHookFailed();
            }
            // The hook might alter the balances, so we need to read them again to ensure that the data is
            // fresh moving forward.
            // We also need to upscale (removing liquidity, so round down) again.
            _updatePoolDataLiveBalancesAndRates(params.pool, poolData, Rounding.ROUND_DOWN);
        }

        // The bulk of the work is done here: the corresponding Pool hook is invoked, and its final balances
        // are computed. This function is non-reentrant, as it performs the accounting updates.
        // Note that poolData is mutated to update the Raw and Live balances, so they are accurate when passed
        // into the AfterRemoveLiquidity hook.
        uint256[] memory amountsOutScaled18;
        (bptAmountIn, amountsOut, amountsOutScaled18, returnData) = _removeLiquidity(
            poolData,
            params,
            minAmountsOutScaled18
        );

        if (poolData.poolConfig.hooks.shouldCallAfterRemoveLiquidity) {
            if (
                IPoolHooks(params.pool).onAfterRemoveLiquidity(
                    params.from,
                    bptAmountIn,
                    amountsOutScaled18,
                    poolData.balancesLiveScaled18,
                    params.userData
                ) == false
            ) {
                revert AfterRemoveLiquidityHookFailed();
            }
        }
    }

    /// @inheritdoc IVaultMain
    function removeLiquidityRecovery(
        address pool,
        address from,
        uint256 exactBptAmountIn
    )
        external
        withHandler
        nonReentrant
        withInitializedPool(pool)
        onlyInRecoveryMode(pool)
        returns (uint256[] memory amountsOutRaw)
    {
        // Retrieve the mapping of tokens and their balances for the specified pool.
        EnumerableMap.IERC20ToUint256Map storage poolTokenBalances = _poolTokenBalances[pool];
        uint256 numTokens = poolTokenBalances.length();

        // Initialize arrays to store tokens and balances based on the number of tokens in the pool.
        IERC20[] memory tokens = new IERC20[](numTokens);
        uint256[] memory balancesRaw = new uint256[](numTokens);

        for (uint256 i = 0; i < numTokens; ++i) {
            // Because the iteration is bounded by `tokens.length`, which matches the EnumerableMap's length,
            // we can safely use `unchecked_at`. This ensures that `i` is a valid token index and minimizes
            // storage reads.
            (tokens[i], balancesRaw[i]) = poolTokenBalances.unchecked_at(i);
        }

        amountsOutRaw = BasePoolMath.computeProportionalAmountsOut(balancesRaw, _totalSupply(pool), exactBptAmountIn);

        _removeLiquidityUpdateAccounting(pool, from, tokens, balancesRaw, exactBptAmountIn, amountsOutRaw);
    }

    /**
     * @dev Calls the appropriate pool hook and calculates the required inputs and outputs for the operation
     * considering the given kind, and updates the vault's internal accounting. This includes:
     * - Setting pool balances
     * - Supplying credit to the liquidity provider
     * - Burning pool tokens
     * - Emitting events
     *
     * It is non-reentrant, as it performs external calls and updates the vault's state accordingly. This is the only
     * place where the state is updated within `removeLiquidity`.
     */
    function _removeLiquidity(
        PoolData memory poolData,
        RemoveLiquidityParams memory params,
        uint256[] memory minAmountsOutScaled18
    )
        internal
        nonReentrant
        returns (
            uint256 bptAmountIn,
            uint256[] memory amountsOutRaw,
            uint256[] memory amountsOutScaled18,
            bytes memory returnData
        )
    {
        uint256 tokenOutIndex;
        uint256[] memory swapFeeAmountsScaled18;

        if (params.kind == RemoveLiquidityKind.PROPORTIONAL) {
            bptAmountIn = params.maxBptAmountIn;
            swapFeeAmountsScaled18 = new uint256[](poolData.balancesLiveScaled18.length);
            amountsOutScaled18 = BasePoolMath.computeProportionalAmountsOut(
                poolData.balancesLiveScaled18,
                _totalSupply(params.pool),
                bptAmountIn
            );
        } else if (params.kind == RemoveLiquidityKind.SINGLE_TOKEN_EXACT_IN) {
            bptAmountIn = params.maxBptAmountIn;

            amountsOutScaled18 = minAmountsOutScaled18;
            tokenOutIndex = InputHelpers.getSingleInputIndex(params.minAmountsOut);
            (amountsOutScaled18[tokenOutIndex], swapFeeAmountsScaled18) = BasePoolMath
                .computeRemoveLiquiditySingleTokenExactIn(
                    poolData.balancesLiveScaled18,
                    tokenOutIndex,
                    bptAmountIn,
                    _totalSupply(params.pool),
                    _getSwapFeePercentage(poolData.poolConfig),
                    IBasePool(params.pool).computeBalance
                );
        } else if (params.kind == RemoveLiquidityKind.SINGLE_TOKEN_EXACT_OUT) {
            amountsOutScaled18 = minAmountsOutScaled18;
            tokenOutIndex = InputHelpers.getSingleInputIndex(params.minAmountsOut);

            (bptAmountIn, swapFeeAmountsScaled18) = BasePoolMath.computeRemoveLiquiditySingleTokenExactOut(
                poolData.balancesLiveScaled18,
                tokenOutIndex,
                amountsOutScaled18[tokenOutIndex],
                _totalSupply(params.pool),
                _getSwapFeePercentage(poolData.poolConfig),
                IBasePool(params.pool).computeInvariant
            );
        } else if (params.kind == RemoveLiquidityKind.CUSTOM) {
<<<<<<< HEAD
            (bptAmountIn, amountsOutScaled18, swapFeeAmountsScaled18, returnData) = IPoolLiquidity(params.pool)
                .onRemoveLiquidityCustom(
                    params.from,
                    params.maxBptAmountIn,
                    minAmountsOutScaled18,
                    poolData.balancesLiveScaled18,
                    params.userData
                );
=======
            _poolConfig[params.pool].requireSupportsRemoveLiquidityCustom();

            (bptAmountIn, amountsOutScaled18, returnData) = IPoolLiquidity(params.pool).onRemoveLiquidityCustom(
                params.from,
                params.maxBptAmountIn,
                minAmountsOutScaled18,
                poolData.balancesLiveScaled18,
                params.userData
            );
>>>>>>> be1609a0
        } else {
            revert InvalidRemoveLiquidityKind();
        }

        if (bptAmountIn > params.maxBptAmountIn) {
            revert BptAmountInAboveMax(bptAmountIn, params.maxBptAmountIn);
        }

        uint256 numTokens = poolData.tokenConfig.length;
        IERC20[] memory tokens = new IERC20[](numTokens);
        amountsOutRaw = new uint256[](numTokens);

        for (uint256 i = 0; i < numTokens; ++i) {
            IERC20 token = poolData.tokenConfig[i].token;
            // Compute and charge protocol fees
            uint256 protocolSwapFeeAmountRaw = _computeAndChargeProtocolFees(
                poolData,
                swapFeeAmountsScaled18[i],
                params.pool,
                token,
                i
            );

            // Substract protocol fees charged from the pool's balances
            // Note that poolData.balancesRaw will also be updated in `_removeLiquidityUpdateAccounting`
            poolData.balancesRaw[i] -= protocolSwapFeeAmountRaw;
            poolData.balancesLiveScaled18[i] -= (amountsOutScaled18[i] +
                swapFeeAmountsScaled18[i].mulUp(_protocolSwapFeePercentage));
            tokens[i] = token;

            // amountsOut are amounts exiting the Pool, so we round down.
            amountsOutRaw[i] = amountsOutScaled18[i].toRawUndoRateRoundDown(
                poolData.decimalScalingFactors[i],
                poolData.tokenRates[i]
            );

            if (amountsOutRaw[i] < params.minAmountsOut[i]) {
                revert AmountOutBelowMin(tokens[i], amountsOutRaw[i], params.minAmountsOut[i]);
            }
        }

        _removeLiquidityUpdateAccounting(
            params.pool,
            params.from,
            tokens,
            poolData.balancesRaw,
            bptAmountIn,
            amountsOutRaw
        );
    }

    /**
     * @dev Updates the vault's accounting within a `removeLiquidity` operation. This includes:
     * - Setting pool balances
     * - Supplying credit to the liquidity provider
     * - Burning pool tokens
     * - Emitting events
     *
     * This function also supports queries as a special case, where the pool tokens from the sender are not required.
     * It must be called in a non-reentrant context.
     */
    function _removeLiquidityUpdateAccounting(
        address pool,
        address from,
        IERC20[] memory tokens,
        uint256[] memory balancesRaw,
        uint256 bptAmountIn,
        uint256[] memory amountsOutRaw
    ) internal {
        for (uint256 i = 0; i < tokens.length; ++i) {
            // Credit token[i] for amountOut
            _supplyCredit(tokens[i], amountsOutRaw[i], msg.sender);

            // Compute the new Pool balances. A Pool's token balance always decreases after an exit (potentially by 0).
            balancesRaw[i] -= amountsOutRaw[i];
        }

        // Store the new pool balances.
        _setPoolBalances(pool, balancesRaw);

        // Trusted routers use Vault's allowances, which are infinite anyways for pool tokens.
        if (!_isTrustedRouter(msg.sender)) {
            _spendAllowance(address(pool), from, msg.sender, bptAmountIn);
        }

        if (!_isQueryDisabled && EVMCallModeHelpers.isStaticCall()) {
            // Increase `from` balance to ensure the burn function succeeds.
            _queryModeBalanceIncrease(pool, from, bptAmountIn);
        }
        // When removing liquidity, we must burn tokens concurrently with updating pool balances,
        // as the pool's math relies on totalSupply.
        // Burning will be reverted if it results in a total supply less than the _MINIMUM_TOTAL_SUPPLY.
        _burn(address(pool), from, bptAmountIn);

        emit PoolBalanceChanged(
            pool,
            from,
            tokens,
            // We can unsafely cast to int256 because balances are actually stored as uint112
            // TODO No they aren't anymore (stored as uint112)! Review this.
            amountsOutRaw.unsafeCastToInt256(false)
        );
    }

    function _onlyTrustedRouter(address sender) internal pure {
        if (!_isTrustedRouter(sender)) {
            revert RouterNotTrusted();
        }
    }

    function _computeAndChargeProtocolFees(
        PoolData memory poolData,
        uint256 swapFeeAmountScaled18,
        address pool,
        IERC20 token,
        uint256 index
    ) internal returns (uint256 protocolSwapFeeAmountRaw) {
        // If swapFeeAmount equals zero no need to charge anything
        if (swapFeeAmountScaled18 > 0 && _protocolSwapFeePercentage > 0) {
            // Always charge fees on token. Store amount in native decimals.
            // Since the swapFeeAmountScaled18 also contains the rate, undo it when converting to raw.
            protocolSwapFeeAmountRaw = swapFeeAmountScaled18.mulUp(_protocolSwapFeePercentage).toRawUndoRateRoundDown(
                poolData.decimalScalingFactors[index],
                poolData.tokenRates[index]
            );

            _protocolFees[token] += protocolSwapFeeAmountRaw;
            emit ProtocolSwapFeeCharged(pool, address(token), protocolSwapFeeAmountRaw);
        }
    }

    function _isTrustedRouter(address) internal pure returns (bool) {
        //TODO: Implement based on approval by governance and user
        return true;
    }

    /*******************************************************************************
                                    Pool Information
    *******************************************************************************/

    /// @inheritdoc IVaultMain
    function getPoolTokenCountAndIndexOfToken(
        address pool,
        IERC20 token
    ) external view withRegisteredPool(pool) returns (uint256, uint256) {
        EnumerableMap.IERC20ToUint256Map storage poolTokenBalances = _poolTokenBalances[pool];
        uint256 tokenCount = poolTokenBalances.length();
        // unchecked indexOf returns index + 1, or 0 if token is not present.
        uint256 index = poolTokenBalances.unchecked_indexOf(token);
        if (index == 0) {
            revert TokenNotRegistered();
        }

        unchecked {
            return (tokenCount, index - 1);
        }
    }

    /*******************************************************************************
                                     Default handlers
    *******************************************************************************/

    receive() external payable {
        revert CannotReceiveEth();
    }

    // solhint-disable no-complex-fallback

    /**
     * @inheritdoc Proxy
     * @dev Override proxy implementation of `fallback` to disallow incoming ETH transfers.
     * This function actually returns whatever the Vault Extension does when handling the request.
     */
    fallback() external payable override {
        if (msg.value > 0) {
            revert CannotReceiveEth();
        }

        _fallback();
    }

    /// @inheritdoc IVaultMain
    function getVaultExtension() external view returns (address) {
        return _implementation();
    }

    /**
     * @inheritdoc Proxy
     * @dev Returns Vault Extension, where fallback requests are forwarded.
     */
    function _implementation() internal view override returns (address) {
        return address(_vaultExtension);
    }
}<|MERGE_RESOLUTION|>--- conflicted
+++ resolved
@@ -828,7 +828,7 @@
                 IBasePool(params.pool).computeInvariant
             );
         } else if (params.kind == RemoveLiquidityKind.CUSTOM) {
-<<<<<<< HEAD
+            _poolConfig[params.pool].requireSupportsRemoveLiquidityCustom();
             (bptAmountIn, amountsOutScaled18, swapFeeAmountsScaled18, returnData) = IPoolLiquidity(params.pool)
                 .onRemoveLiquidityCustom(
                     params.from,
@@ -837,17 +837,6 @@
                     poolData.balancesLiveScaled18,
                     params.userData
                 );
-=======
-            _poolConfig[params.pool].requireSupportsRemoveLiquidityCustom();
-
-            (bptAmountIn, amountsOutScaled18, returnData) = IPoolLiquidity(params.pool).onRemoveLiquidityCustom(
-                params.from,
-                params.maxBptAmountIn,
-                minAmountsOutScaled18,
-                poolData.balancesLiveScaled18,
-                params.userData
-            );
->>>>>>> be1609a0
         } else {
             revert InvalidRemoveLiquidityKind();
         }
