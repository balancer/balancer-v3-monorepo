--- conflicted
+++ resolved
@@ -33,11 +33,7 @@
 import { StorageSlot } from "@balancer-labs/v3-solidity-utils/contracts/openzeppelin/StorageSlot.sol";
 
 import { VaultStateBits, VaultStateLib } from "./lib/VaultStateLib.sol";
-<<<<<<< HEAD
 import { PoolConfigLib } from "./lib/PoolConfigLib.sol";
-=======
-import { PoolConfigBits, PoolConfigLib } from "./lib/PoolConfigLib.sol";
->>>>>>> 8c509500
 import { HooksConfigBits, HooksConfigLib } from "./lib/HooksConfigLib.sol";
 import { PackedTokenBalance } from "./lib/PackedTokenBalance.sol";
 import { PoolDataLib } from "./lib/PoolDataLib.sol";
@@ -176,11 +172,7 @@
         withInitializedPool(params.pool)
         returns (uint256 amountCalculated, uint256 amountIn, uint256 amountOut)
     {
-<<<<<<< HEAD
-        VaultState memory vaultState = _ensureUnpausedAndGetVaultState(params.pool);
-=======
         _ensureUnpausedAndGetVaultState(params.pool);
->>>>>>> 8c509500
         HooksConfigBits hooksConfig = _hooksConfig[params.pool];
 
         if (params.amountGivenRaw == 0) {
@@ -227,15 +219,9 @@
         // The following side-effects are important to note:
         // PoolData balancesRaw and balancesLiveScaled18 are adjusted for swap amounts and fees inside of _swap.
         uint256 amountCalculatedScaled18;
-<<<<<<< HEAD
-        (amountCalculated, amountCalculatedScaled18, amountIn, amountOut) = _swap(params, state, poolData, vaultState);
-
-        hooksConfig.onAfterSwap(amountCalculatedScaled18, params, state, poolData);
-=======
         (amountCalculated, amountCalculatedScaled18, amountIn, amountOut) = _swap(params, state, poolData);
 
         hooksConfig.onAfterSwap(amountCalculatedScaled18, msg.sender, params, state, poolData);
->>>>>>> 8c509500
     }
 
     function _loadSwapState(
@@ -480,11 +466,7 @@
         // If unbalanced, higher balances = lower invariant ratio with fees.
         // bptOut = supply * (ratio - 1), so lower ratio = less bptOut, favoring the pool.
 
-<<<<<<< HEAD
-        VaultState memory vaultState = _ensureUnpausedAndGetVaultState(params.pool);
-=======
         _ensureUnpausedAndGetVaultState(params.pool);
->>>>>>> 8c509500
         HooksConfigBits hooksConfig = _hooksConfig[params.pool];
 
         // `_loadPoolDataUpdatingBalancesAndYieldFees` is non-reentrant, as it updates storage as well
@@ -505,11 +487,7 @@
             poolData.tokenRates
         );
 
-<<<<<<< HEAD
-        if (hooksConfig.onBeforeAddLiquidity(maxAmountsInScaled18, params, poolData)) {
-=======
         if (hooksConfig.onBeforeAddLiquidity(maxAmountsInScaled18, msg.sender, params, poolData)) {
->>>>>>> 8c509500
             // The hook might alter the balances, so we need to read them again to ensure that the data is
             // fresh moving forward.
             // We also need to upscale (adding liquidity, so round up) again.
@@ -535,9 +513,6 @@
             maxAmountsInScaled18
         );
 
-<<<<<<< HEAD
-        hooksConfig.onAfterAddLiquidity(amountsInScaled18, bptAmountOut, params, poolData);
-=======
         hooksConfig.onAfterAddLiquidity(amountsInScaled18, bptAmountOut, msg.sender, params, poolData);
     }
 
@@ -546,7 +521,6 @@
         uint256 numTokens;
         uint256 totalFeesRaw;
         uint256 tokenIndex;
->>>>>>> 8c509500
     }
 
     /**
@@ -724,11 +698,7 @@
             poolData.tokenRates
         );
 
-<<<<<<< HEAD
-        if (hooksConfig.onBeforeRemoveLiquidity(minAmountsOutScaled18, params, poolData) == true) {
-=======
         if (hooksConfig.onBeforeRemoveLiquidity(minAmountsOutScaled18, msg.sender, params, poolData) == true) {
->>>>>>> 8c509500
             // The hook might alter the balances, so we need to read them again to ensure that the data is
             // fresh moving forward.
             // We also need to upscale (removing liquidity, so round down) again.
@@ -753,11 +723,7 @@
             vaultState
         );
 
-<<<<<<< HEAD
-        hooksConfig.onAfterRemoveLiquidity(amountsOutScaled18, bptAmountIn, params, poolData);
-=======
         hooksConfig.onAfterRemoveLiquidity(amountsOutScaled18, bptAmountIn, msg.sender, params, poolData);
->>>>>>> 8c509500
     }
 
     /**
@@ -927,41 +893,24 @@
         IERC20 token,
         uint256 index
     ) internal returns (uint256 totalFeesRaw) {
-        // If swapFeeAmount equals zero no need to charge anything
+        uint256 aggregateProtocolSwapFeePercentage = poolData.poolConfig.getAggregateProtocolSwapFeePercentage();
+        // If swapFeeAmount equals zero no need to charge anything\
         if (
             swapFeeAmountScaled18 > 0 &&
-            poolData.poolConfig.aggregateProtocolSwapFeePercentage > 0 &&
+            aggregateProtocolSwapFeePercentage > 0 &&
             poolData.poolConfig.isPoolInRecoveryMode == false
         ) {
-            uint256 aggregateSwapFeeAmountScaled18 = swapFeeAmountScaled18.mulUp(
-                poolData.poolConfig.aggregateProtocolSwapFeePercentage
-            );
+            uint256 aggregateSwapFeeAmountScaled18 = swapFeeAmountScaled18.mulUp(aggregateProtocolSwapFeePercentage);
 
             // Ensure we can never charge more than the total swap fee.
             if (aggregateSwapFeeAmountScaled18 > swapFeeAmountScaled18) {
                 revert ProtocolFeesExceedTotalCollected();
             }
 
-<<<<<<< HEAD
-            uint256 poolCreatorFeePercentage = poolData.poolConfig.getPoolCreatorFeePercentage();
-            if (poolCreatorFeePercentage > 0) {
-                creatorSwapFeeAmountScaled18 = (swapFeeAmountScaled18 - protocolSwapFeeAmountScaled18).mulUp(
-                    poolCreatorFeePercentage
-                );
-                creatorSwapFeeAmountRaw = creatorSwapFeeAmountScaled18.toRawUndoRateRoundDown(
-                    poolData.decimalScalingFactors[index],
-                    poolData.tokenRates[index]
-                );
-
-                _poolCreatorFees[pool][token] += creatorSwapFeeAmountRaw;
-                emit PoolCreatorSwapFeeCharged(pool, address(token), creatorSwapFeeAmountRaw);
-            }
-=======
             totalFeesRaw = aggregateSwapFeeAmountScaled18.toRawUndoRateRoundDown(
                 poolData.decimalScalingFactors[index],
                 poolData.tokenRates[index]
             );
->>>>>>> 8c509500
 
             // Both Swap and Yield fees are stored together in a PackedTokenBalance.
             // We have designated "Raw" the derived half for Swap fee storage.
