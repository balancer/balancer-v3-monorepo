--- conflicted
+++ resolved
@@ -196,26 +196,17 @@
 
         IBasePool.PoolSwapParams memory swapParams = _buildPoolSwapParams(params, state, poolData);
 
-<<<<<<< HEAD
         // HooksConfigLib returns the original amountGivenRaw if the hook fails to execute, or the hook new
         // amountGivenRaw otherwise
         (state.onBeforeSwapSuccess, state.virtualAmountGivenRaw) = hooksConfig.onBeforeSwap(swapParams, params.pool);
-//        if (state.virtualAmountGivenRaw < params.amountGivenRaw) {
-//            // hook charged fee, so discount from amount given.
-//            params.amountGivenRaw = state.virtualAmountGivenRaw;
-//        }
 
         if (state.onBeforeSwapSuccess == true) {
-=======
-        if (hooksConfig.onBeforeSwap(swapParams) == true) {
->>>>>>> 8b83ce4e
             // The call to `onBeforeSwap` could potentially update token rates and balances.
             // We update `poolData.tokenRates`, `poolData.rawBalances` and `poolData.balancesLiveScaled18`
             // to ensure the `onSwap` and `onComputeDynamicSwapFee` are called with the current values.
             poolData.reloadBalancesAndRates(_poolTokenBalances[params.pool], Rounding.ROUND_DOWN);
 
             // Also update amountGivenScaled18, as it will now be used in the swap, and the rates might have changed.
-<<<<<<< HEAD
             state.amountGivenScaled18 = _computeAmountGivenScaled18(
                 state.indexIn,
                 state.indexOut,
@@ -223,9 +214,6 @@
                 poolData,
                 state
             );
-=======
-            state.amountGivenScaled18 = _computeAmountGivenScaled18(state.indexIn, state.indexOut, params, poolData);
->>>>>>> 8b83ce4e
 
             swapParams = _buildPoolSwapParams(params, state, poolData);
         }
@@ -244,7 +232,6 @@
         // PoolData balancesRaw and balancesLiveScaled18 are adjusted for swap amounts and fees inside of _swap.
         uint256 amountCalculatedScaled18;
         (amountCalculated, amountCalculatedScaled18, amountIn, amountOut) = _swap(params, state, poolData, swapParams);
-<<<<<<< HEAD
 
         // HooksConfigLib returns the original amountCalculated if the hook fails to execute, or the hook new
         // amountCalculated otherwise
@@ -256,8 +243,6 @@
             state,
             poolData
         );
-=======
->>>>>>> 8b83ce4e
 
         if (state.onAfterSwapSuccess) {
             if (params.kind == SwapKind.EXACT_IN) {
