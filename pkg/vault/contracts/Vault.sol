// SPDX-License-Identifier: GPL-3.0-or-later

pragma solidity ^0.8.4;

import { Proxy } from "@openzeppelin/contracts/proxy/Proxy.sol";
import { SafeERC20 } from "@openzeppelin/contracts/token/ERC20/utils/SafeERC20.sol";
import { Address } from "@openzeppelin/contracts/utils/Address.sol";
import { SafeCast } from "@openzeppelin/contracts/utils/math/SafeCast.sol";
import { IERC20 } from "@openzeppelin/contracts/token/ERC20/IERC20.sol";
import { Address } from "@openzeppelin/contracts/utils/Address.sol";

import "@balancer-labs/v3-interfaces/contracts/vault/VaultTypes.sol";
import { IAuthorizer } from "@balancer-labs/v3-interfaces/contracts/vault/IAuthorizer.sol";
import { IVaultExtension } from "@balancer-labs/v3-interfaces/contracts/vault/IVaultExtension.sol";
import { IVaultMain } from "@balancer-labs/v3-interfaces/contracts/vault/IVaultMain.sol";
import { IBasePool } from "@balancer-labs/v3-interfaces/contracts/vault/IBasePool.sol";
import { IPoolHooks } from "@balancer-labs/v3-interfaces/contracts/vault/IPoolHooks.sol";
import { IPoolLiquidity } from "@balancer-labs/v3-interfaces/contracts/vault/IPoolLiquidity.sol";
import { IRateProvider } from "@balancer-labs/v3-interfaces/contracts/vault/IRateProvider.sol";

import { BasePoolMath } from "@balancer-labs/v3-solidity-utils/contracts/math/BasePoolMath.sol";
import { EVMCallModeHelpers } from "@balancer-labs/v3-solidity-utils/contracts/helpers/EVMCallModeHelpers.sol";
import { ScalingHelpers } from "@balancer-labs/v3-solidity-utils/contracts/helpers/ScalingHelpers.sol";
import { ArrayHelpers } from "@balancer-labs/v3-solidity-utils/contracts/helpers/ArrayHelpers.sol";
import { InputHelpers } from "@balancer-labs/v3-solidity-utils/contracts/helpers/InputHelpers.sol";
import { EnumerableMap } from "@balancer-labs/v3-solidity-utils/contracts/openzeppelin/EnumerableMap.sol";
import { Authentication } from "@balancer-labs/v3-solidity-utils/contracts/helpers/Authentication.sol";
import { FixedPoint } from "@balancer-labs/v3-solidity-utils/contracts/math/FixedPoint.sol";
import { BasePoolMath } from "@balancer-labs/v3-solidity-utils/contracts/math/BasePoolMath.sol";

import { PoolConfigBits, PoolConfigLib } from "./lib/PoolConfigLib.sol";
import { VaultCommon } from "./VaultCommon.sol";

contract Vault is IVaultMain, VaultCommon, Proxy {
    using EnumerableMap for EnumerableMap.IERC20ToUint256Map;
    using InputHelpers for uint256;
    using FixedPoint for *;
    using ArrayHelpers for uint256[];
    using Address for *;
    using SafeERC20 for IERC20;
    using SafeCast for *;
    using PoolConfigLib for PoolConfig;
    using ScalingHelpers for *;

    constructor(IVaultExtension vaultExtension, IAuthorizer authorizer) {
        if (address(vaultExtension.vault()) != address(this)) {
            revert WrongVaultExtensionDeployment();
        }

        _vaultExtension = vaultExtension;

        _vaultPauseWindowEndTime = vaultExtension.getPauseWindowEndTime();
        _vaultBufferPeriodDuration = vaultExtension.getBufferPeriodDuration();
        _vaultBufferPeriodEndTime = vaultExtension.getBufferPeriodEndTime();

        _authorizer = authorizer;
    }

    /*******************************************************************************
                              Transient Accounting
    *******************************************************************************/

    /**
     * @dev This modifier is used for functions that temporarily modify the `_tokenDeltas`
     * of the Vault but expect to revert or settle balances by the end of their execution.
     * It works by tracking the handlers involved in the execution and ensures that the
     * balances are properly settled by the time the last handler is executed.
     *
     * This is useful for functions like `invoke`, which performs arbitrary external calls:
     * we can keep track of temporary deltas changes, and make sure they are settled by the
     * time the external call is complete.
     */
    modifier transient() {
        // Add the current handler to the list
        _handlers.push(msg.sender);

        // The caller does everything here and has to settle all outstanding balances
        _;

        // Check if it's the last handler
        if (_handlers.length == 1) {
            // Ensure all balances are settled
            if (_nonzeroDeltaCount != 0) revert BalanceNotSettled();

            // Reset the handlers list
            delete _handlers;

            // Reset the counter
            delete _nonzeroDeltaCount;
        } else {
            // If it's not the last handler, simply remove it from the list
            _handlers.pop();
        }
    }

    /// @inheritdoc IVaultMain
    function invoke(bytes calldata data) external payable transient returns (bytes memory result) {
        // Executes the function call with value to the msg.sender.
        return (msg.sender).functionCallWithValue(data, msg.value);
    }

    /// @inheritdoc IVaultMain
    function settle(IERC20 token) public nonReentrant withHandler returns (uint256 paid) {
        uint256 reservesBefore = _tokenReserves[token];
        _tokenReserves[token] = token.balanceOf(address(this));
        paid = _tokenReserves[token] - reservesBefore;
        // subtraction must be safe
        _supplyCredit(token, paid, msg.sender);
    }

    /// @inheritdoc IVaultMain
    function wire(IERC20 token, address to, uint256 amount) public nonReentrant withHandler {
        // effects
        _takeDebt(token, amount, msg.sender);
        _tokenReserves[token] -= amount;
        // interactions
        token.safeTransfer(to, amount);
    }

    /// @inheritdoc IVaultMain
    function retrieve(IERC20 token, address from, uint256 amount) public nonReentrant withHandler onlyTrustedRouter {
        // effects
        _supplyCredit(token, amount, msg.sender);
        _tokenReserves[token] += amount;
        // interactions
        token.safeTransferFrom(from, address(this), amount);
    }

    /**
     * @notice Records the `credit` for a given handler and token.
     * @param token   The ERC20 token for which the 'credit' will be accounted.
     * @param credit  The amount of `token` supplied to the Vault in favor of the `handler`.
     * @param handler The account credited with the amount.
     */
    function _supplyCredit(IERC20 token, uint256 credit, address handler) internal {
        _accountDelta(token, -credit.toInt256(), handler);
    }

    /*******************************************************************************
                                    Pool Operations
    *******************************************************************************/

    // The Vault performs all upscaling and downscaling (due to token decimals, rates, etc.), so that the pools
    // don't have to. However, scaling inevitably leads to rounding errors, so we take great care to ensure that
    // any rounding errors favor the Vault. An important invariant of the system is that there is no repeatable
    // path where tokensOut > tokensIn.
    //
    // In general, this means rounding up any values entering the Vault, and rounding down any values leaving
    // the Vault, so that external users either pay a little extra or receive a little less in the case of a
    // rounding error.
    //
    // However, it's not always straightforward to determine the correct rounding direction, given the presence
    // and complexity of intermediate steps. An "amountIn" sounds like it should be rounded up: but only if that
    // is the amount actually being transferred. If instead it is an amount sent to the pool math, where rounding
    // up would result in a *higher* calculated amount out, that would favor the user instead of the Vault. So in
    // that case, amountIn should be rounded down.
    //
    // See comments justifying the rounding direction in each case.
    //
    // TODO: this reasoning applies to Weighted Pool math, and is likely to apply to others as well, but of course
    // it's possible a new pool type might not conform. Duplicate the tests for new pool types (e.g., Stable Math).
    // Also, the final code should ensure that we are not relying entirely on the rounding directions here,
    // but have enough additional layers (e.g., minimum amounts, buffer wei on all transfers) to guarantee safety,
    // even if it turns out these directions are incorrect for a new pool type.

    /*******************************************************************************
                                          Swaps
    *******************************************************************************/

    struct SwapLocals {
        // Inline the shared struct fields vs. nesting, trading off verbosity for gas/memory/bytecode savings.
        uint256 indexIn;
        uint256 indexOut;
        uint256 tokenInBalance;
        uint256 tokenOutBalance;
        uint256 amountGivenScaled18;
        uint256 amountCalculatedScaled18;
        uint256 swapFeeAmountScaled18;
        uint256 swapFeePercentage;
        uint256 protocolSwapFeeAmountRaw;
        IBasePool.SwapParams poolSwapParams;
    }

    /// @inheritdoc IVaultMain
    function swap(
        SwapParams memory params
    )
        public
        withHandler
        withInitializedPool(params.pool)
        whenPoolNotPaused(params.pool)
        returns (uint256 amountCalculated, uint256 amountIn, uint256 amountOut)
    {
        if (params.amountGivenRaw == 0) {
            revert AmountGivenZero();
        }

        if (params.tokenIn == params.tokenOut) {
            revert CannotSwapSameToken();
        }

        PoolData memory poolData = _getPoolData(params.pool, Rounding.ROUND_DOWN);
        EnumerableMap.IERC20ToUint256Map storage poolBalances = _poolTokenBalances[params.pool];
        SwapLocals memory vars;

        // EnumerableMap stores indices *plus one* to use the zero index as a sentinel value for non-existence.
        vars.indexIn = poolBalances.unchecked_indexOf(params.tokenIn);
        vars.indexOut = poolBalances.unchecked_indexOf(params.tokenOut);

        // If either are zero, revert because the token wasn't registered to this pool.
        if (vars.indexIn == 0 || vars.indexOut == 0) {
            // We require the pool to be initialized, which means it's also registered.
            // This can only happen if the tokens are not registered.
            revert TokenNotRegistered();
        }

        // Convert to regular 0-based indices now, since we've established the tokens are valid.
        unchecked {
            vars.indexIn -= 1;
            vars.indexOut -= 1;
        }

        // We know from the above checks that `i` is a valid token index and can use `unchecked_valueAt`
        // to save storage reads.
        vars.tokenInBalance = poolBalances.unchecked_valueAt(vars.indexIn);
        vars.tokenOutBalance = poolBalances.unchecked_valueAt(vars.indexOut);

        // If the amountGiven is entering the pool math (ExactIn), round down, since a lower apparent amountIn leads
        // to a lower calculated amountOut, favoring the pool.
        vars.amountGivenScaled18 = params.kind == SwapKind.EXACT_IN
            ? params.amountGivenRaw.toScaled18ApplyRateRoundDown(
                poolData.decimalScalingFactors[vars.indexIn],
                poolData.tokenRates[vars.indexIn]
            )
            : params.amountGivenRaw.toScaled18ApplyRateRoundUp(
                poolData.decimalScalingFactors[vars.indexOut],
                poolData.tokenRates[vars.indexOut]
            );

        vars.swapFeePercentage = _getSwapFeePercentage(poolData.config);

        if (vars.swapFeePercentage > 0 && params.kind == SwapKind.EXACT_OUT) {
            // Round up to avoid losses during precision loss.
            vars.swapFeeAmountScaled18 =
                vars.amountGivenScaled18.divUp(vars.swapFeePercentage.complement()) -
                vars.amountGivenScaled18;
        }

        // Create the pool hook params (used for both beforeSwap, if required, and the main swap hooks).
        // Function and inclusion in SwapLocals needed to avoid "stack too deep".
        vars.poolSwapParams = _buildSwapHookParams(params, vars, poolData);

        if (poolData.config.hooks.shouldCallBeforeSwap) {
            if (IPoolHooks(params.pool).onBeforeSwap(vars.poolSwapParams) == false) {
                revert HookFailed();
            }

            _updatePoolDataLiveBalancesAndRates(params.pool, poolData, Rounding.ROUND_DOWN);
            // The call to _buildSwapHookParams also modifies poolSwapParams.balancesScaled18.
            // Set here again explicitly to avoid relying on a side effect.
            // TODO: ugliness necessitated by the stack issues; revisit on any refactor to see if this can be cleaner.
            vars.poolSwapParams.balancesScaled18 = poolData.balancesLiveScaled18;
        }

        (amountCalculated, amountIn, amountOut) = _swap(params, vars, poolData, poolBalances);

        if (poolData.config.hooks.shouldCallAfterSwap) {
            // Adjust balances for the AfterSwap hook.
            (uint256 amountInScaled18, uint256 amountOutScaled18) = params.kind == SwapKind.EXACT_IN
                ? (vars.amountGivenScaled18, vars.amountCalculatedScaled18)
                : (vars.amountCalculatedScaled18, vars.amountGivenScaled18);

            if (
                IPoolHooks(params.pool).onAfterSwap(
                    IPoolHooks.AfterSwapParams({
                        kind: params.kind,
                        tokenIn: params.tokenIn,
                        tokenOut: params.tokenOut,
                        amountInScaled18: amountInScaled18,
                        amountOutScaled18: amountOutScaled18,
                        tokenInBalanceScaled18: poolData.balancesLiveScaled18[vars.indexIn] + amountInScaled18,
                        tokenOutBalanceScaled18: poolData.balancesLiveScaled18[vars.indexOut] - amountOutScaled18,
                        sender: msg.sender,
                        userData: params.userData
                    }),
                    vars.amountCalculatedScaled18
                ) == false
            ) {
                revert HookFailed();
            }
        }

        // Swap fee is always deducted from tokenOut.
        // Since the swapFeeAmountScaled18 (derived from scaling up either the amountGiven or amountCalculated)
        // also contains the rate, undo it when converting to raw.
        uint256 swapFeeAmountRaw = vars.swapFeeAmountScaled18.toRawUndoRateRoundDown(
            poolData.decimalScalingFactors[vars.indexOut],
            poolData.tokenRates[vars.indexOut]
        );

        emit Swap(params.pool, params.tokenIn, params.tokenOut, amountIn, amountOut, swapFeeAmountRaw);
    }

    function _buildSwapHookParams(
        SwapParams memory params,
        SwapLocals memory vars,
        PoolData memory poolData
    ) private view returns (IBasePool.SwapParams memory) {
        return
            IBasePool.SwapParams({
                kind: params.kind,
                amountGivenScaled18: vars.amountGivenScaled18 + vars.swapFeeAmountScaled18,
                balancesScaled18: poolData.balancesLiveScaled18,
                indexIn: vars.indexIn,
                indexOut: vars.indexOut,
                sender: msg.sender,
                userData: params.userData
            });
    }

    /// @dev Non-reentrant portion of the swap, which calls the main hook and updates accounting.
    function _swap(
        SwapParams memory vaultSwapParams,
        SwapLocals memory vars,
        PoolData memory poolData,
        EnumerableMap.IERC20ToUint256Map storage poolBalances
    ) internal nonReentrant returns (uint256 amountCalculated, uint256 amountIn, uint256 amountOut) {
        // Add swap fee to the amountGiven to account for the fee taken in EXACT_OUT swap on tokenOut
        // Perform the swap request hook and compute the new balances for 'token in' and 'token out' after the swap
        // If it's an ExactIn swap, vars.swapFeeAmountScaled18 will be zero here, and set based on the amountCalculated.

        vars.amountCalculatedScaled18 = IBasePool(vaultSwapParams.pool).onSwap(vars.poolSwapParams);

        if (vars.swapFeePercentage > 0 && vaultSwapParams.kind == SwapKind.EXACT_IN) {
            // Swap fee is a percentage of the amountCalculated for the EXACT_IN swap
            // Round up to avoid losses during precision loss.
            vars.swapFeeAmountScaled18 = vars.amountCalculatedScaled18.mulUp(vars.swapFeePercentage);
            // Should subtract the fee from the amountCalculated for EXACT_IN swap
            vars.amountCalculatedScaled18 -= vars.swapFeeAmountScaled18;
        }

        if (vaultSwapParams.kind == SwapKind.EXACT_IN) {
            // For `ExactIn` the amount calculated is leaving the Vault, so we round down.
            amountCalculated = vars.amountCalculatedScaled18.toRawUndoRateRoundDown(
                poolData.decimalScalingFactors[vars.indexOut],
                poolData.tokenRates[vars.indexOut]
            );
            (amountIn, amountOut) = (vaultSwapParams.amountGivenRaw, amountCalculated);

            if (amountOut < vaultSwapParams.limitRaw) {
                revert SwapLimit(amountOut, vaultSwapParams.limitRaw);
            }
        } else {
            // Round up when entering the Vault on `ExactOut`.
            amountCalculated = vars.amountCalculatedScaled18.toRawUndoRateRoundUp(
                poolData.decimalScalingFactors[vars.indexIn],
                poolData.tokenRates[vars.indexIn]
            );
            (amountIn, amountOut) = (amountCalculated, vaultSwapParams.amountGivenRaw);

            if (amountIn > vaultSwapParams.limitRaw) {
                revert SwapLimit(amountIn, vaultSwapParams.limitRaw);
            }
        }

        // Charge protocolSwapFee
        if (vars.swapFeeAmountScaled18 > 0 && _protocolSwapFeePercentage > 0) {
            // Always charge fees on tokenOut. Store amount in native decimals.
            // Since the swapFeeAmountScaled18 (derived from scaling up either the amountGiven or amountCalculated)
            // also contains the rate, undo it when converting to raw.
            vars.protocolSwapFeeAmountRaw = vars
                .swapFeeAmountScaled18
                .mulUp(_protocolSwapFeePercentage)
                .toRawUndoRateRoundDown(
                    poolData.decimalScalingFactors[vars.indexOut],
                    poolData.tokenRates[vars.indexOut]
                );

            _protocolFees[vaultSwapParams.tokenOut] += vars.protocolSwapFeeAmountRaw;
            emit ProtocolSwapFeeCharged(
                vaultSwapParams.pool,
                address(vaultSwapParams.tokenOut),
                vars.protocolSwapFeeAmountRaw
            );
        }

        // Use `unchecked_setAt` to save storage reads.
        poolBalances.unchecked_setAt(vars.indexIn, vars.tokenInBalance + amountIn);
        poolBalances.unchecked_setAt(vars.indexOut, vars.tokenOutBalance - amountOut - vars.protocolSwapFeeAmountRaw);

        // Account amountIn of tokenIn
        _takeDebt(vaultSwapParams.tokenIn, amountIn, msg.sender);
        // Account amountOut of tokenOut
        _supplyCredit(vaultSwapParams.tokenOut, amountOut, msg.sender);
    }

    /// @dev Returns swap fee for the pool.
    function _getSwapFeePercentage(PoolConfig memory config) internal pure returns (uint256) {
        if (config.hasDynamicSwapFee) {
            // TODO: Fetch dynamic swap fee from the pool using hook
            return 0;
        } else {
            return config.staticSwapFeePercentage;
        }
    }

    /*******************************************************************************
                            Pool Registration and Initialization
    *******************************************************************************/

    /// @dev Reverts unless `pool` corresponds to an initialized Pool.
    modifier withInitializedPool(address pool) {
        _ensureInitializedPool(pool);
        _;
    }

    /**
     * @notice Fetches the balances for a given pool, with decimal and rate scaling factors applied.
     * @dev Utilizes an enumerable map to obtain pool tokens and raw balances.
     * The function is structured to minimize storage reads by leveraging the `unchecked_at` method.
     * It is typically called before or after liquidity operations.
     *
     * @param pool The address of the pool
     * @param poolData The corresponding poolData to be read and updated
     * @param roundingDirection Whether balance scaling should round up or down
     */
    function _updatePoolDataLiveBalancesAndRates(
        address pool,
        PoolData memory poolData,
        Rounding roundingDirection
    ) internal view {
        // Retrieve the mapping of tokens and their balances for the specified pool.
        // poolData already contains rawBalances, but they could be stale, so fetch from the Vault.
        // Likewise, the rates could also have changed.
        EnumerableMap.IERC20ToUint256Map storage poolTokenBalances = _poolTokenBalances[pool];
        mapping(IERC20 => TokenConfig) storage poolTokenConfig = _poolTokenConfig[pool];
        uint256 numTokens = poolTokenBalances.length();
        uint256 balanceRaw;
        IERC20 token;

        for (uint256 i = 0; i < numTokens; ++i) {
            // Because the iteration is bounded by `tokens.length`, which matches the EnumerableMap's length,
            // we can safely use `unchecked_at`. This ensures that `i` is a valid token index and minimizes
            // storage reads.
            (token, balanceRaw) = poolTokenBalances.unchecked_at(i);
            TokenType tokenType = poolTokenConfig[token].tokenType;

            if (tokenType == TokenType.STANDARD) {
                poolData.tokenRates[i] = FixedPoint.ONE;
            } else if (tokenType == TokenType.WITH_RATE) {
                // TODO Adjust for protocol fees?
                poolData.tokenRates[i] = poolTokenConfig[token].rateProvider.getRate();
            } else if (tokenType != TokenType.ERC4626) {
                // TODO: implement ERC4626 at a later stage
                revert InvalidTokenConfiguration();
            }

            poolData.balancesLiveScaled18[i] = roundingDirection == Rounding.ROUND_UP
                ? balanceRaw.toScaled18ApplyRateRoundUp(poolData.decimalScalingFactors[i], poolData.tokenRates[i])
                : balanceRaw.toScaled18ApplyRateRoundDown(poolData.decimalScalingFactors[i], poolData.tokenRates[i]);
        }
    }

    /*******************************************************************************
                                Pool Operations
    *******************************************************************************/

    /// @dev Rejects routers not approved by governance and users
    modifier onlyTrustedRouter() {
        _onlyTrustedRouter(msg.sender);
        _;
    }

    /// @inheritdoc IVaultMain
    function addLiquidity(
        AddLiquidityParams memory params
    )
        external
        withHandler
        withInitializedPool(params.pool)
        whenPoolNotPaused(params.pool)
        returns (uint256[] memory amountsIn, uint256 bptAmountOut, bytes memory returnData)
    {
        // Round balances up when adding liquidity:
        // If proportional, higher balances = higher proportional amountsIn, favoring the pool.
        // If unbalanced, higher balances = lower invariant ratio with fees.
        // bptOut = supply * (ratio - 1), so lower ratio = less bptOut, favoring the pool.
        PoolData memory poolData = _getPoolData(params.pool, Rounding.ROUND_UP);
        InputHelpers.ensureInputLengthMatch(poolData.tokens.length, params.maxAmountsIn.length);

        // Amounts are entering pool math, so round down.
        // Introducing amountsInScaled18 here and passing it through to _addLiquidity is not ideal,
        // but it avoids the even worse options of mutating amountsIn inside AddLiquidityParams,
        // or cluttering the AddLiquidityParams interface by adding amountsInScaled18.
        uint256[] memory maxAmountsInScaled18 = params.maxAmountsIn.copyToScaled18ApplyRateRoundDownArray(
            poolData.decimalScalingFactors,
            poolData.tokenRates
        );

<<<<<<< HEAD
        if (poolData.config.callbacks.shouldCallBeforeAddLiquidity) {
=======
        if (poolData.config.hooks.shouldCallBeforeAddLiquidity) {
>>>>>>> 6b499cf5
            if (
                IPoolHooks(params.pool).onBeforeAddLiquidity(
                    params.to,
                    params.kind,
                    maxAmountsInScaled18,
                    params.minBptAmountOut,
                    poolData.balancesLiveScaled18,
                    params.userData
                ) == false
            ) {
                revert HookFailed();
            }

            // The hook might alter the balances, so we need to read them again to ensure that the data is
            // fresh moving forward.
            // We also need to upscale (adding liquidity, so round up) again.
            _updatePoolDataLiveBalancesAndRates(params.pool, poolData, Rounding.ROUND_UP);
        }

        // The bulk of the work is done here: the corresponding Pool hook is invoked and its final balances
        // are computed. This function is non-reentrant, as it performs the accounting updates.
        // Note that poolData is mutated to update the Raw and Live balances, so they are accurate when passed
        // into the AfterAddLiquidity hook.
        // `amountsInScaled18` will be overwritten in the custom case, so we need to pass it back and forth to
        // encapsulate that logic in `_addLiquidity`.
        uint256[] memory amountsInScaled18;
        (amountsIn, amountsInScaled18, bptAmountOut, returnData) = _addLiquidity(
            poolData,
            params,
            maxAmountsInScaled18
        );

        if (poolData.config.hooks.shouldCallAfterAddLiquidity) {
            if (
                IPoolHooks(params.pool).onAfterAddLiquidity(
                    params.to,
                    amountsInScaled18,
                    bptAmountOut,
                    poolData.balancesLiveScaled18,
                    params.userData
                ) == false
            ) {
                revert HookFailed();
            }
        }
    }

    /**
     * @dev Calls the appropriate pool hook and calculates the required inputs and outputs for the operation
     * considering the given kind, and updates the vault's internal accounting. This includes:
     * - Setting pool balances
     * - Taking debt from the liquidity provider
     * - Minting pool tokens
     * - Emitting events
     *
     * It is non-reentrant, as it performs external calls and updates the vault's state accordingly. This is the only
     * place where the state is updated within `addLiquidity`.
     */
    function _addLiquidity(
        PoolData memory poolData,
        AddLiquidityParams memory params,
        uint256[] memory maxAmountsInScaled18
    )
        internal
        nonReentrant
        returns (
            uint256[] memory amountsInRaw,
            uint256[] memory amountsInScaled18,
            uint256 bptAmountOut,
            bytes memory returnData
        )
    {
        if (params.kind == AddLiquidityKind.UNBALANCED) {
            amountsInScaled18 = maxAmountsInScaled18;
            bptAmountOut = BasePoolMath.computeAddLiquidityUnbalanced(
                poolData.balancesLiveScaled18,
                maxAmountsInScaled18,
                _totalSupply(params.pool),
                _getSwapFeePercentage(poolData.config),
                IBasePool(params.pool).computeInvariant
            );
        } else if (params.kind == AddLiquidityKind.SINGLE_TOKEN_EXACT_OUT) {
            bptAmountOut = params.minBptAmountOut;
            uint256 tokenIndex = InputHelpers.getSingleInputIndex(maxAmountsInScaled18);

            amountsInScaled18 = maxAmountsInScaled18;
            amountsInScaled18[tokenIndex] = BasePoolMath.computeAddLiquiditySingleTokenExactOut(
                poolData.balancesLiveScaled18,
                tokenIndex,
                bptAmountOut,
                _totalSupply(params.pool),
                _getSwapFeePercentage(poolData.config),
                IBasePool(params.pool).computeBalance
            );
        } else if (params.kind == AddLiquidityKind.CUSTOM) {
            _poolConfig[params.pool].requireSupportsAddLiquidityCustom();

            (amountsInScaled18, bptAmountOut, returnData) = IPoolLiquidity(params.pool).onAddLiquidityCustom(
                params.to,
                maxAmountsInScaled18,
                params.minBptAmountOut,
                poolData.balancesLiveScaled18,
                params.userData
            );
        } else {
            revert InvalidAddLiquidityKind();
        }

        // At this point we have the calculated BPT amount.
        if (bptAmountOut < params.minBptAmountOut) {
            revert BptAmountOutBelowMin(bptAmountOut, params.minBptAmountOut);
        }

        uint256 numTokens = poolData.tokens.length;
        amountsInRaw = new uint256[](numTokens);
        for (uint256 i = 0; i < numTokens; ++i) {
            // amountsInRaw are amounts actually entering the Pool, so we round up.
            // Do not mutate in place yet, as we need them scaled for the `onAfterAddLiquidity` hook
            uint256 amountInRaw = amountsInScaled18[i].toRawUndoRateRoundUp(
                poolData.decimalScalingFactors[i],
                poolData.tokenRates[i]
            );

            // The limits must be checked for raw amounts
            if (amountInRaw > params.maxAmountsIn[i]) {
                revert AmountInAboveMax(poolData.tokens[i], amountInRaw, params.maxAmountsIn[i]);
            }

            // Debit of token[i] for amountInRaw
            _takeDebt(poolData.tokens[i], amountInRaw, msg.sender);

            // We need regular balances to complete the accounting, and the upscaled balances
            // to use in the `after` hook later on.
            poolData.balancesRaw[i] += amountInRaw;
            poolData.balancesLiveScaled18[i] += amountsInScaled18[i];

            amountsInRaw[i] = amountInRaw;
        }

        // Store the new pool balances.
        _setPoolBalances(params.pool, poolData.balancesRaw);

        // When adding liquidity, we must mint tokens concurrently with updating pool balances,
        // as the pool's math relies on totalSupply.
        _mint(address(params.pool), params.to, bptAmountOut);

        emit PoolBalanceChanged(params.pool, params.to, poolData.tokens, amountsInRaw.unsafeCastToInt256(true));
    }

    /// @inheritdoc IVaultMain
    function removeLiquidity(
        RemoveLiquidityParams memory params
    )
        external
        withHandler
        withInitializedPool(params.pool)
        whenPoolNotPaused(params.pool)
        returns (uint256 bptAmountIn, uint256[] memory amountsOut, bytes memory returnData)
    {
        // Round down when removing liquidity:
        // If proportional, lower balances = lower proportional amountsOut, favoring the pool.
        // If unbalanced, lower balances = lower invariant ratio without fees.
        // bptIn = supply * (1 - ratio), so lower ratio = more bptIn, favoring the pool.
        PoolData memory poolData = _getPoolData(params.pool, Rounding.ROUND_DOWN);
        InputHelpers.ensureInputLengthMatch(poolData.tokens.length, params.minAmountsOut.length);

        // Amounts are entering pool math; higher amounts would burn more BPT, so round up to favor the pool.
        // Do not mutate minAmountsOut, so that we can directly compare the raw limits later, without potentially
        // losing precision by scaling up and then down.
        uint256[] memory minAmountsOutScaled18 = params.minAmountsOut.copyToScaled18ApplyRateRoundUpArray(
            poolData.decimalScalingFactors,
            poolData.tokenRates
        );

<<<<<<< HEAD
        if (poolData.config.callbacks.shouldCallBeforeRemoveLiquidity) {
=======
        if (poolData.config.hooks.shouldCallBeforeRemoveLiquidity) {
>>>>>>> 6b499cf5
            if (
                IPoolHooks(params.pool).onBeforeRemoveLiquidity(
                    params.from,
                    params.kind,
                    params.maxBptAmountIn,
                    minAmountsOutScaled18,
                    poolData.balancesLiveScaled18,
                    params.userData
                ) == false
            ) {
                revert HookFailed();
            }
            // The hook might alter the balances, so we need to read them again to ensure that the data is
            // fresh moving forward.
            // We also need to upscale (removing liquidity, so round down) again.
            _updatePoolDataLiveBalancesAndRates(params.pool, poolData, Rounding.ROUND_DOWN);
        }

        // The bulk of the work is done here: the corresponding Pool hook is invoked, and its final balances
        // are computed. This function is non-reentrant, as it performs the accounting updates.
        // Note that poolData is mutated to update the Raw and Live balances, so they are accurate when passed
        // into the AfterRemoveLiquidity hook.
        uint256[] memory amountsOutScaled18;
        (bptAmountIn, amountsOut, amountsOutScaled18, returnData) = _removeLiquidity(
            poolData,
            params,
            minAmountsOutScaled18
        );

        if (poolData.config.hooks.shouldCallAfterRemoveLiquidity) {
            if (
                IPoolHooks(params.pool).onAfterRemoveLiquidity(
                    params.from,
                    bptAmountIn,
                    amountsOutScaled18,
                    poolData.balancesLiveScaled18,
                    params.userData
                ) == false
            ) {
                revert HookFailed();
            }
        }
    }

    /// @inheritdoc IVaultMain
    function removeLiquidityRecovery(
        address pool,
        address from,
        uint256 exactBptAmountIn
    )
        external
        withHandler
        nonReentrant
        withInitializedPool(pool)
        onlyInRecoveryMode(pool)
        returns (uint256[] memory amountsOutRaw)
    {
        // Retrieve the mapping of tokens and their balances for the specified pool.
        EnumerableMap.IERC20ToUint256Map storage poolTokenBalances = _poolTokenBalances[pool];
        uint256 numTokens = poolTokenBalances.length();

        // Initialize arrays to store tokens and balances based on the number of tokens in the pool.
        IERC20[] memory tokens = new IERC20[](numTokens);
        uint256[] memory balancesRaw = new uint256[](numTokens);

        for (uint256 i = 0; i < numTokens; ++i) {
            // Because the iteration is bounded by `tokens.length`, which matches the EnumerableMap's length,
            // we can safely use `unchecked_at`. This ensures that `i` is a valid token index and minimizes
            // storage reads.
            (tokens[i], balancesRaw[i]) = poolTokenBalances.unchecked_at(i);
        }

        amountsOutRaw = BasePoolMath.computeProportionalAmountsOut(balancesRaw, _totalSupply(pool), exactBptAmountIn);

        _removeLiquidityUpdateAccounting(pool, from, tokens, balancesRaw, exactBptAmountIn, amountsOutRaw);
    }

    /**
     * @dev Calls the appropriate pool hook and calculates the required inputs and outputs for the operation
     * considering the given kind, and updates the vault's internal accounting. This includes:
     * - Setting pool balances
     * - Supplying credit to the liquidity provider
     * - Burning pool tokens
     * - Emitting events
     *
     * It is non-reentrant, as it performs external calls and updates the vault's state accordingly. This is the only
     * place where the state is updated within `removeLiquidity`.
     */
    function _removeLiquidity(
        PoolData memory poolData,
        RemoveLiquidityParams memory params,
        uint256[] memory minAmountsOutScaled18
    )
        internal
        nonReentrant
        returns (
            uint256 bptAmountIn,
            uint256[] memory amountsOutRaw,
            uint256[] memory amountsOutScaled18,
            bytes memory returnData
        )
    {
        uint256 tokenOutIndex;

        if (params.kind == RemoveLiquidityKind.PROPORTIONAL) {
            bptAmountIn = params.maxBptAmountIn;
            amountsOutScaled18 = BasePoolMath.computeProportionalAmountsOut(
                poolData.balancesLiveScaled18,
                _totalSupply(params.pool),
                bptAmountIn
            );
        } else if (params.kind == RemoveLiquidityKind.SINGLE_TOKEN_EXACT_IN) {
            bptAmountIn = params.maxBptAmountIn;

            amountsOutScaled18 = minAmountsOutScaled18;
            tokenOutIndex = InputHelpers.getSingleInputIndex(params.minAmountsOut);
            amountsOutScaled18[tokenOutIndex] = BasePoolMath.computeRemoveLiquiditySingleTokenExactIn(
                poolData.balancesLiveScaled18,
                tokenOutIndex,
                bptAmountIn,
                _totalSupply(params.pool),
                _getSwapFeePercentage(poolData.config),
                IBasePool(params.pool).computeBalance
            );
        } else if (params.kind == RemoveLiquidityKind.SINGLE_TOKEN_EXACT_OUT) {
            amountsOutScaled18 = minAmountsOutScaled18;
            tokenOutIndex = InputHelpers.getSingleInputIndex(params.minAmountsOut);

            bptAmountIn = BasePoolMath.computeRemoveLiquiditySingleTokenExactOut(
                poolData.balancesLiveScaled18,
                tokenOutIndex,
                amountsOutScaled18[tokenOutIndex],
                _totalSupply(params.pool),
                _getSwapFeePercentage(poolData.config),
                IBasePool(params.pool).computeInvariant
            );
        } else if (params.kind == RemoveLiquidityKind.CUSTOM) {
            _poolConfig[params.pool].requireSupportsRemoveLiquidityCustom();

            (bptAmountIn, amountsOutScaled18, returnData) = IPoolLiquidity(params.pool).onRemoveLiquidityCustom(
                params.from,
                params.maxBptAmountIn,
                minAmountsOutScaled18,
                poolData.balancesLiveScaled18,
                params.userData
            );
        } else {
            revert InvalidRemoveLiquidityKind();
        }

        if (bptAmountIn > params.maxBptAmountIn) {
            revert BptAmountInAboveMax(bptAmountIn, params.maxBptAmountIn);
        }

        uint256 numTokens = poolData.tokens.length;
        amountsOutRaw = new uint256[](numTokens);

        for (uint256 i = 0; i < numTokens; ++i) {
            // Note that poolData.balancesRaw will also be updated in `_removeLiquidityUpdateAccounting`
            poolData.balancesLiveScaled18[i] -= amountsOutScaled18[i];

            // amountsOut are amounts exiting the Pool, so we round down.
            amountsOutRaw[i] = amountsOutScaled18[i].toRawUndoRateRoundDown(
                poolData.decimalScalingFactors[i],
                poolData.tokenRates[i]
            );

            if (amountsOutRaw[i] < params.minAmountsOut[i]) {
                revert AmountOutBelowMin(poolData.tokens[i], amountsOutRaw[i], params.minAmountsOut[i]);
            }
        }

        _removeLiquidityUpdateAccounting(
            params.pool,
            params.from,
            poolData.tokens,
            poolData.balancesRaw,
            bptAmountIn,
            amountsOutRaw
        );
    }

    /**
     * @dev Updates the vault's accounting within a `removeLiquidity` operation. This includes:
     * - Setting pool balances
     * - Supplying credit to the liquidity provider
     * - Burning pool tokens
     * - Emitting events
     *
     * This function also supports queries as a special case, where the pool tokens from the sender are not required.
     * It must be called in a non-reentrant context.
     */
    function _removeLiquidityUpdateAccounting(
        address pool,
        address from,
        IERC20[] memory tokens,
        uint256[] memory balancesRaw,
        uint256 bptAmountIn,
        uint256[] memory amountsOutRaw
    ) internal {
        for (uint256 i = 0; i < tokens.length; ++i) {
            // Credit token[i] for amountOut
            _supplyCredit(tokens[i], amountsOutRaw[i], msg.sender);

            // Compute the new Pool balances. A Pool's token balance always decreases after an exit (potentially by 0).
            balancesRaw[i] -= amountsOutRaw[i];
        }

        // Store the new pool balances.
        _setPoolBalances(pool, balancesRaw);

        // Trusted routers use Vault's allowances, which are infinite anyways for pool tokens.
        if (!_isTrustedRouter(msg.sender)) {
            _spendAllowance(address(pool), from, msg.sender, bptAmountIn);
        }

        if (!_isQueryDisabled && EVMCallModeHelpers.isStaticCall()) {
            // Increase `from` balance to ensure the burn function succeeds.
            _queryModeBalanceIncrease(pool, from, bptAmountIn);
        }
        // When removing liquidity, we must burn tokens concurrently with updating pool balances,
        // as the pool's math relies on totalSupply.
        // Burning will be reverted if it results in a total supply less than the _MINIMUM_TOTAL_SUPPLY.
        _burn(address(pool), from, bptAmountIn);

        emit PoolBalanceChanged(
            pool,
            from,
            tokens,
            // We can unsafely cast to int256 because balances are actually stored as uint112
            // TODO No they aren't anymore (stored as uint112)! Review this.
            amountsOutRaw.unsafeCastToInt256(false)
        );
    }

    function _onlyTrustedRouter(address sender) internal pure {
        if (!_isTrustedRouter(sender)) {
            revert RouterNotTrusted();
        }
    }

    function _isTrustedRouter(address) internal pure returns (bool) {
        //TODO: Implement based on approval by governance and user
        return true;
    }

    /*******************************************************************************
                                    Pool Information
    *******************************************************************************/

    /// @inheritdoc IVaultMain
    function getPoolTokenCountAndIndexOfToken(
        address pool,
        IERC20 token
    ) external view withRegisteredPool(pool) returns (uint256, uint256) {
        EnumerableMap.IERC20ToUint256Map storage poolTokenBalances = _poolTokenBalances[pool];
        uint256 tokenCount = poolTokenBalances.length();
        // unchecked indexOf returns index + 1, or 0 if token is not present.
        uint256 index = poolTokenBalances.unchecked_indexOf(token);
        if (index == 0) {
            revert TokenNotRegistered();
        }

        unchecked {
            return (tokenCount, index - 1);
        }
    }

    /*******************************************************************************
                                     Default handlers
    *******************************************************************************/

    receive() external payable {
        revert CannotReceiveEth();
    }

    /**
     * @inheritdoc Proxy
     * @dev Override proxy implementation of `fallback` to disallow incoming ETH transfers.
     * This function actually returns whatever the Vault Extension does when handling the request.
     */
    fallback() external payable override {
        if (msg.value > 0) {
            revert CannotReceiveEth();
        }

        _fallback();
    }

    /// @inheritdoc IVaultMain
    function getVaultExtension() external view returns (address) {
        return _implementation();
    }

    /**
     * @inheritdoc Proxy
     * @dev Returns Vault Extension, where fallback requests are forwarded.
     */
    function _implementation() internal view override returns (address) {
        return address(_vaultExtension);
    }
}<|MERGE_RESOLUTION|>--- conflicted
+++ resolved
@@ -497,11 +497,7 @@
             poolData.tokenRates
         );
 
-<<<<<<< HEAD
-        if (poolData.config.callbacks.shouldCallBeforeAddLiquidity) {
-=======
         if (poolData.config.hooks.shouldCallBeforeAddLiquidity) {
->>>>>>> 6b499cf5
             if (
                 IPoolHooks(params.pool).onBeforeAddLiquidity(
                     params.to,
@@ -676,11 +672,7 @@
             poolData.tokenRates
         );
 
-<<<<<<< HEAD
-        if (poolData.config.callbacks.shouldCallBeforeRemoveLiquidity) {
-=======
         if (poolData.config.hooks.shouldCallBeforeRemoveLiquidity) {
->>>>>>> 6b499cf5
             if (
                 IPoolHooks(params.pool).onBeforeRemoveLiquidity(
                     params.from,
