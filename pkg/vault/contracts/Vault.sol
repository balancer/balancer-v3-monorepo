// SPDX-License-Identifier: GPL-3.0-or-later

pragma solidity ^0.8.4;

import { ReentrancyGuard } from "@openzeppelin/contracts/utils/ReentrancyGuard.sol";
import { SafeERC20 } from "@openzeppelin/contracts/token/ERC20/utils/SafeERC20.sol";
import { IERC20Metadata } from "@openzeppelin/contracts/token/ERC20/extensions/IERC20Metadata.sol";
import { Address } from "@openzeppelin/contracts/utils/Address.sol";
import { SafeCast } from "@openzeppelin/contracts/utils/math/SafeCast.sol";
import { IERC20 } from "@openzeppelin/contracts/token/ERC20/IERC20.sol";
import { Address } from "@openzeppelin/contracts/utils/Address.sol";

// solhint-disable-next-line max-line-length
import { IVault, PoolConfig, PoolCallbacks, LiquidityManagement } from "@balancer-labs/v3-interfaces/contracts/vault/IVault.sol";
import { IBasePool } from "@balancer-labs/v3-interfaces/contracts/vault/IBasePool.sol";
import { IAuthorizer } from "@balancer-labs/v3-interfaces/contracts/vault/IAuthorizer.sol";
import { IRateProvider } from "@balancer-labs/v3-interfaces/contracts/vault/IRateProvider.sol";

import { BasePoolMath } from "@balancer-labs/v3-solidity-utils/contracts/math/BasePoolMath.sol";
import { Asset, AssetHelpers } from "@balancer-labs/v3-solidity-utils/contracts/helpers/AssetHelpers.sol";
import { EVMCallModeHelpers } from "@balancer-labs/v3-solidity-utils/contracts/helpers/EVMCallModeHelpers.sol";
import { ScalingHelpers } from "@balancer-labs/v3-solidity-utils/contracts/helpers/ScalingHelpers.sol";
import { ArrayHelpers } from "@balancer-labs/v3-solidity-utils/contracts/helpers/ArrayHelpers.sol";
import { InputHelpers } from "@balancer-labs/v3-solidity-utils/contracts/helpers/InputHelpers.sol";
import { EnumerableMap } from "@balancer-labs/v3-solidity-utils/contracts/openzeppelin/EnumerableMap.sol";
import { Authentication } from "@balancer-labs/v3-solidity-utils/contracts/helpers/Authentication.sol";
import { ERC20MultiToken } from "@balancer-labs/v3-solidity-utils/contracts/token/ERC20MultiToken.sol";
import { FixedPoint } from "@balancer-labs/v3-solidity-utils/contracts/math/FixedPoint.sol";
import { BasePoolMath } from "@balancer-labs/v3-solidity-utils/contracts/math/BasePoolMath.sol";

import { PoolConfigBits, PoolConfigLib } from "./lib/PoolConfigLib.sol";

contract Vault is IVault, Authentication, ERC20MultiToken, ReentrancyGuard {
    using EnumerableMap for EnumerableMap.IERC20ToUint256Map;
    using InputHelpers for uint256;
    using FixedPoint for *;
    using AssetHelpers for *;
    using ArrayHelpers for uint256[];
    using Address for *;
    using SafeERC20 for IERC20;
    using SafeCast for *;
    using PoolConfigLib for PoolConfig;
    using PoolConfigLib for PoolCallbacks;
    using ScalingHelpers for *;

    // Minimum BPT amount minted upon initialization.
    uint256 private constant _MINIMUM_BPT = 1e6;

    // Pools can have two, three, or four tokens.
    uint256 private constant _MIN_TOKENS = 2;
    // This maximum token count is also hard-coded in `PoolConfigLib`.
    uint256 private constant _MAX_TOKENS = 4;

    // 1e18 corresponds to a 100% fee.
    uint256 private constant _MAX_PROTOCOL_SWAP_FEE_PERCENTAGE = 50e16; // 50%

    // 1e18 corresponds to a 100% fee.
    uint256 private constant _MAX_SWAP_FEE_PERCENTAGE = 10e16; // 10%

    // Registry of pool configs.
    mapping(address => PoolConfigBits) internal _poolConfig;

    // Store pool pause managers.
    mapping(address => address) internal _poolPauseManagers;

    // Pool -> (token -> balance): Pool's ERC20 tokens balances stored at the Vault.
    mapping(address => EnumerableMap.IERC20ToUint256Map) internal _poolTokenBalances;

    // Pool -> (token -> address): Pool's Rate providers.
    mapping(address => mapping(IERC20 => IRateProvider)) private _poolRateProviders;

    /// @notice List of handlers. It is non-empty only during `invoke` calls.
    address[] private _handlers;

    /**
     * @notice The total number of nonzero deltas over all active + completed lockers.
     * @dev It is non-zero only during `invoke` calls.
     */
    uint256 private _nonzeroDeltaCount;

    /**
     * @notice Represents the asset due/owed to each handler.
     * @dev Must all net to zero when the last handler is released.
     */
    mapping(address => mapping(IERC20 => int256)) private _tokenDeltas;

    /**
     * @notice Represents the total reserve of each ERC20 token.
     * @dev It should be always equal to `token.balanceOf(vault)`, except during `invoke`.
     */
    mapping(IERC20 => uint256) private _tokenReserves;

    // We allow 0% swap fee.
    // The protocol swap fee is charged whenever a swap occurs, as a percentage of the fee charged by the Pool.
    // TODO consider using uint64 and packing with other things (when we have other things).
    uint256 private _protocolSwapFeePercentage;

    // Token -> fee: Protocol's swap fees accumulated in the Vault for harvest.
    mapping(IERC20 => uint256) private _protocolSwapFees;

    // Upgradeable contract in charge of setting permissions.
    IAuthorizer private _authorizer;

    /// @notice If set to true, disables query functionality of the Vault. Can be modified only by governance.
    bool private _isQueryDisabled;

    uint256 public constant MAX_PAUSE_WINDOW_DURATION = 356 days * 4;
    uint256 public constant MAX_BUFFER_PERIOD_DURATION = 90 days;

    // The Pause Window and Buffer Period are timestamp-based: they should not be relied upon for sub-minute accuracy.
    // solhint-disable not-rely-on-time

    uint256 internal immutable _vaultPauseWindowEndTime;
    uint256 internal immutable _vaultBufferPeriodEndTime;
    // Stored as a convenience, to avoid calculating it on every operation.
    uint256 internal immutable _vaultBufferPeriodDuration;

    bool private _vaultPaused;

    /// @dev Modifier to make a function callable only when the Vault is not paused.
    modifier whenVaultNotPaused() {
        _ensureVaultNotPaused();
        _;
    }

    /// @dev Modifier to make a function callable only when the Vault and Pool are not paused.
    modifier whenPoolNotPaused(address pool) {
        _ensureVaultNotPaused();
        _ensurePoolNotPaused(pool);
        _;
    }

    constructor(
        IAuthorizer authorizer,
        uint256 pauseWindowDuration,
        uint256 bufferPeriodDuration
    ) Authentication(bytes32(uint256(uint160(address(this))))) {
        if (pauseWindowDuration > MAX_PAUSE_WINDOW_DURATION) {
            revert VaultPauseWindowDurationTooLarge();
        }
        if (bufferPeriodDuration > MAX_BUFFER_PERIOD_DURATION) {
            revert PauseBufferPeriodDurationTooLarge();
        }

        uint256 pauseWindowEndTime = block.timestamp + pauseWindowDuration;

        _vaultPauseWindowEndTime = pauseWindowEndTime;
        _vaultBufferPeriodDuration = bufferPeriodDuration;
        _vaultBufferPeriodEndTime = pauseWindowEndTime + bufferPeriodDuration;

        _authorizer = authorizer;
    }

    /*******************************************************************************
                              Transient Accounting
    *******************************************************************************/

    /**
     * @dev This modifier is used for functions that temporarily modify the `_tokenDeltas`
     * of the Vault but expect to revert or settle balances by the end of their execution.
     * It works by tracking the handlers involved in the execution and ensures that the
     * balances are properly settled by the time the last handler is executed.
     *
     * This is useful for functions like `invoke`, which performs arbitrary external calls:
     * we can keep track of temporary deltas changes, and make sure they are settled by the
     * time the external call is complete.
     */
    modifier transient() {
        // Add the current handler to the list
        _handlers.push(msg.sender);

        // The caller does everything here and has to settle all outstanding balances
        _;

        // Check if it's the last handler
        if (_handlers.length == 1) {
            // Ensure all balances are settled
            if (_nonzeroDeltaCount != 0) revert BalanceNotSettled();

            // Reset the handlers list
            delete _handlers;

            // Reset the counter
            delete _nonzeroDeltaCount;
        } else {
            // If it's not the last handler, simply remove it from the list
            _handlers.pop();
        }
    }

    /// @inheritdoc IVault
    function invoke(bytes calldata data) external payable transient returns (bytes memory result) {
        // Executes the function call with value to the msg.sender.
        return (msg.sender).functionCallWithValue(data, msg.value);
    }

    /**
     * @dev This modifier ensures that the function it modifies can only be called
     * by the last handler in the `_handlers` array. This is used to enforce the
     * order of execution when multiple handlers are in play, ensuring only the
     * current or "active" handler can invoke certain operations in the Vault.
     * If no handler is found or the caller is not the expected handler,
     * it reverts the transaction with specific error messages.
     */
    modifier withHandler() {
        // If there are no handlers in the list, revert with an error.
        if (_handlers.length == 0) {
            revert NoHandler();
        }

        // Get the last handler from the `_handlers` array.
        // This represents the current active handler.
        address handler = _handlers[_handlers.length - 1];

        // If the current function caller is not the active handler, revert.
        if (msg.sender != handler) revert WrongHandler(msg.sender, handler);

        _;
    }

    /// @inheritdoc IVault
    function settle(IERC20 token) public nonReentrant withHandler returns (uint256 paid) {
        uint256 reservesBefore = _tokenReserves[token];
        _tokenReserves[token] = token.balanceOf(address(this));
        paid = _tokenReserves[token] - reservesBefore;
        // subtraction must be safe
        _supplyCredit(token, paid, msg.sender);
    }

    /// @inheritdoc IVault
    function wire(IERC20 token, address to, uint256 amount) public nonReentrant withHandler {
        // effects
        _takeDebt(token, amount, msg.sender);
        _tokenReserves[token] -= amount;
        // interactions
        token.safeTransfer(to, amount);
    }

    /// @inheritdoc IVault
    function retrieve(IERC20 token, address from, uint256 amount) public nonReentrant withHandler onlyTrustedRouter {
        // effects
        _supplyCredit(token, amount, msg.sender);
        _tokenReserves[token] += amount;
        // interactions
        token.safeTransferFrom(from, address(this), amount);
    }

    /// @inheritdoc IVault
    function getHandler(uint256 index) public view returns (address) {
        if (index >= _handlers.length) {
            revert HandlerOutOfBounds(index);
        }
        return _handlers[index];
    }

    /// @inheritdoc IVault
    function getHandlersCount() external view returns (uint256) {
        return _handlers.length;
    }

    /// @inheritdoc IVault
    function getNonzeroDeltaCount() external view returns (uint256) {
        return _nonzeroDeltaCount;
    }

    /// @inheritdoc IVault
    function getTokenDelta(address user, IERC20 token) external view returns (int256) {
        return _tokenDeltas[user][token];
    }

    /// @inheritdoc IVault
    function getTokenReserve(IERC20 token) external view returns (uint256) {
        return _tokenReserves[token];
    }

    /// @inheritdoc IVault
    function getMinimumPoolTokens() external pure returns (uint256) {
        return _MIN_TOKENS;
    }

    /// @inheritdoc IVault
    function getMaximumPoolTokens() external pure returns (uint256) {
        return _MAX_TOKENS;
    }

    /**
     * @notice Records the `debt` for a given handler and token.
     * @param token   The ERC20 token for which the `debt` will be accounted.
     * @param debt    The amount of `token` taken from the Vault in favor of the `handler`.
     * @param handler The account responsible for the debt.
     */
    function _takeDebt(IERC20 token, uint256 debt, address handler) internal {
        _accountDelta(token, debt.toInt256(), handler);
    }

    /**
     * @notice Records the `credit` for a given handler and token.
     * @param token   The ERC20 token for which the 'credit' will be accounted.
     * @param credit  The amount of `token` supplied to the Vault in favor of the `handler`.
     * @param handler The account credited with the amount.
     */
    function _supplyCredit(IERC20 token, uint256 credit, address handler) internal {
        _accountDelta(token, -credit.toInt256(), handler);
    }

    /**
     * @dev Accounts the delta for the given handler and token.
     * Positive delta represents debt, while negative delta represents surplus.
     * The function ensures that only the specified handler can update its respective delta.
     *
     * @param token   The ERC20 token for which the delta is being accounted.
     * @param delta   The difference in the token balance.
     *                Positive indicates a debit or a decrease in Vault's assets,
     *                negative indicates a credit or an increase in Vault's assets.
     * @param handler The handler whose balance difference is being accounted for.
     *                Must be the same as the caller of the function.
     */
    function _accountDelta(IERC20 token, int256 delta, address handler) internal {
        // If the delta is zero, there's nothing to account for.
        if (delta == 0) return;

        // Ensure that the handler specified is indeed the caller.
        if (handler != msg.sender) {
            revert WrongHandler(handler, msg.sender);
        }

        // Get the current recorded delta for this token and handler.
        int256 current = _tokenDeltas[handler][token];

        // Calculate the new delta after accounting for the change.
        int256 next = current + delta;

        unchecked {
            // If the resultant delta becomes zero after this operation,
            // decrease the count of non-zero deltas.
            if (next == 0) {
                _nonzeroDeltaCount--;
            }
            // If there was no previous delta (i.e., it was zero) and now we have one,
            // increase the count of non-zero deltas.
            else if (current == 0) {
                _nonzeroDeltaCount++;
            }
        }

        // Update the delta for this token and handler.
        _tokenDeltas[handler][token] = next;
    }

    /*******************************************************************************
                                    Queries
    *******************************************************************************/

    /// @dev Ensure that only static calls are made to the functions with this modifier.
    modifier query() {
        if (!EVMCallModeHelpers.isStaticCall()) {
            revert EVMCallModeHelpers.NotStaticCall();
        }

        if (_isQueryDisabled) {
            revert QueriesDisabled();
        }

        // Add the current handler to the list so `withHandler` does not revert
        _handlers.push(msg.sender);
        _;
    }

    /// @inheritdoc IVault
    function quote(bytes calldata data) external payable query returns (bytes memory result) {
        // Forward the incoming call to the original sender of this transaction.
        return (msg.sender).functionCallWithValue(data, msg.value);
    }

    /// @inheritdoc IVault
    function disableQuery() external authenticate {
        _isQueryDisabled = true;
    }

    /// @inheritdoc IVault
    function isQueryDisabled() external view returns (bool) {
        return _isQueryDisabled;
    }

    /*******************************************************************************
                                    Pool Tokens
    *******************************************************************************/

    /// @inheritdoc IVault
    function totalSupply(address token) external view returns (uint256) {
        return _totalSupply(token);
    }

    /// @inheritdoc IVault
    function balanceOf(address token, address account) external view returns (uint256) {
        return _balanceOf(token, account);
    }

    /// @inheritdoc IVault
    function allowance(address token, address owner, address spender) external view returns (uint256) {
        return _allowance(token, owner, spender);
    }

    /// @inheritdoc IVault
    function transfer(address owner, address to, uint256 amount) external returns (bool) {
        _transfer(msg.sender, owner, to, amount);
        return true;
    }

    /// @inheritdoc IVault
    function approve(address owner, address spender, uint256 amount) external returns (bool) {
        _approve(msg.sender, owner, spender, amount);
        return true;
    }

    /// @inheritdoc IVault
    function transferFrom(address spender, address from, address to, uint256 amount) external returns (bool) {
        _spendAllowance(msg.sender, from, spender, amount);
        _transfer(msg.sender, from, to, amount);
        return true;
    }

    /*******************************************************************************
                                    Pool Operations
    *******************************************************************************/

    // The Vault performs all upscaling and downscaling (due to token decimals, rates, etc.), so that the pools
    // don't have to. However, scaling inevitably leads to rounding errors, so we take great care to ensure that
    // any rounding errors favor the Vault. An important invariant of the system is that there is no repeatable
    // path where tokensOut > tokensIn.
    //
    // In general, this means rounding up any values entering the Vault, and rounding down any values leaving
    // the Vault, so that external users either pay a little extra or receive a little less in the case of a
    // rounding error.
    //
    // However, it's not always straightforward to determine the correct rounding direction, given the presence
    // and complexity of intermediate steps. An "amountIn" sounds like it should be rounded up: but only if that
    // is the amount actually being transferred. If instead it is an amount sent to the pool math, where rounding
    // up would result in a *higher* calculated amount out, that would favor the user instead of the Vault. So in
    // that case, amountIn should be rounded down.
    //
    // See comments justifying the rounding direction in each case.
    //
    // TODO: this reasoning applies to Weighted Pool math, and is likely to apply to others as well, but of course
    // it's possible a new pool type might not conform. Duplicate the tests for new pool types (e.g., Stable Math).
    // Also, the final code should ensure that we are not relying entirely on the rounding directions here,
    // but have enough additional layers (e.g., minimum amounts, buffer wei on all transfers) to guarantee safety,
    // even if it turns out these directions are incorrect for a new pool type.

    // Needed to avoid "stack too deep"
    struct SharedLocals {
        PoolConfig config;
        IERC20[] tokens;
<<<<<<< HEAD
        uint256[] rawBalances;
        uint256[] decimalScalingFactors;
        uint256[] tokenRates;
        uint256[] scaled18Balances;
=======
        uint256[] balancesRaw;
        uint256[] scalingFactors;
        uint256[] balancesScaled18;
>>>>>>> a34089a4
        uint256 tokenIndex;
    }

    // For add/remove liquidity
    function _populateSharedLiquidityLocals(
        address pool,
        bool addingLiquidity
    ) private view returns (SharedLocals memory vars) {
<<<<<<< HEAD
        (vars.tokens, vars.rawBalances, vars.decimalScalingFactors, ) = _getPoolTokenInfo(pool);
        vars.tokenRates = _getPoolTokenRates(pool);
=======
        (vars.tokens, vars.balancesRaw, vars.scalingFactors) = _getPoolTokenInfo(pool);
>>>>>>> a34089a4
        vars.config = _poolConfig[pool].toPoolConfig();

        uint256 numTokens = vars.tokens.length;
        vars.balancesScaled18 = new uint256[](numTokens);

        // Round up when adding liquidity:
        // If proportional, higher balances = higher proportional amountsIn, favoring the pool.
        // If unbalanced, higher balances = lower invariant ratio with fees.
        // bptOut = supply * (ratio - 1), so lower ratio = less bptOut, favoring the pool.
        //
        // Round down when removing liquidity:
        // If proportional, lower balances = lower proportional amountsOut, favoring the pool.
        // If unbalanced, lower balances = lower invariant ratio without fees.
        // bptIn = supply * (1 - ratio), so lower ratio = more bptIn, favoring the pool.
        //
        // See `calcBptOutGivenExactTokensIn` and `calcBptInGivenExactTokensOut` WeightedMath tests.

        for (uint256 i = 0; i < numTokens; i++) {
<<<<<<< HEAD
            vars.scaled18Balances[i] = addingLiquidity
                ? vars.rawBalances[i].toScaled18RoundUp(vars.decimalScalingFactors[i].mulUp(vars.tokenRates[i]))
                : vars.rawBalances[i].toScaled18RoundDown(vars.decimalScalingFactors[i].mulDown(vars.tokenRates[i]));
=======
            vars.balancesScaled18[i] = addingLiquidity
                ? vars.balancesRaw[i].toScaled18RoundUp(vars.scalingFactors[i])
                : vars.balancesRaw[i].toScaled18RoundDown(vars.scalingFactors[i]);
>>>>>>> a34089a4
        }
    }

    // Needed to avoid "stack too deep"
    struct SwapLocals {
        // Inline the shared struct fields vs. nesting, trading off verbosity for gas/memory/bytecode savings.
        PoolConfig config;
<<<<<<< HEAD
        uint256[] rawBalances;
        uint256[] decimalScalingFactors;
        uint256[] tokenRates;
        uint256[] scaled18Balances;
=======
        uint256[] balancesRaw;
        uint256[] scalingFactors;
        uint256[] balancesScaled18;
>>>>>>> a34089a4
        uint256 numTokens;
        uint256 indexIn;
        uint256 indexOut;
        uint256 tokenInBalance;
        uint256 tokenOutBalance;
        uint256 amountGivenScaled18;
        uint256 amountCalculatedScaled18;
        uint256 swapFeeAmount;
        uint256 swapFeePercentage;
        uint256 protocolSwapFeeAmount;
    }

    function _populateSwapLocals(
        SwapParams memory params
    ) private view returns (SwapLocals memory vars, EnumerableMap.IERC20ToUint256Map storage poolBalances) {
        poolBalances = _poolTokenBalances[params.pool];
        vars.numTokens = poolBalances.length();
        vars.config = _poolConfig[params.pool].toPoolConfig();
<<<<<<< HEAD
        vars.decimalScalingFactors = PoolConfigLib.getDecimalScalingFactors(vars.config, vars.numTokens);
        vars.tokenRates = _getPoolTokenRates(params.pool);
        vars.rawBalances = new uint256[](vars.numTokens);
        vars.scaled18Balances = new uint256[](vars.numTokens);
=======
        vars.scalingFactors = PoolConfigLib.getScalingFactors(vars.config, vars.numTokens);
        vars.balancesRaw = new uint256[](vars.numTokens);
        vars.balancesScaled18 = new uint256[](vars.numTokens);
>>>>>>> a34089a4
        for (uint256 i = 0; i < vars.numTokens; i++) {
            vars.balancesRaw[i] = poolBalances.unchecked_valueAt(i);
            // Rounding down is legacy behavior, and seems the right direction generally, as described below.
            // However, likely because of the non-linearity introduced by power functions, the calculation
            // error for very small values is greater than the rounding correction, so it is possible that
            // rounding down here will not decrease `amountOut` or increase `amountIn`. Further measures
            // are required to ensure safety.
            //
            // In the GivenIn case, lower balances cause `calcOutGivenIn` to calculate a lower amountOut.
            // In the GivenOut case, lower balances cause `calcInGivenOut` to calculate a higher amountIn.
            // See `calcOutGivenIn` and `calcInGivenOut` WeightedMath tests.
<<<<<<< HEAD
            vars.scaled18Balances[i] = poolBalances.unchecked_valueAt(i).toScaled18RoundDown(
                vars.decimalScalingFactors[i].mulDown(vars.tokenRates[i])
            );
=======
            vars.balancesScaled18[i] = poolBalances.unchecked_valueAt(i).toScaled18RoundDown(vars.scalingFactors[i]);
>>>>>>> a34089a4
        }

        // EnumerableMap stores indices *plus one* to use the zero index as a sentinel value for non-existence.
        vars.indexIn = poolBalances.unchecked_indexOf(params.tokenIn);
        vars.indexOut = poolBalances.unchecked_indexOf(params.tokenOut);

        // If either are zero, revert because the token wasn't registered to this pool.
        if (vars.indexIn == 0 || vars.indexOut == 0) {
            // We require the pool to be initialized, which means it's also registered.
            // This can only happen if the tokens are not registered.
            revert TokenNotRegistered();
        }

        // Convert to regular 0-based indices now, since we've established the tokens are valid.
        unchecked {
            vars.indexIn -= 1;
            vars.indexOut -= 1;
        }

        for (uint256 i = 0; i < vars.numTokens; i++) {
            // We know from the above checks that `i` is a valid token index and can use `unchecked_valueAt`
            // to save storage reads.
            uint256 balance = poolBalances.unchecked_valueAt(i);

            if (i == vars.indexIn) {
                vars.tokenInBalance = balance;
            } else if (i == vars.indexOut) {
                vars.tokenOutBalance = balance;
            }
        }
    }

    /*******************************************************************************
                                          Swaps
    *******************************************************************************/

    /// @inheritdoc IVault
    function swap(
        SwapParams memory params
    )
        public
        withHandler
        withInitializedPool(params.pool)
        whenPoolNotPaused(params.pool)
        returns (uint256 amountCalculated, uint256 amountIn, uint256 amountOut)
    {
        if (params.amountGivenRaw == 0) {
            revert AmountGivenZero();
        }

        if (params.tokenIn == params.tokenOut) {
            revert CannotSwapSameToken();
        }

        (SwapLocals memory vars, EnumerableMap.IERC20ToUint256Map storage poolBalances) = _populateSwapLocals(params);

        // If the amountGiven is entering the pool math (GivenIn), round down, since a lower apparent amountIn leads
        // to a lower calculated amountOut, favoring the pool.
<<<<<<< HEAD
        vars.scaled18AmountGiven = params.kind == SwapKind.GIVEN_IN
            ? params.rawAmountGiven.toScaled18RoundDown(vars.decimalScalingFactors[vars.indexIn])
            : params.rawAmountGiven.toScaled18RoundUp(vars.decimalScalingFactors[vars.indexOut]);
=======
        vars.amountGivenScaled18 = params.kind == SwapKind.GIVEN_IN
            ? params.amountGivenRaw.toScaled18RoundDown(vars.scalingFactors[vars.indexIn])
            : params.amountGivenRaw.toScaled18RoundUp(vars.scalingFactors[vars.indexOut]);
>>>>>>> a34089a4

        vars.swapFeePercentage = _getSwapFeePercentage(vars.config);

        if (vars.swapFeePercentage > 0 && params.kind == IVault.SwapKind.GIVEN_OUT) {
            // Round up to avoid losses during precision loss.
            vars.swapFeeAmount =
                vars.amountGivenScaled18.divUp(vars.swapFeePercentage.complement()) -
                vars.amountGivenScaled18;
        }

        // Add swap fee to the amountGiven to account for the fee taken in GIVEN_OUT swap on tokenOut
        // Perform the swap request callback and compute the new balances for 'token in' and 'token out' after the swap
        vars.amountCalculatedScaled18 = IBasePool(params.pool).onSwap(
            IBasePool.SwapParams({
                kind: params.kind,
                tokenIn: params.tokenIn,
                tokenOut: params.tokenOut,
                amountGivenScaled18: vars.amountGivenScaled18 + vars.swapFeeAmount,
                balancesScaled18: vars.balancesScaled18,
                indexIn: vars.indexIn,
                indexOut: vars.indexOut,
                sender: msg.sender,
                userData: params.userData
            })
        );

        if (vars.swapFeePercentage > 0 && params.kind == IVault.SwapKind.GIVEN_IN) {
            // Swap fee is a percentage of the amountCalculated for the GIVEN_IN swap
            // Round up to avoid losses during precision loss.
            vars.swapFeeAmount = vars.amountCalculatedScaled18.mulUp(vars.swapFeePercentage);
            // Should substract the fee from the amountCalculated for GIVEN_IN swap
            vars.amountCalculatedScaled18 -= vars.swapFeeAmount;
        }

        // For `GivenIn` the amount calculated is leaving the Vault, so we round down.
        // Round up when entering the Vault on `GivenOut`.
        amountCalculated = params.kind == SwapKind.GIVEN_IN
<<<<<<< HEAD
            ? vars.scaled18AmountCalculated.toRawRoundDown(vars.decimalScalingFactors[vars.indexOut])
            : vars.scaled18AmountCalculated.toRawRoundUp(vars.decimalScalingFactors[vars.indexIn]);
=======
            ? vars.amountCalculatedScaled18.toRawRoundDown(vars.scalingFactors[vars.indexOut])
            : vars.amountCalculatedScaled18.toRawRoundUp(vars.scalingFactors[vars.indexIn]);
>>>>>>> a34089a4

        (amountIn, amountOut) = params.kind == SwapKind.GIVEN_IN
            ? (params.amountGivenRaw, amountCalculated)
            : (amountCalculated, params.amountGivenRaw);

        // Charge protocolSwapFee
        if (vars.swapFeeAmount > 0 && _protocolSwapFeePercentage > 0) {
            // Always charge fees on tokenOut. Store amount in native decimals.
            vars.protocolSwapFeeAmount = vars.swapFeeAmount.mulUp(_protocolSwapFeePercentage).toRawRoundDown(
                vars.decimalScalingFactors[vars.indexOut]
            );

            _protocolSwapFees[params.tokenOut] += vars.protocolSwapFeeAmount;
        }

        // Use `unchecked_setAt` to save storage reads.
        poolBalances.unchecked_setAt(vars.indexIn, vars.tokenInBalance + amountIn);
        poolBalances.unchecked_setAt(vars.indexOut, vars.tokenOutBalance - amountOut - vars.protocolSwapFeeAmount);

        // Account amountIn of tokenIn
        _takeDebt(params.tokenIn, amountIn, msg.sender);
        // Account amountOut of tokenOut
        _supplyCredit(params.tokenOut, amountOut, msg.sender);

        if (vars.config.callbacks.shouldCallAfterSwap) {
            (uint256 amountInScaled18, uint256 amountOutScaled18) = params.kind == SwapKind.GIVEN_IN
                ? (vars.amountGivenScaled18, vars.amountCalculatedScaled18)
                : (vars.amountCalculatedScaled18, vars.amountGivenScaled18);

            // if callback is enabled, then update balances
            if (
                IBasePool(params.pool).onAfterSwap(
                    IBasePool.AfterSwapParams({
                        kind: params.kind,
                        tokenIn: params.tokenIn,
                        tokenOut: params.tokenOut,
                        amountInScaled18: amountInScaled18,
                        amountOutScaled18: amountOutScaled18,
                        tokenInBalanceScaled18: vars.balancesScaled18[vars.indexIn] + amountInScaled18,
                        tokenOutBalanceScaled18: vars.balancesScaled18[vars.indexOut] - amountOutScaled18,
                        sender: msg.sender,
                        userData: params.userData
                    }),
                    vars.amountCalculatedScaled18
                ) == false
            ) {
                revert CallbackFailed();
            }
        }

        emit Swap(params.pool, params.tokenIn, params.tokenOut, amountIn, amountOut, vars.swapFeeAmount);
    }

    /// @dev Returns swap fee for the pool.
    function _getSwapFeePercentage(PoolConfig memory config) internal pure returns (uint256) {
        if (config.hasDynamicSwapFee) {
            // TODO: Fetch dynamic swap fee from the pool using callback
            return 0;
        } else {
            return config.staticSwapFeePercentage;
        }
    }

    /*******************************************************************************
                            Pool Registration and Initialization
    *******************************************************************************/

    /// @inheritdoc IVault
    function registerPool(
        address pool,
        IERC20[] memory tokens,
        IRateProvider[] memory rateProviders,
        uint256 pauseWindowEndTime,
        address pauseManager,
        PoolCallbacks calldata poolCallbacks,
        LiquidityManagement calldata liquidityManagement
    ) external nonReentrant whenVaultNotPaused {
        _registerPool(
            pool,
            tokens,
            rateProviders,
            pauseWindowEndTime,
            pauseManager,
            poolCallbacks,
            liquidityManagement
        );
    }

    /// @inheritdoc IVault
    function isPoolRegistered(address pool) external view returns (bool) {
        return _isPoolRegistered(pool);
    }

    /// @inheritdoc IVault
    function isPoolInitialized(address pool) external view returns (bool) {
        return _isPoolInitialized(pool);
    }

    /// @inheritdoc IVault
    function getPoolConfig(address pool) external view returns (PoolConfig memory) {
        return _poolConfig[pool].toPoolConfig();
    }

    /// @inheritdoc IVault
    function getPoolTokens(address pool) external view withRegisteredPool(pool) returns (IERC20[] memory) {
        return _getPoolTokens(pool);
    }

    /// @inheritdoc IVault
    function getPoolTokenInfo(
        address pool
    )
        external
        view
        withRegisteredPool(pool)
<<<<<<< HEAD
        returns (
            IERC20[] memory tokens,
            uint256[] memory rawBalances,
            uint256[] memory decimalScalingFactors,
            IRateProvider[] memory rateProviders
        )
=======
        returns (IERC20[] memory tokens, uint256[] memory balancesRaw, uint256[] memory scalingFactors)
>>>>>>> a34089a4
    {
        return _getPoolTokenInfo(pool);
    }

    /// @inheritdoc IVault
    function getPoolTokenRates(address pool) external view withRegisteredPool(pool) returns (uint256[] memory) {
        return _getPoolTokenRates(pool);
    }

    /// @dev Reverts unless `pool` corresponds to a registered Pool.
    modifier withRegisteredPool(address pool) {
        _ensureRegisteredPool(pool);
        _;
    }

    /// @dev Reverts unless `pool` corresponds to a registered Pool.
    function _ensureRegisteredPool(address pool) internal view {
        if (!_isPoolRegistered(pool)) {
            revert PoolNotRegistered(pool);
        }
    }

    /**
     * @dev The function will register the pool, setting its tokens with an initial balance of zero.
     * The function also checks for valid token addresses and ensures that the pool and tokens aren't
     * already registered.
     *
     * Emits a `PoolRegistered` event upon successful registration.
     */
    function _registerPool(
        address pool,
        IERC20[] memory tokens,
        IRateProvider[] memory rateProviders,
        uint256 pauseWindowEndTime,
        address pauseManager,
        PoolCallbacks memory callbackConfig,
        LiquidityManagement memory liquidityManagement
    ) internal {
        // Ensure the pool isn't already registered
        if (_isPoolRegistered(pool)) {
            revert PoolAlreadyRegistered(pool);
        }

        uint256 numTokens = tokens.length;

        if (numTokens < _MIN_TOKENS) {
            revert MinTokens();
        }
        if (numTokens > _MAX_TOKENS) {
            revert MaxTokens();
        }

        // Retrieve or create the pool's token balances mapping
        EnumerableMap.IERC20ToUint256Map storage poolTokenBalances = _poolTokenBalances[pool];

        uint8[] memory tokenDecimalDiffs = new uint8[](numTokens);

        for (uint256 i = 0; i < numTokens; ++i) {
            IERC20 token = tokens[i];

            // Ensure that the token address is valid
            if (token == IERC20(address(0))) {
                revert InvalidToken();
            }

            // Register the token with an initial balance of zero.
            // Note: EnumerableMaps require an explicit initial value when creating a key-value pair.
            bool added = poolTokenBalances.set(token, 0);

            // Ensure the token isn't already registered for the pool
            if (!added) {
                revert TokenAlreadyRegistered(token);
            }

            tokenDecimalDiffs[i] = uint8(18) - IERC20Metadata(address(token)).decimals();
            _poolRateProviders[pool][token] = rateProviders[i];
        }

        // Store the pause manager. A zero address means default to the authorizer.
        _poolPauseManagers[pool] = pauseManager;

        // Store config and mark the pool as registered
        PoolConfig memory config = PoolConfigLib.toPoolConfig(_poolConfig[pool]);

        config.isPoolRegistered = true;
        config.callbacks = callbackConfig;
        config.liquidityManagement = liquidityManagement;
        config.tokenDecimalDiffs = PoolConfigLib.toTokenDecimalDiffs(tokenDecimalDiffs);
        config.pauseWindowEndTime = pauseWindowEndTime.toUint32();
        _poolConfig[pool] = config.fromPoolConfig();

        // Emit an event to log the pool registration (pass msg.sender as the factory argument)
        emit PoolRegistered(
            pool,
            msg.sender,
            tokens,
            rateProviders,
            pauseWindowEndTime,
            pauseManager,
            callbackConfig,
            liquidityManagement
        );
    }

    /// @dev See `isPoolRegistered`
    function _isPoolRegistered(address pool) internal view returns (bool) {
        return _poolConfig[pool].isPoolRegistered();
    }

    /// @dev Reverts unless `pool` corresponds to an initialized Pool.
    modifier withInitializedPool(address pool) {
        _ensureInitializedPool(pool);
        _;
    }

    /// @dev Reverts unless `pool` corresponds to an initialized Pool.
    function _ensureInitializedPool(address pool) internal view {
        if (!_isPoolInitialized(pool)) {
            revert PoolNotInitialized(pool);
        }
    }

    /// @dev See `isPoolInitialized`
    function _isPoolInitialized(address pool) internal view returns (bool) {
        return _poolConfig[pool].isPoolInitialized();
    }

    /**
     * @notice Fetches the tokens and their corresponding balances for a given pool.
     * @dev Utilizes an enumerable map to obtain pool token balances.
     * The function is structured to minimize storage reads by leveraging the `unchecked_at` method.
     *
     * @param pool The address of the pool for which tokens and balances are to be fetched.
     * @return tokens An array of token addresses.
     */
    function _getPoolTokens(address pool) internal view returns (IERC20[] memory tokens) {
        // Retrieve the mapping of tokens and their balances for the specified pool.
        EnumerableMap.IERC20ToUint256Map storage poolTokenBalances = _poolTokenBalances[pool];

        // Initialize arrays to store tokens based on the number of tokens in the pool.
        tokens = new IERC20[](poolTokenBalances.length());

        for (uint256 i = 0; i < tokens.length; ++i) {
            // Because the iteration is bounded by `tokens.length`, which matches the EnumerableMap's length,
            // we can safely use `unchecked_at`. This ensures that `i` is a valid token index and minimizes
            // storage reads.
            (tokens[i], ) = poolTokenBalances.unchecked_at(i);
        }
    }

    function _getPoolTokenRates(address pool) internal view returns (uint256[] memory tokenRates) {
        // Retrieve the mapping of tokens for the specified pool.
        EnumerableMap.IERC20ToUint256Map storage poolTokenBalances = _poolTokenBalances[pool];

        // Initialize arrays to store tokens based on the number of tokens in the pool.
        tokenRates = new uint256[](poolTokenBalances.length());
        IERC20 token;

        for (uint256 i = 0; i < tokenRates.length; ++i) {
            // Because the iteration is bounded by `tokenRates.length`, which matches the EnumerableMap's
            // length, we can safely use `unchecked_at`. This ensures that `i` is a valid token index and minimizes
            // storage reads.
            (token, ) = poolTokenBalances.unchecked_at(i);
            tokenRates[i] = _getRateForPoolToken(pool, token);
        }
    }

    /**
     * @notice Fetches the balances for a given pool, with decimal and rate scaling factors applied.
     * @dev Utilizes an enumerable map to obtain pool token balances.
     * The function is structured to minimize storage reads by leveraging the `unchecked_at` method.
     *
     * @param pool The address of the pool
<<<<<<< HEAD
     * @return scaled18Balances An array of token balances, scaled and rounded as directed
=======
     * @return balancesScaled18 An array of token balances, scaled up and rounded as directed
>>>>>>> a34089a4
     */
    function _getPoolBalancesScaled18(
        address pool,
        bool roundUp
    ) internal view returns (uint256[] memory balancesScaled18) {
        // Retrieve the mapping of tokens and their balances for the specified pool.
        EnumerableMap.IERC20ToUint256Map storage poolTokenBalances = _poolTokenBalances[pool];
        uint256 numTokens = poolTokenBalances.length();

        uint256[] memory decimalScalingFactors = PoolConfigLib.getDecimalScalingFactors(
            _poolConfig[pool].toPoolConfig(),
            numTokens
        );

        // Initialize array to store balances based on the number of tokens in the pool.
        // Will be read raw, then upscaled and rounded as directed.
<<<<<<< HEAD
        scaled18Balances = new uint256[](numTokens);
        uint256 rawBalance;
        uint256 tokenRate;
        IERC20 token;
=======
        balancesScaled18 = new uint256[](numTokens);
>>>>>>> a34089a4

        for (uint256 i = 0; i < numTokens; ++i) {
            // Because the iteration is bounded by `tokens.length`, which matches the EnumerableMap's length,
            // we can safely use `unchecked_at`. This ensures that `i` is a valid token index and minimizes
            // storage reads.
<<<<<<< HEAD
            (token, rawBalance) = poolTokenBalances.unchecked_at(i);
            tokenRate = _getRateForPoolToken(pool, token);

            scaled18Balances[i] = roundUp
                ? rawBalance.toScaled18RoundUp(decimalScalingFactors[i].mulUp(tokenRate))
                : rawBalance.toScaled18RoundDown(decimalScalingFactors[i].mulDown(tokenRate));
        }
=======
            (, balancesScaled18[i]) = poolTokenBalances.unchecked_at(i);
        }

        roundUp
            ? balancesScaled18.toScaled18RoundUpArray(scalingFactors)
            : balancesScaled18.toScaled18RoundDownArray(scalingFactors);
>>>>>>> a34089a4
    }

    function _getPoolTokenInfo(
        address pool
<<<<<<< HEAD
    )
        internal
        view
        returns (
            IERC20[] memory tokens,
            uint256[] memory rawBalances,
            uint256[] memory decimalScalingFactors,
            IRateProvider[] memory rateProviders
        )
    {
=======
    ) internal view returns (IERC20[] memory tokens, uint256[] memory balancesRaw, uint256[] memory scalingFactors) {
>>>>>>> a34089a4
        // Retrieve the mapping of tokens and their balances for the specified pool.
        EnumerableMap.IERC20ToUint256Map storage poolTokenBalances = _poolTokenBalances[pool];
        uint256 numTokens = poolTokenBalances.length();

        decimalScalingFactors = PoolConfigLib.getDecimalScalingFactors(_poolConfig[pool].toPoolConfig(), numTokens);

        // Initialize arrays to store tokens and balances based on the number of tokens in the pool.
        // Will be read raw, then upscaled and rounded as directed.
        tokens = new IERC20[](numTokens);
<<<<<<< HEAD
        rawBalances = new uint256[](numTokens);
        rateProviders = new IRateProvider[](numTokens);
=======
        balancesRaw = new uint256[](numTokens);
>>>>>>> a34089a4

        for (uint256 i = 0; i < numTokens; ++i) {
            // Because the iteration is bounded by `tokens.length`, which matches the EnumerableMap's length,
            // we can safely use `unchecked_at`. This ensures that `i` is a valid token index and minimizes
            // storage reads.
<<<<<<< HEAD
            (tokens[i], rawBalances[i]) = poolTokenBalances.unchecked_at(i);
            rateProviders[i] = _poolRateProviders[pool][tokens[i]];
=======
            (tokens[i], balancesRaw[i]) = poolTokenBalances.unchecked_at(i);
>>>>>>> a34089a4
        }
    }

    // Convenience function for a common operation.
    function _getRateForPoolToken(address pool, IERC20 token) private view returns (uint256 rate) {
        IRateProvider rateProvider = _poolRateProviders[pool][token];
        rate = rateProvider == IRateProvider(address(0)) ? FixedPoint.ONE : rateProvider.getRate();
    }

    /*******************************************************************************
                                Pool Operations
    *******************************************************************************/

    /// @dev Rejects routers not approved by governance and users
    modifier onlyTrustedRouter() {
        _onlyTrustedRouter(msg.sender);
        _;
    }

    /// @inheritdoc IVault
    function initialize(
        address pool,
        address to,
        IERC20[] memory tokens,
        uint256[] memory exactAmountsIn,
        bytes memory userData
    )
        external
        withHandler
        nonReentrant
        withRegisteredPool(pool)
        whenPoolNotPaused(pool)
        returns (uint256 bptAmountOut)
    {
        PoolConfig memory config = _poolConfig[pool].toPoolConfig();

        if (config.isPoolInitialized) {
            revert PoolAlreadyInitialized(pool);
        }

        InputHelpers.ensureInputLengthMatch(tokens.length, exactAmountsIn.length);

        _validateTokensAndGetBalances(pool, tokens);

        for (uint256 i = 0; i < tokens.length; ++i) {
            // Debit of token[i] for amountIn
            _takeDebt(tokens[i], exactAmountsIn[i], msg.sender);
        }

        // Store the new Pool balances.
        _setPoolBalances(pool, exactAmountsIn);
        emit PoolBalanceChanged(pool, to, tokens, exactAmountsIn.unsafeCastToInt256(true));

        // Store config and mark the pool as initialized
        config.isPoolInitialized = true;
        _poolConfig[pool] = config.fromPoolConfig();

        // Finally, call pool hook. Doing this at the end also means we do not need to downscale exact amounts in.
        // Amounts are entering pool math, so round down. A lower invariant after the join means less bptOut,
        // favoring the pool.
        exactAmountsIn.toScaled18RoundDownArray(PoolConfigLib.getDecimalScalingFactors(config, tokens.length));

        bptAmountOut = IBasePool(pool).onInitialize(exactAmountsIn, userData);

        if (bptAmountOut < _MINIMUM_BPT) {
            revert BptAmountBelowAbsoluteMin();
        }

        // When adding liquidity, we must mint tokens concurrently with updating pool balances,
        // as the pool's math relies on totalSupply.
        // At this point we know that bptAmountOut >= _MINIMUM_BPT, so this will not revert.
        bptAmountOut -= _MINIMUM_BPT;
        _mint(address(pool), to, bptAmountOut);
        _mintToAddressZero(address(pool), _MINIMUM_BPT);

        // Emit an event to log the pool initialization
        emit PoolInitialized(pool);
    }

    /// @inheritdoc IVault
    function addLiquidity(
        address pool,
        address to,
        uint256[] memory maxAmountsIn,
        uint256 minBptAmountOut,
        AddLiquidityKind kind,
        bytes memory userData
    )
        external
        withHandler
        withInitializedPool(pool)
        whenPoolNotPaused(pool)
        returns (uint256[] memory amountsIn, uint256 bptAmountOut, bytes memory returnData)
    {
        // Set `addingLiquidity` parameter to true to set rounding direction for balances.
        SharedLocals memory vars = _populateSharedLiquidityLocals(pool, true);
        InputHelpers.ensureInputLengthMatch(vars.tokens.length, maxAmountsIn.length);

        // Amounts are entering pool math, so round down.
        maxAmountsIn.toScaled18RoundDownArray(vars.decimalScalingFactors);

        if (vars.config.callbacks.shouldCallBeforeAddLiquidity) {
            // TODO: check if `before` needs kind.
            if (
                IBasePool(pool).onBeforeAddLiquidity(
                    to,
                    maxAmountsIn,
                    minBptAmountOut,
                    vars.balancesScaled18,
                    userData
                ) == false
            ) {
                revert CallbackFailed();
            }

            // The callback might alter the balances, so we need to read them again to ensure that the data is
            // fresh moving forward.
            // We also need to upscale (adding liquidity, so round up) again.
            vars.balancesScaled18 = _getPoolBalancesScaled18(pool, true);
        }

        // The bulk of the work is done here: the corresponding Pool callback is invoked
        // its final balances are computed
        // This function is non-reentrant, as it performs the accounting updates.
        uint256[] memory amountsInScaled18;
        (amountsIn, amountsInScaled18, bptAmountOut, returnData) = _addLiquidity(
            vars,
            pool,
            to,
            maxAmountsIn,
            minBptAmountOut,
            kind,
            userData
        );

        if (vars.config.callbacks.shouldCallAfterAddLiquidity) {
            if (
                IBasePool(pool).onAfterAddLiquidity(
                    to,
                    amountsInScaled18,
                    bptAmountOut,
                    vars.balancesScaled18,
                    userData
                ) == false
            ) {
                revert CallbackFailed();
            }
        }
    }

    /**
     * @dev Calls the appropriate pool callback and calculates the required inputs and outputs for the operation
     * considering the given kind, and updates the vault's internal accounting. This includes:
     * - Setting pool balances
     * - Taking debt from the liquidity provider
     * - Minting pool tokens
     * - Emitting events
     *
     * It is non-reentrant, as it performs external calls and updates the vault's state accordingly. This is the only
     * place where the state is updated within `addLiquidity`.
     */
    function _addLiquidity(
        SharedLocals memory vars,
        address pool,
        address to,
        uint256[] memory upscaledMaxAmountsIn,
        uint256 minBptAmountOut,
        AddLiquidityKind kind,
        bytes memory userData
    )
        internal
        nonReentrant
        returns (
            uint256[] memory amountsIn,
            uint256[] memory amountsInScaled18,
            uint256 bptAmountOut,
            bytes memory returnData
        )
    {
        if (kind == AddLiquidityKind.PROPORTIONAL) {
            _poolConfig[pool].requireSupportsAddLiquidityProportional();

            bptAmountOut = minBptAmountOut;
            amountsInScaled18 = BasePoolMath.computeProportionalAmountsIn(
                vars.balancesScaled18,
                _totalSupply(pool),
                bptAmountOut
            );
        } else if (kind == AddLiquidityKind.UNBALANCED) {
            _poolConfig[pool].requireSupportsAddLiquidityUnbalanced();

            amountsInScaled18 = upscaledMaxAmountsIn;
            bptAmountOut = IBasePool(pool).onAddLiquidityUnbalanced(to, amountsInScaled18, vars.balancesScaled18);
        } else if (kind == AddLiquidityKind.SINGLE_TOKEN_EXACT_OUT) {
            _poolConfig[pool].requireSupportsAddLiquiditySingleTokenExactOut();

            vars.tokenIndex = InputHelpers.getSingleInputIndex(upscaledMaxAmountsIn);
            bptAmountOut = minBptAmountOut;

            amountsInScaled18 = upscaledMaxAmountsIn;
            amountsInScaled18[vars.tokenIndex] = IBasePool(pool).onAddLiquiditySingleTokenExactOut(
                to,
                vars.tokenIndex,
                bptAmountOut,
                vars.balancesScaled18
            );
        } else if (kind == AddLiquidityKind.CUSTOM) {
            _poolConfig[pool].requireSupportsAddLiquidityCustom();

            (amountsInScaled18, bptAmountOut, returnData) = IBasePool(pool).onAddLiquidityCustom(
                to,
                upscaledMaxAmountsIn,
                minBptAmountOut,
                vars.balancesScaled18,
                userData
            );
        } else {
            revert InvalidAddLiquidityKind();
        }

        // TODO: enforce min and max.
        uint256 numTokens = vars.tokens.length;
        amountsIn = new uint256[](numTokens);
        for (uint256 i = 0; i < numTokens; ++i) {
            // amountsIn are amounts entering the Pool, so we round up.
            // Do not mutate in place yet, as we need them scaled for the `onAfterAddLiquidity` callback
<<<<<<< HEAD
            uint256 amountIn = scaled18AmountsIn[i].toRawRoundUp(vars.decimalScalingFactors[i]);
=======
            uint256 amountIn = amountsInScaled18[i].toRawRoundUp(vars.scalingFactors[i]);
>>>>>>> a34089a4

            // Debit of token[i] for amountIn
            _takeDebt(vars.tokens[i], amountIn, msg.sender);

            // We need regular balances to complete the accounting, and the upscaled balances
            // to use in the `after` callback later on.
            vars.balancesRaw[i] += amountIn;
            vars.balancesScaled18[i] += amountsInScaled18[i];

            amountsIn[i] = amountIn;
        }

        // Store the new pool balances.
        _setPoolBalances(pool, vars.balancesRaw);

        // When adding liquidity, we must mint tokens concurrently with updating pool balances,
        // as the pool's math relies on totalSupply.
        _mint(address(pool), to, bptAmountOut);

        emit PoolBalanceChanged(pool, to, vars.tokens, amountsIn.unsafeCastToInt256(true));
    }

    /// @inheritdoc IVault
    function removeLiquidity(
        address pool,
        address from,
        uint256 maxBptAmountIn,
        uint256[] memory minAmountsOut,
        RemoveLiquidityKind kind,
        bytes memory userData
    )
        external
        withInitializedPool(pool)
        whenPoolNotPaused(pool)
        returns (uint256 bptAmountIn, uint256[] memory amountsOut, bytes memory returnData)
    {
        // Set `addingLiquidity` parameter to false to set rounding direction for balances.
        SharedLocals memory vars = _populateSharedLiquidityLocals(pool, false);
        InputHelpers.ensureInputLengthMatch(vars.tokens.length, minAmountsOut.length);

        // Amounts are entering pool math; higher amounts would burn more BPT, so round up to favor the pool.
        minAmountsOut.toScaled18RoundUpArray(vars.decimalScalingFactors);

        if (vars.config.callbacks.shouldCallBeforeRemoveLiquidity) {
            // TODO: check if `before` callback needs kind.
            if (
                IBasePool(pool).onBeforeRemoveLiquidity(
                    from,
                    maxBptAmountIn,
                    minAmountsOut,
                    vars.balancesScaled18,
                    userData
                ) == false
            ) {
                revert CallbackFailed();
            }
            // The callback might alter the balances, so we need to read them again to ensure that the data is
            // fresh moving forward.
            // We also need to upscale (removing liquidity, so round down) again.
            vars.balancesScaled18 = _getPoolBalancesScaled18(pool, false);
        }

        // The bulk of the work is done here: the corresponding Pool callback is invoked,
        // and its final balances are computed
        // This function is non-reentrant, as it performs the accounting updates.
        uint256[] memory upscaledAmountsOut;
        (bptAmountIn, amountsOut, upscaledAmountsOut, returnData) = _removeLiquidity(
            vars,
            pool,
            from,
            maxBptAmountIn,
            minAmountsOut,
            kind,
            userData
        );

        if (vars.config.callbacks.shouldCallAfterRemoveLiquidity) {
            if (
                IBasePool(pool).onAfterRemoveLiquidity(
                    from,
                    bptAmountIn,
                    upscaledAmountsOut,
                    vars.balancesScaled18,
                    userData
                ) == false
            ) {
                revert CallbackFailed();
            }
        }
    }

    /// @inheritdoc IVault
    function removeLiquidityRecovery(
        address pool,
        address from,
        uint256 exactBptAmountIn
    )
        external
        /// TODO: Only in recovery mode
        nonReentrant
        withInitializedPool(pool)
        returns (uint256[] memory amountsOut)
    {
        // TODO maybe refactor this?
        // Ideally we would not do any scaling at all in Recovery Mode. We certainly cannot call the regular
        // `_populateSharedLiquidityLocals`, which applies rates (making external calls).
        // Yet the shared downstream function `_removeLiquidityUpdateAccounting` does decimal downscaling,
        // so we either have to decimal upscale here (safe, at least), or not share this function with
        // regular removeLiquidity.

        SharedLocals memory vars;
        (vars.tokens, vars.rawBalances, vars.decimalScalingFactors, ) = _getPoolTokenInfo(pool);
        uint256 numTokens = vars.tokens.length;

        vars.scaled18Balances = new uint256[](numTokens);
        for (uint256 i = 0; i < numTokens; i++) {
            vars.scaled18Balances[i] = vars.rawBalances[i].toScaled18RoundDown(vars.decimalScalingFactors[i]);
        }

        uint256[] memory upscaledAmountsOut = BasePoolMath.computeProportionalAmountsOut(
            vars.balancesScaled18,
            _totalSupply(pool),
            exactBptAmountIn
        );

        amountsOut = _removeLiquidityUpdateAccounting(vars, pool, from, exactBptAmountIn, upscaledAmountsOut);
    }

    /**
     * @dev Calls the appropriate pool callback and calculates the required inputs and outputs for the operation
     * considering the given kind, and updates the vault's internal accounting. This includes:
     * - Setting pool balances
     * - Supplying credit to the liquidity provider
     * - Burning pool tokens
     * - Emitting events
     *
     * It is non-reentrant, as it performs external calls and updates the vault's state accordingly. This is the only
     * place where the state is updated within `removeLiquidity`.
     */
    function _removeLiquidity(
        SharedLocals memory vars,
        address pool,
        address from,
        uint256 maxBptAmountIn,
        uint256[] memory upscaledMinAmountsOut,
        RemoveLiquidityKind kind,
        bytes memory userData
    )
        internal
        nonReentrant
        returns (
            uint256 bptAmountIn,
            uint256[] memory amountsOut,
            uint256[] memory upscaledAmountsOut,
            bytes memory returnData
        )
    {
        if (kind == RemoveLiquidityKind.PROPORTIONAL) {
            _poolConfig[pool].requireSupportsRemoveLiquidityProportional();

            bptAmountIn = maxBptAmountIn;
            upscaledAmountsOut = BasePoolMath.computeProportionalAmountsOut(
                vars.balancesScaled18,
                _totalSupply(pool),
                bptAmountIn
            );
        } else if (kind == RemoveLiquidityKind.SINGLE_TOKEN_EXACT_IN) {
            _poolConfig[pool].requireSupportsRemoveLiquiditySingleTokenExactIn();

            vars.tokenIndex = InputHelpers.getSingleInputIndex(upscaledMinAmountsOut);
            bptAmountIn = maxBptAmountIn;

            upscaledAmountsOut = upscaledMinAmountsOut;
            upscaledAmountsOut[vars.tokenIndex] = IBasePool(pool).onRemoveLiquiditySingleTokenExactIn(
                from,
                vars.tokenIndex,
                bptAmountIn,
                vars.balancesScaled18
            );
        } else if (kind == RemoveLiquidityKind.SINGLE_TOKEN_EXACT_OUT) {
            _poolConfig[pool].requireSupportsRemoveLiquiditySingleTokenExactOut();

            vars.tokenIndex = InputHelpers.getSingleInputIndex(upscaledMinAmountsOut);
            upscaledAmountsOut = upscaledMinAmountsOut;

            bptAmountIn = IBasePool(pool).onRemoveLiquiditySingleTokenExactOut(
                from,
                vars.tokenIndex,
                upscaledAmountsOut[vars.tokenIndex],
                vars.balancesScaled18
            );
        } else if (kind == RemoveLiquidityKind.CUSTOM) {
            _poolConfig[pool].requireSupportsRemoveLiquidityCustom();

            (bptAmountIn, upscaledAmountsOut, returnData) = IBasePool(pool).onRemoveLiquidityCustom(
                from,
                maxBptAmountIn,
                upscaledMinAmountsOut,
                vars.balancesScaled18,
                userData
            );
        } else {
            revert InvalidRemoveLiquidityKind();
        }

        // TODO: enforce min and max. Maybe inside `_removeLiquidityUpdateAccounting`, where we iterate the tokens?
        amountsOut = _removeLiquidityUpdateAccounting(vars, pool, from, bptAmountIn, upscaledAmountsOut);
    }

    /**
     * @dev Updates the vault's accounting within a `removeLiquidity` operation. This includes:
     * - Setting pool balances
     * - Supplying credit to the liquidity provider
     * - Burning pool tokens
     * - Emitting events
     *
     * This function also supports queries as a special case, where the pool tokens from the sender are not required.
     * It must be called in a non-reentrant context.
     */
    function _removeLiquidityUpdateAccounting(
        SharedLocals memory vars,
        address pool,
        address from,
        uint256 bptAmountIn,
        uint256[] memory amountsOutScaled18
    ) internal returns (uint256[] memory amountsOut) {
        uint256 numTokens = vars.tokens.length;
        amountsOut = new uint256[](numTokens);

        for (uint256 i = 0; i < numTokens; ++i) {
            // amountsOut are amounts exiting the Pool, so we round down.
            // Need amountsOut scaled for the `onAfterRemoveLiquidity` callback,
            // so convert each amount individually here to raw decimals to compute unscaled `finalBalances`.
<<<<<<< HEAD
            uint256 amountOut = scaled18AmountsOut[i].toRawRoundDown(vars.decimalScalingFactors[i]);
=======
            uint256 amountOut = amountsOutScaled18[i].toRawRoundDown(vars.scalingFactors[i]);
>>>>>>> a34089a4

            // Credit token[i] for amountIn
            _supplyCredit(vars.tokens[i], amountOut, msg.sender);

            // Compute the new Pool balances. A Pool's token balance always decreases after an exit (potentially by 0).
            // We need regular balances to complete the accounting, and the upscaled balances
            // to use in the `after` callback later on.
            vars.balancesRaw[i] -= amountOut;
            vars.balancesScaled18[i] -= amountsOutScaled18[i];
            amountsOut[i] = amountOut;
        }

        // Store the new pool balances.
        _setPoolBalances(pool, vars.balancesRaw);

        // Trusted routers use Vault's allowances, which are infinite anyways for pool tokens.
        if (!_isTrustedRouter(msg.sender)) {
            _spendAllowance(address(pool), from, msg.sender, bptAmountIn);
        }
        if (!_isQueryDisabled && EVMCallModeHelpers.isStaticCall()) {
            // Increase `from` balance to ensure the burn function succeeds.
            _queryModeBalanceIncrease(pool, from, bptAmountIn);
        }
        // When removing liquidity, we must burn tokens concurrently with updating pool balances,
        // as the pool's math relies on totalSupply.
        _burn(address(pool), from, bptAmountIn);

        emit PoolBalanceChanged(
            pool,
            from,
            vars.tokens,
            // We can unsafely cast to int256 because balances are actually stored as uint112
            amountsOut.unsafeCastToInt256(false)
        );
    }

    /**
     * @dev Sets the balances of a Pool's tokens to `newBalances`.
     *
     * WARNING: this assumes `newBalances` has the same length and order as the Pool's tokens.
     */
    function _setPoolBalances(address pool, uint256[] memory newBalances) internal {
        EnumerableMap.IERC20ToUint256Map storage poolBalances = _poolTokenBalances[pool];

        for (uint256 i = 0; i < newBalances.length; ++i) {
            // Since we assume all newBalances are properly ordered, we can simply use `unchecked_setAt`
            // to avoid one less storage read per token.
            poolBalances.unchecked_setAt(i, newBalances[i]);
        }
    }

    /**
     * @dev Returns the total balances for `pool`'s `expectedTokens`.
     * `expectedTokens` must exactly equal the token array returned by `getPoolTokens`: both arrays must have the same
     * length, elements and order. This is only called after pool registration, which has guarantees the number of
     * tokens is valid (i.e., between the minimum and maximum token count).
     */
    function _validateTokensAndGetBalances(
        address pool,
        IERC20[] memory expectedTokens
    ) private view returns (uint256[] memory) {
<<<<<<< HEAD
        (IERC20[] memory actualTokens, uint256[] memory rawBalances, , ) = _getPoolTokenInfo(pool);
=======
        (IERC20[] memory actualTokens, uint256[] memory balancesRaw, ) = _getPoolTokenInfo(pool);
>>>>>>> a34089a4
        InputHelpers.ensureInputLengthMatch(actualTokens.length, expectedTokens.length);

        for (uint256 i = 0; i < actualTokens.length; ++i) {
            if (actualTokens[i] != expectedTokens[i]) {
                revert TokensMismatch(pool, address(expectedTokens[i]), address(actualTokens[i]));
            }
        }

        return balancesRaw;
    }

    function _onlyTrustedRouter(address sender) internal pure {
        if (!_isTrustedRouter(sender)) {
            revert RouterNotTrusted();
        }
    }

    function _isTrustedRouter(address) internal pure returns (bool) {
        //TODO: Implement based on approval by governance and user
        return true;
    }

    /*******************************************************************************
                                        Fees
    *******************************************************************************/

    /// @inheritdoc IVault
    function setProtocolSwapFeePercentage(uint256 newProtocolSwapFeePercentage) external authenticate {
        if (newProtocolSwapFeePercentage > _MAX_PROTOCOL_SWAP_FEE_PERCENTAGE) {
            revert ProtocolSwapFeePercentageTooHigh();
        }
        _protocolSwapFeePercentage = newProtocolSwapFeePercentage;
        emit ProtocolSwapFeePercentageChanged(newProtocolSwapFeePercentage);
    }

    /// @inheritdoc IVault
    function getProtocolSwapFeePercentage() external view returns (uint256) {
        return _protocolSwapFeePercentage;
    }

    /// @inheritdoc IVault
    function getProtocolSwapFee(address token) external view returns (uint256) {
        return _protocolSwapFees[IERC20(token)];
    }

    /// @inheritdoc IVault
    function collectProtocolFees(IERC20[] calldata tokens) external authenticate nonReentrant {
        for (uint256 index = 0; index < tokens.length; index++) {
            IERC20 token = tokens[index];
            uint256 amount = _protocolSwapFees[token];
            // checks
            if (amount > 0) {
                // effects
                // set fees to zero for the token
                _protocolSwapFees[token] = 0;
                // interactions
                token.safeTransfer(msg.sender, amount);
                // emit an event
                emit ProtocolFeeCollected(token, amount);
            }
        }
    }

    /**
     * @inheritdoc IVault
     * @dev This is a permissioned function, disabled if the pool is paused. The swap fee must be <=
     * MAX_SWAP_FEE_PERCENTAGE. Emits the SwapFeePercentageChanged event.
     */
    function setStaticSwapFeePercentage(
        address pool,
        uint256 swapFeePercentage
    ) external authenticate withRegisteredPool(pool) whenPoolNotPaused(pool) {
        _setStaticSwapFeePercentage(pool, swapFeePercentage);
    }

    function _setStaticSwapFeePercentage(address pool, uint256 swapFeePercentage) internal virtual {
        if (swapFeePercentage > _MAX_SWAP_FEE_PERCENTAGE) {
            revert SwapFeePercentageTooHigh();
        }

        PoolConfig memory config = PoolConfigLib.toPoolConfig(_poolConfig[pool]);
        config.staticSwapFeePercentage = swapFeePercentage.toUint64();
        _poolConfig[pool] = config.fromPoolConfig();

        emit SwapFeePercentageChanged(pool, swapFeePercentage);
    }

    /// @inheritdoc IVault
    function getStaticSwapFeePercentage(address pool) external view returns (uint256) {
        return PoolConfigLib.toPoolConfig(_poolConfig[pool]).staticSwapFeePercentage;
    }

    /*******************************************************************************
                                    Authentication
    *******************************************************************************/

    /// @inheritdoc IVault
    function getAuthorizer() external view returns (IAuthorizer) {
        return _authorizer;
    }

    /// @inheritdoc IVault
    function setAuthorizer(IAuthorizer newAuthorizer) external nonReentrant authenticate {
        _authorizer = newAuthorizer;

        emit AuthorizerChanged(newAuthorizer);
    }

    /// @dev Access control is delegated to the Authorizer
    function _canPerform(bytes32 actionId, address user) internal view override returns (bool) {
        return _authorizer.canPerform(actionId, user, address(this));
    }

    /*******************************************************************************
                                    Vault Pausing
    *******************************************************************************/

    /// @inheritdoc IVault
    function isVaultPaused() external view returns (bool) {
        return _isVaultPaused();
    }

    /// @inheritdoc IVault
    function getVaultPausedState() public view returns (bool, uint256, uint256) {
        return (_isVaultPaused(), _vaultPauseWindowEndTime, _vaultBufferPeriodEndTime);
    }

    /// @inheritdoc IVault
    function pauseVault() external authenticate {
        _setVaultPaused(true);
    }

    /// @inheritdoc IVault
    function unpauseVault() external authenticate {
        _setVaultPaused(false);
    }

    /**
     * @dev For gas efficiency, storage is only read before `_vaultBufferPeriodEndTime`. Once we're past that
     * timestamp, the expression short-circuits false, and the Vault is permanently unpaused.
     */
    function _isVaultPaused() internal view returns (bool) {
        return block.timestamp <= _vaultBufferPeriodEndTime && _vaultPaused;
    }

    /**
     * @dev The contract can only be paused until the end of the Pause Window, and
     * unpaused until the end of the Buffer Period.
     */
    function _setVaultPaused(bool pausing) internal {
        if (_isVaultPaused()) {
            if (pausing) {
                // Already paused, and we're trying to pause it again.
                revert VaultPaused();
            }

            // The Vault can always be unpaused while it's paused.
            // When the buffer period expires, `_isVaultPaused` will return false, so we would be in the outside
            // else clause, where trying to unpause will revert unconditionally.
        } else {
            if (pausing) {
                // Not already paused; we can pause within the window.
                if (block.timestamp >= _vaultPauseWindowEndTime) {
                    revert VaultPauseWindowExpired();
                }
            } else {
                // Not paused, and we're trying to unpause it.
                revert VaultNotPaused();
            }
        }

        _vaultPaused = pausing;

        emit VaultPausedStateChanged(pausing);
    }

    /// @dev Reverts if the Vault is paused.
    function _ensureVaultNotPaused() internal view {
        if (_isVaultPaused()) {
            revert VaultPaused();
        }
    }

    /*******************************************************************************
                                     Pool Pausing
    *******************************************************************************/

    modifier onlyAuthenticatedPauser(address pool) {
        address pauseManager = _poolPauseManagers[pool];

        if (pauseManager == address(0)) {
            // If there is no pause manager, default to the authorizer.
            _authenticateCaller();
        } else {
            // Sender must be the pause manager.
            if (msg.sender != pauseManager) {
                revert SenderIsNotPauseManager(pool);
            }
        }
        _;
    }

    /// @inheritdoc IVault
    function isPoolPaused(address pool) external view withRegisteredPool(pool) returns (bool) {
        return _isPoolPaused(pool);
    }

    /// @inheritdoc IVault
    function getPoolPausedState(
        address pool
    ) external view withRegisteredPool(pool) returns (bool, uint256, uint256, address) {
        (bool paused, uint256 pauseWindowEndTime) = _getPoolPausedState(pool);

        return (paused, pauseWindowEndTime, pauseWindowEndTime + _vaultBufferPeriodDuration, _poolPauseManagers[pool]);
    }

    /// @dev Check both the flag and timestamp to determine whether the pool is paused.
    function _isPoolPaused(address pool) internal view returns (bool) {
        (bool paused, ) = _getPoolPausedState(pool);

        return paused;
    }

    /// @dev Lowest level routine that plucks only the minimum necessary parts from storage.
    function _getPoolPausedState(address pool) private view returns (bool, uint256) {
        (bool pauseBit, uint256 pauseWindowEndTime) = PoolConfigLib.getPoolPausedState(_poolConfig[pool]);

        // Use the Vault's buffer period.
        return (pauseBit && block.timestamp <= pauseWindowEndTime + _vaultBufferPeriodDuration, pauseWindowEndTime);
    }

    /// @inheritdoc IVault
    function pausePool(address pool) external withRegisteredPool(pool) onlyAuthenticatedPauser(pool) {
        _setPoolPaused(pool, true);
    }

    /// @inheritdoc IVault
    function unpausePool(address pool) external withRegisteredPool(pool) onlyAuthenticatedPauser(pool) {
        _setPoolPaused(pool, false);
    }

    function _setPoolPaused(address pool, bool pausing) internal {
        PoolConfig memory config = PoolConfigLib.toPoolConfig(_poolConfig[pool]);

        if (_isPoolPaused(pool)) {
            if (pausing) {
                // Already paused, and we're trying to pause it again.
                revert PoolPaused(pool);
            }

            // The pool can always be unpaused while it's paused.
            // When the buffer period expires, `_isPoolPaused` will return false, so we would be in the outside
            // else clause, where trying to unpause will revert unconditionally.
        } else {
            if (pausing) {
                // Not already paused; we can pause within the window.
                if (block.timestamp >= config.pauseWindowEndTime) {
                    revert PoolPauseWindowExpired(pool);
                }
            } else {
                // Not paused, and we're trying to unpause it.
                revert PoolNotPaused(pool);
            }
        }

        // Update poolConfig.
        config.isPoolPaused = pausing;
        _poolConfig[pool] = config.fromPoolConfig();

        emit PoolPausedStateChanged(pool, pausing);
    }

    /**
     * @dev Reverts if the pool is paused.
     * @param pool The pool
     */
    function _ensurePoolNotPaused(address pool) internal view {
        if (_isPoolPaused(pool)) {
            revert PoolPaused(pool);
        }
    }
}<|MERGE_RESOLUTION|>--- conflicted
+++ resolved
@@ -451,16 +451,10 @@
     struct SharedLocals {
         PoolConfig config;
         IERC20[] tokens;
-<<<<<<< HEAD
-        uint256[] rawBalances;
+        uint256[] balancesRaw;
         uint256[] decimalScalingFactors;
         uint256[] tokenRates;
-        uint256[] scaled18Balances;
-=======
-        uint256[] balancesRaw;
-        uint256[] scalingFactors;
         uint256[] balancesScaled18;
->>>>>>> a34089a4
         uint256 tokenIndex;
     }
 
@@ -469,12 +463,8 @@
         address pool,
         bool addingLiquidity
     ) private view returns (SharedLocals memory vars) {
-<<<<<<< HEAD
-        (vars.tokens, vars.rawBalances, vars.decimalScalingFactors, ) = _getPoolTokenInfo(pool);
+        (vars.tokens, vars.balancesRaw, vars.decimalScalingFactors, ) = _getPoolTokenInfo(pool);
         vars.tokenRates = _getPoolTokenRates(pool);
-=======
-        (vars.tokens, vars.balancesRaw, vars.scalingFactors) = _getPoolTokenInfo(pool);
->>>>>>> a34089a4
         vars.config = _poolConfig[pool].toPoolConfig();
 
         uint256 numTokens = vars.tokens.length;
@@ -493,15 +483,9 @@
         // See `calcBptOutGivenExactTokensIn` and `calcBptInGivenExactTokensOut` WeightedMath tests.
 
         for (uint256 i = 0; i < numTokens; i++) {
-<<<<<<< HEAD
-            vars.scaled18Balances[i] = addingLiquidity
-                ? vars.rawBalances[i].toScaled18RoundUp(vars.decimalScalingFactors[i].mulUp(vars.tokenRates[i]))
-                : vars.rawBalances[i].toScaled18RoundDown(vars.decimalScalingFactors[i].mulDown(vars.tokenRates[i]));
-=======
             vars.balancesScaled18[i] = addingLiquidity
-                ? vars.balancesRaw[i].toScaled18RoundUp(vars.scalingFactors[i])
-                : vars.balancesRaw[i].toScaled18RoundDown(vars.scalingFactors[i]);
->>>>>>> a34089a4
+                ? vars.balancesRaw[i].toScaled18RoundUp(vars.decimalScalingFactors[i].mulUp(vars.tokenRates[i]))
+                : vars.balancesRaw[i].toScaled18RoundDown(vars.decimalScalingFactors[i].mulDown(vars.tokenRates[i]));
         }
     }
 
@@ -509,16 +493,10 @@
     struct SwapLocals {
         // Inline the shared struct fields vs. nesting, trading off verbosity for gas/memory/bytecode savings.
         PoolConfig config;
-<<<<<<< HEAD
-        uint256[] rawBalances;
+        uint256[] balancesRaw;
         uint256[] decimalScalingFactors;
         uint256[] tokenRates;
-        uint256[] scaled18Balances;
-=======
-        uint256[] balancesRaw;
-        uint256[] scalingFactors;
         uint256[] balancesScaled18;
->>>>>>> a34089a4
         uint256 numTokens;
         uint256 indexIn;
         uint256 indexOut;
@@ -537,16 +515,10 @@
         poolBalances = _poolTokenBalances[params.pool];
         vars.numTokens = poolBalances.length();
         vars.config = _poolConfig[params.pool].toPoolConfig();
-<<<<<<< HEAD
         vars.decimalScalingFactors = PoolConfigLib.getDecimalScalingFactors(vars.config, vars.numTokens);
         vars.tokenRates = _getPoolTokenRates(params.pool);
-        vars.rawBalances = new uint256[](vars.numTokens);
-        vars.scaled18Balances = new uint256[](vars.numTokens);
-=======
-        vars.scalingFactors = PoolConfigLib.getScalingFactors(vars.config, vars.numTokens);
         vars.balancesRaw = new uint256[](vars.numTokens);
         vars.balancesScaled18 = new uint256[](vars.numTokens);
->>>>>>> a34089a4
         for (uint256 i = 0; i < vars.numTokens; i++) {
             vars.balancesRaw[i] = poolBalances.unchecked_valueAt(i);
             // Rounding down is legacy behavior, and seems the right direction generally, as described below.
@@ -558,13 +530,9 @@
             // In the GivenIn case, lower balances cause `calcOutGivenIn` to calculate a lower amountOut.
             // In the GivenOut case, lower balances cause `calcInGivenOut` to calculate a higher amountIn.
             // See `calcOutGivenIn` and `calcInGivenOut` WeightedMath tests.
-<<<<<<< HEAD
-            vars.scaled18Balances[i] = poolBalances.unchecked_valueAt(i).toScaled18RoundDown(
+            vars.balancesScaled18[i] = poolBalances.unchecked_valueAt(i).toScaled18RoundDown(
                 vars.decimalScalingFactors[i].mulDown(vars.tokenRates[i])
             );
-=======
-            vars.balancesScaled18[i] = poolBalances.unchecked_valueAt(i).toScaled18RoundDown(vars.scalingFactors[i]);
->>>>>>> a34089a4
         }
 
         // EnumerableMap stores indices *plus one* to use the zero index as a sentinel value for non-existence.
@@ -623,15 +591,9 @@
 
         // If the amountGiven is entering the pool math (GivenIn), round down, since a lower apparent amountIn leads
         // to a lower calculated amountOut, favoring the pool.
-<<<<<<< HEAD
-        vars.scaled18AmountGiven = params.kind == SwapKind.GIVEN_IN
-            ? params.rawAmountGiven.toScaled18RoundDown(vars.decimalScalingFactors[vars.indexIn])
-            : params.rawAmountGiven.toScaled18RoundUp(vars.decimalScalingFactors[vars.indexOut]);
-=======
         vars.amountGivenScaled18 = params.kind == SwapKind.GIVEN_IN
-            ? params.amountGivenRaw.toScaled18RoundDown(vars.scalingFactors[vars.indexIn])
-            : params.amountGivenRaw.toScaled18RoundUp(vars.scalingFactors[vars.indexOut]);
->>>>>>> a34089a4
+            ? params.amountGivenRaw.toScaled18RoundDown(vars.decimalScalingFactors[vars.indexIn])
+            : params.amountGivenRaw.toScaled18RoundUp(vars.decimalScalingFactors[vars.indexOut]);
 
         vars.swapFeePercentage = _getSwapFeePercentage(vars.config);
 
@@ -669,13 +631,8 @@
         // For `GivenIn` the amount calculated is leaving the Vault, so we round down.
         // Round up when entering the Vault on `GivenOut`.
         amountCalculated = params.kind == SwapKind.GIVEN_IN
-<<<<<<< HEAD
-            ? vars.scaled18AmountCalculated.toRawRoundDown(vars.decimalScalingFactors[vars.indexOut])
-            : vars.scaled18AmountCalculated.toRawRoundUp(vars.decimalScalingFactors[vars.indexIn]);
-=======
-            ? vars.amountCalculatedScaled18.toRawRoundDown(vars.scalingFactors[vars.indexOut])
-            : vars.amountCalculatedScaled18.toRawRoundUp(vars.scalingFactors[vars.indexIn]);
->>>>>>> a34089a4
+            ? vars.amountCalculatedScaled18.toRawRoundDown(vars.decimalScalingFactors[vars.indexOut])
+            : vars.amountCalculatedScaled18.toRawRoundUp(vars.decimalScalingFactors[vars.indexIn]);
 
         (amountIn, amountOut) = params.kind == SwapKind.GIVEN_IN
             ? (params.amountGivenRaw, amountCalculated)
@@ -791,16 +748,12 @@
         external
         view
         withRegisteredPool(pool)
-<<<<<<< HEAD
         returns (
             IERC20[] memory tokens,
-            uint256[] memory rawBalances,
+            uint256[] memory balancesRaw,
             uint256[] memory decimalScalingFactors,
             IRateProvider[] memory rateProviders
         )
-=======
-        returns (IERC20[] memory tokens, uint256[] memory balancesRaw, uint256[] memory scalingFactors)
->>>>>>> a34089a4
     {
         return _getPoolTokenInfo(pool);
     }
@@ -974,11 +927,7 @@
      * The function is structured to minimize storage reads by leveraging the `unchecked_at` method.
      *
      * @param pool The address of the pool
-<<<<<<< HEAD
-     * @return scaled18Balances An array of token balances, scaled and rounded as directed
-=======
-     * @return balancesScaled18 An array of token balances, scaled up and rounded as directed
->>>>>>> a34089a4
+     * @return balancesScaled18 An array of token balances, scaled and rounded as directed
      */
     function _getPoolBalancesScaled18(
         address pool,
@@ -995,53 +944,36 @@
 
         // Initialize array to store balances based on the number of tokens in the pool.
         // Will be read raw, then upscaled and rounded as directed.
-<<<<<<< HEAD
-        scaled18Balances = new uint256[](numTokens);
-        uint256 rawBalance;
+        balancesScaled18 = new uint256[](numTokens);
+        uint256 balanceRaw;
         uint256 tokenRate;
         IERC20 token;
-=======
-        balancesScaled18 = new uint256[](numTokens);
->>>>>>> a34089a4
 
         for (uint256 i = 0; i < numTokens; ++i) {
             // Because the iteration is bounded by `tokens.length`, which matches the EnumerableMap's length,
             // we can safely use `unchecked_at`. This ensures that `i` is a valid token index and minimizes
             // storage reads.
-<<<<<<< HEAD
-            (token, rawBalance) = poolTokenBalances.unchecked_at(i);
+            (token, balanceRaw) = poolTokenBalances.unchecked_at(i);
             tokenRate = _getRateForPoolToken(pool, token);
 
-            scaled18Balances[i] = roundUp
-                ? rawBalance.toScaled18RoundUp(decimalScalingFactors[i].mulUp(tokenRate))
-                : rawBalance.toScaled18RoundDown(decimalScalingFactors[i].mulDown(tokenRate));
-        }
-=======
-            (, balancesScaled18[i]) = poolTokenBalances.unchecked_at(i);
-        }
-
-        roundUp
-            ? balancesScaled18.toScaled18RoundUpArray(scalingFactors)
-            : balancesScaled18.toScaled18RoundDownArray(scalingFactors);
->>>>>>> a34089a4
+            balancesScaled18[i] = roundUp
+                ? balanceRaw.toScaled18RoundUp(decimalScalingFactors[i].mulUp(tokenRate))
+                : balanceRaw.toScaled18RoundDown(decimalScalingFactors[i].mulDown(tokenRate));
+        }
     }
 
     function _getPoolTokenInfo(
         address pool
-<<<<<<< HEAD
     )
         internal
         view
         returns (
             IERC20[] memory tokens,
-            uint256[] memory rawBalances,
+            uint256[] memory balancesRaw,
             uint256[] memory decimalScalingFactors,
             IRateProvider[] memory rateProviders
         )
     {
-=======
-    ) internal view returns (IERC20[] memory tokens, uint256[] memory balancesRaw, uint256[] memory scalingFactors) {
->>>>>>> a34089a4
         // Retrieve the mapping of tokens and their balances for the specified pool.
         EnumerableMap.IERC20ToUint256Map storage poolTokenBalances = _poolTokenBalances[pool];
         uint256 numTokens = poolTokenBalances.length();
@@ -1051,23 +983,15 @@
         // Initialize arrays to store tokens and balances based on the number of tokens in the pool.
         // Will be read raw, then upscaled and rounded as directed.
         tokens = new IERC20[](numTokens);
-<<<<<<< HEAD
-        rawBalances = new uint256[](numTokens);
+        balancesRaw = new uint256[](numTokens);
         rateProviders = new IRateProvider[](numTokens);
-=======
-        balancesRaw = new uint256[](numTokens);
->>>>>>> a34089a4
 
         for (uint256 i = 0; i < numTokens; ++i) {
             // Because the iteration is bounded by `tokens.length`, which matches the EnumerableMap's length,
             // we can safely use `unchecked_at`. This ensures that `i` is a valid token index and minimizes
             // storage reads.
-<<<<<<< HEAD
-            (tokens[i], rawBalances[i]) = poolTokenBalances.unchecked_at(i);
+            (tokens[i], balancesRaw[i]) = poolTokenBalances.unchecked_at(i);
             rateProviders[i] = _poolRateProviders[pool][tokens[i]];
-=======
-            (tokens[i], balancesRaw[i]) = poolTokenBalances.unchecked_at(i);
->>>>>>> a34089a4
         }
     }
 
@@ -1294,11 +1218,7 @@
         for (uint256 i = 0; i < numTokens; ++i) {
             // amountsIn are amounts entering the Pool, so we round up.
             // Do not mutate in place yet, as we need them scaled for the `onAfterAddLiquidity` callback
-<<<<<<< HEAD
-            uint256 amountIn = scaled18AmountsIn[i].toRawRoundUp(vars.decimalScalingFactors[i]);
-=======
-            uint256 amountIn = amountsInScaled18[i].toRawRoundUp(vars.scalingFactors[i]);
->>>>>>> a34089a4
+            uint256 amountIn = amountsInScaled18[i].toRawRoundUp(vars.decimalScalingFactors[i]);
 
             // Debit of token[i] for amountIn
             _takeDebt(vars.tokens[i], amountIn, msg.sender);
@@ -1410,12 +1330,12 @@
         // regular removeLiquidity.
 
         SharedLocals memory vars;
-        (vars.tokens, vars.rawBalances, vars.decimalScalingFactors, ) = _getPoolTokenInfo(pool);
+        (vars.tokens, vars.balancesRaw, vars.decimalScalingFactors, ) = _getPoolTokenInfo(pool);
         uint256 numTokens = vars.tokens.length;
 
-        vars.scaled18Balances = new uint256[](numTokens);
+        vars.balancesScaled18 = new uint256[](numTokens);
         for (uint256 i = 0; i < numTokens; i++) {
-            vars.scaled18Balances[i] = vars.rawBalances[i].toScaled18RoundDown(vars.decimalScalingFactors[i]);
+            vars.balancesScaled18[i] = vars.balancesRaw[i].toScaled18RoundDown(vars.decimalScalingFactors[i]);
         }
 
         uint256[] memory upscaledAmountsOut = BasePoolMath.computeProportionalAmountsOut(
@@ -1532,11 +1452,7 @@
             // amountsOut are amounts exiting the Pool, so we round down.
             // Need amountsOut scaled for the `onAfterRemoveLiquidity` callback,
             // so convert each amount individually here to raw decimals to compute unscaled `finalBalances`.
-<<<<<<< HEAD
-            uint256 amountOut = scaled18AmountsOut[i].toRawRoundDown(vars.decimalScalingFactors[i]);
-=======
-            uint256 amountOut = amountsOutScaled18[i].toRawRoundDown(vars.scalingFactors[i]);
->>>>>>> a34089a4
+            uint256 amountOut = amountsOutScaled18[i].toRawRoundDown(vars.decimalScalingFactors[i]);
 
             // Credit token[i] for amountIn
             _supplyCredit(vars.tokens[i], amountOut, msg.sender);
@@ -1598,11 +1514,7 @@
         address pool,
         IERC20[] memory expectedTokens
     ) private view returns (uint256[] memory) {
-<<<<<<< HEAD
-        (IERC20[] memory actualTokens, uint256[] memory rawBalances, , ) = _getPoolTokenInfo(pool);
-=======
-        (IERC20[] memory actualTokens, uint256[] memory balancesRaw, ) = _getPoolTokenInfo(pool);
->>>>>>> a34089a4
+        (IERC20[] memory actualTokens, uint256[] memory balancesRaw, , ) = _getPoolTokenInfo(pool);
         InputHelpers.ensureInputLengthMatch(actualTokens.length, expectedTokens.length);
 
         for (uint256 i = 0; i < actualTokens.length; ++i) {
