// SPDX-License-Identifier: GPL-3.0-or-later

pragma solidity ^0.8.24;

import { SafeERC20 } from "@openzeppelin/contracts/token/ERC20/utils/SafeERC20.sol";
import { SafeCast } from "@openzeppelin/contracts/utils/math/SafeCast.sol";
import { IERC4626 } from "@openzeppelin/contracts/interfaces/IERC4626.sol";
import { IERC20 } from "@openzeppelin/contracts/token/ERC20/IERC20.sol";
import { Address } from "@openzeppelin/contracts/utils/Address.sol";
import { Proxy } from "@openzeppelin/contracts/proxy/Proxy.sol";

import { IProtocolFeeController } from "@balancer-labs/v3-interfaces/contracts/vault/IProtocolFeeController.sol";
import { IVaultExtension } from "@balancer-labs/v3-interfaces/contracts/vault/IVaultExtension.sol";
import { IPoolLiquidity } from "@balancer-labs/v3-interfaces/contracts/vault/IPoolLiquidity.sol";
import { IAuthorizer } from "@balancer-labs/v3-interfaces/contracts/vault/IAuthorizer.sol";
import { IVaultAdmin } from "@balancer-labs/v3-interfaces/contracts/vault/IVaultAdmin.sol";
import { IVaultMain } from "@balancer-labs/v3-interfaces/contracts/vault/IVaultMain.sol";
import { IBasePool } from "@balancer-labs/v3-interfaces/contracts/vault/IBasePool.sol";
import { IHooks } from "@balancer-labs/v3-interfaces/contracts/vault/IHooks.sol";
import "@balancer-labs/v3-interfaces/contracts/vault/VaultTypes.sol";

import { StorageSlotExtension } from "@balancer-labs/v3-solidity-utils/contracts/openzeppelin/StorageSlotExtension.sol";
import { PackedTokenBalance } from "@balancer-labs/v3-solidity-utils/contracts/helpers/PackedTokenBalance.sol";
import { ScalingHelpers } from "@balancer-labs/v3-solidity-utils/contracts/helpers/ScalingHelpers.sol";
import { CastingHelpers } from "@balancer-labs/v3-solidity-utils/contracts/helpers/CastingHelpers.sol";
import { BufferHelpers } from "@balancer-labs/v3-solidity-utils/contracts/helpers/BufferHelpers.sol";
import { InputHelpers } from "@balancer-labs/v3-solidity-utils/contracts/helpers/InputHelpers.sol";
import { FixedPoint } from "@balancer-labs/v3-solidity-utils/contracts/math/FixedPoint.sol";
import {
    TransientStorageHelpers
} from "@balancer-labs/v3-solidity-utils/contracts/helpers/TransientStorageHelpers.sol";

import { VaultStateLib, VaultStateBits } from "./lib/VaultStateLib.sol";
import { HooksConfigLib } from "./lib/HooksConfigLib.sol";
import { PoolConfigLib } from "./lib/PoolConfigLib.sol";
import { PoolDataLib } from "./lib/PoolDataLib.sol";
import { BasePoolMath } from "./BasePoolMath.sol";
import { VaultCommon } from "./VaultCommon.sol";

contract Vault is IVaultMain, VaultCommon, Proxy {
    using PackedTokenBalance for bytes32;
    using BufferHelpers for bytes32;
    using InputHelpers for uint256;
    using FixedPoint for *;
    using Address for *;
    using CastingHelpers for uint256[];
    using SafeCast for *;
    using SafeERC20 for IERC20;
    using PoolConfigLib for PoolConfigBits;
    using HooksConfigLib for PoolConfigBits;
    using VaultStateLib for VaultStateBits;
    using ScalingHelpers for *;
    using TransientStorageHelpers for *;
    using StorageSlotExtension for *;
    using PoolDataLib for PoolData;

    // Local reference to the Proxy pattern Vault extension contract.
    IVaultExtension private immutable _vaultExtension;

    constructor(IVaultExtension vaultExtension, IAuthorizer authorizer, IProtocolFeeController protocolFeeController) {
        if (address(vaultExtension.vault()) != address(this)) {
            revert WrongVaultExtensionDeployment();
        }

        if (address(protocolFeeController.vault()) != address(this)) {
            revert WrongProtocolFeeControllerDeployment();
        }

        _vaultExtension = vaultExtension;
        _protocolFeeController = protocolFeeController;

        _vaultPauseWindowEndTime = IVaultAdmin(address(vaultExtension)).getPauseWindowEndTime();
        _vaultBufferPeriodDuration = IVaultAdmin(address(vaultExtension)).getBufferPeriodDuration();
        _vaultBufferPeriodEndTime = IVaultAdmin(address(vaultExtension)).getBufferPeriodEndTime();

        _MINIMUM_TRADE_AMOUNT = IVaultAdmin(address(vaultExtension)).getMinimumTradeAmount();
        _MINIMUM_WRAP_AMOUNT = IVaultAdmin(address(vaultExtension)).getMinimumWrapAmount();

        _authorizer = authorizer;
    }

    /*******************************************************************************
                              Transient Accounting
    *******************************************************************************/

    /**
     * @dev This modifier is used for functions that temporarily modify the token deltas
     * of the Vault, but expect to revert or settle balances by the end of their execution.
     * It works by ensuring that the balances are properly settled by the time the last
     * operation is executed.
     *
     * This is useful for functions like `unlock`, which perform arbitrary external calls:
     * we can keep track of temporary deltas changes, and make sure they are settled by the
     * time the external call is complete.
     */
    modifier transient() {
        bool isUnlockedBefore = _isUnlocked().tload();

        if (isUnlockedBefore == false) {
            _isUnlocked().tstore(true);
        }

        // The caller does everything here and has to settle all outstanding balances.
        _;

        if (isUnlockedBefore == false) {
            if (_nonZeroDeltaCount().tload() != 0) {
                revert BalanceNotSettled();
            }

            _isUnlocked().tstore(false);

            // If a user adds liquidity to a pool, then does a proportional withdrawal from that pool during the same
            // interaction, the system charges a "round-trip" fee on the withdrawal. This fee makes it harder for an
            // user to add liquidity to a pool using a virtually infinite flash loan, swapping in the same pool in a way
            // that benefits him and removes liquidity in the same transaction, which is not a valid use case.
            //
            // Here we introduce the "session" concept, to prevent this fee from being charged accidentally. For
            // example, if an aggregator or account abstraction contract bundled several unrelated operations in the
            // same transaction that involved the same pool with different senders, the guardrail could be triggered
            // for a user doing a simple withdrawal. If proper limits were set, the whole transaction would revert,
            // and if they were not, the user would be unfairly "taxed."
            //
            // Defining an "interaction" this way - as a single `unlock` call vs. an entire transaction - prevents the
            // guardrail from being triggered in the cases described above.

            // Increase session counter after locking the Vault.
            _sessionIdSlot().tIncrement();
        }
    }

    /// @inheritdoc IVaultMain
    function unlock(bytes calldata data) external transient returns (bytes memory result) {
        return (msg.sender).functionCall(data);
    }

    /// @inheritdoc IVaultMain
    function settle(IERC20 token, uint256 amountHint) external nonReentrant onlyWhenUnlocked returns (uint256 credit) {
        uint256 reservesBefore = _reservesOf[token];
        uint256 currentReserves = token.balanceOf(address(this));
        _reservesOf[token] = currentReserves;
        credit = currentReserves - reservesBefore;

        // If the given hint is equal or greater to the reserve difference, we just take the actual reserve difference
        // as the paid amount; the actual balance of the tokens in the Vault is what matters here.
        if (credit > amountHint) {
            // If the difference in reserves is higher than the amount claimed to be paid by the caller, there was some
            // leftover that had been sent to the Vault beforehand, which was not incorporated into the reserves.
            // In that case, we simply discard the leftover by considering the given hint as the amount paid.
            // In turn, this gives the caller credit for the given amount hint, which is what the caller is expecting.
            credit = amountHint;
        }

        _supplyCredit(token, credit);
    }

    /// @inheritdoc IVaultMain
    function sendTo(IERC20 token, address to, uint256 amount) external nonReentrant onlyWhenUnlocked {
        _takeDebt(token, amount);
        _reservesOf[token] -= amount;

        token.safeTransfer(to, amount);
    }

    /*******************************************************************************
                                    Pool Operations
    *******************************************************************************/

    // The Vault performs all upscaling and downscaling (due to token decimals, rates, etc.), so that the pools
    // don't have to. However, scaling inevitably leads to rounding errors, so we take great care to ensure that
    // any rounding errors favor the Vault. An important invariant of the system is that there is no repeatable
    // path where tokensOut > tokensIn.
    //
    // In general, this means rounding up any values entering the Vault, and rounding down any values leaving
    // the Vault, so that external users either pay a little extra or receive a little less in the case of a
    // rounding error.
    //
    // However, it's not always straightforward to determine the correct rounding direction, given the presence
    // and complexity of intermediate steps. An "amountIn" sounds like it should be rounded up: but only if that
    // is the amount actually being transferred. If instead it is an amount sent to the pool math, where rounding
    // up would result in a *higher* calculated amount out, that would favor the user instead of the Vault. So in
    // that case, amountIn should be rounded down.
    //
    // See comments justifying the rounding direction in each case.
    //
    // This reasoning applies to Weighted Pool math, and is likely to apply to others as well, but of course
    // it's possible a new pool type might not conform. Duplicate the tests for new pool types (e.g., Stable Math).
    // Also, the final code should ensure that we are not relying entirely on the rounding directions here,
    // but have enough additional layers (e.g., minimum amounts, buffer wei on all transfers) to guarantee safety,
    // even if it turns out these directions are incorrect for a new pool type.

    /*******************************************************************************
                                          Swaps
    *******************************************************************************/

    /// @inheritdoc IVaultMain
    function swap(
        VaultSwapParams memory vaultSwapParams
    )
        external
        onlyWhenUnlocked
        withInitializedPool(vaultSwapParams.pool)
        returns (uint256 amountCalculated, uint256 amountIn, uint256 amountOut)
    {
        _ensureUnpaused(vaultSwapParams.pool);

        if (vaultSwapParams.amountGivenRaw == 0) {
            revert AmountGivenZero();
        }

        if (vaultSwapParams.tokenIn == vaultSwapParams.tokenOut) {
            revert CannotSwapSameToken();
        }

        // `_loadPoolDataUpdatingBalancesAndYieldFees` is non-reentrant, as it updates storage as well
        // as filling in poolData in memory. Since the swap hooks are reentrant and could do anything, including
        // change these balances, we cannot defer settlement until `_swap`.
        //
        // Sets all fields in `poolData`. Side effects: updates `_poolTokenBalances`, `_aggregateFeeAmounts`
        // in storage.
        PoolData memory poolData = _loadPoolDataUpdatingBalancesAndYieldFees(vaultSwapParams.pool, Rounding.ROUND_DOWN);
        SwapState memory swapState = _loadSwapState(vaultSwapParams, poolData);
        PoolSwapParams memory poolSwapParams = _buildPoolSwapParams(vaultSwapParams, swapState, poolData);

        if (poolData.poolConfigBits.shouldCallBeforeSwap()) {
            HooksConfigLib.callBeforeSwapHook(
                poolSwapParams,
                vaultSwapParams.pool,
                _hooksContracts[vaultSwapParams.pool]
            );

            // The call to `onBeforeSwap` could potentially update token rates and balances.
            // We update `poolData.tokenRates`, `poolData.rawBalances` and `poolData.balancesLiveScaled18`
            // to ensure the `onSwap` and `onComputeDynamicSwapFeePercentage` are called with the current values.
            poolData.reloadBalancesAndRates(_poolTokenBalances[vaultSwapParams.pool], Rounding.ROUND_DOWN);

            // Also update amountGivenScaled18, as it will now be used in the swap, and the rates might have changed.
            swapState.amountGivenScaled18 = _computeAmountGivenScaled18(vaultSwapParams, poolData, swapState);

            poolSwapParams = _buildPoolSwapParams(vaultSwapParams, swapState, poolData);
        }

        // Note that this must be called *after* the before hook, to guarantee that the swap params are the same
        // as those passed to the main operation.
        //
        // At this point, the static swap fee percentage is loaded in the `swapState` as the default, to be used
        // unless the pool has a dynamic swap fee. It is also passed into the hook, to support common cases
        // where the dynamic fee computation logic uses it.
        if (poolData.poolConfigBits.shouldCallComputeDynamicSwapFee()) {
            swapState.swapFeePercentage = HooksConfigLib.callComputeDynamicSwapFeeHook(
                poolSwapParams,
                vaultSwapParams.pool,
                swapState.swapFeePercentage,
                _hooksContracts[vaultSwapParams.pool]
            );
        }

        // Non-reentrant call that updates accounting.
        // The following side-effects are important to note:
        // PoolData balancesRaw and balancesLiveScaled18 are adjusted for swap amounts and fees inside of _swap.
        uint256 amountCalculatedScaled18;
        (amountCalculated, amountCalculatedScaled18, amountIn, amountOut) = _swap(
            vaultSwapParams,
            swapState,
            poolData,
            poolSwapParams
        );

        // The new amount calculated is 'amountCalculated + delta'. If the underlying hook fails, or limits are
        // violated, `onAfterSwap` will revert. Uses msg.sender as the Router (the contract that called the Vault).
        if (poolData.poolConfigBits.shouldCallAfterSwap()) {
            // `hooksContract` needed to fix stack too deep.
            IHooks hooksContract = _hooksContracts[vaultSwapParams.pool];

            amountCalculated = poolData.poolConfigBits.callAfterSwapHook(
                amountCalculatedScaled18,
                amountCalculated,
                msg.sender,
                vaultSwapParams,
                swapState,
                poolData,
                hooksContract
            );
        }

        if (vaultSwapParams.kind == SwapKind.EXACT_IN) {
            amountOut = amountCalculated;
        } else {
            amountIn = amountCalculated;
        }
    }

    function _loadSwapState(
        VaultSwapParams memory vaultSwapParams,
        PoolData memory poolData
    ) private pure returns (SwapState memory swapState) {
        swapState.indexIn = _findTokenIndex(poolData.tokens, vaultSwapParams.tokenIn);
        swapState.indexOut = _findTokenIndex(poolData.tokens, vaultSwapParams.tokenOut);

        swapState.amountGivenScaled18 = _computeAmountGivenScaled18(vaultSwapParams, poolData, swapState);
        swapState.swapFeePercentage = poolData.poolConfigBits.getStaticSwapFeePercentage();
    }

    function _buildPoolSwapParams(
        VaultSwapParams memory vaultSwapParams,
        SwapState memory swapState,
        PoolData memory poolData
    ) internal view returns (PoolSwapParams memory) {
        // Uses msg.sender as the Router (the contract that called the Vault).
        return
            PoolSwapParams({
                kind: vaultSwapParams.kind,
                amountGivenScaled18: swapState.amountGivenScaled18,
                balancesScaled18: poolData.balancesLiveScaled18,
                indexIn: swapState.indexIn,
                indexOut: swapState.indexOut,
                router: msg.sender,
                userData: vaultSwapParams.userData
            });
    }

    /**
     * @dev Preconditions: decimalScalingFactors and tokenRates in `poolData` must be current.
     * Uses amountGivenRaw and kind from `vaultSwapParams`.
     */
    function _computeAmountGivenScaled18(
        VaultSwapParams memory vaultSwapParams,
        PoolData memory poolData,
        SwapState memory swapState
    ) private pure returns (uint256) {
        // If the amountGiven is entering the pool math (ExactIn), round down, since a lower apparent amountIn leads
        // to a lower calculated amountOut, favoring the pool.
        return
            vaultSwapParams.kind == SwapKind.EXACT_IN
                ? vaultSwapParams.amountGivenRaw.toScaled18ApplyRateRoundDown(
                    poolData.decimalScalingFactors[swapState.indexIn],
                    poolData.tokenRates[swapState.indexIn]
                )
                : vaultSwapParams.amountGivenRaw.toScaled18ApplyRateRoundUp(
                    poolData.decimalScalingFactors[swapState.indexOut],
                    // If the swap is ExactOut, the amountGiven is the amount of tokenOut. So, we want to use the rate
                    // rounded up to calculate the amountGivenScaled18, because if this value is bigger, the
                    // amountCalculatedRaw will be bigger, implying that the user will pay for any rounding
                    // inconsistency, and not the Vault.
                    poolData.tokenRates[swapState.indexOut].computeRateRoundUp()
                );
    }

    /**
     * @dev Auxiliary struct to prevent stack-too-deep issues inside `_swap` function.
     * Total swap fees include LP (pool) fees and aggregate (protocol + pool creator) fees.
     */
    struct SwapInternalLocals {
        uint256 totalSwapFeeAmountScaled18;
        uint256 totalSwapFeeAmountRaw;
        uint256 aggregateFeeAmountRaw;
    }

    /**
     * @dev Main non-reentrant portion of the swap, which calls the pool hook and updates accounting. `vaultSwapParams`
     * are passed to the pool's `onSwap` hook.
     *
     * Preconditions: complete `SwapParams`, `SwapState`, and `PoolData`.
     * Side effects: mutates balancesRaw and balancesLiveScaled18 in `poolData`.
     * Updates `_aggregateFeeAmounts`, and `_poolTokenBalances` in storage.
     * Emits Swap event.
     */
    function _swap(
        VaultSwapParams memory vaultSwapParams,
        SwapState memory swapState,
        PoolData memory poolData,
        PoolSwapParams memory poolSwapParams
    )
        internal
        nonReentrant
        returns (
            uint256 amountCalculatedRaw,
            uint256 amountCalculatedScaled18,
            uint256 amountInRaw,
            uint256 amountOutRaw
        )
    {
        SwapInternalLocals memory locals;

        if (vaultSwapParams.kind == SwapKind.EXACT_IN) {
            // Round up to avoid losses during precision loss.
            locals.totalSwapFeeAmountScaled18 = poolSwapParams.amountGivenScaled18.mulUp(swapState.swapFeePercentage);
            poolSwapParams.amountGivenScaled18 -= locals.totalSwapFeeAmountScaled18;
        }

        _ensureValidSwapAmount(poolSwapParams.amountGivenScaled18);

        // Perform the swap request hook and compute the new balances for 'token in' and 'token out' after the swap.
        amountCalculatedScaled18 = IBasePool(vaultSwapParams.pool).onSwap(poolSwapParams);

        _ensureValidSwapAmount(amountCalculatedScaled18);

        // Note that balances are kept in memory, and are not fully computed until the `setPoolBalances` below.
        // Intervening code cannot read balances from storage, as they are temporarily out-of-sync here. This function
        // is nonReentrant, to guard against read-only reentrancy issues.

        // (1) and (2): get raw amounts and check limits.
        if (vaultSwapParams.kind == SwapKind.EXACT_IN) {
            // Restore the original input value; this function should not mutate memory inputs.
            // At this point swap fee amounts have already been computed for EXACT_IN.
            poolSwapParams.amountGivenScaled18 = swapState.amountGivenScaled18;

            // For `ExactIn` the amount calculated is leaving the Vault, so we round down.
            amountCalculatedRaw = amountCalculatedScaled18.toRawUndoRateRoundDown(
                poolData.decimalScalingFactors[swapState.indexOut],
                // If the swap is ExactIn, the amountCalculated is the amount of tokenOut. So, we want to use the rate
                // rounded up to calculate the amountCalculatedRaw, because scale down (undo rate) is a division, the
                // larger the rate, the smaller the amountCalculatedRaw. So, any rounding imprecision will stay in the
                // Vault and not be drained by the user.
                poolData.tokenRates[swapState.indexOut].computeRateRoundUp()
            );

            (amountInRaw, amountOutRaw) = (vaultSwapParams.amountGivenRaw, amountCalculatedRaw);

            if (amountOutRaw < vaultSwapParams.limitRaw) {
                revert SwapLimit(amountOutRaw, vaultSwapParams.limitRaw);
            }
        } else {
            // To ensure symmetry with EXACT_IN, the swap fee used by ExactOut is
            // `amountCalculated * fee% / (100% - fee%)`. Add it to the calculated amountIn. Round up to avoid losing
            // value due to precision loss. Note that if the `swapFeePercentage` were 100% here, this would revert with
            // division by zero. We protect against this by ensuring in PoolConfigLib and HooksConfigLib that all swap
            // fees (static, dynamic, pool creator, and aggregate) are less than 100%.
            locals.totalSwapFeeAmountScaled18 = amountCalculatedScaled18.mulDivUp(
                swapState.swapFeePercentage,
                swapState.swapFeePercentage.complement()
            );

            amountCalculatedScaled18 += locals.totalSwapFeeAmountScaled18;

            // For `ExactOut` the amount calculated is entering the Vault, so we round up.
            amountCalculatedRaw = amountCalculatedScaled18.toRawUndoRateRoundUp(
                poolData.decimalScalingFactors[swapState.indexIn],
                poolData.tokenRates[swapState.indexIn]
            );

            (amountInRaw, amountOutRaw) = (amountCalculatedRaw, vaultSwapParams.amountGivenRaw);

            if (amountInRaw > vaultSwapParams.limitRaw) {
                revert SwapLimit(amountInRaw, vaultSwapParams.limitRaw);
            }
        }

        // 3) Deltas: debit for token in, credit for token out.
        _takeDebt(vaultSwapParams.tokenIn, amountInRaw);
        _supplyCredit(vaultSwapParams.tokenOut, amountOutRaw);

        // 4) Compute and charge protocol and creator fees.
        // Note that protocol fee storage is updated before balance storage, as the final raw balances need to take
        // the fees into account.
        (locals.totalSwapFeeAmountRaw, locals.aggregateFeeAmountRaw) = _computeAndChargeAggregateSwapFees(
            poolData,
            locals.totalSwapFeeAmountScaled18,
            vaultSwapParams.pool,
            vaultSwapParams.tokenIn,
            swapState.indexIn
        );

        // 5) Pool balances: raw and live.

        poolData.updateRawAndLiveBalance(
            swapState.indexIn,
            poolData.balancesRaw[swapState.indexIn] + amountInRaw - locals.aggregateFeeAmountRaw,
            Rounding.ROUND_DOWN
        );
        poolData.updateRawAndLiveBalance(
            swapState.indexOut,
            poolData.balancesRaw[swapState.indexOut] - amountOutRaw,
            Rounding.ROUND_DOWN
        );

        // 6) Store pool balances, raw and live (only index in and out).
        mapping(uint256 tokenIndex => bytes32 packedTokenBalance) storage poolBalances = _poolTokenBalances[
            vaultSwapParams.pool
        ];
        poolBalances[swapState.indexIn] = PackedTokenBalance.toPackedBalance(
            poolData.balancesRaw[swapState.indexIn],
            poolData.balancesLiveScaled18[swapState.indexIn]
        );
        poolBalances[swapState.indexOut] = PackedTokenBalance.toPackedBalance(
            poolData.balancesRaw[swapState.indexOut],
            poolData.balancesLiveScaled18[swapState.indexOut]
        );

        // 7) Off-chain events.
        emit Swap(
            vaultSwapParams.pool,
            vaultSwapParams.tokenIn,
            vaultSwapParams.tokenOut,
            amountInRaw,
            amountOutRaw,
            swapState.swapFeePercentage,
            locals.totalSwapFeeAmountRaw
        );
    }

    /***************************************************************************
                                   Add Liquidity
    ***************************************************************************/

    /// @inheritdoc IVaultMain
    function addLiquidity(
        AddLiquidityParams memory params
    )
        external
        onlyWhenUnlocked
        withInitializedPool(params.pool)
        returns (uint256[] memory amountsIn, uint256 bptAmountOut, bytes memory returnData)
    {
        // Round balances up when adding liquidity:
        // If proportional, higher balances = higher proportional amountsIn, favoring the pool.
        // If unbalanced, higher balances = lower invariant ratio with fees.
        // bptOut = supply * (ratio - 1), so lower ratio = less bptOut, favoring the pool.

        _ensureUnpaused(params.pool);
        _addLiquidityCalled().tSet(_sessionIdSlot().tload(), params.pool, true);

        // `_loadPoolDataUpdatingBalancesAndYieldFees` is non-reentrant, as it updates storage as well
        // as filling in poolData in memory. Since the add liquidity hooks are reentrant and could do anything,
        // including change these balances, we cannot defer settlement until `_addLiquidity`.
        //
        // Sets all fields in `poolData`. Side effects: updates `_poolTokenBalances`, and
        // `_aggregateFeeAmounts` in storage.
        PoolData memory poolData = _loadPoolDataUpdatingBalancesAndYieldFees(params.pool, Rounding.ROUND_UP);
        InputHelpers.ensureInputLengthMatch(poolData.tokens.length, params.maxAmountsIn.length);

        // Amounts are entering pool math, so round down.
        // Introducing `maxAmountsInScaled18` here and passing it through to _addLiquidity is not ideal,
        // but it avoids the even worse options of mutating amountsIn inside AddLiquidityParams,
        // or cluttering the AddLiquidityParams interface by adding amountsInScaled18.
        uint256[] memory maxAmountsInScaled18 = params.maxAmountsIn.copyToScaled18ApplyRateRoundDownArray(
            poolData.decimalScalingFactors,
            poolData.tokenRates
        );

        if (poolData.poolConfigBits.shouldCallBeforeAddLiquidity()) {
            HooksConfigLib.callBeforeAddLiquidityHook(
                msg.sender,
                maxAmountsInScaled18,
                params,
                poolData,
                _hooksContracts[params.pool]
            );
            // The hook might have altered the balances, so we need to read them again to ensure that the data
            // are fresh moving forward. We also need to upscale (adding liquidity, so round up) again.
            poolData.reloadBalancesAndRates(_poolTokenBalances[params.pool], Rounding.ROUND_UP);

            // Also update maxAmountsInScaled18, as the rates might have changed.
            maxAmountsInScaled18 = params.maxAmountsIn.copyToScaled18ApplyRateRoundDownArray(
                poolData.decimalScalingFactors,
                poolData.tokenRates
            );
        }

        // The bulk of the work is done here: the corresponding Pool hook is called, and the final balances
        // are computed. This function is non-reentrant, as it performs the accounting updates.
        //
        // Note that poolData is mutated to update the Raw and Live balances, so they are accurate when passed
        // into the AfterAddLiquidity hook.
        //
        // `amountsInScaled18` will be overwritten in the custom case, so we need to pass it back and forth to
        // encapsulate that logic in `_addLiquidity`.
        uint256[] memory amountsInScaled18;
        (amountsIn, amountsInScaled18, bptAmountOut, returnData) = _addLiquidity(
            poolData,
            params,
            maxAmountsInScaled18
        );

        // AmountsIn can be changed by onAfterAddLiquidity if the hook charges fees or gives discounts.
        // Uses msg.sender as the Router (the contract that called the Vault).
        if (poolData.poolConfigBits.shouldCallAfterAddLiquidity()) {
            // `hooksContract` needed to fix stack too deep.
            IHooks hooksContract = _hooksContracts[params.pool];

            amountsIn = poolData.poolConfigBits.callAfterAddLiquidityHook(
                msg.sender,
                amountsInScaled18,
                amountsIn,
                bptAmountOut,
                params,
                poolData,
                hooksContract
            );
        }
    }

    // Avoid "stack too deep" - without polluting the Add/RemoveLiquidity params interface.
    struct LiquidityLocals {
        uint256 numTokens;
        uint256 aggregateSwapFeeAmountRaw;
        uint256 tokenIndex;
    }

    /**
     * @dev Calls the appropriate pool hook and calculates the required inputs and outputs for the operation
     * considering the given kind, and updates the Vault's internal accounting. This includes:
     * - Setting pool balances
     * - Taking debt from the liquidity provider
     * - Minting pool tokens
     * - Emitting events
     *
     * It is non-reentrant, as it performs external calls and updates the Vault's state accordingly.
     */
    function _addLiquidity(
        PoolData memory poolData,
        AddLiquidityParams memory params,
        uint256[] memory maxAmountsInScaled18
    )
        internal
        nonReentrant
        returns (
            uint256[] memory amountsInRaw,
            uint256[] memory amountsInScaled18,
            uint256 bptAmountOut,
            bytes memory returnData
        )
    {
        LiquidityLocals memory locals;
        locals.numTokens = poolData.tokens.length;
        amountsInRaw = new uint256[](locals.numTokens);
        // `swapFeeAmounts` stores scaled18 amounts first, and is then reused to store raw amounts.
        uint256[] memory swapFeeAmounts;

        if (params.kind == AddLiquidityKind.PROPORTIONAL) {
            bptAmountOut = params.minBptAmountOut;
            // Initializes the swapFeeAmounts empty array (no swap fees on proportional add liquidity).
            swapFeeAmounts = new uint256[](locals.numTokens);

            amountsInScaled18 = BasePoolMath.computeProportionalAmountsIn(
                poolData.balancesLiveScaled18,
                _totalSupply(params.pool),
                bptAmountOut
            );
        } else if (params.kind == AddLiquidityKind.DONATION) {
            poolData.poolConfigBits.requireDonationEnabled();

            swapFeeAmounts = new uint256[](maxAmountsInScaled18.length);
            bptAmountOut = 0;
            amountsInScaled18 = maxAmountsInScaled18;
        } else if (params.kind == AddLiquidityKind.UNBALANCED) {
            poolData.poolConfigBits.requireUnbalancedLiquidityEnabled();

            amountsInScaled18 = maxAmountsInScaled18;
            // Deep copy given max amounts in raw to calculated amounts in raw to avoid scaling later, ensuring that
            // `maxAmountsIn` is preserved.
            ScalingHelpers.copyToArray(params.maxAmountsIn, amountsInRaw);

            (bptAmountOut, swapFeeAmounts) = BasePoolMath.computeAddLiquidityUnbalanced(
                poolData.balancesLiveScaled18,
                maxAmountsInScaled18,
                _totalSupply(params.pool),
                poolData.poolConfigBits.getStaticSwapFeePercentage(),
                IBasePool(params.pool)
            );
        } else if (params.kind == AddLiquidityKind.SINGLE_TOKEN_EXACT_OUT) {
            poolData.poolConfigBits.requireUnbalancedLiquidityEnabled();

            bptAmountOut = params.minBptAmountOut;
            locals.tokenIndex = InputHelpers.getSingleInputIndex(maxAmountsInScaled18);

            amountsInScaled18 = maxAmountsInScaled18;
            (amountsInScaled18[locals.tokenIndex], swapFeeAmounts) = BasePoolMath
                .computeAddLiquiditySingleTokenExactOut(
                    poolData.balancesLiveScaled18,
                    locals.tokenIndex,
                    bptAmountOut,
                    _totalSupply(params.pool),
                    poolData.poolConfigBits.getStaticSwapFeePercentage(),
                    IBasePool(params.pool)
                );
        } else if (params.kind == AddLiquidityKind.CUSTOM) {
            poolData.poolConfigBits.requireAddLiquidityCustomEnabled();

            // Uses msg.sender as the Router (the contract that called the Vault).
            (amountsInScaled18, bptAmountOut, swapFeeAmounts, returnData) = IPoolLiquidity(params.pool)
                .onAddLiquidityCustom(
                    msg.sender,
                    maxAmountsInScaled18,
                    params.minBptAmountOut,
                    poolData.balancesLiveScaled18,
                    params.userData
                );
        } else {
            revert InvalidAddLiquidityKind();
        }

        // At this point we have the calculated BPT amount.
        if (bptAmountOut < params.minBptAmountOut) {
            revert BptAmountOutBelowMin(bptAmountOut, params.minBptAmountOut);
        }

        _ensureValidTradeAmount(bptAmountOut);

        for (uint256 i = 0; i < locals.numTokens; ++i) {
            uint256 amountInRaw;

            // 1) Calculate raw amount in.
            {
                uint256 amountInScaled18 = amountsInScaled18[i];
                _ensureValidTradeAmount(amountInScaled18);

                // If the value in memory is not set, convert scaled amount to raw.
                if (amountsInRaw[i] == 0) {
                    // amountsInRaw are amounts actually entering the Pool, so we round up.
                    // Do not mutate in place yet, as we need them scaled for the `onAfterAddLiquidity` hook.
                    amountInRaw = amountInScaled18.toRawUndoRateRoundUp(
                        poolData.decimalScalingFactors[i],
                        poolData.tokenRates[i]
                    );

                    amountsInRaw[i] = amountInRaw;
                } else {
                    // Exact in requests will have the raw amount in memory already, so we use it moving forward and
                    // skip downscaling.
                    amountInRaw = amountsInRaw[i];
                }
            }

            IERC20 token = poolData.tokens[i];

            // 2) Check limits for raw amounts.
            if (amountInRaw > params.maxAmountsIn[i]) {
                revert AmountInAboveMax(token, amountInRaw, params.maxAmountsIn[i]);
            }

            // 3) Deltas: Debit of token[i] for amountInRaw.
            _takeDebt(token, amountInRaw);

            // 4) Compute and charge protocol and creator fees.
            // swapFeeAmounts[i] is now raw instead of scaled.
            (swapFeeAmounts[i], locals.aggregateSwapFeeAmountRaw) = _computeAndChargeAggregateSwapFees(
                poolData,
                swapFeeAmounts[i],
                params.pool,
                token,
                i
            );

            // 5) Pool balances: raw and live.
            // We need regular balances to complete the accounting, and the upscaled balances
            // to use in the `after` hook later on.

            // A pool's token balance increases by amounts in after adding liquidity, minus fees.
            poolData.updateRawAndLiveBalance(
                i,
                poolData.balancesRaw[i] + amountInRaw - locals.aggregateSwapFeeAmountRaw,
                Rounding.ROUND_DOWN
            );
        }

        // 6) Store pool balances, raw and live.
        _writePoolBalancesToStorage(params.pool, poolData);

        // 7) BPT supply adjustment.
        // When adding liquidity, we must mint tokens concurrently with updating pool balances,
        // as the pool's math relies on totalSupply.
        _mint(address(params.pool), params.to, bptAmountOut);

        // 8) Off-chain events.
        emit LiquidityAdded(
            params.pool,
            params.to,
            params.kind,
            _totalSupply(params.pool),
            amountsInRaw,
            swapFeeAmounts
        );
    }

    /***************************************************************************
                                 Remove Liquidity
    ***************************************************************************/

    /// @inheritdoc IVaultMain
    function removeLiquidity(
        RemoveLiquidityParams memory params
    )
        external
        onlyWhenUnlocked
        withInitializedPool(params.pool)
        returns (uint256 bptAmountIn, uint256[] memory amountsOut, bytes memory returnData)
    {
        // Round down when removing liquidity:
        // If proportional, lower balances = lower proportional amountsOut, favoring the pool.
        // If unbalanced, lower balances = lower invariant ratio without fees.
        // bptIn = supply * (1 - ratio), so lower ratio = more bptIn, favoring the pool.
        _ensureUnpaused(params.pool);

        // `_loadPoolDataUpdatingBalancesAndYieldFees` is non-reentrant, as it updates storage as well
        // as filling in poolData in memory. Since the swap hooks are reentrant and could do anything, including
        // change these balances, we cannot defer settlement until `_removeLiquidity`.
        //
        // Sets all fields in `poolData`. Side effects: updates `_poolTokenBalances` and
        // `_aggregateFeeAmounts in storage.
        PoolData memory poolData = _loadPoolDataUpdatingBalancesAndYieldFees(params.pool, Rounding.ROUND_DOWN);
        InputHelpers.ensureInputLengthMatch(poolData.tokens.length, params.minAmountsOut.length);

        // Amounts are entering pool math; higher amounts would burn more BPT, so round up to favor the pool.
        // Do not mutate minAmountsOut, so that we can directly compare the raw limits later, without potentially
        // losing precision by scaling up and then down.
        uint256[] memory minAmountsOutScaled18 = params.minAmountsOut.copyToScaled18ApplyRateRoundUpArray(
            poolData.decimalScalingFactors,
            poolData.tokenRates
        );

        // Uses msg.sender as the Router (the contract that called the Vault).
        if (poolData.poolConfigBits.shouldCallBeforeRemoveLiquidity()) {
            HooksConfigLib.callBeforeRemoveLiquidityHook(
                minAmountsOutScaled18,
                msg.sender,
                params,
                poolData,
                _hooksContracts[params.pool]
            );

            // The hook might alter the balances, so we need to read them again to ensure that the data is
            // fresh moving forward. We also need to upscale (removing liquidity, so round down) again.
            poolData.reloadBalancesAndRates(_poolTokenBalances[params.pool], Rounding.ROUND_DOWN);

            // Also update minAmountsOutScaled18, as the rates might have changed.
            minAmountsOutScaled18 = params.minAmountsOut.copyToScaled18ApplyRateRoundUpArray(
                poolData.decimalScalingFactors,
                poolData.tokenRates
            );
        }

        // The bulk of the work is done here: the corresponding Pool hook is called, and the final balances
        // are computed. This function is non-reentrant, as it performs the accounting updates.
        //
        // Note that poolData is mutated to update the Raw and Live balances, so they are accurate when passed
        // into the AfterRemoveLiquidity hook.
        uint256[] memory amountsOutScaled18;
        (bptAmountIn, amountsOut, amountsOutScaled18, returnData) = _removeLiquidity(
            poolData,
            params,
            minAmountsOutScaled18
        );

        // AmountsOut can be changed by onAfterRemoveLiquidity if the hook charges fees or gives discounts.
        // Uses msg.sender as the Router (the contract that called the Vault).
        if (poolData.poolConfigBits.shouldCallAfterRemoveLiquidity()) {
            // `hooksContract` needed to fix stack too deep.
            IHooks hooksContract = _hooksContracts[params.pool];

            amountsOut = poolData.poolConfigBits.callAfterRemoveLiquidityHook(
                msg.sender,
                amountsOutScaled18,
                amountsOut,
                bptAmountIn,
                params,
                poolData,
                hooksContract
            );
        }
    }

    /**
     * @dev Calls the appropriate pool hook and calculates the required inputs and outputs for the operation
     * considering the given kind, and updates the Vault's internal accounting. This includes:
     * - Setting pool balances
     * - Supplying credit to the liquidity provider
     * - Burning pool tokens
     * - Emitting events
     *
     * It is non-reentrant, as it performs external calls and updates the Vault's state accordingly.
     */
    function _removeLiquidity(
        PoolData memory poolData,
        RemoveLiquidityParams memory params,
        uint256[] memory minAmountsOutScaled18
    )
        internal
        nonReentrant
        returns (
            uint256 bptAmountIn,
            uint256[] memory amountsOutRaw,
            uint256[] memory amountsOutScaled18,
            bytes memory returnData
        )
    {
        LiquidityLocals memory locals;
        locals.numTokens = poolData.tokens.length;
        amountsOutRaw = new uint256[](locals.numTokens);
        // `swapFeeAmounts` stores scaled18 amounts first, and is then reused to store raw amounts.
        uint256[] memory swapFeeAmounts;

        if (params.kind == RemoveLiquidityKind.PROPORTIONAL) {
            bptAmountIn = params.maxBptAmountIn;
            swapFeeAmounts = new uint256[](locals.numTokens);
            amountsOutScaled18 = BasePoolMath.computeProportionalAmountsOut(
                poolData.balancesLiveScaled18,
                _totalSupply(params.pool),
                bptAmountIn
            );

            // Charge round-trip fee if liquidity was added to this pool in the same unlock call; this is not really a
            // valid use case, and may be an attack. Use caution when removing liquidity through a Safe or other
            // multisig / non-EOA address. Use "sign and execute," ideally through a private node (or at least not
            // allowing public execution) to avoid front-running, and always set strict limits so that it will revert
            // if any unexpected fees are charged. (It is also possible to check whether the flag has been set before
            // withdrawing, by calling `getAddLiquidityCalledFlag`.)
            if (_addLiquidityCalled().tGet(_sessionIdSlot().tload(), params.pool)) {
                uint256 swapFeePercentage = poolData.poolConfigBits.getStaticSwapFeePercentage();
                for (uint256 i = 0; i < locals.numTokens; ++i) {
                    swapFeeAmounts[i] = amountsOutScaled18[i].mulUp(swapFeePercentage);
                    amountsOutScaled18[i] -= swapFeeAmounts[i];
                }
            }
        } else if (params.kind == RemoveLiquidityKind.SINGLE_TOKEN_EXACT_IN) {
            poolData.poolConfigBits.requireUnbalancedLiquidityEnabled();
            bptAmountIn = params.maxBptAmountIn;
            amountsOutScaled18 = minAmountsOutScaled18;
            locals.tokenIndex = InputHelpers.getSingleInputIndex(params.minAmountsOut);

            (amountsOutScaled18[locals.tokenIndex], swapFeeAmounts) = BasePoolMath
                .computeRemoveLiquiditySingleTokenExactIn(
                    poolData.balancesLiveScaled18,
                    locals.tokenIndex,
                    bptAmountIn,
                    _totalSupply(params.pool),
                    poolData.poolConfigBits.getStaticSwapFeePercentage(),
                    IBasePool(params.pool)
                );
        } else if (params.kind == RemoveLiquidityKind.SINGLE_TOKEN_EXACT_OUT) {
            poolData.poolConfigBits.requireUnbalancedLiquidityEnabled();
            amountsOutScaled18 = minAmountsOutScaled18;
            locals.tokenIndex = InputHelpers.getSingleInputIndex(params.minAmountsOut);
            amountsOutRaw[locals.tokenIndex] = params.minAmountsOut[locals.tokenIndex];

            (bptAmountIn, swapFeeAmounts) = BasePoolMath.computeRemoveLiquiditySingleTokenExactOut(
                poolData.balancesLiveScaled18,
                locals.tokenIndex,
                amountsOutScaled18[locals.tokenIndex],
                _totalSupply(params.pool),
                poolData.poolConfigBits.getStaticSwapFeePercentage(),
                IBasePool(params.pool)
            );
        } else if (params.kind == RemoveLiquidityKind.CUSTOM) {
            poolData.poolConfigBits.requireRemoveLiquidityCustomEnabled();
            // Uses msg.sender as the Router (the contract that called the Vault).
            (bptAmountIn, amountsOutScaled18, swapFeeAmounts, returnData) = IPoolLiquidity(params.pool)
                .onRemoveLiquidityCustom(
                    msg.sender,
                    params.maxBptAmountIn,
                    minAmountsOutScaled18,
                    poolData.balancesLiveScaled18,
                    params.userData
                );
        } else {
            revert InvalidRemoveLiquidityKind();
        }

        if (bptAmountIn > params.maxBptAmountIn) {
            revert BptAmountInAboveMax(bptAmountIn, params.maxBptAmountIn);
        }

        _ensureValidTradeAmount(bptAmountIn);

        for (uint256 i = 0; i < locals.numTokens; ++i) {
            uint256 amountOutRaw;

            // 1) Calculate raw amount out.
            {
                uint256 amountOutScaled18 = amountsOutScaled18[i];
                _ensureValidTradeAmount(amountOutScaled18);

                // If the value in memory is not set, convert scaled amount to raw.
                if (amountsOutRaw[i] == 0) {
                    // amountsOut are amounts exiting the Pool, so we round down.
                    // Do not mutate in place yet, as we need them scaled for the `onAfterRemoveLiquidity` hook.
                    amountOutRaw = amountOutScaled18.toRawUndoRateRoundDown(
                        poolData.decimalScalingFactors[i],
                        poolData.tokenRates[i]
                    );
                    amountsOutRaw[i] = amountOutRaw;
                } else {
                    // Exact out requests will have the raw amount in memory already, so we use it moving forward and
                    // skip downscaling.
                    amountOutRaw = amountsOutRaw[i];
                }
            }

            IERC20 token = poolData.tokens[i];
            // 2) Check limits for raw amounts.
            if (amountOutRaw < params.minAmountsOut[i]) {
                revert AmountOutBelowMin(token, amountOutRaw, params.minAmountsOut[i]);
            }

            // 3) Deltas: Credit token[i] for amountOutRaw.
            _supplyCredit(token, amountOutRaw);

            // 4) Compute and charge protocol and creator fees.
            // swapFeeAmounts[i] is now raw instead of scaled.
            (swapFeeAmounts[i], locals.aggregateSwapFeeAmountRaw) = _computeAndChargeAggregateSwapFees(
                poolData,
                swapFeeAmounts[i],
                params.pool,
                token,
                i
            );

            // 5) Pool balances: raw and live.
            // We need regular balances to complete the accounting, and the upscaled balances
            // to use in the `after` hook later on.

            // A Pool's token balance always decreases after an exit (potentially by 0).
            // Also adjust by protocol and pool creator fees.
            poolData.updateRawAndLiveBalance(
                i,
                poolData.balancesRaw[i] - (amountOutRaw + locals.aggregateSwapFeeAmountRaw),
                Rounding.ROUND_DOWN
            );
        }

        // 6) Store pool balances, raw and live.
        _writePoolBalancesToStorage(params.pool, poolData);

        // 7) BPT supply adjustment.
        // Uses msg.sender as the Router (the contract that called the Vault).
        _spendAllowance(address(params.pool), params.from, msg.sender, bptAmountIn);

        if (_isQueryContext()) {
            // Increase `from` balance to ensure the burn function succeeds.
            _queryModeBalanceIncrease(params.pool, params.from, bptAmountIn);
        }
        // When removing liquidity, we must burn tokens concurrently with updating pool balances,
        // as the pool's math relies on totalSupply.
        // Burning will be reverted if it results in a total supply less than the _POOL_MINIMUM_TOTAL_SUPPLY.
        _burn(address(params.pool), params.from, bptAmountIn);

        // 8) Off-chain events.
        emit LiquidityRemoved(
            params.pool,
            params.from,
            params.kind,
            _totalSupply(params.pool),
            amountsOutRaw,
            swapFeeAmounts
        );
    }

    /**
     * @dev Preconditions: poolConfigBits, decimalScalingFactors, tokenRates in `poolData`.
     * Side effects: updates `_aggregateFeeAmounts` storage.
     * Note that this computes the aggregate total of the protocol fees and stores it, without emitting any events.
     * Splitting the fees and event emission occur during fee collection.
     * Should only be called in a non-reentrant context.
     *
     * @return totalSwapFeeAmountRaw Total swap fees raw (LP + aggregate protocol fees)
     * @return aggregateSwapFeeAmountRaw Sum of protocol and pool creator fees raw
     */
    function _computeAndChargeAggregateSwapFees(
        PoolData memory poolData,
        uint256 totalSwapFeeAmountScaled18,
        address pool,
        IERC20 token,
        uint256 index
    ) internal returns (uint256 totalSwapFeeAmountRaw, uint256 aggregateSwapFeeAmountRaw) {
        // If totalSwapFeeAmountScaled18 equals zero, no need to charge anything.
        if (totalSwapFeeAmountScaled18 > 0) {
            // The total swap fee does not go into the pool; amountIn does, and the raw fee at this point does not
            // modify it. Given that all of the fee may belong to the pool creator (i.e. outside pool balances),
            // we round down to protect the invariant.

            totalSwapFeeAmountRaw = totalSwapFeeAmountScaled18.toRawUndoRateRoundDown(
                poolData.decimalScalingFactors[index],
                poolData.tokenRates[index]
            );

            // Aggregate fees are not charged in Recovery Mode, but we still calculate and return the raw total swap
            // fee above for off-chain reporting purposes.
            if (poolData.poolConfigBits.isPoolInRecoveryMode() == false) {
                uint256 aggregateSwapFeePercentage = poolData.poolConfigBits.getAggregateSwapFeePercentage();

                // We have already calculated raw total fees rounding up.
                // Total fees = LP fees + aggregate fees, so by rounding aggregate fees down we round the fee split in
                // the LPs' favor, in turn increasing token balances and the pool invariant.
                aggregateSwapFeeAmountRaw = totalSwapFeeAmountRaw.mulDown(aggregateSwapFeePercentage);

                // Ensure we can never charge more than the total swap fee.
                if (aggregateSwapFeeAmountRaw > totalSwapFeeAmountRaw) {
                    revert ProtocolFeesExceedTotalCollected();
                }

                // Both Swap and Yield fees are stored together in a PackedTokenBalance.
                // We have designated "Raw" the derived half for Swap fee storage.
                bytes32 currentPackedBalance = _aggregateFeeAmounts[pool][token];
                _aggregateFeeAmounts[pool][token] = currentPackedBalance.setBalanceRaw(
                    currentPackedBalance.getBalanceRaw() + aggregateSwapFeeAmountRaw
                );
            }
        }
    }

    /*******************************************************************************
                                    Pool Information
    *******************************************************************************/

    /// @inheritdoc IVaultMain
    function getPoolTokenCountAndIndexOfToken(
        address pool,
        IERC20 token
    ) external view withRegisteredPool(pool) returns (uint256, uint256) {
        IERC20[] memory poolTokens = _poolTokens[pool];

        uint256 index = _findTokenIndex(poolTokens, token);

        return (poolTokens.length, index);
    }

    /*******************************************************************************
                                 Balancer Pool Tokens
    *******************************************************************************/

    /// @inheritdoc IVaultMain
    function transfer(address owner, address to, uint256 amount) external returns (bool) {
        _transfer(msg.sender, owner, to, amount);
        return true;
    }

    /// @inheritdoc IVaultMain
    function transferFrom(address spender, address from, address to, uint256 amount) external returns (bool) {
        _spendAllowance(msg.sender, from, spender, amount);
        _transfer(msg.sender, from, to, amount);
        return true;
    }

    /*******************************************************************************
                                  ERC4626 Buffers
    *******************************************************************************/

    /// @inheritdoc IVaultMain
    function erc4626BufferWrapOrUnwrap(
        BufferWrapOrUnwrapParams memory params
    )
        external
        onlyWhenUnlocked
        whenVaultBuffersAreNotPaused
        withInitializedBuffer(params.wrappedToken)
        nonReentrant
        returns (uint256 amountCalculatedRaw, uint256 amountInRaw, uint256 amountOutRaw)
    {
        IERC20 underlyingToken = IERC20(params.wrappedToken.asset());
        _ensureCorrectBufferAsset(params.wrappedToken, address(underlyingToken));

        _ensureValidWrapAmount(params.wrappedToken, params.amountGivenRaw);

        if (params.direction == WrappingDirection.UNWRAP) {
            bytes32 bufferBalances;
            (amountInRaw, amountOutRaw, bufferBalances) = _unwrapWithBuffer(
                params.kind,
                underlyingToken,
                params.wrappedToken,
                params.amountGivenRaw
            );
            emit Unwrap(params.wrappedToken, amountInRaw, amountOutRaw, bufferBalances);
        } else {
            bytes32 bufferBalances;
            (amountInRaw, amountOutRaw, bufferBalances) = _wrapWithBuffer(
                params.kind,
                underlyingToken,
                params.wrappedToken,
                params.amountGivenRaw
            );
            emit Wrap(params.wrappedToken, amountInRaw, amountOutRaw, bufferBalances);
        }

        if (params.kind == SwapKind.EXACT_IN) {
            if (amountOutRaw < params.limitRaw) {
                revert SwapLimit(amountOutRaw, params.limitRaw);
            }
            amountCalculatedRaw = amountOutRaw;
        } else {
            if (amountInRaw > params.limitRaw) {
                revert SwapLimit(amountInRaw, params.limitRaw);
            }
            amountCalculatedRaw = amountInRaw;
        }

        _ensureValidWrapAmount(params.wrappedToken, amountCalculatedRaw);
    }

<<<<<<< HEAD
    // If amount is too small, rounding issues can be introduced that favors the user and can drain the buffer.
=======
    // If amount is too small, rounding issues can be introduced that favor the user and can leak value
    // from the buffer.
>>>>>>> 3c602f3c
    // _MINIMUM_WRAP_AMOUNT prevents it. Most tokens have protections against it already; this is just an extra layer
    // of security.
    function _ensureValidWrapAmount(IERC4626 wrappedToken, uint256 amount) private view {
        if (amount < _MINIMUM_WRAP_AMOUNT) {
            revert WrapAmountTooSmall(wrappedToken);
        }
    }

    /**
     * @dev If the buffer has enough liquidity, it uses the internal ERC4626 buffer to perform the wrap
     * operation without any external calls. If not, it wraps the assets needed to fulfill the trade + the imbalance
     * of assets in the buffer, so that the buffer is rebalanced at the end of the operation.
     *
     * Updates `_reservesOf` and token deltas in storage.
     */
    function _wrapWithBuffer(
        SwapKind kind,
        IERC20 underlyingToken,
        IERC4626 wrappedToken,
        uint256 amountGiven
    ) internal returns (uint256 amountInUnderlying, uint256 amountOutWrapped, bytes32 bufferBalances) {
        if (kind == SwapKind.EXACT_IN) {
            // EXACT_IN wrap, so AmountGiven is an underlying amount. `deposit` is the ERC4626 operation that receives
            // an underlying amount in and calculates the wrapped amount out with the correct rounding. 1 wei is
<<<<<<< HEAD
            // removed from amountGiven to compensate any rate manipulation. Also, 1 wei is removed from the preview
            // result to compensate any rounding imprecision, so we avoid the buffer to be drained.
=======
            // removed from amountGiven to compensate for any rate manipulation. Also, 1 wei is removed from the
            // preview result to compensate for any rounding imprecision, so that the buffer does not leak value.
>>>>>>> 3c602f3c
            (amountInUnderlying, amountOutWrapped) = (amountGiven, wrappedToken.previewDeposit(amountGiven - 1) - 1);
        } else {
            // EXACT_OUT wrap, so AmountGiven is a wrapped amount. `mint` is the ERC4626 operation that receives a
            // wrapped amount out and calculates the underlying amount in with the correct rounding. 1 wei is
<<<<<<< HEAD
            // added to amountGiven to compensate any rate manipulation. Also, 1 wei is added to the preview
            // result to compensate any rounding imprecision, so we avoid the buffer to be drained.
=======
            // added to amountGiven to compensate for any rate manipulation. Also, 1 wei is added to the
            // preview result to compensate for any rounding imprecision, so that the buffer does not leak value.
>>>>>>> 3c602f3c
            (amountInUnderlying, amountOutWrapped) = (wrappedToken.previewMint(amountGiven + 1) + 1, amountGiven);
        }

        bufferBalances = _bufferTokenBalances[wrappedToken];

        // If it's a query, the Vault may not have enough underlying tokens to wrap. Since in a query we do not expect
        // the sender to pay for underlying tokens to wrap upfront, return the calculated amount without checking for
        // the imbalance.
        if (_isQueryContext()) {
            return (amountInUnderlying, amountOutWrapped, bufferBalances);
        }

        if (bufferBalances.getBalanceDerived() >= amountOutWrapped) {
            // The buffer has enough liquidity to facilitate the wrap without making an external call.
            uint256 newDerivedBalance;
            unchecked {
                // We have verified above that this is safe to do unchecked.
                newDerivedBalance = bufferBalances.getBalanceDerived() - amountOutWrapped;
            }

            bufferBalances = PackedTokenBalance.toPackedBalance(
                bufferBalances.getBalanceRaw() + amountInUnderlying,
                newDerivedBalance
            );
            _bufferTokenBalances[wrappedToken] = bufferBalances;
        } else {
            // The buffer does not have enough liquidity to facilitate the wrap without making an external call.
            // We wrap the user's tokens via an external call and additionally rebalance the buffer if it has an
            // imbalance of underlying tokens.

            // Expected amount of underlying deposited into the wrapper protocol.
            uint256 vaultUnderlyingDeltaHint;
            // Expected amount of wrapped minted by the wrapper protocol.
            uint256 vaultWrappedDeltaHint;

            if (kind == SwapKind.EXACT_IN) {
                // EXACT_IN requires the exact amount of underlying tokens to be deposited, so we call deposit.
                // The amount of underlying tokens to deposit is the necessary amount to fulfill the trade
                // (amountInUnderlying), plus the amount needed to leave the buffer rebalanced 50/50 at the end
                // (bufferUnderlyingImbalance). `bufferUnderlyingImbalance` may be positive if the buffer has an excess
                // of underlying, or negative if the buffer has an excess of wrapped tokens. `vaultUnderlyingDeltaHint`
                // will always be a positive number, because if `abs(bufferUnderlyingImbalance) > amountInUnderlying`
                // and `bufferUnderlyingImbalance < 0`, it means the buffer has enough liquidity to fulfill the trade
                // (i.e. `bufferBalances.getBalanceDerived() >= amountOutWrapped`).
                int256 bufferUnderlyingImbalance = bufferBalances.getBufferUnderlyingImbalance(wrappedToken);
                vaultUnderlyingDeltaHint = (amountInUnderlying.toInt256() + bufferUnderlyingImbalance).toUint256();
                underlyingToken.forceApprove(address(wrappedToken), vaultUnderlyingDeltaHint);
                vaultWrappedDeltaHint = wrappedToken.deposit(vaultUnderlyingDeltaHint, address(this));
            } else {
                // EXACT_OUT requires the exact amount of wrapped tokens to be minted, so we call mint.
                // The amount of wrapped tokens to mint is the amount necessary to fulfill the trade
                // (amountOutWrapped), minus the excess amount of wrapped tokens in the buffer (bufferWrappedImbalance).
                // `bufferWrappedImbalance` may be positive if buffer has an excess of wrapped assets or negative if
                // the buffer has an excess of underlying assets. `vaultWrappedDeltaHint` will always be a positive
                // number, because if `abs(bufferWrappedImbalance) > amountOutWrapped` and `bufferWrappedImbalance > 0`,
                // it means the buffer has enough liquidity to fulfill the trade
                // (i.e. `bufferBalances.getBalanceDerived() >= amountOutWrapped`).
                int256 bufferWrappedImbalance = bufferBalances.getBufferWrappedImbalance(wrappedToken);
                vaultWrappedDeltaHint = (amountOutWrapped.toInt256() - bufferWrappedImbalance).toUint256();

                // For Wrap ExactOut, we also need to calculate `vaultUnderlyingDeltaHint` before the mint operation,
                // to approve the transfer of underlying tokens to the wrapper protocol.
                vaultUnderlyingDeltaHint = wrappedToken.previewMint(vaultWrappedDeltaHint);

                // The mint operation returns exactly `vaultWrappedDeltaHint` shares. To do so, it withdraws underlying
                // tokens from the Vault and returns the shares. So, the Vault needs to approve the transfer of
                // underlying tokens to the wrapper.
                underlyingToken.forceApprove(address(wrappedToken), vaultUnderlyingDeltaHint);

                vaultUnderlyingDeltaHint = wrappedToken.mint(vaultWrappedDeltaHint, address(this));
            }

            // Remove approval, in case deposit/mint consumed less tokens than we approved.
            // E.g., A malicious wrapper could not consume all of the underlying tokens and use the Vault approval to
            // drain the Vault.
            underlyingToken.forceApprove(address(wrappedToken), 0);

            // Check if the Vault's underlying balance decreased by `vaultUnderlyingDeltaHint` and the Vault's
            // wrapped balance increased by `vaultWrappedDeltaHint`. If not, it reverts.
            _settleWrap(underlyingToken, IERC20(wrappedToken), vaultUnderlyingDeltaHint, vaultWrappedDeltaHint);

            // In a wrap operation, the buffer underlying balance increases by `amountInUnderlying` (the amount that
            // the caller deposited into the buffer) and decreases by `vaultUnderlyingDeltaHint` (the amount of
            // underlying deposited by the buffer into the wrapper protocol). Conversely, the buffer wrapped balance
            // decreases by `amountOutWrapped` (the amount of wrapped tokens that the buffer returned to the caller)
            // and increases by `vaultWrappedDeltaHint` (the amount of wrapped tokens minted by the wrapper protocol).
            bufferBalances = PackedTokenBalance.toPackedBalance(
                bufferBalances.getBalanceRaw() + amountInUnderlying - vaultUnderlyingDeltaHint,
                bufferBalances.getBalanceDerived() + vaultWrappedDeltaHint - amountOutWrapped
            );
            _bufferTokenBalances[wrappedToken] = bufferBalances;
        }

        _takeDebt(underlyingToken, amountInUnderlying);
        _supplyCredit(wrappedToken, amountOutWrapped);
    }

    /**
     * @dev If the buffer has enough liquidity, it uses the internal ERC4626 buffer to perform the unwrap
     * operation without any external calls. If not, it unwraps the assets needed to fulfill the trade + the imbalance
     * of assets in the buffer, so that the buffer is rebalanced at the end of the operation.
     *
     * Updates `_reservesOf` and token deltas in storage.
     */
    function _unwrapWithBuffer(
        SwapKind kind,
        IERC20 underlyingToken,
        IERC4626 wrappedToken,
        uint256 amountGiven
    ) internal returns (uint256 amountInWrapped, uint256 amountOutUnderlying, bytes32 bufferBalances) {
        if (kind == SwapKind.EXACT_IN) {
            // EXACT_IN unwrap, so AmountGiven is a wrapped amount. `redeem` is the ERC4626 operation that receives a
            // wrapped amount in and calculates the underlying amount out with the correct rounding. 1 wei is removed
<<<<<<< HEAD
            // from amountGiven to compensate any rate manipulation. Also, 1 wei is removed from the preview result to
            // compensate any rounding imprecision, so we avoid the buffer to be drained.
=======
            // from amountGiven to compensate for any rate manipulation. Also, 1 wei is removed from the preview result
            // to compensate for any rounding imprecision, so that the buffer does not leak value.
>>>>>>> 3c602f3c
            (amountInWrapped, amountOutUnderlying) = (amountGiven, wrappedToken.previewRedeem(amountGiven - 1) - 1);
        } else {
            // EXACT_OUT unwrap, so AmountGiven is an underlying amount. `withdraw` is the ERC4626 operation that
            // receives an underlying amount out and calculates the wrapped amount in with the correct rounding. 1 wei
<<<<<<< HEAD
            // is added to amountGiven to compensate any rate manipulation. Also, 1 wei is added to the preview result
            // to compensate any rounding imprecision, so we avoid the buffer to be drained.
=======
            // is added to amountGiven to compensate for any rate manipulation. Also, 1 wei is added to the preview
            // result to compensate for any rounding imprecision, so that the buffer does not leak value.
>>>>>>> 3c602f3c
            (amountInWrapped, amountOutUnderlying) = (wrappedToken.previewWithdraw(amountGiven + 1) + 1, amountGiven);
        }

        bufferBalances = _bufferTokenBalances[wrappedToken];

        // If it's a query, the Vault may not have enough wrapped tokens to unwrap. Since in a query we do not expect
        // the sender to pay for wrapped tokens to unwrap upfront, return the calculated amount without checking for
        // the imbalance.
        if (_isQueryContext()) {
            return (amountInWrapped, amountOutUnderlying, bufferBalances);
        }

        if (bufferBalances.getBalanceRaw() >= amountOutUnderlying) {
            // The buffer has enough liquidity to facilitate the wrap without making an external call.
            uint256 newRawBalance;
            unchecked {
                // We have verified above that this is safe to do unchecked.
                newRawBalance = bufferBalances.getBalanceRaw() - amountOutUnderlying;
            }
            bufferBalances = PackedTokenBalance.toPackedBalance(
                newRawBalance,
                bufferBalances.getBalanceDerived() + amountInWrapped
            );
            _bufferTokenBalances[wrappedToken] = bufferBalances;
        } else {
            // The buffer does not have enough liquidity to facilitate the unwrap without making an external call.
            // We unwrap the user's tokens via an external call and additionally rebalance the buffer if it has an
            // imbalance of wrapped tokens.

            // Expected amount of underlying withdrawn from the wrapper protocol.
            uint256 vaultUnderlyingDeltaHint;
            // Expected amount of wrapped burned by the wrapper protocol.
            uint256 vaultWrappedDeltaHint;

            if (kind == SwapKind.EXACT_IN) {
                // EXACT_IN requires the exact amount of wrapped tokens to be unwrapped, so we call redeem. The amount
                // of wrapped tokens to redeem is the amount necessary to fulfill the trade (amountInWrapped), plus the
                // amount needed to leave the buffer rebalanced 50/50 at the end (bufferWrappedImbalance).
                // `bufferWrappedImbalance` may be positive if the buffer has an excess of wrapped, or negative if the
                // buffer has an excess of underlying tokens. `vaultWrappedDeltaHint` will always be a positive number,
                // because if `abs(bufferWrappedImbalance) > amountInWrapped` and `bufferWrappedImbalance < 0`, it
                // means the buffer has enough liquidity to fulfill the trade
                // (i.e. `bufferBalances.getBalanceRaw() >= amountOutUnderlying`).
                int256 bufferWrappedImbalance = bufferBalances.getBufferWrappedImbalance(wrappedToken);
                vaultWrappedDeltaHint = (amountInWrapped.toInt256() + bufferWrappedImbalance).toUint256();
                vaultUnderlyingDeltaHint = wrappedToken.redeem(vaultWrappedDeltaHint, address(this), address(this));
            } else {
                // EXACT_OUT requires the exact amount of underlying tokens to be returned, so we call withdraw.
                // The amount of underlying tokens to withdraw is the amount necessary to fulfill the trade
                // (amountOutUnderlying), minus the excess amount of underlying assets in the buffer
                // (bufferUnderlyingImbalance). `bufferUnderlyingImbalance` may be positive if the buffer has an excess
                // of underlying, or negative if the buffer has an excess of wrapped tokens. `vaultUnderlyingDeltaHint`
                // will always be a positive number, because if `abs(bufferUnderlyingImbalance) > amountOutUnderlying`
                // and `bufferUnderlyingImbalance > 0`, it means the buffer has enough liquidity to fulfill the trade
                // (i.e. `bufferBalances.getBalanceRaw() >= amountOutUnderlying`).
                int256 bufferUnderlyingImbalance = bufferBalances.getBufferUnderlyingImbalance(wrappedToken);
                vaultUnderlyingDeltaHint = (amountOutUnderlying.toInt256() - bufferUnderlyingImbalance).toUint256();
                vaultWrappedDeltaHint = wrappedToken.withdraw(vaultUnderlyingDeltaHint, address(this), address(this));
            }

            // Check if the Vault's underlying balance increased by `vaultUnderlyingDeltaHint` and the Vault's
            // wrapped balance decreased by `vaultWrappedDeltaHint`. If not, it reverts.
            _settleUnwrap(underlyingToken, IERC20(wrappedToken), vaultUnderlyingDeltaHint, vaultWrappedDeltaHint);

            // In an unwrap operation, the buffer underlying balance increases by `vaultUnderlyingDeltaHint` (the
            // amount of underlying withdrawn by the buffer from the wrapper protocol) and decreases by
            // `amountOutUnderlying` (the amount of underlying assets that the caller withdrawn from the buffer).
            // Conversely, the buffer wrapped balance increases by `amountInWrapped` (the amount of wrapped tokens that
            // the caller sent to the buffer) and decreases by `vaultWrappedDeltaHint` (the amount of wrapped tokens
            // burned by the wrapper protocol).
            bufferBalances = PackedTokenBalance.toPackedBalance(
                bufferBalances.getBalanceRaw() + vaultUnderlyingDeltaHint - amountOutUnderlying,
                bufferBalances.getBalanceDerived() + amountInWrapped - vaultWrappedDeltaHint
            );
            _bufferTokenBalances[wrappedToken] = bufferBalances;
        }

        _takeDebt(wrappedToken, amountInWrapped);
        _supplyCredit(underlyingToken, amountOutUnderlying);
    }

    /**
     * @notice Updates the reserves of the Vault after an ERC4626 wrap (deposit/mint) operation.
     * @dev If there are extra tokens in the Vault balances, these will be added to the reserves (which, in practice,
     * is equal to discarding such tokens). This approach avoids DoS attacks, when a frontrunner leaves vault balances
     * and reserves out of sync before a transaction starts.
     *
     * @param underlyingToken Underlying token of the ERC4626 wrapped token
     * @param wrappedToken ERC4626 wrapped token
     * @param underlyingDeltaHint Amount of underlying tokens the wrapper should have removed from the Vault
     * @param wrappedDeltaHint Amount of wrapped tokens the wrapper should have added to the Vault
     */
    function _settleWrap(
        IERC20 underlyingToken,
        IERC20 wrappedToken,
        uint256 underlyingDeltaHint,
        uint256 wrappedDeltaHint
    ) internal {
        // A wrap operation removes underlying tokens from the Vault, so the Vault's expected underlying balance after
        // the operation is `underlyingReservesBefore - underlyingDeltaHint`.
        uint256 expectedUnderlyingReservesAfter = _reservesOf[underlyingToken] - underlyingDeltaHint;

        // A wrap operation adds wrapped tokens to the Vault, so the Vault's expected wrapped balance after the
        // operation is `wrappedReservesBefore + wrappedDeltaHint`.
        uint256 expectedWrappedReservesAfter = _reservesOf[wrappedToken] + wrappedDeltaHint;

        _settleWrapUnwrap(underlyingToken, wrappedToken, expectedUnderlyingReservesAfter, expectedWrappedReservesAfter);
    }

    /**
     * @notice Updates the reserves of the Vault after an ERC4626 unwrap (withdraw/redeem) operation.
     * @dev If there are extra tokens in the Vault balances, these will be added to the reserves (which, in practice,
     * is equal to discarding such tokens). This approach avoids DoS attacks, when a frontrunner leaves vault balances
     * and state of reserves out of sync before a transaction starts.
     *
     * @param underlyingToken Underlying of ERC4626 wrapped token
     * @param wrappedToken ERC4626 wrapped token
     * @param underlyingDeltaHint Amount of underlying tokens supposedly added to the Vault
     * @param wrappedDeltaHint Amount of wrapped tokens supposedly removed from the Vault
     */
    function _settleUnwrap(
        IERC20 underlyingToken,
        IERC20 wrappedToken,
        uint256 underlyingDeltaHint,
        uint256 wrappedDeltaHint
    ) internal {
        // An unwrap operation adds underlying tokens to the Vault, so the Vault's expected underlying balance after
        // the operation is `underlyingReservesBefore + underlyingDeltaHint`.
        uint256 expectedUnderlyingReservesAfter = _reservesOf[underlyingToken] + underlyingDeltaHint;

        // An unwrap operation removes wrapped tokens from the Vault, so the Vault's expected wrapped balance after the
        // operation is `wrappedReservesBefore - wrappedDeltaHint`.
        uint256 expectedWrappedReservesAfter = _reservesOf[wrappedToken] - wrappedDeltaHint;

        _settleWrapUnwrap(underlyingToken, wrappedToken, expectedUnderlyingReservesAfter, expectedWrappedReservesAfter);
    }

    /**
     * @notice Updates the reserves of the Vault after an ERC4626 wrap/unwrap operation.
     * @dev If reserves of underlying or wrapped tokens are bigger than expected, the extra tokens will be discarded,
     * which avoids a possible DoS. However, if reserves are smaller than expected, it means that the wrapper didn't
     * respect the amount given and/or the amount calculated (informed by the wrapper operation and stored as a hint
     * variable), so the token is not ERC4626 compliant and the function should be reverted.
     *
     * @param underlyingToken Underlying of ERC4626 wrapped token
     * @param wrappedToken ERC4626 wrapped token
     * @param expectedUnderlyingReservesAfter Vault's expected reserves of underlying after the wrap/unwrap operation
     * @param expectedWrappedReservesAfter Vault's expected reserves of wrapped after the wrap/unwrap operation
     */
    function _settleWrapUnwrap(
        IERC20 underlyingToken,
        IERC20 wrappedToken,
        uint256 expectedUnderlyingReservesAfter,
        uint256 expectedWrappedReservesAfter
    ) internal {
        // Update the Vault's underlying reserves.
        uint256 underlyingBalancesAfter = underlyingToken.balanceOf(address(this));
        if (underlyingBalancesAfter < expectedUnderlyingReservesAfter) {
            // If Vault's underlying balance is smaller than expected, the Vault was drained and the operation should
            // revert. It may happen in different ways, depending on the wrap/unwrap operation:
            // * deposit: the wrapper didn't respect the exact amount in of underlying;
            // * mint: the underlying amount subtracted from the Vault is bigger than wrapper's calculated amount in;
            // * withdraw: the wrapper didn't respect the exact amount out of underlying;
            // * redeem: the underlying amount added to the Vault is smaller than wrapper's calculated amount out.
            revert NotEnoughUnderlying(
                IERC4626(address(wrappedToken)),
                expectedUnderlyingReservesAfter,
                underlyingBalancesAfter
            );
        }
        // Update the Vault's underlying reserves, discarding any unexpected imbalance of tokens (difference between
        // actual and expected vault balance).
        _reservesOf[underlyingToken] = underlyingBalancesAfter;

        // Update the Vault's wrapped reserves.
        uint256 wrappedBalancesAfter = wrappedToken.balanceOf(address(this));
        if (wrappedBalancesAfter < expectedWrappedReservesAfter) {
            // If the Vault's wrapped balance is smaller than expected, the Vault was drained and the operation should
            // revert. It may happen in different ways, depending on the wrap/unwrap operation:
            // * deposit: the wrapped amount added to the Vault is smaller than wrapper's calculated amount out;
            // * mint: the wrapper didn't respect the exact amount out of wrapped;
            // * withdraw: the wrapped amount subtracted from the Vault is bigger than wrapper's calculated amount in;
            // * redeem: the wrapper didn't respect the exact amount in of wrapped.
            revert NotEnoughWrapped(
                IERC4626(address(wrappedToken)),
                expectedWrappedReservesAfter,
                wrappedBalancesAfter
            );
        }
        // Update the Vault's wrapped reserves, discarding any unexpected surplus of tokens (difference between
        // the Vault's actual and expected balances).
        _reservesOf[wrappedToken] = wrappedBalancesAfter;
    }

    // Minimum token value in or out (applied to scaled18 values), enforced as a security measure to block potential
    // exploitation of rounding errors. This is called in the context of adding or removing liquidity, so zero is
    // allowed to support single-token operations.
    function _ensureValidTradeAmount(uint256 tradeAmount) internal view {
        if (tradeAmount != 0) {
            _ensureValidSwapAmount(tradeAmount);
        }
    }

    // Minimum token value in or out (applied to scaled18 values), enforced as a security measure to block potential
    // exploitation of rounding errors. This is called in the swap context, so zero is not a valid amount. Note that
    // since this is applied to the scaled amount, the corresponding minimum raw amount will vary according to token
    // decimals. The math functions are called with scaled amounts, and the magnitude of the minimum values is based
    // on the maximum error, so this is fine. Trying to adjust for decimals would add complexity and significant gas
    // to the critical path, so we don't do it. (Note that very low-decimal tokens don't work well in AMMs generally;
    // this is another reason to avoid them.)
    function _ensureValidSwapAmount(uint256 tradeAmount) internal view {
        if (tradeAmount < _MINIMUM_TRADE_AMOUNT) {
            revert TradeAmountTooSmall();
        }
    }

    /*******************************************************************************
                                     Miscellaneous
    *******************************************************************************/

    /// @inheritdoc IVaultMain
    function getVaultExtension() external view returns (address) {
        return _implementation();
    }

    /**
     * @inheritdoc Proxy
     * @dev Returns the VaultExtension contract, to which fallback requests are forwarded.
     */
    function _implementation() internal view override returns (address) {
        return address(_vaultExtension);
    }

    /*******************************************************************************
                                     Default handlers
    *******************************************************************************/

    receive() external payable {
        revert CannotReceiveEth();
    }

    // solhint-disable no-complex-fallback

    /**
     * @inheritdoc Proxy
     * @dev Override proxy implementation of `fallback` to disallow incoming ETH transfers.
     * This function actually returns whatever the VaultExtension does when handling the request.
     */
    fallback() external payable override {
        if (msg.value > 0) {
            revert CannotReceiveEth();
        }

        _fallback();
    }
}<|MERGE_RESOLUTION|>--- conflicted
+++ resolved
@@ -1186,12 +1186,8 @@
         _ensureValidWrapAmount(params.wrappedToken, amountCalculatedRaw);
     }
 
-<<<<<<< HEAD
-    // If amount is too small, rounding issues can be introduced that favors the user and can drain the buffer.
-=======
     // If amount is too small, rounding issues can be introduced that favor the user and can leak value
     // from the buffer.
->>>>>>> 3c602f3c
     // _MINIMUM_WRAP_AMOUNT prevents it. Most tokens have protections against it already; this is just an extra layer
     // of security.
     function _ensureValidWrapAmount(IERC4626 wrappedToken, uint256 amount) private view {
@@ -1216,24 +1212,14 @@
         if (kind == SwapKind.EXACT_IN) {
             // EXACT_IN wrap, so AmountGiven is an underlying amount. `deposit` is the ERC4626 operation that receives
             // an underlying amount in and calculates the wrapped amount out with the correct rounding. 1 wei is
-<<<<<<< HEAD
-            // removed from amountGiven to compensate any rate manipulation. Also, 1 wei is removed from the preview
-            // result to compensate any rounding imprecision, so we avoid the buffer to be drained.
-=======
             // removed from amountGiven to compensate for any rate manipulation. Also, 1 wei is removed from the
             // preview result to compensate for any rounding imprecision, so that the buffer does not leak value.
->>>>>>> 3c602f3c
             (amountInUnderlying, amountOutWrapped) = (amountGiven, wrappedToken.previewDeposit(amountGiven - 1) - 1);
         } else {
             // EXACT_OUT wrap, so AmountGiven is a wrapped amount. `mint` is the ERC4626 operation that receives a
             // wrapped amount out and calculates the underlying amount in with the correct rounding. 1 wei is
-<<<<<<< HEAD
-            // added to amountGiven to compensate any rate manipulation. Also, 1 wei is added to the preview
-            // result to compensate any rounding imprecision, so we avoid the buffer to be drained.
-=======
             // added to amountGiven to compensate for any rate manipulation. Also, 1 wei is added to the
             // preview result to compensate for any rounding imprecision, so that the buffer does not leak value.
->>>>>>> 3c602f3c
             (amountInUnderlying, amountOutWrapped) = (wrappedToken.previewMint(amountGiven + 1) + 1, amountGiven);
         }
 
@@ -1347,24 +1333,14 @@
         if (kind == SwapKind.EXACT_IN) {
             // EXACT_IN unwrap, so AmountGiven is a wrapped amount. `redeem` is the ERC4626 operation that receives a
             // wrapped amount in and calculates the underlying amount out with the correct rounding. 1 wei is removed
-<<<<<<< HEAD
-            // from amountGiven to compensate any rate manipulation. Also, 1 wei is removed from the preview result to
-            // compensate any rounding imprecision, so we avoid the buffer to be drained.
-=======
             // from amountGiven to compensate for any rate manipulation. Also, 1 wei is removed from the preview result
             // to compensate for any rounding imprecision, so that the buffer does not leak value.
->>>>>>> 3c602f3c
             (amountInWrapped, amountOutUnderlying) = (amountGiven, wrappedToken.previewRedeem(amountGiven - 1) - 1);
         } else {
             // EXACT_OUT unwrap, so AmountGiven is an underlying amount. `withdraw` is the ERC4626 operation that
             // receives an underlying amount out and calculates the wrapped amount in with the correct rounding. 1 wei
-<<<<<<< HEAD
-            // is added to amountGiven to compensate any rate manipulation. Also, 1 wei is added to the preview result
-            // to compensate any rounding imprecision, so we avoid the buffer to be drained.
-=======
             // is added to amountGiven to compensate for any rate manipulation. Also, 1 wei is added to the preview
             // result to compensate for any rounding imprecision, so that the buffer does not leak value.
->>>>>>> 3c602f3c
             (amountInWrapped, amountOutUnderlying) = (wrappedToken.previewWithdraw(amountGiven + 1) + 1, amountGiven);
         }
 
