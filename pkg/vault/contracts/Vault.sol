// SPDX-License-Identifier: GPL-3.0-or-later

pragma solidity ^0.8.4;

import { Proxy } from "@openzeppelin/contracts/proxy/Proxy.sol";
import { SafeERC20 } from "@openzeppelin/contracts/token/ERC20/utils/SafeERC20.sol";
import { Address } from "@openzeppelin/contracts/utils/Address.sol";
import { SafeCast } from "@openzeppelin/contracts/utils/math/SafeCast.sol";
import { IERC20 } from "@openzeppelin/contracts/token/ERC20/IERC20.sol";
import { IERC4626 } from "@openzeppelin/contracts/interfaces/IERC4626.sol";
import { Address } from "@openzeppelin/contracts/utils/Address.sol";

import "@balancer-labs/v3-interfaces/contracts/vault/VaultTypes.sol";
import { IAuthorizer } from "@balancer-labs/v3-interfaces/contracts/vault/IAuthorizer.sol";
import { IVaultAdmin } from "@balancer-labs/v3-interfaces/contracts/vault/IVaultAdmin.sol";
import { IVaultExtension } from "@balancer-labs/v3-interfaces/contracts/vault/IVaultExtension.sol";
import { IVaultMain } from "@balancer-labs/v3-interfaces/contracts/vault/IVaultMain.sol";
import { IBasePool } from "@balancer-labs/v3-interfaces/contracts/vault/IBasePool.sol";
import { IPoolHooks } from "@balancer-labs/v3-interfaces/contracts/vault/IPoolHooks.sol";
import { IPoolLiquidity } from "@balancer-labs/v3-interfaces/contracts/vault/IPoolLiquidity.sol";
import { IRateProvider } from "@balancer-labs/v3-interfaces/contracts/vault/IRateProvider.sol";

import { BasePoolMath } from "@balancer-labs/v3-solidity-utils/contracts/math/BasePoolMath.sol";
import { EVMCallModeHelpers } from "@balancer-labs/v3-solidity-utils/contracts/helpers/EVMCallModeHelpers.sol";
import { ScalingHelpers } from "@balancer-labs/v3-solidity-utils/contracts/helpers/ScalingHelpers.sol";
import { ArrayHelpers } from "@balancer-labs/v3-solidity-utils/contracts/helpers/ArrayHelpers.sol";
import { InputHelpers } from "@balancer-labs/v3-solidity-utils/contracts/helpers/InputHelpers.sol";
import { EnumerableMap } from "@balancer-labs/v3-solidity-utils/contracts/openzeppelin/EnumerableMap.sol";
import { FixedPoint } from "@balancer-labs/v3-solidity-utils/contracts/math/FixedPoint.sol";
import { BasePoolMath } from "@balancer-labs/v3-solidity-utils/contracts/math/BasePoolMath.sol";

import { PoolConfigBits, PoolConfigLib } from "./lib/PoolConfigLib.sol";
import { PackedTokenBalance } from "./lib/PackedTokenBalance.sol";
import { VaultCommon } from "./VaultCommon.sol";

contract Vault is IVaultMain, VaultCommon, Proxy {
    using EnumerableMap for EnumerableMap.IERC20ToBytes32Map;
    using PackedTokenBalance for bytes32;
    using InputHelpers for uint256;
    using FixedPoint for *;
    using ArrayHelpers for uint256[];
    using Address for *;
    using SafeERC20 for IERC20;
    using SafeCast for *;
    using PoolConfigLib for PoolConfig;
    using ScalingHelpers for *;

    constructor(IVaultExtension vaultExtension, IAuthorizer authorizer) {
        if (address(vaultExtension.vault()) != address(this)) {
            revert WrongVaultExtensionDeployment();
        }

        _vaultExtension = vaultExtension;

        _vaultPauseWindowEndTime = IVaultAdmin(address(vaultExtension)).getPauseWindowEndTime();
        _vaultBufferPeriodDuration = IVaultAdmin(address(vaultExtension)).getBufferPeriodDuration();
        _vaultBufferPeriodEndTime = IVaultAdmin(address(vaultExtension)).getBufferPeriodEndTime();

        _authorizer = authorizer;
    }

    /*******************************************************************************
                              Transient Accounting
    *******************************************************************************/

    /**
     * @dev This modifier is used for functions that temporarily modify the `_tokenDeltas`
     * of the Vault but expect to revert or settle balances by the end of their execution.
     * It works by tracking the lockers involved in the execution and ensures that the
     * balances are properly settled by the time the last locker is executed.
     *
     * This is useful for functions like `lock`, which perform arbitrary external calls:
     * we can keep track of temporary deltas changes, and make sure they are settled by the
     * time the external call is complete.
     */
    modifier transient() {
        // Add the current locker to the list
        _lockers.push(msg.sender);

        // The caller does everything here and has to settle all outstanding balances
        _;

        // Check if it's the last locker
        if (_lockers.length == 1) {
            // Ensure all balances are settled
            if (_nonzeroDeltaCount != 0) revert BalanceNotSettled();

            // Reset the lockers list
            delete _lockers;

            // Reset the counter
            delete _nonzeroDeltaCount;
        } else {
            // If it's not the last locker, simply remove it from the list
            _lockers.pop();
        }
    }

    /// @inheritdoc IVaultMain
    function lock(bytes calldata data) external payable transient returns (bytes memory result) {
        // Executes the function call with value to the msg.sender.
        return (msg.sender).functionCallWithValue(data, msg.value);
    }

    /// @inheritdoc IVaultMain
    function settle(IERC20 token) public nonReentrant withLocker returns (uint256 paid) {
<<<<<<< HEAD
        uint256 reservesBefore = _tokenReserves[token];
        _tokenReserves[token] = token.balanceOf(address(this));
        paid = _tokenReserves[token] - reservesBefore;

=======
        uint256 reservesBefore = _reservesOf[token];
        _reservesOf[token] = token.balanceOf(address(this));
        paid = _reservesOf[token] - reservesBefore;
        // subtraction must be safe
>>>>>>> d47982f1
        _supplyCredit(token, paid, msg.sender);
    }

    /// @inheritdoc IVaultMain
    function sendTo(IERC20 token, address to, uint256 amount) public nonReentrant withLocker {
        _takeDebt(token, amount, msg.sender);
<<<<<<< HEAD
        _tokenReserves[token] -= amount;

=======
        _reservesOf[token] -= amount;
        // interactions
>>>>>>> d47982f1
        token.safeTransfer(to, amount);
    }

    /// @inheritdoc IVaultMain
    function takeFrom(IERC20 token, address from, uint256 amount) public nonReentrant withLocker onlyTrustedRouter {
        _supplyCredit(token, amount, msg.sender);
<<<<<<< HEAD
        _tokenReserves[token] += amount;

=======
        _reservesOf[token] += amount;
        // interactions
>>>>>>> d47982f1
        token.safeTransferFrom(from, address(this), amount);
    }

    /*******************************************************************************
                                    Pool Operations
    *******************************************************************************/

    // The Vault performs all upscaling and downscaling (due to token decimals, rates, etc.), so that the pools
    // don't have to. However, scaling inevitably leads to rounding errors, so we take great care to ensure that
    // any rounding errors favor the Vault. An important invariant of the system is that there is no repeatable
    // path where tokensOut > tokensIn.
    //
    // In general, this means rounding up any values entering the Vault, and rounding down any values leaving
    // the Vault, so that external users either pay a little extra or receive a little less in the case of a
    // rounding error.
    //
    // However, it's not always straightforward to determine the correct rounding direction, given the presence
    // and complexity of intermediate steps. An "amountIn" sounds like it should be rounded up: but only if that
    // is the amount actually being transferred. If instead it is an amount sent to the pool math, where rounding
    // up would result in a *higher* calculated amount out, that would favor the user instead of the Vault. So in
    // that case, amountIn should be rounded down.
    //
    // See comments justifying the rounding direction in each case.
    //
    // TODO: this reasoning applies to Weighted Pool math, and is likely to apply to others as well, but of course
    // it's possible a new pool type might not conform. Duplicate the tests for new pool types (e.g., Stable Math).
    // Also, the final code should ensure that we are not relying entirely on the rounding directions here,
    // but have enough additional layers (e.g., minimum amounts, buffer wei on all transfers) to guarantee safety,
    // even if it turns out these directions are incorrect for a new pool type.

    /*******************************************************************************
                                          Swaps
    *******************************************************************************/

    struct SwapLocals {
        // Inline the shared struct fields vs. nesting, trading off verbosity for gas/memory/bytecode savings.
        uint256 indexIn;
        uint256 indexOut;
        uint256 amountGivenScaled18;
        uint256 amountCalculatedScaled18;
        uint256 swapFeeAmountScaled18;
        uint256 swapFeePercentage;
        uint256 protocolSwapFeeAmountRaw;
    }

    /// @inheritdoc IVaultMain
    function swap(
        SwapParams memory params
    )
        public
        withLocker
        withInitializedPool(params.pool)
        whenPoolNotPaused(params.pool)
        returns (uint256 amountCalculated, uint256 amountIn, uint256 amountOut)
    {
        if (params.amountGivenRaw == 0) {
            revert AmountGivenZero();
        }

        if (params.tokenIn == params.tokenOut) {
            revert CannotSwapSameToken();
        }

        // `_computePoolDataUpdatingBalancesAndFees` is non-reentrant, as it updates storage as well as filling in
        // poolData in memory. Since the swap hooks are reentrant and could do anything, including change these
        // balances, we cannot defer settlement until `_swap`.
        //
        // Sets all fields in `poolData`. Side effects: updates `_poolBalances`, `_protocolFees` in storage.
        PoolData memory poolData = _computePoolDataUpdatingBalancesAndFees(params.pool, Rounding.ROUND_DOWN);

        // if the sender is the buffer pool, swaps are allowed as this is part of the rebalance mechanism.
        if (
            poolData.poolConfig.isBufferPool &&
            _wrappedTokenBuffers[IERC4626(address(poolData.tokenConfig[0].token))] != msg.sender
        ) {
            revert CannotSwapWithBufferPool(params.pool);
        }

        // Use the storage map only for translating token addresses to indices. Raw balances can be read from poolData.
        EnumerableMap.IERC20ToBytes32Map storage poolBalances = _poolTokenBalances[params.pool];
        SwapLocals memory vars;

        // EnumerableMap stores indices *plus one* to use the zero index as a sentinel value for non-existence.
        vars.indexIn = poolBalances.unchecked_indexOf(params.tokenIn);
        vars.indexOut = poolBalances.unchecked_indexOf(params.tokenOut);

        // If either are zero, revert because the token wasn't registered to this pool.
        if (vars.indexIn == 0 || vars.indexOut == 0) {
            // We require the pool to be initialized, which means it's also registered.
            // This can only happen if the tokens are not registered.
            revert TokenNotRegistered();
        }

        // Convert to regular 0-based indices now, since we've established the tokens are valid.
        unchecked {
            vars.indexIn -= 1;
            vars.indexOut -= 1;
        }

        // If the amountGiven is entering the pool math (ExactIn), round down, since a lower apparent amountIn leads
        // to a lower calculated amountOut, favoring the pool.
        _updateAmountGivenInVars(vars, params, poolData);

        vars.swapFeePercentage = _getSwapFeePercentage(poolData.poolConfig);

        if (vars.swapFeePercentage > 0 && params.kind == SwapKind.EXACT_OUT) {
            // Round up to avoid losses during precision loss.
            vars.swapFeeAmountScaled18 =
                vars.amountGivenScaled18.divUp(vars.swapFeePercentage.complement()) -
                vars.amountGivenScaled18;

            vars.amountGivenScaled18 += vars.swapFeeAmountScaled18;
        }

        if (poolData.poolConfig.hooks.shouldCallBeforeSwap) {
            if (IPoolHooks(params.pool).onBeforeSwap(_buildPoolSwapParams(params, vars, poolData)) == false) {
                revert BeforeSwapHookFailed();
            }

            _updatePoolDataLiveBalancesAndRates(params.pool, poolData, Rounding.ROUND_DOWN);

            // Also update amountGivenScaled18, as it will now be used in the swap, and the rates might have changed.
            _updateAmountGivenInVars(vars, params, poolData);
        }

        // Non-reentrant call that updates accounting.
        (amountCalculated, amountIn, amountOut) = _swap(params, vars, poolData);

        if (poolData.poolConfig.hooks.shouldCallAfterSwap) {
            // Adjust balances for the AfterSwap hook.
            (uint256 amountInScaled18, uint256 amountOutScaled18) = params.kind == SwapKind.EXACT_IN
                ? (vars.amountGivenScaled18, vars.amountCalculatedScaled18)
                : (vars.amountCalculatedScaled18, vars.amountGivenScaled18);
            if (
                IPoolHooks(params.pool).onAfterSwap(
                    IPoolHooks.AfterSwapParams({
                        kind: params.kind,
                        tokenIn: params.tokenIn,
                        tokenOut: params.tokenOut,
                        amountInScaled18: amountInScaled18,
                        amountOutScaled18: amountOutScaled18,
                        tokenInBalanceScaled18: poolData.balancesLiveScaled18[vars.indexIn],
                        tokenOutBalanceScaled18: poolData.balancesLiveScaled18[vars.indexOut],
                        sender: msg.sender,
                        userData: params.userData
                    }),
                    vars.amountCalculatedScaled18
                ) == false
            ) {
                revert AfterSwapHookFailed();
            }
        }

        // Swap fee is always deducted from tokenOut.
        // Since the swapFeeAmountScaled18 (derived from scaling up either the amountGiven or amountCalculated)
        // also contains the rate, undo it when converting to raw.
        uint256 swapFeeAmountRaw = vars.swapFeeAmountScaled18.toRawUndoRateRoundDown(
            poolData.decimalScalingFactors[vars.indexOut],
            poolData.tokenRates[vars.indexOut]
        );

        emit Swap(params.pool, params.tokenIn, params.tokenOut, amountIn, amountOut, swapFeeAmountRaw);
    }

    function _buildPoolSwapParams(
        SwapParams memory params,
        SwapLocals memory vars,
        PoolData memory poolData
    ) private view returns (IBasePool.SwapParams memory) {
        return
            IBasePool.SwapParams({
                kind: params.kind,
                amountGivenScaled18: vars.amountGivenScaled18,
                balancesScaled18: poolData.balancesLiveScaled18,
                indexIn: vars.indexIn,
                indexOut: vars.indexOut,
                sender: msg.sender,
                userData: params.userData
            });
    }

    /**
     * @dev Preconditions: decimalScalingFactors and tokenRates in `poolData` must be current.
     * Uses amountGivenRaw and kind from `params`. Side effects: mutates `amountGivenScaled18` in vars.
     */
    function _updateAmountGivenInVars(
        SwapLocals memory vars,
        SwapParams memory params,
        PoolData memory poolData
    ) private pure {
        // If the amountGiven is entering the pool math (ExactIn), round down, since a lower apparent amountIn leads
        // to a lower calculated amountOut, favoring the pool.
        vars.amountGivenScaled18 = params.kind == SwapKind.EXACT_IN
            ? params.amountGivenRaw.toScaled18ApplyRateRoundDown(
                poolData.decimalScalingFactors[vars.indexIn],
                poolData.tokenRates[vars.indexIn]
            )
            : params.amountGivenRaw.toScaled18ApplyRateRoundUp(
                poolData.decimalScalingFactors[vars.indexOut],
                poolData.tokenRates[vars.indexOut]
            );
    }

    /**
     * @dev Main non-reentrant portion of the swap, which calls the pool hook and updates accounting. `vaultSwapParams`
     * are passed to the pool's `onSwap` hook.
     *
     * Preconditions: swapFeePercentage in vars. decimalScalingFactors, tokenRates, poolConfig in `poolData`.
     * Side effects: mutates swapFeeAmountScaled18, amountCalculatedScaled18, protocolSwapFeeAmountRaw in vars.
     * Mutates balancesRaw, balancesLiveScaled18 in `poolData`.
     * Updates `_protocolFees`, `_poolBalances` in storage.
     */
    function _swap(
        SwapParams memory params,
        SwapLocals memory vars,
        PoolData memory poolData
    ) internal nonReentrant returns (uint256 amountCalculated, uint256 amountIn, uint256 amountOut) {
        // Perform the swap request hook and compute the new balances for 'token in' and 'token out' after the swap

        vars.amountCalculatedScaled18 = IBasePool(params.pool).onSwap(_buildPoolSwapParams(params, vars, poolData));

        // Note that balances are kept in memory, and are not fully computed until the `setPoolBalances` below.
        // Intervening code cannot read balances from storage, as they are temporarily out-of-sync here. This function
        // is nonReentrant, to guard against read-only reentrancy issues.

        if (params.kind == SwapKind.EXACT_IN) {
            // If it's an ExactIn swap, set vars.swapFeeAmountScaled18 based on the amountCalculated.
            if (vars.swapFeePercentage > 0) {
                // Swap fee is a percentage of the amountCalculated for the EXACT_IN swap
                // Round up to avoid losses during precision loss.
                vars.swapFeeAmountScaled18 = vars.amountCalculatedScaled18.mulUp(vars.swapFeePercentage);
                // Should subtract the fee from the amountCalculated for EXACT_IN swap
                vars.amountCalculatedScaled18 -= vars.swapFeeAmountScaled18;
            }

            // For `ExactIn` the amount calculated is leaving the Vault, so we round down.
            amountCalculated = vars.amountCalculatedScaled18.toRawUndoRateRoundDown(
                poolData.decimalScalingFactors[vars.indexOut],
                poolData.tokenRates[vars.indexOut]
            );
            (amountIn, amountOut) = (params.amountGivenRaw, amountCalculated);

            if (amountOut < params.limitRaw) {
                revert SwapLimit(amountOut, params.limitRaw);
            }
        } else {
            // Round up when entering the Vault on `ExactOut`.
            amountCalculated = vars.amountCalculatedScaled18.toRawUndoRateRoundUp(
                poolData.decimalScalingFactors[vars.indexIn],
                poolData.tokenRates[vars.indexIn]
            );
            (amountIn, amountOut) = (amountCalculated, params.amountGivenRaw);

            if (amountIn > params.limitRaw) {
                revert SwapLimit(amountIn, params.limitRaw);
            }
        }

        // Compute and charge protocol fees. Note that protocol fee storage is updated before balance storage,
        // as the final raw balances need to take the protocol fees into account.
        vars.protocolSwapFeeAmountRaw = _computeAndChargeProtocolFees(
            poolData,
            vars.swapFeeAmountScaled18,
            params.pool,
            params.tokenOut,
            vars.indexOut
        );

        poolData.balancesRaw[vars.indexIn] += amountIn;
        poolData.balancesRaw[vars.indexOut] =
            poolData.balancesRaw[vars.indexOut] -
            amountOut -
            vars.protocolSwapFeeAmountRaw;

        // Set both raw and last live balances.
        _setPoolBalances(params.pool, poolData);

        // Account amountIn of tokenIn
        _takeDebt(params.tokenIn, amountIn, msg.sender);
        // Account amountOut of tokenOut
        _supplyCredit(params.tokenOut, amountOut, msg.sender);
    }

    /// @dev Returns swap fee for the pool.
    function _getSwapFeePercentage(PoolConfig memory config) internal pure returns (uint256) {
        if (config.hasDynamicSwapFee) {
            // TODO: Fetch dynamic swap fee from the pool using hook
            return 0;
        } else {
            return config.staticSwapFeePercentage;
        }
    }

    /*******************************************************************************
                            Pool Registration and Initialization
    *******************************************************************************/

    /**
     * @dev This is typically called after a reentrant callback (e.g., a "before" liquidity operation callback),
     * to refresh the poolData struct with any balances (or rates) that might have changed.
     *
     * Preconditions: tokenConfig, balancesRaw, and decimalScalingFactors must be current in `poolData`.
     * Side effects: mutates tokenRates, balancesLiveScaled18 in `poolData`.
     */
    function _updatePoolDataLiveBalancesAndRates(
        address pool,
        PoolData memory poolData,
        Rounding roundingDirection
    ) internal view {
        _updateTokenRatesInPoolData(poolData);

        // It's possible a reentrant hook changed the raw balances in Vault storage.
        // Update them before computing the live balances.
        (, uint256[] memory balancesRaw, , ) = _getPoolTokenInfo(pool);

        for (uint256 i = 0; i < poolData.tokenConfig.length; ++i) {
            poolData.balancesRaw[i] = balancesRaw[i];

            // Note the order dependency. This requires up-to-date tokenRates in `poolData`,
            // so `_updateTokenRatesInPoolData` must be called first.
            _updateLiveTokenBalanceInPoolData(poolData, roundingDirection, i);
        }
    }

    /*******************************************************************************
                                Pool Operations
    *******************************************************************************/

    /// @dev Rejects routers not approved by governance and users
    modifier onlyTrustedRouter() {
        _onlyTrustedRouter(msg.sender);
        _;
    }

    /// @inheritdoc IVaultMain
    function addLiquidity(
        AddLiquidityParams memory params
    )
        external
        withLocker
        withInitializedPool(params.pool)
        whenPoolNotPaused(params.pool)
        returns (uint256[] memory amountsIn, uint256 bptAmountOut, bytes memory returnData)
    {
        // Round balances up when adding liquidity:
        // If proportional, higher balances = higher proportional amountsIn, favoring the pool.
        // If unbalanced, higher balances = lower invariant ratio with fees.
        // bptOut = supply * (ratio - 1), so lower ratio = less bptOut, favoring the pool.

        // `_computePoolDataUpdatingBalancesAndFees` is non-reentrant, as it updates storage as well as filling in
        // poolData in memory. Since the add liquidity hooks are reentrant and could do anything, including change
        // these balances, we cannot defer settlement until `_addLiquidity`.
        //
        // Sets all fields in `poolData`. Side effects: updates `_poolBalances`, `_protocolFees` in storage.
        PoolData memory poolData = _computePoolDataUpdatingBalancesAndFees(params.pool, Rounding.ROUND_UP);
        InputHelpers.ensureInputLengthMatch(poolData.tokenConfig.length, params.maxAmountsIn.length);

        // Amounts are entering pool math, so round down.
        // Introducing amountsInScaled18 here and passing it through to _addLiquidity is not ideal,
        // but it avoids the even worse options of mutating amountsIn inside AddLiquidityParams,
        // or cluttering the AddLiquidityParams interface by adding amountsInScaled18.
        uint256[] memory maxAmountsInScaled18 = params.maxAmountsIn.copyToScaled18ApplyRateRoundDownArray(
            poolData.decimalScalingFactors,
            poolData.tokenRates
        );

        if (poolData.poolConfig.hooks.shouldCallBeforeAddLiquidity) {
            if (
                IPoolHooks(params.pool).onBeforeAddLiquidity(
                    params.to,
                    params.kind,
                    maxAmountsInScaled18,
                    params.minBptAmountOut,
                    poolData.balancesLiveScaled18,
                    params.userData
                ) == false
            ) {
                revert BeforeAddLiquidityHookFailed();
            }

            // The hook might alter the balances, so we need to read them again to ensure that the data is
            // fresh moving forward.
            // We also need to upscale (adding liquidity, so round up) again.
            _updatePoolDataLiveBalancesAndRates(params.pool, poolData, Rounding.ROUND_UP);

            // Also update maxAmountsInScaled18, as the rates might have changed.
            maxAmountsInScaled18 = params.maxAmountsIn.copyToScaled18ApplyRateRoundDownArray(
                poolData.decimalScalingFactors,
                poolData.tokenRates
            );
        }

        // The bulk of the work is done here: the corresponding Pool hook is called, and the final balances
        // are computed. This function is non-reentrant, as it performs the accounting updates.
        // Note that poolData is mutated to update the Raw and Live balances, so they are accurate when passed
        // into the AfterAddLiquidity hook.
        // `amountsInScaled18` will be overwritten in the custom case, so we need to pass it back and forth to
        // encapsulate that logic in `_addLiquidity`.
        uint256[] memory amountsInScaled18;
        (amountsIn, amountsInScaled18, bptAmountOut, returnData) = _addLiquidity(
            poolData,
            params,
            maxAmountsInScaled18
        );

        if (poolData.poolConfig.hooks.shouldCallAfterAddLiquidity) {
            if (
                IPoolHooks(params.pool).onAfterAddLiquidity(
                    params.to,
                    amountsInScaled18,
                    bptAmountOut,
                    poolData.balancesLiveScaled18,
                    params.userData
                ) == false
            ) {
                revert AfterAddLiquidityHookFailed();
            }
        }
    }

    /**
     * @dev Calls the appropriate pool hook and calculates the required inputs and outputs for the operation
     * considering the given kind, and updates the vault's internal accounting. This includes:
     * - Setting pool balances
     * - Taking debt from the liquidity provider
     * - Minting pool tokens
     * - Emitting events
     *
     * It is non-reentrant, as it performs external calls and updates the vault's state accordingly.
     */
    function _addLiquidity(
        PoolData memory poolData,
        AddLiquidityParams memory params,
        uint256[] memory maxAmountsInScaled18
    )
        internal
        nonReentrant
        returns (
            uint256[] memory amountsInRaw,
            uint256[] memory amountsInScaled18,
            uint256 bptAmountOut,
            bytes memory returnData
        )
    {
        uint256 numTokens = poolData.tokenConfig.length;

        uint256[] memory swapFeeAmountsScaled18;
        if (params.kind == AddLiquidityKind.UNBALANCED) {
            amountsInScaled18 = maxAmountsInScaled18;
            (bptAmountOut, swapFeeAmountsScaled18) = BasePoolMath.computeAddLiquidityUnbalanced(
                poolData.balancesLiveScaled18,
                maxAmountsInScaled18,
                _totalSupply(params.pool),
                _getSwapFeePercentage(poolData.poolConfig),
                IBasePool(params.pool).computeInvariant
            );
        } else if (params.kind == AddLiquidityKind.SINGLE_TOKEN_EXACT_OUT) {
            bptAmountOut = params.minBptAmountOut;
            uint256 tokenIndex = InputHelpers.getSingleInputIndex(maxAmountsInScaled18);

            amountsInScaled18 = maxAmountsInScaled18;
            (amountsInScaled18[tokenIndex], swapFeeAmountsScaled18) = BasePoolMath
                .computeAddLiquiditySingleTokenExactOut(
                    poolData.balancesLiveScaled18,
                    tokenIndex,
                    bptAmountOut,
                    _totalSupply(params.pool),
                    _getSwapFeePercentage(poolData.poolConfig),
                    IBasePool(params.pool).computeBalance
                );
        } else if (params.kind == AddLiquidityKind.CUSTOM) {
            _poolConfig[params.pool].requireSupportsAddLiquidityCustom();

            (amountsInScaled18, bptAmountOut, swapFeeAmountsScaled18, returnData) = IPoolLiquidity(params.pool)
                .onAddLiquidityCustom(
                    params.to,
                    maxAmountsInScaled18,
                    params.minBptAmountOut,
                    poolData.balancesLiveScaled18,
                    params.userData
                );
        } else {
            revert InvalidAddLiquidityKind();
        }

        // At this point we have the calculated BPT amount.
        if (bptAmountOut < params.minBptAmountOut) {
            revert BptAmountOutBelowMin(bptAmountOut, params.minBptAmountOut);
        }

        amountsInRaw = new uint256[](numTokens);
        IERC20[] memory tokens = new IERC20[](numTokens);

        for (uint256 i = 0; i < numTokens; ++i) {
            IERC20 token = poolData.tokenConfig[i].token;
            tokens[i] = token;

            // Compute and charge protocol fees.
            uint256 protocolSwapFeeAmountRaw = _computeAndChargeProtocolFees(
                poolData,
                swapFeeAmountsScaled18[i],
                params.pool,
                token,
                i
            );

            // amountsInRaw are amounts actually entering the Pool, so we round up.
            // Do not mutate in place yet, as we need them scaled for the `onAfterAddLiquidity` hook
            uint256 amountInRaw = amountsInScaled18[i].toRawUndoRateRoundUp(
                poolData.decimalScalingFactors[i],
                poolData.tokenRates[i]
            );

            // The limits must be checked for raw amounts
            if (amountInRaw > params.maxAmountsIn[i]) {
                revert AmountInAboveMax(token, amountInRaw, params.maxAmountsIn[i]);
            }

            // Debit of token[i] for amountInRaw
            _takeDebt(token, amountInRaw, msg.sender);

            // We need regular balances to complete the accounting, and the upscaled balances
            // to use in the `after` hook later on.
            poolData.balancesRaw[i] += (amountInRaw - protocolSwapFeeAmountRaw);
            poolData.balancesLiveScaled18[i] += (amountsInScaled18[i] -
                swapFeeAmountsScaled18[i].mulUp(_protocolSwapFeePercentage));

            amountsInRaw[i] = amountInRaw;
        }

        // Store the new raw and last live pool balances.
        _setPoolBalances(params.pool, poolData);

        // When adding liquidity, we must mint tokens concurrently with updating pool balances,
        // as the pool's math relies on totalSupply.
        _mint(address(params.pool), params.to, bptAmountOut);

        emit PoolBalanceChanged(params.pool, params.to, tokens, amountsInRaw.unsafeCastToInt256(true));
    }

    /// @inheritdoc IVaultMain
    function removeLiquidity(
        RemoveLiquidityParams memory params
    )
        external
        withLocker
        withInitializedPool(params.pool)
        whenPoolNotPaused(params.pool)
        returns (uint256 bptAmountIn, uint256[] memory amountsOut, bytes memory returnData)
    {
        // Round down when removing liquidity:
        // If proportional, lower balances = lower proportional amountsOut, favoring the pool.
        // If unbalanced, lower balances = lower invariant ratio without fees.
        // bptIn = supply * (1 - ratio), so lower ratio = more bptIn, favoring the pool.

        // `_computePoolDataUpdatingBalancesAndFees` is non-reentrant, as it updates storage as well as filling in
        // poolData in memory. Since the remove liquidity hooks are reentrant and could do anything, including change
        // these balances, we cannot defer settlement until `_removeLiquidity`.
        //
        // Sets all fields in `poolData`. Side effects: updates `_poolBalances`, `_protocolFees` in storage.
        PoolData memory poolData = _computePoolDataUpdatingBalancesAndFees(params.pool, Rounding.ROUND_DOWN);
        InputHelpers.ensureInputLengthMatch(poolData.tokenConfig.length, params.minAmountsOut.length);

        // Amounts are entering pool math; higher amounts would burn more BPT, so round up to favor the pool.
        // Do not mutate minAmountsOut, so that we can directly compare the raw limits later, without potentially
        // losing precision by scaling up and then down.
        uint256[] memory minAmountsOutScaled18 = params.minAmountsOut.copyToScaled18ApplyRateRoundUpArray(
            poolData.decimalScalingFactors,
            poolData.tokenRates
        );

        if (poolData.poolConfig.hooks.shouldCallBeforeRemoveLiquidity) {
            if (
                IPoolHooks(params.pool).onBeforeRemoveLiquidity(
                    params.from,
                    params.kind,
                    params.maxBptAmountIn,
                    minAmountsOutScaled18,
                    poolData.balancesLiveScaled18,
                    params.userData
                ) == false
            ) {
                revert BeforeRemoveLiquidityHookFailed();
            }
            // The hook might alter the balances, so we need to read them again to ensure that the data is
            // fresh moving forward.
            // We also need to upscale (removing liquidity, so round down) again.
            _updatePoolDataLiveBalancesAndRates(params.pool, poolData, Rounding.ROUND_DOWN);

            // Also update minAmountsOutScaled18, as the rates might have changed.
            minAmountsOutScaled18 = params.minAmountsOut.copyToScaled18ApplyRateRoundUpArray(
                poolData.decimalScalingFactors,
                poolData.tokenRates
            );
        }

        // The bulk of the work is done here: the corresponding Pool hook is called, and the final balances
        // are computed. This function is non-reentrant, as it performs the accounting updates.
        // Note that poolData is mutated to update the Raw and Live balances, so they are accurate when passed
        // into the AfterRemoveLiquidity hook.
        uint256[] memory amountsOutScaled18;
        (bptAmountIn, amountsOut, amountsOutScaled18, returnData) = _removeLiquidity(
            poolData,
            params,
            minAmountsOutScaled18
        );

        if (poolData.poolConfig.hooks.shouldCallAfterRemoveLiquidity) {
            if (
                IPoolHooks(params.pool).onAfterRemoveLiquidity(
                    params.from,
                    bptAmountIn,
                    amountsOutScaled18,
                    poolData.balancesLiveScaled18,
                    params.userData
                ) == false
            ) {
                revert AfterRemoveLiquidityHookFailed();
            }
        }
    }

    /**
     * @dev Calls the appropriate pool hook and calculates the required inputs and outputs for the operation
     * considering the given kind, and updates the vault's internal accounting. This includes:
     * - Setting pool balances
     * - Supplying credit to the liquidity provider
     * - Burning pool tokens
     * - Emitting events
     *
     * It is non-reentrant, as it performs external calls and updates the vault's state accordingly.
     */
    function _removeLiquidity(
        PoolData memory poolData,
        RemoveLiquidityParams memory params,
        uint256[] memory minAmountsOutScaled18
    )
        internal
        nonReentrant
        returns (
            uint256 bptAmountIn,
            uint256[] memory amountsOutRaw,
            uint256[] memory amountsOutScaled18,
            bytes memory returnData
        )
    {
        uint256 tokenOutIndex;
        uint256[] memory swapFeeAmountsScaled18;

        if (params.kind == RemoveLiquidityKind.PROPORTIONAL) {
            bptAmountIn = params.maxBptAmountIn;
            swapFeeAmountsScaled18 = new uint256[](poolData.balancesLiveScaled18.length);
            amountsOutScaled18 = BasePoolMath.computeProportionalAmountsOut(
                poolData.balancesLiveScaled18,
                _totalSupply(params.pool),
                bptAmountIn
            );
        } else if (params.kind == RemoveLiquidityKind.SINGLE_TOKEN_EXACT_IN) {
            bptAmountIn = params.maxBptAmountIn;

            amountsOutScaled18 = minAmountsOutScaled18;
            tokenOutIndex = InputHelpers.getSingleInputIndex(params.minAmountsOut);
            (amountsOutScaled18[tokenOutIndex], swapFeeAmountsScaled18) = BasePoolMath
                .computeRemoveLiquiditySingleTokenExactIn(
                    poolData.balancesLiveScaled18,
                    tokenOutIndex,
                    bptAmountIn,
                    _totalSupply(params.pool),
                    _getSwapFeePercentage(poolData.poolConfig),
                    IBasePool(params.pool).computeBalance
                );
        } else if (params.kind == RemoveLiquidityKind.SINGLE_TOKEN_EXACT_OUT) {
            amountsOutScaled18 = minAmountsOutScaled18;
            tokenOutIndex = InputHelpers.getSingleInputIndex(params.minAmountsOut);

            (bptAmountIn, swapFeeAmountsScaled18) = BasePoolMath.computeRemoveLiquiditySingleTokenExactOut(
                poolData.balancesLiveScaled18,
                tokenOutIndex,
                amountsOutScaled18[tokenOutIndex],
                _totalSupply(params.pool),
                _getSwapFeePercentage(poolData.poolConfig),
                IBasePool(params.pool).computeInvariant
            );
        } else if (params.kind == RemoveLiquidityKind.CUSTOM) {
            _poolConfig[params.pool].requireSupportsRemoveLiquidityCustom();
            (bptAmountIn, amountsOutScaled18, swapFeeAmountsScaled18, returnData) = IPoolLiquidity(params.pool)
                .onRemoveLiquidityCustom(
                    params.from,
                    params.maxBptAmountIn,
                    minAmountsOutScaled18,
                    poolData.balancesLiveScaled18,
                    params.userData
                );
        } else {
            revert InvalidRemoveLiquidityKind();
        }

        if (bptAmountIn > params.maxBptAmountIn) {
            revert BptAmountInAboveMax(bptAmountIn, params.maxBptAmountIn);
        }

        uint256 numTokens = poolData.tokenConfig.length;
        IERC20[] memory tokens = new IERC20[](numTokens);
        amountsOutRaw = new uint256[](numTokens);

        for (uint256 i = 0; i < numTokens; ++i) {
            IERC20 token = poolData.tokenConfig[i].token;

            // Compute and charge protocol fees.
            uint256 protocolSwapFeeAmountRaw = _computeAndChargeProtocolFees(
                poolData,
                swapFeeAmountsScaled18[i],
                params.pool,
                token,
                i
            );

            // Subtract protocol fees charged from the pool's balances
            poolData.balancesRaw[i] -= protocolSwapFeeAmountRaw;
            poolData.balancesLiveScaled18[i] -= (amountsOutScaled18[i] +
                swapFeeAmountsScaled18[i].mulUp(_protocolSwapFeePercentage));
            tokens[i] = token;

            // amountsOut are amounts exiting the Pool, so we round down.
            amountsOutRaw[i] = amountsOutScaled18[i].toRawUndoRateRoundDown(
                poolData.decimalScalingFactors[i],
                poolData.tokenRates[i]
            );

            if (amountsOutRaw[i] < params.minAmountsOut[i]) {
                revert AmountOutBelowMin(tokens[i], amountsOutRaw[i], params.minAmountsOut[i]);
            }

            // Credit token[i] for amountOut
            _supplyCredit(tokens[i], amountsOutRaw[i], msg.sender);

            // Compute the new Pool balances. A Pool's token balance always decreases after an exit
            // (potentially by 0).
            poolData.balancesRaw[i] -= amountsOutRaw[i];
        }

        _setPoolBalances(params.pool, poolData);

        // Trusted routers use Vault's allowances, which are infinite anyways for pool tokens.
        if (!_isTrustedRouter(msg.sender)) {
            _spendAllowance(address(params.pool), params.from, msg.sender, bptAmountIn);
        }

        if (!_isQueryDisabled && EVMCallModeHelpers.isStaticCall()) {
            // Increase `from` balance to ensure the burn function succeeds.
            _queryModeBalanceIncrease(params.pool, params.from, bptAmountIn);
        }
        // When removing liquidity, we must burn tokens concurrently with updating pool balances,
        // as the pool's math relies on totalSupply.
        // Burning will be reverted if it results in a total supply less than the _MINIMUM_TOTAL_SUPPLY.
        _burn(address(params.pool), params.from, bptAmountIn);

        emit PoolBalanceChanged(
            params.pool,
            params.from,
            tokens,
            // We can unsafely cast to int256 because balances are stored as uint128 (see PackedTokenBalance).
            amountsOutRaw.unsafeCastToInt256(false)
        );
    }

    function _onlyTrustedRouter(address sender) internal pure {
        if (!_isTrustedRouter(sender)) {
            revert RouterNotTrusted();
        }
    }

    /**
     * @dev Preconditions: poolConfig, decimalScalingFactors, tokenRates in `poolData`.
     * Side effects: updates `_protocolFees` storage (and emits event).
     * Should only be called in a non-reentrant context.
     */
    function _computeAndChargeProtocolFees(
        PoolData memory poolData,
        uint256 swapFeeAmountScaled18,
        address pool,
        IERC20 token,
        uint256 index
    ) internal returns (uint256 protocolSwapFeeAmountRaw) {
        // If swapFeeAmount equals zero no need to charge anything
        if (
            swapFeeAmountScaled18 > 0 &&
            _protocolSwapFeePercentage > 0 &&
            poolData.poolConfig.isPoolInRecoveryMode == false
        ) {
            // Always charge fees on token. Store amount in native decimals.
            // Since the swapFeeAmountScaled18 also contains the rate, undo it when converting to raw.
            protocolSwapFeeAmountRaw = swapFeeAmountScaled18.mulUp(_protocolSwapFeePercentage).toRawUndoRateRoundDown(
                poolData.decimalScalingFactors[index],
                poolData.tokenRates[index]
            );

            _protocolFees[token] += protocolSwapFeeAmountRaw;
            emit ProtocolSwapFeeCharged(pool, address(token), protocolSwapFeeAmountRaw);
        }
    }

    /*******************************************************************************
                                    Pool Information
    *******************************************************************************/

    /// @inheritdoc IVaultMain
    function getPoolTokenCountAndIndexOfToken(
        address pool,
        IERC20 token
    ) external view withRegisteredPool(pool) returns (uint256, uint256) {
        EnumerableMap.IERC20ToBytes32Map storage poolTokenBalances = _poolTokenBalances[pool];
        uint256 tokenCount = poolTokenBalances.length();
        // unchecked indexOf returns index + 1, or 0 if token is not present.
        uint256 index = poolTokenBalances.unchecked_indexOf(token);
        if (index == 0) {
            revert TokenNotRegistered();
        }

        unchecked {
            return (tokenCount, index - 1);
        }
    }

    /*******************************************************************************
                                    Authentication
    *******************************************************************************/

    /// @inheritdoc IVaultMain
    function getAuthorizer() external view returns (IAuthorizer) {
        return _authorizer;
    }

    /*******************************************************************************
                                     Default handlers
    *******************************************************************************/

    receive() external payable {
        revert CannotReceiveEth();
    }

    // solhint-disable no-complex-fallback

    /**
     * @inheritdoc Proxy
     * @dev Override proxy implementation of `fallback` to disallow incoming ETH transfers.
     * This function actually returns whatever the Vault Extension does when handling the request.
     */
    fallback() external payable override {
        if (msg.value > 0) {
            revert CannotReceiveEth();
        }

        _fallback();
    }

    /// @inheritdoc IVaultMain
    function getVaultExtension() external view returns (address) {
        return _implementation();
    }

    /**
     * @inheritdoc Proxy
     * @dev Returns Vault Extension, where fallback requests are forwarded.
     */
    function _implementation() internal view override returns (address) {
        return address(_vaultExtension);
    }
}<|MERGE_RESOLUTION|>--- conflicted
+++ resolved
@@ -104,43 +104,26 @@
 
     /// @inheritdoc IVaultMain
     function settle(IERC20 token) public nonReentrant withLocker returns (uint256 paid) {
-<<<<<<< HEAD
-        uint256 reservesBefore = _tokenReserves[token];
-        _tokenReserves[token] = token.balanceOf(address(this));
-        paid = _tokenReserves[token] - reservesBefore;
-
-=======
         uint256 reservesBefore = _reservesOf[token];
         _reservesOf[token] = token.balanceOf(address(this));
         paid = _reservesOf[token] - reservesBefore;
-        // subtraction must be safe
->>>>>>> d47982f1
+
         _supplyCredit(token, paid, msg.sender);
     }
 
     /// @inheritdoc IVaultMain
     function sendTo(IERC20 token, address to, uint256 amount) public nonReentrant withLocker {
         _takeDebt(token, amount, msg.sender);
-<<<<<<< HEAD
-        _tokenReserves[token] -= amount;
-
-=======
         _reservesOf[token] -= amount;
-        // interactions
->>>>>>> d47982f1
+
         token.safeTransfer(to, amount);
     }
 
     /// @inheritdoc IVaultMain
     function takeFrom(IERC20 token, address from, uint256 amount) public nonReentrant withLocker onlyTrustedRouter {
         _supplyCredit(token, amount, msg.sender);
-<<<<<<< HEAD
-        _tokenReserves[token] += amount;
-
-=======
         _reservesOf[token] += amount;
-        // interactions
->>>>>>> d47982f1
+
         token.safeTransferFrom(from, address(this), amount);
     }
 
