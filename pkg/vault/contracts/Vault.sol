// SPDX-License-Identifier: GPL-3.0-or-later

pragma solidity ^0.8.4;

import { ReentrancyGuard } from "@openzeppelin/contracts/utils/ReentrancyGuard.sol";
import { SafeERC20 } from "@openzeppelin/contracts/token/ERC20/utils/SafeERC20.sol";
import { IERC20Metadata } from "@openzeppelin/contracts/token/ERC20/extensions/IERC20Metadata.sol";
import { Address } from "@openzeppelin/contracts/utils/Address.sol";
import { SafeCast } from "@openzeppelin/contracts/utils/math/SafeCast.sol";
import { IERC20 } from "@openzeppelin/contracts/token/ERC20/IERC20.sol";
import { Address } from "@openzeppelin/contracts/utils/Address.sol";

// solhint-disable-next-line max-line-length
import { IVault, PoolConfig, PoolCallbacks, LiquidityManagement } from "@balancer-labs/v3-interfaces/contracts/vault/IVault.sol";
import { IBasePool } from "@balancer-labs/v3-interfaces/contracts/vault/IBasePool.sol";
import { IAuthorizer } from "@balancer-labs/v3-interfaces/contracts/vault/IAuthorizer.sol";
import { IRateProvider } from "@balancer-labs/v3-interfaces/contracts/vault/IRateProvider.sol";

import { BasePoolMath } from "@balancer-labs/v3-solidity-utils/contracts/math/BasePoolMath.sol";
import { Asset, AssetHelpers } from "@balancer-labs/v3-solidity-utils/contracts/helpers/AssetHelpers.sol";
import { EVMCallModeHelpers } from "@balancer-labs/v3-solidity-utils/contracts/helpers/EVMCallModeHelpers.sol";
import { ScalingHelpers } from "@balancer-labs/v3-solidity-utils/contracts/helpers/ScalingHelpers.sol";
import { ArrayHelpers } from "@balancer-labs/v3-solidity-utils/contracts/helpers/ArrayHelpers.sol";
import { InputHelpers } from "@balancer-labs/v3-solidity-utils/contracts/helpers/InputHelpers.sol";
import { EnumerableMap } from "@balancer-labs/v3-solidity-utils/contracts/openzeppelin/EnumerableMap.sol";
import { Authentication } from "@balancer-labs/v3-solidity-utils/contracts/helpers/Authentication.sol";
import { ERC20MultiToken } from "@balancer-labs/v3-solidity-utils/contracts/token/ERC20MultiToken.sol";
import { FixedPoint } from "@balancer-labs/v3-solidity-utils/contracts/math/FixedPoint.sol";
import { BasePoolMath } from "@balancer-labs/v3-solidity-utils/contracts/math/BasePoolMath.sol";

import { PoolConfigBits, PoolConfigLib } from "./lib/PoolConfigLib.sol";

contract Vault is IVault, Authentication, ERC20MultiToken, ReentrancyGuard {
    using EnumerableMap for EnumerableMap.IERC20ToUint256Map;
    using InputHelpers for uint256;
    using FixedPoint for *;
    using AssetHelpers for *;
    using ArrayHelpers for uint256[];
    using Address for *;
    using SafeERC20 for IERC20;
    using SafeCast for *;
    using PoolConfigLib for PoolConfig;
    using PoolConfigLib for PoolCallbacks;
    using ScalingHelpers for *;

    // Minimum BPT amount minted upon initialization.
    uint256 private constant _MINIMUM_BPT = 1e6;

    // Pools can have two, three, or four tokens.
    uint256 private constant _MIN_TOKENS = 2;
    // This maximum token count is also hard-coded in `PoolConfigLib`.
    uint256 private constant _MAX_TOKENS = 4;

    // 1e18 corresponds to a 100% fee.
    uint256 private constant _MAX_PROTOCOL_SWAP_FEE_PERCENTAGE = 50e16; // 50%

    // 1e18 corresponds to a 100% fee.
    uint256 private constant _MAX_SWAP_FEE_PERCENTAGE = 10e16; // 10%

    // Registry of pool configs.
    mapping(address => PoolConfigBits) internal _poolConfig;

    // Store pool pause managers.
    mapping(address => address) internal _poolPauseManagers;

    // Pool -> (token -> balance): Pool's ERC20 tokens balances stored at the Vault.
    mapping(address => EnumerableMap.IERC20ToUint256Map) internal _poolTokenBalances;

    // Pool -> (token -> address): Pool's Rate providers.
    mapping(address => mapping(IERC20 => IRateProvider)) private _poolRateProviders;

    /// @notice List of handlers. It is non-empty only during `invoke` calls.
    address[] private _handlers;

    /**
     * @notice The total number of nonzero deltas over all active + completed lockers.
     * @dev It is non-zero only during `invoke` calls.
     */
    uint256 private _nonzeroDeltaCount;

    /**
     * @notice Represents the asset due/owed to each handler.
     * @dev Must all net to zero when the last handler is released.
     */
    mapping(address => mapping(IERC20 => int256)) private _tokenDeltas;

    /**
     * @notice Represents the total reserve of each ERC20 token.
     * @dev It should be always equal to `token.balanceOf(vault)`, except during `invoke`.
     */
    mapping(IERC20 => uint256) private _tokenReserves;

    // We allow 0% swap fee.
    // The protocol swap fee is charged whenever a swap occurs, as a percentage of the fee charged by the Pool.
    // TODO consider using uint64 and packing with other things (when we have other things).
    uint256 private _protocolSwapFeePercentage;

    // Token -> fee: Protocol's swap fees accumulated in the Vault for harvest.
    mapping(IERC20 => uint256) private _protocolSwapFees;

    // Upgradeable contract in charge of setting permissions.
    IAuthorizer private _authorizer;

    /// @notice If set to true, disables query functionality of the Vault. Can be modified only by governance.
    bool private _isQueryDisabled;

    uint256 public constant MAX_PAUSE_WINDOW_DURATION = 356 days * 4;
    uint256 public constant MAX_BUFFER_PERIOD_DURATION = 90 days;

    // The Pause Window and Buffer Period are timestamp-based: they should not be relied upon for sub-minute accuracy.
    // solhint-disable not-rely-on-time

    uint256 internal immutable _vaultPauseWindowEndTime;
    uint256 internal immutable _vaultBufferPeriodEndTime;
    // Stored as a convenience, to avoid calculating it on every operation.
    uint256 internal immutable _vaultBufferPeriodDuration;

    bool private _vaultPaused;

    /// @dev Modifier to make a function callable only when the Vault is not paused.
    modifier whenVaultNotPaused() {
        _ensureVaultNotPaused();
        _;
    }

    /// @dev Modifier to make a function callable only when the Vault and Pool are not paused.
    modifier whenPoolNotPaused(address pool) {
        _ensureVaultNotPaused();
        _ensurePoolNotPaused(pool);
        _;
    }

    constructor(
        IAuthorizer authorizer,
        uint256 pauseWindowDuration,
        uint256 bufferPeriodDuration
    ) Authentication(bytes32(uint256(uint160(address(this))))) {
        if (pauseWindowDuration > MAX_PAUSE_WINDOW_DURATION) {
            revert VaultPauseWindowDurationTooLarge();
        }
        if (bufferPeriodDuration > MAX_BUFFER_PERIOD_DURATION) {
            revert PauseBufferPeriodDurationTooLarge();
        }

        uint256 pauseWindowEndTime = block.timestamp + pauseWindowDuration;

        _vaultPauseWindowEndTime = pauseWindowEndTime;
        _vaultBufferPeriodDuration = bufferPeriodDuration;
        _vaultBufferPeriodEndTime = pauseWindowEndTime + bufferPeriodDuration;

        _authorizer = authorizer;
    }

    /*******************************************************************************
                              Transient Accounting
    *******************************************************************************/

    /**
     * @dev This modifier is used for functions that temporarily modify the `_tokenDeltas`
     * of the Vault but expect to revert or settle balances by the end of their execution.
     * It works by tracking the handlers involved in the execution and ensures that the
     * balances are properly settled by the time the last handler is executed.
     *
     * This is useful for functions like `invoke`, which performs arbitrary external calls:
     * we can keep track of temporary deltas changes, and make sure they are settled by the
     * time the external call is complete.
     */
    modifier transient() {
        // Add the current handler to the list
        _handlers.push(msg.sender);

        // The caller does everything here and has to settle all outstanding balances
        _;

        // Check if it's the last handler
        if (_handlers.length == 1) {
            // Ensure all balances are settled
            if (_nonzeroDeltaCount != 0) revert BalanceNotSettled();

            // Reset the handlers list
            delete _handlers;

            // Reset the counter
            delete _nonzeroDeltaCount;
        } else {
            // If it's not the last handler, simply remove it from the list
            _handlers.pop();
        }
    }

    /// @inheritdoc IVault
    function invoke(bytes calldata data) external payable transient returns (bytes memory result) {
        // Executes the function call with value to the msg.sender.
        return (msg.sender).functionCallWithValue(data, msg.value);
    }

    /**
     * @dev This modifier ensures that the function it modifies can only be called
     * by the last handler in the `_handlers` array. This is used to enforce the
     * order of execution when multiple handlers are in play, ensuring only the
     * current or "active" handler can invoke certain operations in the Vault.
     * If no handler is found or the caller is not the expected handler,
     * it reverts the transaction with specific error messages.
     */
    modifier withHandler() {
        // If there are no handlers in the list, revert with an error.
        if (_handlers.length == 0) {
            revert NoHandler();
        }

        // Get the last handler from the `_handlers` array.
        // This represents the current active handler.
        address handler = _handlers[_handlers.length - 1];

        // If the current function caller is not the active handler, revert.
        if (msg.sender != handler) revert WrongHandler(msg.sender, handler);

        _;
    }

    /// @inheritdoc IVault
    function settle(IERC20 token) public nonReentrant withHandler returns (uint256 paid) {
        uint256 reservesBefore = _tokenReserves[token];
        _tokenReserves[token] = token.balanceOf(address(this));
        paid = _tokenReserves[token] - reservesBefore;
        // subtraction must be safe
        _supplyCredit(token, paid, msg.sender);
    }

    /// @inheritdoc IVault
    function wire(IERC20 token, address to, uint256 amount) public nonReentrant withHandler {
        // effects
        _takeDebt(token, amount, msg.sender);
        _tokenReserves[token] -= amount;
        // interactions
        token.safeTransfer(to, amount);
    }

    /// @inheritdoc IVault
    function retrieve(IERC20 token, address from, uint256 amount) public nonReentrant withHandler onlyTrustedRouter {
        // effects
        _supplyCredit(token, amount, msg.sender);
        _tokenReserves[token] += amount;
        // interactions
        token.safeTransferFrom(from, address(this), amount);
    }

    /// @inheritdoc IVault
    function getHandler(uint256 index) public view returns (address) {
        if (index >= _handlers.length) {
            revert HandlerOutOfBounds(index);
        }
        return _handlers[index];
    }

    /// @inheritdoc IVault
    function getHandlersCount() external view returns (uint256) {
        return _handlers.length;
    }

    /// @inheritdoc IVault
    function getNonzeroDeltaCount() external view returns (uint256) {
        return _nonzeroDeltaCount;
    }

    /// @inheritdoc IVault
    function getTokenDelta(address user, IERC20 token) external view returns (int256) {
        return _tokenDeltas[user][token];
    }

    /// @inheritdoc IVault
    function getTokenReserve(IERC20 token) external view returns (uint256) {
        return _tokenReserves[token];
    }

    /// @inheritdoc IVault
    function getMinimumPoolTokens() external pure returns (uint256) {
        return _MIN_TOKENS;
    }

    /// @inheritdoc IVault
    function getMaximumPoolTokens() external pure returns (uint256) {
        return _MAX_TOKENS;
    }

    /**
     * @notice Records the `debt` for a given handler and token.
     * @param token   The ERC20 token for which the `debt` will be accounted.
     * @param debt    The amount of `token` taken from the Vault in favor of the `handler`.
     * @param handler The account responsible for the debt.
     */
    function _takeDebt(IERC20 token, uint256 debt, address handler) internal {
        _accountDelta(token, debt.toInt256(), handler);
    }

    /**
     * @notice Records the `credit` for a given handler and token.
     * @param token   The ERC20 token for which the 'credit' will be accounted.
     * @param credit  The amount of `token` supplied to the Vault in favor of the `handler`.
     * @param handler The account credited with the amount.
     */
    function _supplyCredit(IERC20 token, uint256 credit, address handler) internal {
        _accountDelta(token, -credit.toInt256(), handler);
    }

    /**
     * @dev Accounts the delta for the given handler and token.
     * Positive delta represents debt, while negative delta represents surplus.
     * The function ensures that only the specified handler can update its respective delta.
     *
     * @param token   The ERC20 token for which the delta is being accounted.
     * @param delta   The difference in the token balance.
     *                Positive indicates a debit or a decrease in Vault's assets,
     *                negative indicates a credit or an increase in Vault's assets.
     * @param handler The handler whose balance difference is being accounted for.
     *                Must be the same as the caller of the function.
     */
    function _accountDelta(IERC20 token, int256 delta, address handler) internal {
        // If the delta is zero, there's nothing to account for.
        if (delta == 0) return;

        // Ensure that the handler specified is indeed the caller.
        if (handler != msg.sender) {
            revert WrongHandler(handler, msg.sender);
        }

        // Get the current recorded delta for this token and handler.
        int256 current = _tokenDeltas[handler][token];

        // Calculate the new delta after accounting for the change.
        int256 next = current + delta;

        unchecked {
            // If the resultant delta becomes zero after this operation,
            // decrease the count of non-zero deltas.
            if (next == 0) {
                _nonzeroDeltaCount--;
            }
            // If there was no previous delta (i.e., it was zero) and now we have one,
            // increase the count of non-zero deltas.
            else if (current == 0) {
                _nonzeroDeltaCount++;
            }
        }

        // Update the delta for this token and handler.
        _tokenDeltas[handler][token] = next;
    }

    /*******************************************************************************
                                    Queries
    *******************************************************************************/

    /// @dev Ensure that only static calls are made to the functions with this modifier.
    modifier query() {
        if (!EVMCallModeHelpers.isStaticCall()) {
            revert EVMCallModeHelpers.NotStaticCall();
        }

        if (_isQueryDisabled) {
            revert QueriesDisabled();
        }

        // Add the current handler to the list so `withHandler` does not revert
        _handlers.push(msg.sender);
        _;
    }

    /// @inheritdoc IVault
    function quote(bytes calldata data) external payable query returns (bytes memory result) {
        // Forward the incoming call to the original sender of this transaction.
        return (msg.sender).functionCallWithValue(data, msg.value);
    }

    /// @inheritdoc IVault
    function disableQuery() external authenticate {
        _isQueryDisabled = true;
    }

    /// @inheritdoc IVault
    function isQueryDisabled() external view returns (bool) {
        return _isQueryDisabled;
    }

    /*******************************************************************************
                                    Pool Tokens
    *******************************************************************************/

    /// @inheritdoc IVault
    function totalSupply(address token) external view returns (uint256) {
        return _totalSupply(token);
    }

    /// @inheritdoc IVault
    function balanceOf(address token, address account) external view returns (uint256) {
        return _balanceOf(token, account);
    }

    /// @inheritdoc IVault
    function allowance(address token, address owner, address spender) external view returns (uint256) {
        return _allowance(token, owner, spender);
    }

    /// @inheritdoc IVault
    function transfer(address owner, address to, uint256 amount) external returns (bool) {
        _transfer(msg.sender, owner, to, amount);
        return true;
    }

    /// @inheritdoc IVault
    function approve(address owner, address spender, uint256 amount) external returns (bool) {
        _approve(msg.sender, owner, spender, amount);
        return true;
    }

    /// @inheritdoc IVault
    function transferFrom(address spender, address from, address to, uint256 amount) external returns (bool) {
        _spendAllowance(msg.sender, from, spender, amount);
        _transfer(msg.sender, from, to, amount);
        return true;
    }

    /*******************************************************************************
                                    Pool Operations
    *******************************************************************************/

    // The Vault performs all upscaling and downscaling (due to token decimals, rates, etc.), so that the pools
    // don't have to. However, scaling inevitably leads to rounding errors, so we take great care to ensure that
    // any rounding errors favor the Vault. An important invariant of the system is that there is no repeatable
    // path where tokensOut > tokensIn.
    //
    // In general, this means rounding up any values entering the Vault, and rounding down any values leaving
    // the Vault, so that external users either pay a little extra or receive a little less in the case of a
    // rounding error.
    //
    // However, it's not always straightforward to determine the correct rounding direction, given the presence
    // and complexity of intermediate steps. An "amountIn" sounds like it should be rounded up: but only if that
    // is the amount actually being transferred. If instead it is an amount sent to the pool math, where rounding
    // up would result in a *higher* calculated amount out, that would favor the user instead of the Vault. So in
    // that case, amountIn should be rounded down.
    //
    // See comments justifying the rounding direction in each case.
    //
    // TODO: this reasoning applies to Weighted Pool math, and is likely to apply to others as well, but of course
    // it's possible a new pool type might not conform. Duplicate the tests for new pool types (e.g., Stable Math).
    // Also, the final code should ensure that we are not relying entirely on the rounding directions here,
    // but have enough additional layers (e.g., minimum amounts, buffer wei on all transfers) to guarantee safety,
    // even if it turns out these directions are incorrect for a new pool type.

    // Needed to avoid "stack too deep"
    struct SharedLocals {
        PoolConfig config;
        IERC20[] tokens;
        uint256[] balancesRaw;
        uint256[] decimalScalingFactors;
        uint256[] tokenRates;
        uint256[] balancesScaled18;
        uint256 tokenIndex;
    }

    // For add/remove liquidity
    function _populateSharedLiquidityLocals(
        address pool,
        bool addingLiquidity
    ) private view returns (SharedLocals memory vars) {
        (vars.tokens, vars.balancesRaw, vars.decimalScalingFactors, ) = _getPoolTokenInfo(pool);
        vars.tokenRates = _getPoolTokenRates(pool);
        vars.config = _poolConfig[pool].toPoolConfig();

        uint256 numTokens = vars.tokens.length;
        vars.balancesScaled18 = new uint256[](numTokens);

        // Round up when adding liquidity:
        // If proportional, higher balances = higher proportional amountsIn, favoring the pool.
        // If unbalanced, higher balances = lower invariant ratio with fees.
        // bptOut = supply * (ratio - 1), so lower ratio = less bptOut, favoring the pool.
        //
        // Round down when removing liquidity:
        // If proportional, lower balances = lower proportional amountsOut, favoring the pool.
        // If unbalanced, lower balances = lower invariant ratio without fees.
        // bptIn = supply * (1 - ratio), so lower ratio = more bptIn, favoring the pool.
        //
        // See `calcBptOutGivenExactTokensIn` and `calcBptInGivenExactTokensOut` WeightedMath tests.

        for (uint256 i = 0; i < numTokens; i++) {
            vars.balancesScaled18[i] = addingLiquidity
                ? vars.balancesRaw[i].toScaled18RoundUp(vars.decimalScalingFactors[i].mulUp(vars.tokenRates[i]))
                : vars.balancesRaw[i].toScaled18RoundDown(vars.decimalScalingFactors[i].mulDown(vars.tokenRates[i]));
        }
    }

    // Needed to avoid "stack too deep"
    struct SwapLocals {
        // Inline the shared struct fields vs. nesting, trading off verbosity for gas/memory/bytecode savings.
        PoolConfig config;
        uint256[] balancesRaw;
        uint256[] decimalScalingFactors;
        uint256[] tokenRates;
        uint256[] balancesScaled18;
        uint256 numTokens;
        uint256 indexIn;
        uint256 indexOut;
        uint256 tokenInBalance;
        uint256 tokenOutBalance;
        uint256 amountGivenScaled18;
        uint256 amountCalculatedScaled18;
        uint256 swapFeeAmount;
        uint256 swapFeePercentage;
        uint256 protocolSwapFeeAmount;
    }

    function _populateSwapLocals(
        SwapParams memory params
    ) private view returns (SwapLocals memory vars, EnumerableMap.IERC20ToUint256Map storage poolBalances) {
        poolBalances = _poolTokenBalances[params.pool];
        vars.numTokens = poolBalances.length();
        vars.config = _poolConfig[params.pool].toPoolConfig();
        vars.decimalScalingFactors = PoolConfigLib.getDecimalScalingFactors(vars.config, vars.numTokens);
        vars.tokenRates = _getPoolTokenRates(params.pool);
        vars.balancesRaw = new uint256[](vars.numTokens);
        vars.balancesScaled18 = new uint256[](vars.numTokens);
        for (uint256 i = 0; i < vars.numTokens; i++) {
            vars.balancesRaw[i] = poolBalances.unchecked_valueAt(i);
            // Rounding down is legacy behavior, and seems the right direction generally, as described below.
            // However, likely because of the non-linearity introduced by power functions, the calculation
            // error for very small values is greater than the rounding correction, so it is possible that
            // rounding down here will not decrease `amountOut` or increase `amountIn`. Further measures
            // are required to ensure safety.
            //
            // In the GivenIn case, lower balances cause `calcOutGivenIn` to calculate a lower amountOut.
            // In the GivenOut case, lower balances cause `calcInGivenOut` to calculate a higher amountIn.
            // See `calcOutGivenIn` and `calcInGivenOut` WeightedMath tests.
            vars.balancesScaled18[i] = poolBalances.unchecked_valueAt(i).toScaled18RoundDown(
                vars.decimalScalingFactors[i].mulDown(vars.tokenRates[i])
            );
        }

        // EnumerableMap stores indices *plus one* to use the zero index as a sentinel value for non-existence.
        vars.indexIn = poolBalances.unchecked_indexOf(params.tokenIn);
        vars.indexOut = poolBalances.unchecked_indexOf(params.tokenOut);

        // If either are zero, revert because the token wasn't registered to this pool.
        if (vars.indexIn == 0 || vars.indexOut == 0) {
            // We require the pool to be initialized, which means it's also registered.
            // This can only happen if the tokens are not registered.
            revert TokenNotRegistered();
        }

        // Convert to regular 0-based indices now, since we've established the tokens are valid.
        unchecked {
            vars.indexIn -= 1;
            vars.indexOut -= 1;
        }

        for (uint256 i = 0; i < vars.numTokens; i++) {
            // We know from the above checks that `i` is a valid token index and can use `unchecked_valueAt`
            // to save storage reads.
            uint256 balance = poolBalances.unchecked_valueAt(i);

            if (i == vars.indexIn) {
                vars.tokenInBalance = balance;
            } else if (i == vars.indexOut) {
                vars.tokenOutBalance = balance;
            }
        }
    }

    /*******************************************************************************
                                          Swaps
    *******************************************************************************/

    /// @inheritdoc IVault
    function swap(
        SwapParams memory params
    )
        public
        withHandler
        withInitializedPool(params.pool)
        whenPoolNotPaused(params.pool)
        returns (uint256 amountCalculated, uint256 amountIn, uint256 amountOut)
    {
        if (params.amountGivenRaw == 0) {
            revert AmountGivenZero();
        }

        if (params.tokenIn == params.tokenOut) {
            revert CannotSwapSameToken();
        }

        (SwapLocals memory vars, EnumerableMap.IERC20ToUint256Map storage poolBalances) = _populateSwapLocals(params);

        // If the amountGiven is entering the pool math (GivenIn), round down, since a lower apparent amountIn leads
        // to a lower calculated amountOut, favoring the pool.
        vars.amountGivenScaled18 = params.kind == SwapKind.GIVEN_IN
            ? params.amountGivenRaw.toScaled18RoundDown(vars.decimalScalingFactors[vars.indexIn])
            : params.amountGivenRaw.toScaled18RoundUp(vars.decimalScalingFactors[vars.indexOut]);

        vars.swapFeePercentage = _getSwapFeePercentage(vars.config);

        if (vars.swapFeePercentage > 0 && params.kind == IVault.SwapKind.GIVEN_OUT) {
            // Round up to avoid losses during precision loss.
            vars.swapFeeAmount =
                vars.amountGivenScaled18.divUp(vars.swapFeePercentage.complement()) -
                vars.amountGivenScaled18;
        }

        // Add swap fee to the amountGiven to account for the fee taken in GIVEN_OUT swap on tokenOut
        // Perform the swap request callback and compute the new balances for 'token in' and 'token out' after the swap
        vars.amountCalculatedScaled18 = IBasePool(params.pool).onSwap(
            IBasePool.SwapParams({
                kind: params.kind,
                tokenIn: params.tokenIn,
                tokenOut: params.tokenOut,
                amountGivenScaled18: vars.amountGivenScaled18 + vars.swapFeeAmount,
                balancesScaled18: vars.balancesScaled18,
                indexIn: vars.indexIn,
                indexOut: vars.indexOut,
                sender: msg.sender,
                userData: params.userData
            })
        );

        if (vars.swapFeePercentage > 0 && params.kind == IVault.SwapKind.GIVEN_IN) {
            // Swap fee is a percentage of the amountCalculated for the GIVEN_IN swap
            // Round up to avoid losses during precision loss.
            vars.swapFeeAmount = vars.amountCalculatedScaled18.mulUp(vars.swapFeePercentage);
            // Should substract the fee from the amountCalculated for GIVEN_IN swap
            vars.amountCalculatedScaled18 -= vars.swapFeeAmount;
        }

        // For `GivenIn` the amount calculated is leaving the Vault, so we round down.
        // Round up when entering the Vault on `GivenOut`.
        amountCalculated = params.kind == SwapKind.GIVEN_IN
            ? vars.amountCalculatedScaled18.toRawRoundDown(vars.decimalScalingFactors[vars.indexOut])
            : vars.amountCalculatedScaled18.toRawRoundUp(vars.decimalScalingFactors[vars.indexIn]);

        (amountIn, amountOut) = params.kind == SwapKind.GIVEN_IN
            ? (params.amountGivenRaw, amountCalculated)
            : (amountCalculated, params.amountGivenRaw);

        // Charge protocolSwapFee
        if (vars.swapFeeAmount > 0 && _protocolSwapFeePercentage > 0) {
            // Always charge fees on tokenOut. Store amount in native decimals.
            vars.protocolSwapFeeAmount = vars.swapFeeAmount.mulUp(_protocolSwapFeePercentage).toRawRoundDown(
                vars.decimalScalingFactors[vars.indexOut]
            );

            _protocolSwapFees[params.tokenOut] += vars.protocolSwapFeeAmount;
        }

        // Use `unchecked_setAt` to save storage reads.
        poolBalances.unchecked_setAt(vars.indexIn, vars.tokenInBalance + amountIn);
        poolBalances.unchecked_setAt(vars.indexOut, vars.tokenOutBalance - amountOut - vars.protocolSwapFeeAmount);

        // Account amountIn of tokenIn
        _takeDebt(params.tokenIn, amountIn, msg.sender);
        // Account amountOut of tokenOut
        _supplyCredit(params.tokenOut, amountOut, msg.sender);

        if (vars.config.callbacks.shouldCallAfterSwap) {
            (uint256 amountInScaled18, uint256 amountOutScaled18) = params.kind == SwapKind.GIVEN_IN
                ? (vars.amountGivenScaled18, vars.amountCalculatedScaled18)
                : (vars.amountCalculatedScaled18, vars.amountGivenScaled18);

            // if callback is enabled, then update balances
            if (
                IBasePool(params.pool).onAfterSwap(
                    IBasePool.AfterSwapParams({
                        kind: params.kind,
                        tokenIn: params.tokenIn,
                        tokenOut: params.tokenOut,
                        amountInScaled18: amountInScaled18,
                        amountOutScaled18: amountOutScaled18,
                        tokenInBalanceScaled18: vars.balancesScaled18[vars.indexIn] + amountInScaled18,
                        tokenOutBalanceScaled18: vars.balancesScaled18[vars.indexOut] - amountOutScaled18,
                        sender: msg.sender,
                        userData: params.userData
                    }),
                    vars.amountCalculatedScaled18
                ) == false
            ) {
                revert CallbackFailed();
            }
        }

        emit Swap(params.pool, params.tokenIn, params.tokenOut, amountIn, amountOut, vars.swapFeeAmount);
    }

    /// @dev Returns swap fee for the pool.
    function _getSwapFeePercentage(PoolConfig memory config) internal pure returns (uint256) {
        if (config.hasDynamicSwapFee) {
            // TODO: Fetch dynamic swap fee from the pool using callback
            return 0;
        } else {
            return config.staticSwapFeePercentage;
        }
    }

    /*******************************************************************************
                            Pool Registration and Initialization
    *******************************************************************************/

    /// @inheritdoc IVault
    function registerPool(
        address pool,
        IERC20[] memory tokens,
        IRateProvider[] memory rateProviders,
        uint256 pauseWindowEndTime,
        address pauseManager,
        PoolCallbacks calldata poolCallbacks,
        LiquidityManagement calldata liquidityManagement
    ) external nonReentrant whenVaultNotPaused {
        _registerPool(
            pool,
            tokens,
            rateProviders,
            pauseWindowEndTime,
            pauseManager,
            poolCallbacks,
            liquidityManagement
        );
    }

    /// @inheritdoc IVault
    function isPoolRegistered(address pool) external view returns (bool) {
        return _isPoolRegistered(pool);
    }

    /// @inheritdoc IVault
    function isPoolInitialized(address pool) external view returns (bool) {
        return _isPoolInitialized(pool);
    }

    /// @inheritdoc IVault
    function isPoolInRecoveryMode(address pool) external view returns (bool) {
        return _isPoolInRecoveryMode(pool);
    }

    /// @inheritdoc IVault
    function getPoolConfig(address pool) external view returns (PoolConfig memory) {
        return _poolConfig[pool].toPoolConfig();
    }

    /// @inheritdoc IVault
    function getPoolTokens(address pool) external view withRegisteredPool(pool) returns (IERC20[] memory) {
        return _getPoolTokens(pool);
    }

    /// @inheritdoc IVault
    function getPoolTokenInfo(
        address pool
    )
        external
        view
        withRegisteredPool(pool)
        returns (
            IERC20[] memory tokens,
            uint256[] memory balancesRaw,
            uint256[] memory decimalScalingFactors,
            IRateProvider[] memory rateProviders
        )
    {
        return _getPoolTokenInfo(pool);
    }

    /// @inheritdoc IVault
    function getPoolTokenRates(address pool) external view withRegisteredPool(pool) returns (uint256[] memory) {
        return _getPoolTokenRates(pool);
    }

    /// @dev Reverts unless `pool` corresponds to a registered Pool.
    modifier withRegisteredPool(address pool) {
        _ensureRegisteredPool(pool);
        _;
    }

    /// @dev Reverts unless `pool` corresponds to a registered Pool.
    function _ensureRegisteredPool(address pool) internal view {
        if (!_isPoolRegistered(pool)) {
            revert PoolNotRegistered(pool);
        }
    }

    /**
     * @dev The function will register the pool, setting its tokens with an initial balance of zero.
     * The function also checks for valid token addresses and ensures that the pool and tokens aren't
     * already registered.
     *
     * Emits a `PoolRegistered` event upon successful registration.
     */
    function _registerPool(
        address pool,
        IERC20[] memory tokens,
        IRateProvider[] memory rateProviders,
        uint256 pauseWindowEndTime,
        address pauseManager,
        PoolCallbacks memory callbackConfig,
        LiquidityManagement memory liquidityManagement
    ) internal {
        // Ensure the pool isn't already registered
        if (_isPoolRegistered(pool)) {
            revert PoolAlreadyRegistered(pool);
        }

        uint256 numTokens = tokens.length;

        if (numTokens < _MIN_TOKENS) {
            revert MinTokens();
        }
        if (numTokens > _MAX_TOKENS) {
            revert MaxTokens();
        }

        // Retrieve or create the pool's token balances mapping
        EnumerableMap.IERC20ToUint256Map storage poolTokenBalances = _poolTokenBalances[pool];

        uint8[] memory tokenDecimalDiffs = new uint8[](numTokens);

        for (uint256 i = 0; i < numTokens; ++i) {
            IERC20 token = tokens[i];

            // Ensure that the token address is valid
            if (token == IERC20(address(0))) {
                revert InvalidToken();
            }

            // Register the token with an initial balance of zero.
            // Note: EnumerableMaps require an explicit initial value when creating a key-value pair.
            bool added = poolTokenBalances.set(token, 0);

            // Ensure the token isn't already registered for the pool
            if (!added) {
                revert TokenAlreadyRegistered(token);
            }

            tokenDecimalDiffs[i] = uint8(18) - IERC20Metadata(address(token)).decimals();
            _poolRateProviders[pool][token] = rateProviders[i];
        }

        // Store the pause manager. A zero address means default to the authorizer.
        _poolPauseManagers[pool] = pauseManager;

        // Store config and mark the pool as registered
        PoolConfig memory config = PoolConfigLib.toPoolConfig(_poolConfig[pool]);

        config.isPoolRegistered = true;
        config.callbacks = callbackConfig;
        config.liquidityManagement = liquidityManagement;
        config.tokenDecimalDiffs = PoolConfigLib.toTokenDecimalDiffs(tokenDecimalDiffs);
        config.pauseWindowEndTime = pauseWindowEndTime.toUint32();
        _poolConfig[pool] = config.fromPoolConfig();

        // Emit an event to log the pool registration (pass msg.sender as the factory argument)
        emit PoolRegistered(
            pool,
            msg.sender,
            tokens,
            rateProviders,
            pauseWindowEndTime,
            pauseManager,
            callbackConfig,
            liquidityManagement
        );
    }

    /// @dev See `isPoolRegistered`
    function _isPoolRegistered(address pool) internal view returns (bool) {
        return _poolConfig[pool].isPoolRegistered();
    }

    /// @dev See `isPoolInRecoveryMode`
    function _isPoolInRecoveryMode(address pool) internal view returns (bool) {
        return _poolConfig[pool].isPoolInRecoveryMode();
    }

    /// @dev Reverts unless `pool` corresponds to an initialized Pool.
    modifier withInitializedPool(address pool) {
        _ensureInitializedPool(pool);
        _;
    }

    /// @dev Reverts unless `pool` corresponds to an initialized Pool.
    function _ensureInitializedPool(address pool) internal view {
        if (!_isPoolInitialized(pool)) {
            revert PoolNotInitialized(pool);
        }
    }

    /// @dev See `isPoolInitialized`
    function _isPoolInitialized(address pool) internal view returns (bool) {
        return _poolConfig[pool].isPoolInitialized();
    }

    /**
     * @notice Fetches the tokens and their corresponding balances for a given pool.
     * @dev Utilizes an enumerable map to obtain pool token balances.
     * The function is structured to minimize storage reads by leveraging the `unchecked_at` method.
     *
     * @param pool The address of the pool for which tokens and balances are to be fetched.
     * @return tokens An array of token addresses.
     */
    function _getPoolTokens(address pool) internal view returns (IERC20[] memory tokens) {
        // Retrieve the mapping of tokens and their balances for the specified pool.
        EnumerableMap.IERC20ToUint256Map storage poolTokenBalances = _poolTokenBalances[pool];

        // Initialize arrays to store tokens based on the number of tokens in the pool.
        tokens = new IERC20[](poolTokenBalances.length());

        for (uint256 i = 0; i < tokens.length; ++i) {
            // Because the iteration is bounded by `tokens.length`, which matches the EnumerableMap's length,
            // we can safely use `unchecked_at`. This ensures that `i` is a valid token index and minimizes
            // storage reads.
            (tokens[i], ) = poolTokenBalances.unchecked_at(i);
        }
    }

    function _getPoolTokenRates(address pool) internal view returns (uint256[] memory tokenRates) {
        // Retrieve the mapping of tokens for the specified pool.
        EnumerableMap.IERC20ToUint256Map storage poolTokenBalances = _poolTokenBalances[pool];

        // Initialize arrays to store tokens based on the number of tokens in the pool.
        tokenRates = new uint256[](poolTokenBalances.length());
        IERC20 token;

        for (uint256 i = 0; i < tokenRates.length; ++i) {
            // Because the iteration is bounded by `tokenRates.length`, which matches the EnumerableMap's
            // length, we can safely use `unchecked_at`. This ensures that `i` is a valid token index and minimizes
            // storage reads.
            (token, ) = poolTokenBalances.unchecked_at(i);
            tokenRates[i] = _getRateForPoolToken(pool, token);
        }
    }

    /**
     * @notice Fetches the balances for a given pool, with decimal and rate scaling factors applied.
     * @dev Utilizes an enumerable map to obtain pool token balances.
     * The function is structured to minimize storage reads by leveraging the `unchecked_at` method.
     *
     * @param pool The address of the pool
     * @return balancesScaled18 An array of token balances, scaled and rounded as directed
     */
    function _getPoolBalancesScaled18(
        address pool,
        bool roundUp
    ) internal view returns (uint256[] memory balancesScaled18) {
        // Retrieve the mapping of tokens and their balances for the specified pool.
        EnumerableMap.IERC20ToUint256Map storage poolTokenBalances = _poolTokenBalances[pool];
        uint256 numTokens = poolTokenBalances.length();

        uint256[] memory decimalScalingFactors = PoolConfigLib.getDecimalScalingFactors(
            _poolConfig[pool].toPoolConfig(),
            numTokens
        );

        // Initialize array to store balances based on the number of tokens in the pool.
        // Will be read raw, then upscaled and rounded as directed.
        balancesScaled18 = new uint256[](numTokens);
        uint256 balanceRaw;
        uint256 tokenRate;
        IERC20 token;

        for (uint256 i = 0; i < numTokens; ++i) {
            // Because the iteration is bounded by `tokens.length`, which matches the EnumerableMap's length,
            // we can safely use `unchecked_at`. This ensures that `i` is a valid token index and minimizes
            // storage reads.
            (token, balanceRaw) = poolTokenBalances.unchecked_at(i);
            tokenRate = _getRateForPoolToken(pool, token);

            balancesScaled18[i] = roundUp
                ? balanceRaw.toScaled18RoundUp(decimalScalingFactors[i].mulUp(tokenRate))
                : balanceRaw.toScaled18RoundDown(decimalScalingFactors[i].mulDown(tokenRate));
        }
    }

    function _getPoolTokenInfo(
        address pool
    )
        internal
        view
        returns (
            IERC20[] memory tokens,
            uint256[] memory balancesRaw,
            uint256[] memory decimalScalingFactors,
            IRateProvider[] memory rateProviders
        )
    {
        // Retrieve the mapping of tokens and their balances for the specified pool.
        EnumerableMap.IERC20ToUint256Map storage poolTokenBalances = _poolTokenBalances[pool];
        uint256 numTokens = poolTokenBalances.length();

        decimalScalingFactors = PoolConfigLib.getDecimalScalingFactors(_poolConfig[pool].toPoolConfig(), numTokens);

        // Initialize arrays to store tokens and balances based on the number of tokens in the pool.
        // Will be read raw, then upscaled and rounded as directed.
        tokens = new IERC20[](numTokens);
        balancesRaw = new uint256[](numTokens);
        rateProviders = new IRateProvider[](numTokens);

        for (uint256 i = 0; i < numTokens; ++i) {
            // Because the iteration is bounded by `tokens.length`, which matches the EnumerableMap's length,
            // we can safely use `unchecked_at`. This ensures that `i` is a valid token index and minimizes
            // storage reads.
            (tokens[i], balancesRaw[i]) = poolTokenBalances.unchecked_at(i);
            rateProviders[i] = _poolRateProviders[pool][tokens[i]];
        }
    }

    // Convenience function for a common operation.
    function _getRateForPoolToken(address pool, IERC20 token) private view returns (uint256 rate) {
        IRateProvider rateProvider = _poolRateProviders[pool][token];
        rate = rateProvider == IRateProvider(address(0)) ? FixedPoint.ONE : rateProvider.getRate();
    }

    /*******************************************************************************
                                Pool Operations
    *******************************************************************************/

    /// @dev Rejects routers not approved by governance and users
    modifier onlyTrustedRouter() {
        _onlyTrustedRouter(msg.sender);
        _;
    }

    /// @inheritdoc IVault
    function initialize(
        address pool,
        address to,
        IERC20[] memory tokens,
        uint256[] memory exactAmountsIn,
        bytes memory userData
    )
        external
        withHandler
        nonReentrant
        withRegisteredPool(pool)
        whenPoolNotPaused(pool)
        returns (uint256 bptAmountOut)
    {
        PoolConfig memory config = _poolConfig[pool].toPoolConfig();

        if (config.isPoolInitialized) {
            revert PoolAlreadyInitialized(pool);
        }

        InputHelpers.ensureInputLengthMatch(tokens.length, exactAmountsIn.length);

        _validateTokensAndGetBalances(pool, tokens);

        for (uint256 i = 0; i < tokens.length; ++i) {
            // Debit of token[i] for amountIn
            _takeDebt(tokens[i], exactAmountsIn[i], msg.sender);
        }

        // Store the new Pool balances.
        _setPoolBalances(pool, exactAmountsIn);
        emit PoolBalanceChanged(pool, to, tokens, exactAmountsIn.unsafeCastToInt256(true));

        // Store config and mark the pool as initialized
        config.isPoolInitialized = true;
        _poolConfig[pool] = config.fromPoolConfig();

        // Finally, call pool hook. Doing this at the end also means we do not need to downscale exact amounts in.
        // Amounts are entering pool math, so round down. A lower invariant after the join means less bptOut,
        // favoring the pool.
        exactAmountsIn.toScaled18RoundDownArray(PoolConfigLib.getDecimalScalingFactors(config, tokens.length));

        bptAmountOut = IBasePool(pool).onInitialize(exactAmountsIn, userData);

        if (bptAmountOut < _MINIMUM_BPT) {
            revert BptAmountBelowAbsoluteMin();
        }

        // When adding liquidity, we must mint tokens concurrently with updating pool balances,
        // as the pool's math relies on totalSupply.
        // At this point we know that bptAmountOut >= _MINIMUM_BPT, so this will not revert.
        bptAmountOut -= _MINIMUM_BPT;
        _mint(address(pool), to, bptAmountOut);
        _mintToAddressZero(address(pool), _MINIMUM_BPT);

        // Emit an event to log the pool initialization
        emit PoolInitialized(pool);
    }

    /// @inheritdoc IVault
    function addLiquidity(
        address pool,
        address to,
        uint256[] memory maxAmountsIn,
        uint256 minBptAmountOut,
        AddLiquidityKind kind,
        bytes memory userData
    )
        external
        withHandler
        withInitializedPool(pool)
        whenPoolNotPaused(pool)
        returns (uint256[] memory amountsIn, uint256 bptAmountOut, bytes memory returnData)
    {
        // Set `addingLiquidity` parameter to true to set rounding direction for balances.
        SharedLocals memory vars = _populateSharedLiquidityLocals(pool, true);
        InputHelpers.ensureInputLengthMatch(vars.tokens.length, maxAmountsIn.length);

        // Amounts are entering pool math, so round down.
        maxAmountsIn.toScaled18RoundDownArray(vars.decimalScalingFactors);

        if (vars.config.callbacks.shouldCallBeforeAddLiquidity) {
            // TODO: check if `before` needs kind.
            if (
                IBasePool(pool).onBeforeAddLiquidity(
                    to,
                    maxAmountsIn,
                    minBptAmountOut,
                    vars.balancesScaled18,
                    userData
                ) == false
            ) {
                revert CallbackFailed();
            }

            // The callback might alter the balances, so we need to read them again to ensure that the data is
            // fresh moving forward.
            // We also need to upscale (adding liquidity, so round up) again.
            vars.balancesScaled18 = _getPoolBalancesScaled18(pool, true);
        }

        // The bulk of the work is done here: the corresponding Pool callback is invoked
        // its final balances are computed
        // This function is non-reentrant, as it performs the accounting updates.
        uint256[] memory amountsInScaled18;
        (amountsIn, amountsInScaled18, bptAmountOut, returnData) = _addLiquidity(
            vars,
            pool,
            to,
            maxAmountsIn,
            minBptAmountOut,
            kind,
            userData
        );

        if (vars.config.callbacks.shouldCallAfterAddLiquidity) {
            if (
                IBasePool(pool).onAfterAddLiquidity(
                    to,
                    amountsInScaled18,
                    bptAmountOut,
                    vars.balancesScaled18,
                    userData
                ) == false
            ) {
                revert CallbackFailed();
            }
        }
    }

    /**
     * @dev Calls the appropriate pool callback and calculates the required inputs and outputs for the operation
     * considering the given kind, and updates the vault's internal accounting. This includes:
     * - Setting pool balances
     * - Taking debt from the liquidity provider
     * - Minting pool tokens
     * - Emitting events
     *
     * It is non-reentrant, as it performs external calls and updates the vault's state accordingly. This is the only
     * place where the state is updated within `addLiquidity`.
     */
    function _addLiquidity(
        SharedLocals memory vars,
        address pool,
        address to,
        uint256[] memory upscaledMaxAmountsIn,
        uint256 minBptAmountOut,
        AddLiquidityKind kind,
        bytes memory userData
    )
        internal
        nonReentrant
        returns (
            uint256[] memory amountsIn,
            uint256[] memory amountsInScaled18,
            uint256 bptAmountOut,
            bytes memory returnData
        )
    {
        if (kind == AddLiquidityKind.PROPORTIONAL) {
            _poolConfig[pool].requireSupportsAddLiquidityProportional();

            bptAmountOut = minBptAmountOut;
            amountsInScaled18 = BasePoolMath.computeProportionalAmountsIn(
                vars.balancesScaled18,
                _totalSupply(pool),
                bptAmountOut
            );
        } else if (kind == AddLiquidityKind.UNBALANCED) {
            _poolConfig[pool].requireSupportsAddLiquidityUnbalanced();

            amountsInScaled18 = upscaledMaxAmountsIn;
            bptAmountOut = IBasePool(pool).onAddLiquidityUnbalanced(to, amountsInScaled18, vars.balancesScaled18);
        } else if (kind == AddLiquidityKind.SINGLE_TOKEN_EXACT_OUT) {
            _poolConfig[pool].requireSupportsAddLiquiditySingleTokenExactOut();

            vars.tokenIndex = InputHelpers.getSingleInputIndex(upscaledMaxAmountsIn);
            bptAmountOut = minBptAmountOut;

            amountsInScaled18 = upscaledMaxAmountsIn;
            amountsInScaled18[vars.tokenIndex] = IBasePool(pool).onAddLiquiditySingleTokenExactOut(
                to,
                vars.tokenIndex,
                bptAmountOut,
                vars.balancesScaled18
            );
        } else if (kind == AddLiquidityKind.CUSTOM) {
            _poolConfig[pool].requireSupportsAddLiquidityCustom();

            (amountsInScaled18, bptAmountOut, returnData) = IBasePool(pool).onAddLiquidityCustom(
                to,
                upscaledMaxAmountsIn,
                minBptAmountOut,
                vars.balancesScaled18,
                userData
            );
        } else {
            revert InvalidAddLiquidityKind();
        }

        // TODO: enforce min and max.
        uint256 numTokens = vars.tokens.length;
        amountsIn = new uint256[](numTokens);
        for (uint256 i = 0; i < numTokens; ++i) {
            // amountsIn are amounts entering the Pool, so we round up.
            // Do not mutate in place yet, as we need them scaled for the `onAfterAddLiquidity` callback
            uint256 amountIn = amountsInScaled18[i].toRawRoundUp(vars.decimalScalingFactors[i]);

            // Debit of token[i] for amountIn
            _takeDebt(vars.tokens[i], amountIn, msg.sender);

            // We need regular balances to complete the accounting, and the upscaled balances
            // to use in the `after` callback later on.
            vars.balancesRaw[i] += amountIn;
            vars.balancesScaled18[i] += amountsInScaled18[i];

            amountsIn[i] = amountIn;
        }

        // Store the new pool balances.
        _setPoolBalances(pool, vars.balancesRaw);

        // When adding liquidity, we must mint tokens concurrently with updating pool balances,
        // as the pool's math relies on totalSupply.
        _mint(address(pool), to, bptAmountOut);

        emit PoolBalanceChanged(pool, to, vars.tokens, amountsIn.unsafeCastToInt256(true));
    }

    /// @inheritdoc IVault
    function removeLiquidity(
        address pool,
        address from,
        uint256 maxBptAmountIn,
        uint256[] memory minAmountsOut,
        RemoveLiquidityKind kind,
        bytes memory userData
    )
        external
        withInitializedPool(pool)
        whenPoolNotPaused(pool)
        returns (uint256 bptAmountIn, uint256[] memory amountsOut, bytes memory returnData)
    {
        // Set `addingLiquidity` parameter to false to set rounding direction for balances.
        SharedLocals memory vars = _populateSharedLiquidityLocals(pool, false);
        InputHelpers.ensureInputLengthMatch(vars.tokens.length, minAmountsOut.length);

        // Amounts are entering pool math; higher amounts would burn more BPT, so round up to favor the pool.
        minAmountsOut.toScaled18RoundUpArray(vars.decimalScalingFactors);

        if (vars.config.callbacks.shouldCallBeforeRemoveLiquidity) {
            // TODO: check if `before` callback needs kind.
            if (
                IBasePool(pool).onBeforeRemoveLiquidity(
                    from,
                    maxBptAmountIn,
                    minAmountsOut,
                    vars.balancesScaled18,
                    userData
                ) == false
            ) {
                revert CallbackFailed();
            }
            // The callback might alter the balances, so we need to read them again to ensure that the data is
            // fresh moving forward.
            // We also need to upscale (removing liquidity, so round down) again.
            vars.balancesScaled18 = _getPoolBalancesScaled18(pool, false);
        }

        // The bulk of the work is done here: the corresponding Pool callback is invoked,
        // and its final balances are computed
        // This function is non-reentrant, as it performs the accounting updates.
        uint256[] memory upscaledAmountsOut;
        (bptAmountIn, amountsOut, upscaledAmountsOut, returnData) = _removeLiquidity(
            vars,
            pool,
            from,
            maxBptAmountIn,
            minAmountsOut,
            kind,
            userData
        );

        if (vars.config.callbacks.shouldCallAfterRemoveLiquidity) {
            if (
                IBasePool(pool).onAfterRemoveLiquidity(
                    from,
                    bptAmountIn,
                    upscaledAmountsOut,
                    vars.balancesScaled18,
                    userData
                ) == false
            ) {
                revert CallbackFailed();
            }
        }
    }

    /// @inheritdoc IVault
    function removeLiquidityRecovery(
        address pool,
        address from,
        uint256 exactBptAmountIn
<<<<<<< HEAD
    )
        external
        /// TODO: Only in recovery mode
        nonReentrant
        withInitializedPool(pool)
        returns (uint256[] memory amountsOut)
    {
        // TODO maybe refactor this?
        // Ideally we would not do any scaling at all in Recovery Mode. We certainly cannot call the regular
        // `_populateSharedLiquidityLocals`, which applies rates (making external calls).
        // Yet the shared downstream function `_removeLiquidityUpdateAccounting` does decimal downscaling,
        // so we either have to decimal upscale here (safe, at least), or not share this function with
        // regular removeLiquidity.

        SharedLocals memory vars;
        (vars.tokens, vars.balancesRaw, vars.decimalScalingFactors, ) = _getPoolTokenInfo(pool);
        uint256 numTokens = vars.tokens.length;

        vars.balancesScaled18 = new uint256[](numTokens);
        for (uint256 i = 0; i < numTokens; i++) {
            vars.balancesScaled18[i] = vars.balancesRaw[i].toScaled18RoundDown(vars.decimalScalingFactors[i]);
        }
=======
    ) external nonReentrant withInitializedPool(pool) onlyInRecoveryMode(pool) returns (uint256[] memory amountsOut) {
        SharedLocals memory vars = _populateSharedLiquidityLocals(pool, false);
>>>>>>> 44452ba9

        uint256[] memory upscaledAmountsOut = BasePoolMath.computeProportionalAmountsOut(
            vars.balancesScaled18,
            _totalSupply(pool),
            exactBptAmountIn
        );

        amountsOut = _removeLiquidityUpdateAccounting(vars, pool, from, exactBptAmountIn, upscaledAmountsOut);
    }

    /**
     * @dev Calls the appropriate pool callback and calculates the required inputs and outputs for the operation
     * considering the given kind, and updates the vault's internal accounting. This includes:
     * - Setting pool balances
     * - Supplying credit to the liquidity provider
     * - Burning pool tokens
     * - Emitting events
     *
     * It is non-reentrant, as it performs external calls and updates the vault's state accordingly. This is the only
     * place where the state is updated within `removeLiquidity`.
     */
    function _removeLiquidity(
        SharedLocals memory vars,
        address pool,
        address from,
        uint256 maxBptAmountIn,
        uint256[] memory upscaledMinAmountsOut,
        RemoveLiquidityKind kind,
        bytes memory userData
    )
        internal
        nonReentrant
        returns (
            uint256 bptAmountIn,
            uint256[] memory amountsOut,
            uint256[] memory upscaledAmountsOut,
            bytes memory returnData
        )
    {
        if (kind == RemoveLiquidityKind.PROPORTIONAL) {
            _poolConfig[pool].requireSupportsRemoveLiquidityProportional();

            bptAmountIn = maxBptAmountIn;
            upscaledAmountsOut = BasePoolMath.computeProportionalAmountsOut(
                vars.balancesScaled18,
                _totalSupply(pool),
                bptAmountIn
            );
        } else if (kind == RemoveLiquidityKind.SINGLE_TOKEN_EXACT_IN) {
            _poolConfig[pool].requireSupportsRemoveLiquiditySingleTokenExactIn();

            vars.tokenIndex = InputHelpers.getSingleInputIndex(upscaledMinAmountsOut);
            bptAmountIn = maxBptAmountIn;

            upscaledAmountsOut = upscaledMinAmountsOut;
            upscaledAmountsOut[vars.tokenIndex] = IBasePool(pool).onRemoveLiquiditySingleTokenExactIn(
                from,
                vars.tokenIndex,
                bptAmountIn,
                vars.balancesScaled18
            );
        } else if (kind == RemoveLiquidityKind.SINGLE_TOKEN_EXACT_OUT) {
            _poolConfig[pool].requireSupportsRemoveLiquiditySingleTokenExactOut();

            vars.tokenIndex = InputHelpers.getSingleInputIndex(upscaledMinAmountsOut);
            upscaledAmountsOut = upscaledMinAmountsOut;

            bptAmountIn = IBasePool(pool).onRemoveLiquiditySingleTokenExactOut(
                from,
                vars.tokenIndex,
                upscaledAmountsOut[vars.tokenIndex],
                vars.balancesScaled18
            );
        } else if (kind == RemoveLiquidityKind.CUSTOM) {
            _poolConfig[pool].requireSupportsRemoveLiquidityCustom();

            (bptAmountIn, upscaledAmountsOut, returnData) = IBasePool(pool).onRemoveLiquidityCustom(
                from,
                maxBptAmountIn,
                upscaledMinAmountsOut,
                vars.balancesScaled18,
                userData
            );
        } else {
            revert InvalidRemoveLiquidityKind();
        }

        // TODO: enforce min and max. Maybe inside `_removeLiquidityUpdateAccounting`, where we iterate the tokens?
        amountsOut = _removeLiquidityUpdateAccounting(vars, pool, from, bptAmountIn, upscaledAmountsOut);
    }

    /**
     * @dev Updates the vault's accounting within a `removeLiquidity` operation. This includes:
     * - Setting pool balances
     * - Supplying credit to the liquidity provider
     * - Burning pool tokens
     * - Emitting events
     *
     * This function also supports queries as a special case, where the pool tokens from the sender are not required.
     * It must be called in a non-reentrant context.
     */
    function _removeLiquidityUpdateAccounting(
        SharedLocals memory vars,
        address pool,
        address from,
        uint256 bptAmountIn,
        uint256[] memory amountsOutScaled18
    ) internal returns (uint256[] memory amountsOut) {
        uint256 numTokens = vars.tokens.length;
        amountsOut = new uint256[](numTokens);

        for (uint256 i = 0; i < numTokens; ++i) {
            // amountsOut are amounts exiting the Pool, so we round down.
            // Need amountsOut scaled for the `onAfterRemoveLiquidity` callback,
            // so convert each amount individually here to raw decimals to compute unscaled `finalBalances`.
            uint256 amountOut = amountsOutScaled18[i].toRawRoundDown(vars.decimalScalingFactors[i]);

            // Credit token[i] for amountIn
            _supplyCredit(vars.tokens[i], amountOut, msg.sender);

            // Compute the new Pool balances. A Pool's token balance always decreases after an exit (potentially by 0).
            // We need regular balances to complete the accounting, and the upscaled balances
            // to use in the `after` callback later on.
            vars.balancesRaw[i] -= amountOut;
            vars.balancesScaled18[i] -= amountsOutScaled18[i];
            amountsOut[i] = amountOut;
        }

        // Store the new pool balances.
        _setPoolBalances(pool, vars.balancesRaw);

        // Trusted routers use Vault's allowances, which are infinite anyways for pool tokens.
        if (!_isTrustedRouter(msg.sender)) {
            _spendAllowance(address(pool), from, msg.sender, bptAmountIn);
        }
        if (!_isQueryDisabled && EVMCallModeHelpers.isStaticCall()) {
            // Increase `from` balance to ensure the burn function succeeds.
            _queryModeBalanceIncrease(pool, from, bptAmountIn);
        }
        // When removing liquidity, we must burn tokens concurrently with updating pool balances,
        // as the pool's math relies on totalSupply.
        _burn(address(pool), from, bptAmountIn);

        emit PoolBalanceChanged(
            pool,
            from,
            vars.tokens,
            // We can unsafely cast to int256 because balances are actually stored as uint112
            amountsOut.unsafeCastToInt256(false)
        );
    }

    /**
     * @dev Sets the balances of a Pool's tokens to `newBalances`.
     *
     * WARNING: this assumes `newBalances` has the same length and order as the Pool's tokens.
     */
    function _setPoolBalances(address pool, uint256[] memory newBalances) internal {
        EnumerableMap.IERC20ToUint256Map storage poolBalances = _poolTokenBalances[pool];

        for (uint256 i = 0; i < newBalances.length; ++i) {
            // Since we assume all newBalances are properly ordered, we can simply use `unchecked_setAt`
            // to avoid one less storage read per token.
            poolBalances.unchecked_setAt(i, newBalances[i]);
        }
    }

    /**
     * @dev Returns the total balances for `pool`'s `expectedTokens`.
     * `expectedTokens` must exactly equal the token array returned by `getPoolTokens`: both arrays must have the same
     * length, elements and order. This is only called after pool registration, which has guarantees the number of
     * tokens is valid (i.e., between the minimum and maximum token count).
     */
    function _validateTokensAndGetBalances(
        address pool,
        IERC20[] memory expectedTokens
    ) private view returns (uint256[] memory) {
        (IERC20[] memory actualTokens, uint256[] memory balancesRaw, , ) = _getPoolTokenInfo(pool);
        InputHelpers.ensureInputLengthMatch(actualTokens.length, expectedTokens.length);

        for (uint256 i = 0; i < actualTokens.length; ++i) {
            if (actualTokens[i] != expectedTokens[i]) {
                revert TokensMismatch(pool, address(expectedTokens[i]), address(actualTokens[i]));
            }
        }

        return balancesRaw;
    }

    function _onlyTrustedRouter(address sender) internal pure {
        if (!_isTrustedRouter(sender)) {
            revert RouterNotTrusted();
        }
    }

    function _isTrustedRouter(address) internal pure returns (bool) {
        //TODO: Implement based on approval by governance and user
        return true;
    }

    /*******************************************************************************
                                    Recovery Mode
    *******************************************************************************/

    /**
     * @dev Place on functions that may only be called when the associated pool is in recovery mode.
     * @param pool The pool
     */
    modifier onlyInRecoveryMode(address pool) {
        _ensurePoolInRecoveryMode(pool);
        _;
    }

    /// @inheritdoc IVault
    function enableRecoveryMode(address pool) external withRegisteredPool(pool) authenticate {
        _ensurePoolNotInRecoveryMode(pool);
        _setPoolRecoveryMode(pool, true);
    }

    /// @inheritdoc IVault
    function disableRecoveryMode(address pool) external withRegisteredPool(pool) authenticate {
        _ensurePoolInRecoveryMode(pool);
        _setPoolRecoveryMode(pool, false);
    }

    function _setPoolRecoveryMode(address pool, bool recoveryMode) internal {
        // Update poolConfig
        PoolConfig memory config = PoolConfigLib.toPoolConfig(_poolConfig[pool]);
        config.isPoolInRecoveryMode = recoveryMode;
        _poolConfig[pool] = config.fromPoolConfig();

        emit PoolRecoveryModeStateChanged(pool, recoveryMode);
    }

    /**
     * @dev Reverts if the pool is in recovery mode.
     * @param pool The pool
     */
    function _ensurePoolNotInRecoveryMode(address pool) internal view {
        if (_isPoolInRecoveryMode(pool)) {
            revert PoolInRecoveryMode(pool);
        }
    }

    /**
     * @dev Reverts if the pool is not in recovery mode.
     * @param pool The pool
     */
    function _ensurePoolInRecoveryMode(address pool) internal view {
        if (!_isPoolInRecoveryMode(pool)) {
            revert PoolNotInRecoveryMode(pool);
        }
    }

    /*******************************************************************************
                                        Fees
    *******************************************************************************/

    /// @inheritdoc IVault
    function setProtocolSwapFeePercentage(uint256 newProtocolSwapFeePercentage) external authenticate {
        if (newProtocolSwapFeePercentage > _MAX_PROTOCOL_SWAP_FEE_PERCENTAGE) {
            revert ProtocolSwapFeePercentageTooHigh();
        }
        _protocolSwapFeePercentage = newProtocolSwapFeePercentage;
        emit ProtocolSwapFeePercentageChanged(newProtocolSwapFeePercentage);
    }

    /// @inheritdoc IVault
    function getProtocolSwapFeePercentage() external view returns (uint256) {
        return _protocolSwapFeePercentage;
    }

    /// @inheritdoc IVault
    function getProtocolSwapFee(address token) external view returns (uint256) {
        return _protocolSwapFees[IERC20(token)];
    }

    /// @inheritdoc IVault
    function collectProtocolFees(IERC20[] calldata tokens) external authenticate nonReentrant {
        for (uint256 index = 0; index < tokens.length; index++) {
            IERC20 token = tokens[index];
            uint256 amount = _protocolSwapFees[token];
            // checks
            if (amount > 0) {
                // effects
                // set fees to zero for the token
                _protocolSwapFees[token] = 0;
                // interactions
                token.safeTransfer(msg.sender, amount);
                // emit an event
                emit ProtocolFeeCollected(token, amount);
            }
        }
    }

    /**
     * @inheritdoc IVault
     * @dev This is a permissioned function, disabled if the pool is paused. The swap fee must be <=
     * MAX_SWAP_FEE_PERCENTAGE. Emits the SwapFeePercentageChanged event.
     */
    function setStaticSwapFeePercentage(
        address pool,
        uint256 swapFeePercentage
    ) external authenticate withRegisteredPool(pool) whenPoolNotPaused(pool) {
        _setStaticSwapFeePercentage(pool, swapFeePercentage);
    }

    function _setStaticSwapFeePercentage(address pool, uint256 swapFeePercentage) internal virtual {
        if (swapFeePercentage > _MAX_SWAP_FEE_PERCENTAGE) {
            revert SwapFeePercentageTooHigh();
        }

        PoolConfig memory config = PoolConfigLib.toPoolConfig(_poolConfig[pool]);
        config.staticSwapFeePercentage = swapFeePercentage.toUint64();
        _poolConfig[pool] = config.fromPoolConfig();

        emit SwapFeePercentageChanged(pool, swapFeePercentage);
    }

    /// @inheritdoc IVault
    function getStaticSwapFeePercentage(address pool) external view returns (uint256) {
        return PoolConfigLib.toPoolConfig(_poolConfig[pool]).staticSwapFeePercentage;
    }

    /*******************************************************************************
                                    Authentication
    *******************************************************************************/

    /// @inheritdoc IVault
    function getAuthorizer() external view returns (IAuthorizer) {
        return _authorizer;
    }

    /// @inheritdoc IVault
    function setAuthorizer(IAuthorizer newAuthorizer) external nonReentrant authenticate {
        _authorizer = newAuthorizer;

        emit AuthorizerChanged(newAuthorizer);
    }

    /// @dev Access control is delegated to the Authorizer
    function _canPerform(bytes32 actionId, address user) internal view override returns (bool) {
        return _authorizer.canPerform(actionId, user, address(this));
    }

    /*******************************************************************************
                                    Vault Pausing
    *******************************************************************************/

    /// @inheritdoc IVault
    function isVaultPaused() external view returns (bool) {
        return _isVaultPaused();
    }

    /// @inheritdoc IVault
    function getVaultPausedState() public view returns (bool, uint256, uint256) {
        return (_isVaultPaused(), _vaultPauseWindowEndTime, _vaultBufferPeriodEndTime);
    }

    /// @inheritdoc IVault
    function pauseVault() external authenticate {
        _setVaultPaused(true);
    }

    /// @inheritdoc IVault
    function unpauseVault() external authenticate {
        _setVaultPaused(false);
    }

    /**
     * @dev For gas efficiency, storage is only read before `_vaultBufferPeriodEndTime`. Once we're past that
     * timestamp, the expression short-circuits false, and the Vault is permanently unpaused.
     */
    function _isVaultPaused() internal view returns (bool) {
        return block.timestamp <= _vaultBufferPeriodEndTime && _vaultPaused;
    }

    /**
     * @dev The contract can only be paused until the end of the Pause Window, and
     * unpaused until the end of the Buffer Period.
     */
    function _setVaultPaused(bool pausing) internal {
        if (_isVaultPaused()) {
            if (pausing) {
                // Already paused, and we're trying to pause it again.
                revert VaultPaused();
            }

            // The Vault can always be unpaused while it's paused.
            // When the buffer period expires, `_isVaultPaused` will return false, so we would be in the outside
            // else clause, where trying to unpause will revert unconditionally.
        } else {
            if (pausing) {
                // Not already paused; we can pause within the window.
                if (block.timestamp >= _vaultPauseWindowEndTime) {
                    revert VaultPauseWindowExpired();
                }
            } else {
                // Not paused, and we're trying to unpause it.
                revert VaultNotPaused();
            }
        }

        _vaultPaused = pausing;

        emit VaultPausedStateChanged(pausing);
    }

    /// @dev Reverts if the Vault is paused.
    function _ensureVaultNotPaused() internal view {
        if (_isVaultPaused()) {
            revert VaultPaused();
        }
    }

    /*******************************************************************************
                                     Pool Pausing
    *******************************************************************************/

    modifier onlyAuthenticatedPauser(address pool) {
        address pauseManager = _poolPauseManagers[pool];

        if (pauseManager == address(0)) {
            // If there is no pause manager, default to the authorizer.
            _authenticateCaller();
        } else {
            // Sender must be the pause manager.
            if (msg.sender != pauseManager) {
                revert SenderIsNotPauseManager(pool);
            }
        }
        _;
    }

    /// @inheritdoc IVault
    function isPoolPaused(address pool) external view withRegisteredPool(pool) returns (bool) {
        return _isPoolPaused(pool);
    }

    /// @inheritdoc IVault
    function getPoolPausedState(
        address pool
    ) external view withRegisteredPool(pool) returns (bool, uint256, uint256, address) {
        (bool paused, uint256 pauseWindowEndTime) = _getPoolPausedState(pool);

        return (paused, pauseWindowEndTime, pauseWindowEndTime + _vaultBufferPeriodDuration, _poolPauseManagers[pool]);
    }

    /// @dev Check both the flag and timestamp to determine whether the pool is paused.
    function _isPoolPaused(address pool) internal view returns (bool) {
        (bool paused, ) = _getPoolPausedState(pool);

        return paused;
    }

    /// @dev Lowest level routine that plucks only the minimum necessary parts from storage.
    function _getPoolPausedState(address pool) private view returns (bool, uint256) {
        (bool pauseBit, uint256 pauseWindowEndTime) = PoolConfigLib.getPoolPausedState(_poolConfig[pool]);

        // Use the Vault's buffer period.
        return (pauseBit && block.timestamp <= pauseWindowEndTime + _vaultBufferPeriodDuration, pauseWindowEndTime);
    }

    /// @inheritdoc IVault
    function pausePool(address pool) external withRegisteredPool(pool) onlyAuthenticatedPauser(pool) {
        _setPoolPaused(pool, true);
    }

    /// @inheritdoc IVault
    function unpausePool(address pool) external withRegisteredPool(pool) onlyAuthenticatedPauser(pool) {
        _setPoolPaused(pool, false);
    }

    function _setPoolPaused(address pool, bool pausing) internal {
        PoolConfig memory config = PoolConfigLib.toPoolConfig(_poolConfig[pool]);

        if (_isPoolPaused(pool)) {
            if (pausing) {
                // Already paused, and we're trying to pause it again.
                revert PoolPaused(pool);
            }

            // The pool can always be unpaused while it's paused.
            // When the buffer period expires, `_isPoolPaused` will return false, so we would be in the outside
            // else clause, where trying to unpause will revert unconditionally.
        } else {
            if (pausing) {
                // Not already paused; we can pause within the window.
                if (block.timestamp >= config.pauseWindowEndTime) {
                    revert PoolPauseWindowExpired(pool);
                }
            } else {
                // Not paused, and we're trying to unpause it.
                revert PoolNotPaused(pool);
            }
        }

        // Update poolConfig.
        config.isPoolPaused = pausing;
        _poolConfig[pool] = config.fromPoolConfig();

        emit PoolPausedStateChanged(pool, pausing);
    }

    /**
     * @dev Reverts if the pool is paused.
     * @param pool The pool
     */
    function _ensurePoolNotPaused(address pool) internal view {
        if (_isPoolPaused(pool)) {
            revert PoolPaused(pool);
        }
    }
}<|MERGE_RESOLUTION|>--- conflicted
+++ resolved
@@ -1325,14 +1325,7 @@
         address pool,
         address from,
         uint256 exactBptAmountIn
-<<<<<<< HEAD
-    )
-        external
-        /// TODO: Only in recovery mode
-        nonReentrant
-        withInitializedPool(pool)
-        returns (uint256[] memory amountsOut)
-    {
+    ) external nonReentrant withInitializedPool(pool) onlyInRecoveryMode(pool) returns (uint256[] memory amountsOut) {
         // TODO maybe refactor this?
         // Ideally we would not do any scaling at all in Recovery Mode. We certainly cannot call the regular
         // `_populateSharedLiquidityLocals`, which applies rates (making external calls).
@@ -1348,18 +1341,14 @@
         for (uint256 i = 0; i < numTokens; i++) {
             vars.balancesScaled18[i] = vars.balancesRaw[i].toScaled18RoundDown(vars.decimalScalingFactors[i]);
         }
-=======
-    ) external nonReentrant withInitializedPool(pool) onlyInRecoveryMode(pool) returns (uint256[] memory amountsOut) {
-        SharedLocals memory vars = _populateSharedLiquidityLocals(pool, false);
->>>>>>> 44452ba9
-
-        uint256[] memory upscaledAmountsOut = BasePoolMath.computeProportionalAmountsOut(
+
+        uint256[] memory amountsOutScaled18 = BasePoolMath.computeProportionalAmountsOut(
             vars.balancesScaled18,
             _totalSupply(pool),
             exactBptAmountIn
         );
 
-        amountsOut = _removeLiquidityUpdateAccounting(vars, pool, from, exactBptAmountIn, upscaledAmountsOut);
+        amountsOut = _removeLiquidityUpdateAccounting(vars, pool, from, exactBptAmountIn, amountsOutScaled18);
     }
 
     /**
