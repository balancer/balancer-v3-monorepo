--- conflicted
+++ resolved
@@ -275,15 +275,10 @@
 
         // If the amountGiven is entering the pool math (ExactIn), round down, since a lower apparent amountIn leads
         // to a lower calculated amountOut, favoring the pool.
-<<<<<<< HEAD
-        state.amountGivenScaled18 = _computeAmountGivenScaled18(indexIn, indexOut, params, poolData);
+        state.amountGivenScaled18 = _computeAmountGivenScaled18(params, poolData, state);
 
         PoolConfigBits memory poolConfig = poolData.poolConfig;
-        state.swapFeePercentage = poolConfig.getStaticSwapFeePercentage();
-=======
-        state.amountGivenScaled18 = _computeAmountGivenScaled18(params, poolData, state);
         state.swapFeePercentage = poolData.poolConfig.getStaticSwapFeePercentage();
->>>>>>> 49553c05
     }
 
     function _buildPoolSwapParams(
