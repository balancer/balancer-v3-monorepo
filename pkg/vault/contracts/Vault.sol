--- conflicted
+++ resolved
@@ -1399,73 +1399,9 @@
     }
 
     /**
-<<<<<<< HEAD
-     * @dev IERC4626 convert and preview may have different results for the same input, and preview is usually more
-     * accurate, but more expensive than convert. _MAX_CONVERT_ERROR limits the error between these two functions and
-     * allow us to use convert safely.
-=======
-     * @dev Check whether vault deltas after wrap or unwrap operation match the expected amount calculated by
-     * convertToAssets/convertToShares, with an error tolerance of _MAX_CONVERT_ERROR.
-     */
-    function _checkWrapOrUnwrapResults(
-        IERC4626 wrappedToken,
-        uint256 wrapUnwrapUnderlyingExpected,
-        uint256 bufferUnderlyingSurplus,
-        uint256 vaultUnderlyingDelta,
-        uint256 wrapUnwrapWrappedExpected,
-        uint256 bufferWrappedSurplus,
-        uint256 vaultWrappedDelta
-    ) private view {
-        uint256 expectedUnderlyingDelta;
-        uint256 expectedWrappedDelta;
-        if (bufferUnderlyingSurplus > 0) {
-            // If the buffer has a surplus of underlying, the expected underlying delta is the underlying amountIn from
-            // the user (wrapUnwrapUnderlyingExpected) + bufferUnderlyingSurplus. This value left vault's reserves
-            // because it was wrapped.
-            expectedUnderlyingDelta = wrapUnwrapUnderlyingExpected + bufferUnderlyingSurplus;
-            // If the buffer has a surplus of underlying, the expected wrapped delta is the wrapped amountOut to the
-            // user (wrapUnwrapWrappedExpected) + converted bufferUnderlyingSurplus. This value was added to vault's
-            // reserves because underlying was wrapped.
-            expectedWrappedDelta = wrapUnwrapWrappedExpected + wrappedToken.convertToShares(bufferUnderlyingSurplus);
-        } else if (bufferWrappedSurplus > 0) {
-            // If the buffer has a surplus of wrapped, the expected wrapped delta is the wrapped amountIn from the
-            // user (wrapUnwrapWrappedExpected) + bufferWrappedSurplus. This value left vault's reserves because
-            // it was unwrapped.
-            expectedWrappedDelta = wrapUnwrapWrappedExpected + bufferWrappedSurplus;
-            // If the buffer has a surplus of wrapped, the expected underlying delta is the underlying amountOut to the
-            // user (wrapUnwrapUnderlyingExpected) + converted bufferWrappedSurplus. This value was added to vault's
-            // reserves because wrapped was redeemed.
-            expectedUnderlyingDelta = wrapUnwrapUnderlyingExpected + wrappedToken.convertToAssets(bufferWrappedSurplus);
-        } else {
-            // If no surplus, the expected delta is the amountsIn and amountsOut (perfectly balanced buffer or
-            // operation was not in favor of rebalance).
-            expectedUnderlyingDelta = wrapUnwrapUnderlyingExpected;
-            expectedWrappedDelta = wrapUnwrapWrappedExpected;
-        }
-
-        if (vaultUnderlyingDelta.getAbsoluteDifference(expectedUnderlyingDelta) > _MAX_CONVERT_ERROR) {
-            // If this error is thrown, it means the convert result had an absolute error greater than
-            // _MAX_CONVERT_ERROR in comparison with the actual operation.
-            revert WrongUnderlyingAmount(address(wrappedToken));
-        }
-
-        // If underlying and wrapped token don't have the same amount of decimals, the error tolerance needs to be
-        // converted.
-        if (
-            vaultWrappedDelta.getAbsoluteDifference(expectedWrappedDelta) >
-            wrappedToken.convertToShares(_MAX_CONVERT_ERROR)
-        ) {
-            // If this error is thrown, it means the convert result had an absolute error greater than
-            // _MAX_CONVERT_ERROR in comparison with the actual operation.
-            revert WrongWrappedAmount(address(wrappedToken));
-        }
-    }
-
-    /**
      * @dev IERC4626 `convert` and `preview` may have different results for the same input, and `preview` is usually
      * more accurate, but more expensive than `convert`. _MAX_CONVERT_ERROR limits the error between these two
      * functions and allow us to use `convert` safely.
->>>>>>> 16dc9313
      */
     function _addConvertError(uint256 amount) private pure returns (uint256) {
         return amount + _MAX_CONVERT_ERROR;
