// SPDX-License-Identifier: GPL-3.0-or-later

pragma solidity ^0.8.4;

import { IERC20 } from "@openzeppelin/contracts/token/ERC20/IERC20.sol";
import { SafeERC20 } from "@openzeppelin/contracts/token/ERC20/utils/SafeERC20.sol";
import { Address } from "@openzeppelin/contracts/utils/Address.sol";
import { SafeCast } from "@openzeppelin/contracts/utils/math/SafeCast.sol";

import { IVault } from "@balancer-labs/v3-interfaces/contracts/vault/IVault.sol";
import { IVaultErrors } from "@balancer-labs/v3-interfaces/contracts/vault/IVaultErrors.sol";
import { IBasePool } from "@balancer-labs/v3-interfaces/contracts/vault/IBasePool.sol";

import { ReentrancyGuard } from "@balancer-labs/v3-solidity-utils/contracts/openzeppelin/ReentrancyGuard.sol";
import { TemporarilyPausable } from "@balancer-labs/v3-solidity-utils/contracts/helpers/TemporarilyPausable.sol";
import { Asset, AssetHelpers } from "@balancer-labs/v3-solidity-utils/contracts/helpers/AssetHelpers.sol";
import { ArrayHelpers } from "@balancer-labs/v3-solidity-utils/contracts/helpers/ArrayHelpers.sol";
import { InputHelpers } from "@balancer-labs/v3-solidity-utils/contracts/helpers/InputHelpers.sol";
import { EnumerableMap } from "@balancer-labs/v3-solidity-utils/contracts/openzeppelin/EnumerableMap.sol";

import { ERC20MultiToken } from "./ERC20MultiToken.sol";

contract Vault is IVault, IVaultErrors, ERC20MultiToken, ReentrancyGuard, TemporarilyPausable {
    using EnumerableMap for EnumerableMap.IERC20ToUint256Map;
    using InputHelpers for uint256;
    using AssetHelpers for *;
    using ArrayHelpers for uint256[];
    using Address for *;
    using SafeERC20 for IERC20;
    using SafeCast for *;

    // Registry of pool addresses.
    mapping(address => bool) private _isPoolRegistered;

    // Pool -> (token -> balance): Pool's ERC20 tokens balances stored at the Vault.
    mapping(address => EnumerableMap.IERC20ToUint256Map) internal _poolTokenBalances;

    /// @notice List of handlers. It is non-empty only during `invoke` calls.
    address[] private _handlers;
    /// @notice The total number of nonzero deltas over all active + completed lockers.
    /// @dev It is non-zero only during `invoke` calls.
    uint256 private _nonzeroDeltaCount;
    /// @notice Represents the asset due/owed to each handler.
    /// @dev Must all net to zero when the last handler is released.
    mapping(address => mapping(IERC20 => int256)) private _tokenDeltas;
    /// @notice Represents the total reserve of each ERC20 token.
    /// @dev It should be always equal to `token.balanceOf(vault)`, with only
    /// exception being during the `invoke` call.
    mapping(IERC20 => uint256) private _tokenReserves;

    constructor(
        uint256 pauseWindowDuration,
        uint256 bufferPeriodDuration
    ) TemporarilyPausable(pauseWindowDuration, bufferPeriodDuration) {
        // solhint-disable-previous-line no-empty-blocks
    }

    /*******************************************************************************
                              Transient Accounting
    *******************************************************************************/

    /**
     * @dev This modifier is used for functions that temporarily modify the `_tokenDeltas`
     * of the Vault but expect to revert or settle balances by the end of their execution.
     * It works by tracking the handlers involved in the execution and ensures that the
     * balances are properly settled by the time the last handler is executed.
     *
     * This is useful for functions like `invoke`, which performs arbitrary external calls:
     * we can keep track of temporary deltas changes, and make sure they are settled by the
     * time the external call is complete.
     */
    modifier transient() {
        // Add the current handler to the list
        _handlers.push(msg.sender);

        // The caller does everything here and has to settle all outstanding balances
        _;

        // Check if it's the last handler
        if (_handlers.length == 1) {
            // Ensure all balances are settled
            if (_nonzeroDeltaCount != 0) revert BalanceNotSettled();

            // Reset the handlers list
            delete _handlers;

            // Reset the counter
            delete _nonzeroDeltaCount;
        } else {
            // If it's not the last handler, simply remove it from the list
            _handlers.pop();
        }
    }

    /**
     * @inheritdoc IVault
     * @dev Allows the external calling of a function via the Vault contract to
     * access Vault's functions guarded by `withHandler`.
     * `transient` modifier ensuring balances changes within the Vault are settled.
     */
    function invoke(bytes calldata data) external payable transient returns (bytes memory result) {
<<<<<<< HEAD
        // the caller does everything here, and has to settle all outstanding balances
        // TODO: make it payble
        return (msg.sender).functionCall(data);
=======
        // Executes the function call with value to the msg.sender.
        return (msg.sender).functionCallWithValue(data, msg.value);
>>>>>>> e7a032a6
    }

    /**
     * @dev This modifier ensures that the function it modifies can only be called
     * by the last handler in the `_handlers` array. This is used to enforce the
     * order of execution when multiple handlers are in play, ensuring only the
     * current or "active" handler can invoke certain operations in the Vault.
     * If no handler is found or the caller is not the expected handler,
     * it reverts the transaction with specific error messages.
     */
    modifier withHandler() {
        // If there are no handlers in the list, revert with an error.
        if (_handlers.length == 0) {
            revert NoHandler();
        }

        // Get the last handler from the `_handlers` array.
        // This represents the current active handler.
        address handler = _handlers[_handlers.length - 1];

        // If the current function caller is not the active handler, revert.
        if (msg.sender != handler) revert WrongHandler(msg.sender, handler);

        _;
    }

    /// @inheritdoc IVault
    function settle(IERC20 token) public withHandler returns (uint256 paid) {
        uint256 reservesBefore = _tokenReserves[token];
        _tokenReserves[token] = token.balanceOf(address(this));
        paid = _tokenReserves[token] - reservesBefore;
        // subtraction must be safe
        _accountDelta(token, -paid.toInt256(), msg.sender);
    }

    /// @inheritdoc IVault
    function wire(IERC20 token, address to, uint256 amount) public withHandler {
        // effects
        _accountDelta(token, amount.toInt256(), msg.sender);
        _tokenReserves[token] -= amount;
        // interactions
        token.safeTransfer(to, amount);
    }

    /// @inheritdoc IVault
    function mint(IERC20 token, address to, uint256 amount) public withHandler {
        _accountDelta(token, amount.toInt256(), msg.sender);
        _mintERC20(address(token), to, amount);
    }

    /// @inheritdoc IVault
    function retrieve(IERC20 token, address from, uint256 amount) public withHandler {
        // effects
        _accountDelta(token, -(amount.toInt256()), msg.sender);
        _tokenReserves[token] += amount;
        // interactions
        token.safeTransferFrom(from, address(this), amount);
    }

    /// @inheritdoc IVault
    function burn(IERC20 token, address owner, uint256 amount) public withHandler {
        _spendAllowance(address(token), owner, address(this), amount);
        _burnERC20(address(token), owner, amount);
        _accountDelta(token, -(amount.toInt256()), msg.sender);
    }

    /// @inheritdoc IVault
    function getHandler(uint256 index) public view returns (address) {
        if (index >= _handlers.length) {
            revert HandlerOutOfBounds(index);
        }
        return _handlers[index];
    }

    /// @inheritdoc IVault
    function getHandlersCount() external view returns (uint256) {
        return _handlers.length;
    }

    /// @inheritdoc IVault
    function getNonzeroDeltaCount() external view returns (uint256) {
        return _nonzeroDeltaCount;
    }

    /// @inheritdoc IVault
    function getTokenDelta(address user, IERC20 token) external view returns (int256) {
        return _tokenDeltas[user][token];
    }

    /// @inheritdoc IVault
    function getTokenReserve(IERC20 token) external view returns (uint256) {
        return _tokenReserves[token];
    }

    /**
     * @dev Accounts the delta for the given handler and token.
     * Positive delta represents debt, while negative delta represents surplus.
     * The function ensures that only the specified handler can update its respective delta.
     *
     * @param token   The ERC20 token for which the delta is being accounted.
     * @param delta   The difference in the token balance.
     *                Positive indicates a debit or a decrease in Vault's assets,
     *                negative indicates a credit or an increase in Vault's assets.
     * @param handler The handler whose balance difference is being accounted for.
     *                Must be the same as the caller of the function.
     */
    function _accountDelta(IERC20 token, int256 delta, address handler) internal {
        // If the delta is zero, there's nothing to account for.
        if (delta == 0) return;

<<<<<<< HEAD
        address handler = _handlers[_handlers.length - 1];
        // TODO: use msg.sender explicitly
=======
        // Ensure that the handler specified is indeed the caller.
        if (handler != msg.sender) {
            revert WrongHandler(handler, msg.sender);
        }

        // Get the current recorded delta for this token and handler.
>>>>>>> e7a032a6
        int256 current = _tokenDeltas[handler][token];

        // Calculate the new delta after accounting for the change.
        int256 next = current + delta;

        unchecked {
            // If the resultant delta becomes zero after this operation,
            // decrease the count of non-zero deltas.
            if (next == 0) {
                _nonzeroDeltaCount--;
            }
            // If there was no previous delta (i.e., it was zero) and now we have one,
            // increase the count of non-zero deltas.
            else if (current == 0) {
                _nonzeroDeltaCount++;
            }
        }

        // Update the delta for this token and handler.
        _tokenDeltas[handler][token] = next;
    }

    /*******************************************************************************
                                    ERC20 Tokens
    *******************************************************************************/

    /// @inheritdoc IVault
    function totalSupplyOfERC20(address token) external view returns (uint256) {
        return _totalSupplyOfERC20(token);
    }

    /// @inheritdoc IVault
    function balanceOfERC20(address token, address account) external view returns (uint256) {
        return _balanceOfERC20(token, account);
    }

    /// @inheritdoc IVault
    function allowanceOfERC20(address token, address owner, address spender) external view returns (uint256) {
        return _allowanceOfERC20(token, owner, spender);
    }

    /// @inheritdoc IVault
    function transferERC20(address owner, address to, uint256 amount) external returns (bool) {
        _transferERC20(msg.sender, owner, to, amount);
        return true;
    }

    /// @inheritdoc IVault
    function approveERC20(address handler, address spender, uint256 amount) external returns (bool) {
        _approveERC20(msg.sender, handler, spender, amount);
        return true;
    }

    /// @inheritdoc IVault
    function transferFromERC20(address spender, address from, address to, uint256 amount) external returns (bool) {
        _spendAllowance(msg.sender, from, spender, amount);
        _transferERC20(msg.sender, from, to, amount);
        return true;
    }

    /*******************************************************************************
                                          Swaps
    *******************************************************************************/

    /// @inheritdoc IVault
    function swap(
        SwapParams memory params
    ) public whenNotPaused withHandler returns (uint256 amountCalculated, uint256 amountIn, uint256 amountOut) {
        if (params.amountGiven == 0) {
            revert AmountInZero();
        }

        if (params.tokenIn == params.tokenOut) {
            revert CannotSwapSameToken();
        }

        // We access both token indexes without checking existence, because we will do it manually immediately after.
        EnumerableMap.IERC20ToUint256Map storage poolBalances = _poolTokenBalances[params.pool];
        uint256 indexIn = poolBalances.unchecked_indexOf(params.tokenIn);
        uint256 indexOut = poolBalances.unchecked_indexOf(params.tokenOut);

        if (indexIn == 0 || indexOut == 0) {
            // The tokens might not be registered because the Pool itself is not registered. We check this to provide a
            // more accurate revert reason.
            _ensureRegisteredPool(params.pool);
            revert TokenNotRegistered();
        }

        // EnumerableMap stores indices *plus one* to use the zero index as a sentinel value - because these are valid,
        // we can undo this.
        indexIn -= 1;
        indexOut -= 1;

        uint256 tokenInBalance;
        uint256 tokenOutBalance;

        uint256[] memory currentBalances = new uint256[](poolBalances.length());

        for (uint256 i = 0; i < poolBalances.length(); i++) {
            // Because the iteration is bounded by `tokenAmount`, and no tokens are registered or deregistered here, we
            // know `i` is a valid token index and can use `unchecked_valueAt` to save storage reads.
            uint256 balance = poolBalances.unchecked_valueAt(i);

            currentBalances[i] = balance;

            if (i == indexIn) {
                tokenInBalance = balance;
            } else if (i == indexOut) {
                tokenOutBalance = balance;
            }
        }

        // Perform the swap request callback and compute the new balances for 'token in' and 'token out' after the swap
        amountCalculated = IBasePool(params.pool).onSwap(
            IBasePool.SwapParams({
                kind: params.kind,
                tokenIn: params.tokenIn,
                tokenOut: params.tokenOut,
                amountGiven: params.amountGiven,
                balances: currentBalances,
                indexIn: indexIn,
                indexOut: indexOut,
                sender: msg.sender,
                userData: params.userData
            })
        );

        (amountIn, amountOut) = params.kind == SwapKind.GIVEN_IN
            ? (params.amountGiven, amountCalculated)
            : (amountCalculated, params.amountGiven);

        tokenInBalance = tokenInBalance + amountIn;
        tokenOutBalance = tokenOutBalance - amountOut;

        // Because no tokens were registered or deregistered between now or when we retrieved the indexes for
        // 'token in' and 'token out', we can use `unchecked_setAt` to save storage reads.
        poolBalances.unchecked_setAt(indexIn, tokenInBalance);
        poolBalances.unchecked_setAt(indexOut, tokenOutBalance);

        // Account amountIn of tokenIn
        _accountDelta(params.tokenIn, int256(amountIn), msg.sender);
        // Account amountOut of tokenOut
        _accountDelta(params.tokenOut, -int256(amountOut), msg.sender);

        emit Swap(params.pool, params.tokenIn, params.tokenOut, amountIn, amountOut);
    }

    /*******************************************************************************
                                    Pool Registration
    *******************************************************************************/

    /**
     * @dev The function is designed to be called by a pool itself. The function will register the pool,
     *      setting its tokens with an initial balance of zero. The function also checks for valid token addresses
     *      and ensures that the pool and tokens aren't already registered.
     *      Emits a `PoolRegistered` event upon successful registration.
     * @inheritdoc IVault
     */
    function registerPool(address factory, IERC20[] memory tokens) external nonReentrant whenNotPaused {
        _registerPool(factory, tokens);
    }

    /// @inheritdoc IVault
    function isRegisteredPool(address pool) external view returns (bool) {
        return _isRegisteredPool(pool);
    }

    /// @inheritdoc IVault
    function getPoolTokens(
        address pool
    ) external view withRegisteredPool(pool) returns (IERC20[] memory tokens, uint256[] memory balances) {
        return _getPoolTokens(pool);
    }

    /// @dev Emitted when a Pool is registered by calling `registerPool`.
    event PoolRegistered(address indexed pool, address indexed factory, IERC20[] tokens);

    /// @dev Reverts unless `pool` corresponds to a registered Pool.
    modifier withRegisteredPool(address pool) {
        _ensureRegisteredPool(pool);
        _;
    }

    /// @dev Reverts unless `pool` corresponds to a registered Pool.
    function _ensureRegisteredPool(address pool) internal view {
        if (!_isRegisteredPool(pool)) {
            revert PoolNotRegistered(pool);
        }
    }

    /// @dev See `registerPool`
    function _registerPool(address factory, IERC20[] memory tokens) internal {
        address pool = msg.sender;

        // Ensure the pool isn't already registered
        if (_isRegisteredPool(pool)) {
            revert PoolAlreadyRegistered(pool);
        }

        // Retrieve or create the pool's token balances mapping
        EnumerableMap.IERC20ToUint256Map storage poolTokenBalances = _poolTokenBalances[pool];

        for (uint256 i = 0; i < tokens.length; ++i) {
            IERC20 token = tokens[i];

            // Ensure that the token address is valid
            if (token == IERC20(address(0))) {
                revert InvalidToken();
            }

            // Register the token with an initial balance of zero.
            // Note: EnumerableMaps require an explicit initial value when creating a key-value pair.
            bool added = poolTokenBalances.set(tokens[i], 0);

            // Ensure the token isn't already registered for the pool
            if (!added) {
                revert TokenAlreadyRegistered(tokens[i]);
            }
        }

        // Mark the pool as registered
        _isPoolRegistered[pool] = true;

        // Emit an event to log the pool registration
        emit PoolRegistered(pool, factory, tokens);
    }

    /// @dev See `isRegisteredPool`
    function _isRegisteredPool(address pool) internal view returns (bool) {
        return _isPoolRegistered[pool];
    }

    /**
     * @notice Fetches the tokens and their corresponding balances for a given pool.
     * @dev Utilizes an enumerable map to obtain pool token balances.
     * The function is structured to minimize storage reads by leveraging the `unchecked_at` method.
     *
     * @param pool The address of the pool for which tokens and balances are to be fetched.
     * @return tokens An array of token addresses.
     * @return balances An array of corresponding token balances.
     */
    function _getPoolTokens(address pool) internal view returns (IERC20[] memory tokens, uint256[] memory balances) {
        // Retrieve the mapping of tokens and their balances for the specified pool.
        EnumerableMap.IERC20ToUint256Map storage poolTokenBalances = _poolTokenBalances[pool];

        // Initialize arrays to store tokens and their balances based on the number of tokens in the pool.
        tokens = new IERC20[](poolTokenBalances.length());
        balances = new uint256[](tokens.length);

        for (uint256 i = 0; i < tokens.length; ++i) {
            // Because the iteration is bounded by `tokens.length`, which matches the EnumerableMap's length,
            // we can safely use `unchecked_at`. This ensures that `i` is a valid token index and minimizes storage reads.
            (tokens[i], balances[i]) = poolTokenBalances.unchecked_at(i);
        }
    }

    /*******************************************************************************
                                    Pools
    *******************************************************************************/

    /// @inheritdoc IVault
    function addLiquidity(
        address pool,
        IERC20[] memory tokens,
        uint256[] memory maxAmountsIn,
        uint256 minBptAmountOut,
        bytes memory userData
    )
        external
        withHandler
        whenNotPaused
        withRegisteredPool(pool)
        returns (uint256[] memory amountsIn, uint256 bptAmountOut)
    {
        InputHelpers.ensureInputLengthMatch(tokens.length, maxAmountsIn.length);

        // We first check that the caller passed the Pool's registered tokens in the correct order
        // and retrieve the current balance for each.
        uint256[] memory balances = _validateTokensAndGetBalances(pool, tokens);

        // The bulk of the work is done here: the corresponding Pool hook is called
        // its final balances are computed
        (amountsIn, bptAmountOut) = IBasePool(pool).onAddLiquidity(msg.sender, balances, maxAmountsIn, userData);

        if (bptAmountOut < minBptAmountOut) {
            revert BtpAmountBelowMin();
        }

        uint256[] memory finalBalances = new uint256[](balances.length);
        for (uint256 i = 0; i < tokens.length; ++i) {
            uint256 amountIn = amountsIn[i];
            if (amountIn > maxAmountsIn[i]) {
                revert JoinAboveMax();
            }

            // Debit of token[i] for amountIn
            _accountDelta(tokens[i], int256(amountIn), msg.sender);

            finalBalances[i] += amountIn;
        }

        // All that remains is storing the new Pool balances.
        _setPoolBalances(pool, finalBalances);

        // Credit bptAmountOut of pool tokens
        _accountDelta(IERC20(pool), -int256(bptAmountOut), msg.sender);

        emit PoolBalanceChanged(pool, msg.sender, tokens, amountsIn.unsafeCastToInt256(true));
    }

    /// @inheritdoc IVault
    function removeLiquidity(
        address pool,
        IERC20[] memory tokens,
        uint256[] memory minAmountsOut,
        uint256 bptAmountIn,
        bytes memory userData
    ) external whenNotPaused nonReentrant withRegisteredPool(pool) returns (uint256[] memory amountsOut) {
        InputHelpers.ensureInputLengthMatch(tokens.length, minAmountsOut.length);

        // We first check that the caller passed the Pool's registered tokens in the correct order, and retrieve the
        // current balance for each.
        uint256[] memory balances = _validateTokensAndGetBalances(pool, tokens);

        // The bulk of the work is done here: the corresponding Pool hook is called, its final balances are computed
        amountsOut = IBasePool(pool).onRemoveLiquidity(msg.sender, balances, minAmountsOut, bptAmountIn, userData);

        uint256[] memory finalBalances = new uint256[](balances.length);
        for (uint256 i = 0; i < tokens.length; ++i) {
            uint256 amountOut = amountsOut[i];
            if (amountOut < minAmountsOut[i]) {
                revert ExitBelowMin();
            }
            // Credit token[i] for amountIn
            _accountDelta(tokens[i], -int256(amountOut), msg.sender);

            // Compute the new Pool balances. A Pool's token balance always decreases after an exit (potentially by 0).
            finalBalances[i] = balances[i] - amountOut;
        }

        // All that remains is storing the new Pool balances.
        _setPoolBalances(pool, finalBalances);

        // Debit bptAmountOut of pool tokens
        _accountDelta(IERC20(pool), int256(bptAmountIn), msg.sender);

        emit PoolBalanceChanged(
            pool,
            msg.sender,
            tokens,
            // We can unsafely cast to int256 because balances are actually stored as uint112
            amountsOut.unsafeCastToInt256(false)
        );
    }

    /**
     * @dev Sets the balances of a Pool's tokens to `newBalances`.
     *
     * WARNING: this assumes `newBalances` has the same length and order as the Pool's tokens.
     */
    function _setPoolBalances(address pool, uint256[] memory newBalances) internal {
        EnumerableMap.IERC20ToUint256Map storage poolBalances = _poolTokenBalances[pool];

        for (uint256 i = 0; i < newBalances.length; ++i) {
            // Since we assume all newBalances are properly ordered, we can simply use `unchecked_setAt`
            // to avoid one less storage read per token.
            poolBalances.unchecked_setAt(i, newBalances[i]);
        }
    }

    /**
     * @dev Returns the total balances for `pool`'s `expectedTokens`.
     *
     * `expectedTokens` must exactly equal the token array returned by `getPoolTokens`: both arrays must have the same
     * length, elements and order. Additionally, the Pool must have at least one registered token.
     */
    function _validateTokensAndGetBalances(
        address pool,
        IERC20[] memory expectedTokens
    ) private view returns (uint256[] memory) {
        (IERC20[] memory actualTokens, uint256[] memory balances) = _getPoolTokens(pool);
        InputHelpers.ensureInputLengthMatch(actualTokens.length, expectedTokens.length);
        if (actualTokens.length == 0) {
            revert PoolHasNoTokens(pool);
        }

        for (uint256 i = 0; i < actualTokens.length; ++i) {
            if (actualTokens[i] != expectedTokens[i]) {
                revert TokensMismatch(address(actualTokens[i]), address(expectedTokens[i]));
            }
        }

        return balances;
    }
}<|MERGE_RESOLUTION|>--- conflicted
+++ resolved
@@ -99,14 +99,8 @@
      * `transient` modifier ensuring balances changes within the Vault are settled.
      */
     function invoke(bytes calldata data) external payable transient returns (bytes memory result) {
-<<<<<<< HEAD
-        // the caller does everything here, and has to settle all outstanding balances
-        // TODO: make it payble
-        return (msg.sender).functionCall(data);
-=======
         // Executes the function call with value to the msg.sender.
         return (msg.sender).functionCallWithValue(data, msg.value);
->>>>>>> e7a032a6
     }
 
     /**
@@ -217,17 +211,12 @@
         // If the delta is zero, there's nothing to account for.
         if (delta == 0) return;
 
-<<<<<<< HEAD
-        address handler = _handlers[_handlers.length - 1];
-        // TODO: use msg.sender explicitly
-=======
         // Ensure that the handler specified is indeed the caller.
         if (handler != msg.sender) {
             revert WrongHandler(handler, msg.sender);
         }
 
         // Get the current recorded delta for this token and handler.
->>>>>>> e7a032a6
         int256 current = _tokenDeltas[handler][token];
 
         // Calculate the new delta after accounting for the change.
