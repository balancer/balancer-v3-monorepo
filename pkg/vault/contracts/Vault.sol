// SPDX-License-Identifier: GPL-3.0-or-later

pragma solidity ^0.8.4;

import { ReentrancyGuard } from "@openzeppelin/contracts/utils/ReentrancyGuard.sol";
import { SafeERC20 } from "@openzeppelin/contracts/token/ERC20/utils/SafeERC20.sol";
import { IERC20Metadata } from "@openzeppelin/contracts/token/ERC20/extensions/IERC20Metadata.sol";
import { Address } from "@openzeppelin/contracts/utils/Address.sol";
import { SafeCast } from "@openzeppelin/contracts/utils/math/SafeCast.sol";
import { IERC20 } from "@openzeppelin/contracts/token/ERC20/IERC20.sol";
import { Address } from "@openzeppelin/contracts/utils/Address.sol";

// solhint-disable max-line-length
<<<<<<< HEAD
import { IVault, PoolConfig, PoolCallbacks, PoolPauseConfig, LiquidityManagement } from "@balancer-labs/v3-interfaces/contracts/vault/IVault.sol";
=======
import { IVault, PoolConfig, PoolCallbacks, LiquidityManagement } from "@balancer-labs/v3-interfaces/contracts/vault/IVault.sol";
>>>>>>> b12431d1
import { ITemporarilyPausable } from "@balancer-labs/v3-interfaces/contracts/solidity-utils/helpers/ITemporarilyPausable.sol";
// solhint-enable max-line-length
import { IBasePool } from "@balancer-labs/v3-interfaces/contracts/vault/IBasePool.sol";
import { IAuthorizer } from "@balancer-labs/v3-interfaces/contracts/vault/IAuthorizer.sol";

import { BasePoolMath } from "@balancer-labs/v3-solidity-utils/contracts/math/BasePoolMath.sol";
import { Asset, AssetHelpers } from "@balancer-labs/v3-solidity-utils/contracts/helpers/AssetHelpers.sol";
import { EVMCallModeHelpers } from "@balancer-labs/v3-solidity-utils/contracts/helpers/EVMCallModeHelpers.sol";
import { ScalingHelpers } from "@balancer-labs/v3-solidity-utils/contracts/helpers/ScalingHelpers.sol";
import { ArrayHelpers } from "@balancer-labs/v3-solidity-utils/contracts/helpers/ArrayHelpers.sol";
import { InputHelpers } from "@balancer-labs/v3-solidity-utils/contracts/helpers/InputHelpers.sol";
import { EnumerableMap } from "@balancer-labs/v3-solidity-utils/contracts/openzeppelin/EnumerableMap.sol";
import { Authentication } from "@balancer-labs/v3-solidity-utils/contracts/helpers/Authentication.sol";
import { ERC20MultiToken } from "@balancer-labs/v3-solidity-utils/contracts/token/ERC20MultiToken.sol";
import { FixedPoint } from "@balancer-labs/v3-solidity-utils/contracts/math/FixedPoint.sol";
import { BasePoolMath } from "@balancer-labs/v3-solidity-utils/contracts/math/BasePoolMath.sol";

import { PoolConfigBits, PoolConfigLib } from "./lib/PoolConfigLib.sol";
import { PoolPauseConfigBits, PoolPauseConfigLib } from "./lib/PoolPauseConfigLib.sol";

contract Vault is IVault, Authentication, ERC20MultiToken, ReentrancyGuard {
    using EnumerableMap for EnumerableMap.IERC20ToUint256Map;
    using InputHelpers for uint256;
    using FixedPoint for *;
    using AssetHelpers for *;
    using ArrayHelpers for uint256[];
    using Address for *;
    using SafeERC20 for IERC20;
    using SafeCast for *;
    using PoolConfigLib for PoolConfig;
    using PoolConfigLib for PoolCallbacks;
    using PoolPauseConfigLib for PoolPauseConfig;
    using ScalingHelpers for *;

    // Minimum BPT amount minted upon initialization.
    uint256 private constant _MINIMUM_BPT = 1e6;

    // Pools can have two, three, or four tokens.
    uint256 private constant _MIN_TOKENS = 2;
    // This maximum token count is also hard-coded in `PoolConfigLib`.
    uint256 private constant _MAX_TOKENS = 4;

    // 1e18 corresponds to a 100% fee.
    uint256 private constant _MAX_PROTOCOL_SWAP_FEE_PERCENTAGE = 50e16; // 50%

    // 1e18 corresponds to a 100% fee.
    uint256 private constant _MAX_SWAP_FEE_PERCENTAGE = 10e16; // 10%

    // Registry of pool configs.
    mapping(address => PoolConfigBits) internal _poolConfig;

    // Store pool pause periods.
    mapping(address => PoolPauseConfigBits) internal _poolPauseConfig;

    // Pool -> (token -> balance): Pool's ERC20 tokens balances stored at the Vault.
    mapping(address => EnumerableMap.IERC20ToUint256Map) internal _poolTokenBalances;

    /// @notice List of handlers. It is non-empty only during `invoke` calls.
    address[] private _handlers;

    /**
     * @notice The total number of nonzero deltas over all active + completed lockers.
     * @dev It is non-zero only during `invoke` calls.
     */
    uint256 private _nonzeroDeltaCount;

    /**
     * @notice Represents the asset due/owed to each handler.
     * @dev Must all net to zero when the last handler is released.
     */
    mapping(address => mapping(IERC20 => int256)) private _tokenDeltas;

    /**
     * @notice Represents the total reserve of each ERC20 token.
     * @dev It should be always equal to `token.balanceOf(vault)`, except during `invoke`.
     */
    mapping(IERC20 => uint256) private _tokenReserves;

    // We allow 0% swap fee.
    // The protocol swap fee is charged whenever a swap occurs, as a percentage of the fee charged by the Pool.
    // TODO consider using uint64 and packing with other things (when we have other things).
    uint256 private _protocolSwapFeePercentage;

    // Token -> fee: Protocol's swap fees accumulated in the Vault for harvest.
    mapping(IERC20 => uint256) private _protocolSwapFees;

    // Upgradeable contract in charge of setting permissions.
    IAuthorizer private _authorizer;

    /// @notice If set to true, disables query functionality of the Vault. Can be modified only by governance.
    bool private _isQueryDisabled;

    uint256 public constant MAX_PAUSE_WINDOW_DURATION = 356 days * 4;
    uint256 public constant MAX_BUFFER_PERIOD_DURATION = 90 days;

    // The Pause Window and Buffer Period are timestamp-based: they should not be relied upon for sub-minute accuracy.
    // solhint-disable not-rely-on-time

    uint256 internal immutable _vaultPauseWindowEndTime;
    uint256 internal immutable _vaultBufferPeriodEndTime;

    bool private _vaultPaused;

    /// @dev Modifier to make a function callable only when the Vault is not paused.
    modifier whenVaultNotPaused() {
        _ensureVaultNotPaused();
        _;
    }

<<<<<<< HEAD
    /// @dev Modifier to make a function callable only when the Vault and Pool are not paused.
    modifier whenPoolNotPaused(address pool) {
        _ensureVaultNotPaused();
        _ensurePoolNotPaused(pool);
        _;
    }

=======
>>>>>>> b12431d1
    constructor(
        IAuthorizer authorizer,
        uint256 pauseWindowDuration,
        uint256 bufferPeriodDuration
    ) Authentication(bytes32(uint256(uint160(address(this))))) {
        if (pauseWindowDuration > MAX_PAUSE_WINDOW_DURATION) {
            revert ITemporarilyPausable.PauseWindowDurationTooLarge();
        }
        if (bufferPeriodDuration > MAX_BUFFER_PERIOD_DURATION) {
            revert ITemporarilyPausable.BufferPeriodDurationTooLarge();
        }

        uint256 pauseWindowEndTime = block.timestamp + pauseWindowDuration;

        _vaultPauseWindowEndTime = pauseWindowEndTime;
        _vaultBufferPeriodEndTime = pauseWindowEndTime + bufferPeriodDuration;

        _authorizer = authorizer;
    }

    /*******************************************************************************
                              Transient Accounting
    *******************************************************************************/

    /**
     * @dev This modifier is used for functions that temporarily modify the `_tokenDeltas`
     * of the Vault but expect to revert or settle balances by the end of their execution.
     * It works by tracking the handlers involved in the execution and ensures that the
     * balances are properly settled by the time the last handler is executed.
     *
     * This is useful for functions like `invoke`, which performs arbitrary external calls:
     * we can keep track of temporary deltas changes, and make sure they are settled by the
     * time the external call is complete.
     */
    modifier transient() {
        // Add the current handler to the list
        _handlers.push(msg.sender);

        // The caller does everything here and has to settle all outstanding balances
        _;

        // Check if it's the last handler
        if (_handlers.length == 1) {
            // Ensure all balances are settled
            if (_nonzeroDeltaCount != 0) revert BalanceNotSettled();

            // Reset the handlers list
            delete _handlers;

            // Reset the counter
            delete _nonzeroDeltaCount;
        } else {
            // If it's not the last handler, simply remove it from the list
            _handlers.pop();
        }
    }

    /// @inheritdoc IVault
    function invoke(bytes calldata data) external payable transient returns (bytes memory result) {
        // Executes the function call with value to the msg.sender.
        return (msg.sender).functionCallWithValue(data, msg.value);
    }

    /**
     * @dev This modifier ensures that the function it modifies can only be called
     * by the last handler in the `_handlers` array. This is used to enforce the
     * order of execution when multiple handlers are in play, ensuring only the
     * current or "active" handler can invoke certain operations in the Vault.
     * If no handler is found or the caller is not the expected handler,
     * it reverts the transaction with specific error messages.
     */
    modifier withHandler() {
        // If there are no handlers in the list, revert with an error.
        if (_handlers.length == 0) {
            revert NoHandler();
        }

        // Get the last handler from the `_handlers` array.
        // This represents the current active handler.
        address handler = _handlers[_handlers.length - 1];

        // If the current function caller is not the active handler, revert.
        if (msg.sender != handler) revert WrongHandler(msg.sender, handler);

        _;
    }

    /// @inheritdoc IVault
    function settle(IERC20 token) public nonReentrant withHandler returns (uint256 paid) {
        uint256 reservesBefore = _tokenReserves[token];
        _tokenReserves[token] = token.balanceOf(address(this));
        paid = _tokenReserves[token] - reservesBefore;
        // subtraction must be safe
        _supplyCredit(token, paid, msg.sender);
    }

    /// @inheritdoc IVault
    function wire(IERC20 token, address to, uint256 amount) public nonReentrant withHandler {
        // effects
        _takeDebt(token, amount, msg.sender);
        _tokenReserves[token] -= amount;
        // interactions
        token.safeTransfer(to, amount);
    }

    /// @inheritdoc IVault
    function retrieve(IERC20 token, address from, uint256 amount) public nonReentrant withHandler onlyTrustedRouter {
        // effects
        _supplyCredit(token, amount, msg.sender);
        _tokenReserves[token] += amount;
        // interactions
        token.safeTransferFrom(from, address(this), amount);
    }

    /// @inheritdoc IVault
    function getHandler(uint256 index) public view returns (address) {
        if (index >= _handlers.length) {
            revert HandlerOutOfBounds(index);
        }
        return _handlers[index];
    }

    /// @inheritdoc IVault
    function getHandlersCount() external view returns (uint256) {
        return _handlers.length;
    }

    /// @inheritdoc IVault
    function getNonzeroDeltaCount() external view returns (uint256) {
        return _nonzeroDeltaCount;
    }

    /// @inheritdoc IVault
    function getTokenDelta(address user, IERC20 token) external view returns (int256) {
        return _tokenDeltas[user][token];
    }

    /// @inheritdoc IVault
    function getTokenReserve(IERC20 token) external view returns (uint256) {
        return _tokenReserves[token];
    }

    /// @inheritdoc IVault
    function getMinimumPoolTokens() external pure returns (uint256) {
        return _MIN_TOKENS;
    }

    /// @inheritdoc IVault
    function getMaximumPoolTokens() external pure returns (uint256) {
        return _MAX_TOKENS;
    }

    /**
     * @notice Records the `debt` for a given handler and token.
     * @param token   The ERC20 token for which the `debt` will be accounted.
     * @param debt    The amount of `token` taken from the Vault in favor of the `handler`.
     * @param handler The account responsible for the debt.
     */
    function _takeDebt(IERC20 token, uint256 debt, address handler) internal {
        _accountDelta(token, debt.toInt256(), handler);
    }

    /**
     * @notice Records the `credit` for a given handler and token.
     * @param token   The ERC20 token for which the 'credit' will be accounted.
     * @param credit  The amount of `token` supplied to the Vault in favor of the `handler`.
     * @param handler The account credited with the amount.
     */
    function _supplyCredit(IERC20 token, uint256 credit, address handler) internal {
        _accountDelta(token, -credit.toInt256(), handler);
    }

    /**
     * @dev Accounts the delta for the given handler and token.
     * Positive delta represents debt, while negative delta represents surplus.
     * The function ensures that only the specified handler can update its respective delta.
     *
     * @param token   The ERC20 token for which the delta is being accounted.
     * @param delta   The difference in the token balance.
     *                Positive indicates a debit or a decrease in Vault's assets,
     *                negative indicates a credit or an increase in Vault's assets.
     * @param handler The handler whose balance difference is being accounted for.
     *                Must be the same as the caller of the function.
     */
    function _accountDelta(IERC20 token, int256 delta, address handler) internal {
        // If the delta is zero, there's nothing to account for.
        if (delta == 0) return;

        // Ensure that the handler specified is indeed the caller.
        if (handler != msg.sender) {
            revert WrongHandler(handler, msg.sender);
        }

        // Get the current recorded delta for this token and handler.
        int256 current = _tokenDeltas[handler][token];

        // Calculate the new delta after accounting for the change.
        int256 next = current + delta;

        unchecked {
            // If the resultant delta becomes zero after this operation,
            // decrease the count of non-zero deltas.
            if (next == 0) {
                _nonzeroDeltaCount--;
            }
            // If there was no previous delta (i.e., it was zero) and now we have one,
            // increase the count of non-zero deltas.
            else if (current == 0) {
                _nonzeroDeltaCount++;
            }
        }

        // Update the delta for this token and handler.
        _tokenDeltas[handler][token] = next;
    }

    /*******************************************************************************
                                    Queries
    *******************************************************************************/

    /// @dev Ensure that only static calls are made to the functions with this modifier.
    modifier query() {
        if (!EVMCallModeHelpers.isStaticCall()) {
            revert EVMCallModeHelpers.NotStaticCall();
        }

        if (_isQueryDisabled) {
            revert QueriesDisabled();
        }

        // Add the current handler to the list so `withHandler` does not revert
        _handlers.push(msg.sender);
        _;
    }

    /// @inheritdoc IVault
    function quote(bytes calldata data) external payable query returns (bytes memory result) {
        // Forward the incoming call to the original sender of this transaction.
        return (msg.sender).functionCallWithValue(data, msg.value);
    }

    /// @inheritdoc IVault
    function disableQuery() external authenticate {
        _isQueryDisabled = true;
    }

    /// @inheritdoc IVault
    function isQueryDisabled() external view returns (bool) {
        return _isQueryDisabled;
    }

    /*******************************************************************************
                                    Pool Tokens
    *******************************************************************************/

    /// @inheritdoc IVault
    function totalSupply(address token) external view returns (uint256) {
        return _totalSupply(token);
    }

    /// @inheritdoc IVault
    function balanceOf(address token, address account) external view returns (uint256) {
        return _balanceOf(token, account);
    }

    /// @inheritdoc IVault
    function allowance(address token, address owner, address spender) external view returns (uint256) {
        return _allowance(token, owner, spender);
    }

    /// @inheritdoc IVault
    function transfer(address owner, address to, uint256 amount) external returns (bool) {
        _transfer(msg.sender, owner, to, amount);
        return true;
    }

    /// @inheritdoc IVault
    function approve(address owner, address spender, uint256 amount) external returns (bool) {
        _approve(msg.sender, owner, spender, amount);
        return true;
    }

    /// @inheritdoc IVault
    function transferFrom(address spender, address from, address to, uint256 amount) external returns (bool) {
        _spendAllowance(msg.sender, from, spender, amount);
        _transfer(msg.sender, from, to, amount);
        return true;
    }

    /*******************************************************************************
                                    Pool Operations
    *******************************************************************************/

    // The Vault performs all upscaling and downscaling (due to token decimals, rates, etc.), so that the pools
    // don't have to. However, scaling inevitably leads to rounding errors, so we take great care to ensure that
    // any rounding errors favor the Vault. An important invariant of the system is that there is no repeatable
    // path where tokensOut > tokensIn.
    //
    // In general, this means rounding up any values entering the Vault, and rounding down any values leaving
    // the Vault, so that external users either pay a little extra or receive a little less in the case of a
    // rounding error.
    //
    // However, it's not always straightforward to determine the correct rounding direction, given the presence
    // and complexity of intermediate steps. An "amountIn" sounds like it should be rounded up: but only if that
    // is the amount actually being transferred. If instead it is an amount sent to the pool math, where rounding
    // up would result in a *higher* calculated amount out, that would favor the user instead of the Vault. So in
    // that case, amountIn should be rounded down.
    //
    // See comments justifying the rounding direction in each case.
    //
    // TODO: this reasoning applies to Weighted Pool math, and is likely to apply to others as well, but of course
    // it's possible a new pool type might not conform. Duplicate the tests for new pool types (e.g., Stable Math).
    // Also, the final code should ensure that we are not relying entirely on the rounding directions here,
    // but have enough additional layers (e.g., minimum amounts, buffer wei on all transfers) to guarantee safety,
    // even if it turns out these directions are incorrect for a new pool type.

    // Needed to avoid "stack too deep"
    struct SharedLocals {
        PoolConfig config;
        IERC20[] tokens;
        uint256[] rawBalances;
        uint256[] scalingFactors;
        uint256[] scaled18Balances;
        uint256 tokenIndex;
    }

    // For add/remove liquidity
    function _populateSharedLiquidityLocals(
        address pool,
        bool addingLiquidity
    ) private view returns (SharedLocals memory vars) {
        (vars.tokens, vars.rawBalances, vars.scalingFactors) = _getPoolTokenInfo(pool);
        vars.config = _poolConfig[pool].toPoolConfig();

        uint256 numTokens = vars.tokens.length;
        vars.scaled18Balances = new uint256[](numTokens);

        // Round up when adding liquidity:
        // If proportional, higher balances = higher proportional amountsIn, favoring the pool.
        // If unbalanced, higher balances = lower invariant ratio with fees.
        // bptOut = supply * (ratio - 1), so lower ratio = less bptOut, favoring the pool.
        //
        // Round down when removing liquidity:
        // If proportional, lower balances = lower proportional amountsOut, favoring the pool.
        // If unbalanced, lower balances = lower invariant ratio without fees.
        // bptIn = supply * (1 - ratio), so lower ratio = more bptIn, favoring the pool.
        //
        // See `calcBptOutGivenExactTokensIn` and `calcBptInGivenExactTokensOut` WeightedMath tests.

        for (uint256 i = 0; i < numTokens; i++) {
            vars.scaled18Balances[i] = addingLiquidity
                ? vars.rawBalances[i].toScaled18RoundUp(vars.scalingFactors[i])
                : vars.rawBalances[i].toScaled18RoundDown(vars.scalingFactors[i]);
        }
    }

    // Needed to avoid "stack too deep"
    struct SwapLocals {
        // Inline the shared struct fields vs. nesting, trading off verbosity for gas/memory/bytecode savings.
        PoolConfig config;
        uint256[] rawBalances;
        uint256[] scalingFactors;
        uint256[] scaled18Balances;
        uint256 numTokens;
        uint256 indexIn;
        uint256 indexOut;
        uint256 tokenInBalance;
        uint256 tokenOutBalance;
        uint256 swapFeeAmount;
        uint256 swapFeePercentage;
        uint256 protocolSwapFeeAmount;
    }

    function _populateSwapLocals(
        SwapParams memory params
    ) private view returns (SwapLocals memory vars, EnumerableMap.IERC20ToUint256Map storage poolBalances) {
        poolBalances = _poolTokenBalances[params.pool];
        vars.numTokens = poolBalances.length();
        vars.config = _poolConfig[params.pool].toPoolConfig();
        vars.scalingFactors = PoolConfigLib.getScalingFactors(vars.config, vars.numTokens);
        vars.rawBalances = new uint256[](vars.numTokens);
        vars.scaled18Balances = new uint256[](vars.numTokens);
        for (uint256 i = 0; i < vars.numTokens; i++) {
            vars.rawBalances[i] = poolBalances.unchecked_valueAt(i);
            // Rounding down is legacy behavior, and seems the right direction generally, as described below.
            // However, likely because of the non-linearity introduced by power functions, the calculation
            // error for very small values is greater than the rounding correction, so it is possible that
            // rounding down here will not decrease `amountOut` or increase `amountIn`. Further measures
            // are required to ensure safety.
            //
            // In the GivenIn case, lower balances cause `calcOutGivenIn` to calculate a lower amountOut.
            // In the GivenOut case, lower balances cause `calcInGivenOut` to calculate a higher amountIn.
            // See `calcOutGivenIn` and `calcInGivenOut` WeightedMath tests.
            vars.scaled18Balances[i] = poolBalances.unchecked_valueAt(i).toScaled18RoundDown(vars.scalingFactors[i]);
        }

        // EnumerableMap stores indices *plus one* to use the zero index as a sentinel value for non-existence.
        vars.indexIn = poolBalances.unchecked_indexOf(params.tokenIn);
        vars.indexOut = poolBalances.unchecked_indexOf(params.tokenOut);

        // If either are zero, revert because the token wasn't registered to this pool.
        if (vars.indexIn == 0 || vars.indexOut == 0) {
            // We require the pool to be initialized, which means it's also registered.
            // This can only happen if the tokens are not registered.
            revert TokenNotRegistered();
        }

        // Convert to regular 0-based indices now, since we've established the tokens are valid.
        unchecked {
            vars.indexIn -= 1;
            vars.indexOut -= 1;
        }

        for (uint256 i = 0; i < vars.numTokens; i++) {
            // We know from the above checks that `i` is a valid token index and can use `unchecked_valueAt`
            // to save storage reads.
            uint256 balance = poolBalances.unchecked_valueAt(i);

            if (i == vars.indexIn) {
                vars.tokenInBalance = balance;
            } else if (i == vars.indexOut) {
                vars.tokenOutBalance = balance;
            }
        }
    }

    /*******************************************************************************
                                          Swaps
    *******************************************************************************/

    /// @inheritdoc IVault
    function swap(
        SwapParams memory params
    )
        public
        withHandler
        whenVaultNotPaused
        withInitializedPool(params.pool)
        returns (uint256 amountCalculated, uint256 amountIn, uint256 amountOut)
    {
        if (params.rawAmountGiven == 0) {
            revert AmountGivenZero();
        }

        if (params.tokenIn == params.tokenOut) {
            revert CannotSwapSameToken();
        }

        (SwapLocals memory vars, EnumerableMap.IERC20ToUint256Map storage poolBalances) = _populateSwapLocals(params);

        // If the amountGiven is entering the pool math (GivenIn), round down, since a lower apparent amountIn leads
        // to a lower calculated amountOut, favoring the pool.
        uint256 scaled18AmountGiven = params.kind == SwapKind.GIVEN_IN
            ? params.rawAmountGiven.toScaled18RoundDown(vars.scalingFactors[vars.indexIn])
            : params.rawAmountGiven.toScaled18RoundUp(vars.scalingFactors[vars.indexOut]);

        vars.swapFeePercentage = _getSwapFeePercentage(vars.config);

        if (vars.swapFeePercentage > 0 && params.kind == IVault.SwapKind.GIVEN_OUT) {
            // Round up to avoid losses during precision loss.
            vars.swapFeeAmount = scaled18AmountGiven.divUp(vars.swapFeePercentage.complement()) - scaled18AmountGiven;
        }

        // Add swap fee to the amountGiven to account for the fee taken in GIVEN_OUT swap on tokenOut
        // Perform the swap request callback and compute the new balances for 'token in' and 'token out' after the swap
        uint256 scaled18AmountCalculated = IBasePool(params.pool).onSwap(
            IBasePool.SwapParams({
                kind: params.kind,
                tokenIn: params.tokenIn,
                tokenOut: params.tokenOut,
                scaled18AmountGiven: scaled18AmountGiven + vars.swapFeeAmount,
                scaled18Balances: vars.scaled18Balances,
                indexIn: vars.indexIn,
                indexOut: vars.indexOut,
                sender: msg.sender,
                userData: params.userData
            })
        );

        if (vars.swapFeePercentage > 0 && params.kind == IVault.SwapKind.GIVEN_IN) {
            // Swap fee is a percentage of the amountCalculated for the GIVEN_IN swap
            // Round up to avoid losses during precision loss.
            vars.swapFeeAmount = scaled18AmountCalculated.mulUp(vars.swapFeePercentage);
            // Should substract the fee from the amountCalculated for GIVEN_IN swap
            scaled18AmountCalculated -= vars.swapFeeAmount;
        }

        // For `GivenIn` the amount calculated is leaving the Vault, so we round down.
        // Round up when entering the Vault on `GivenOut`.
        amountCalculated = params.kind == SwapKind.GIVEN_IN
            ? scaled18AmountCalculated.toRawRoundDown(vars.scalingFactors[vars.indexOut])
            : scaled18AmountCalculated.toRawRoundUp(vars.scalingFactors[vars.indexIn]);

        (amountIn, amountOut) = params.kind == SwapKind.GIVEN_IN
            ? (params.rawAmountGiven, amountCalculated)
            : (amountCalculated, params.rawAmountGiven);

        // Charge protocolSwapFee
        if (vars.swapFeeAmount > 0 && _protocolSwapFeePercentage > 0) {
            // Always charge fees on tokenOut. Store amount in native decimals.
            vars.protocolSwapFeeAmount = vars.swapFeeAmount.mulUp(_protocolSwapFeePercentage).toRawRoundDown(
                vars.scalingFactors[vars.indexOut]
            );

            _protocolSwapFees[params.tokenOut] += vars.protocolSwapFeeAmount;
        }

        // Use `unchecked_setAt` to save storage reads.
        poolBalances.unchecked_setAt(vars.indexIn, vars.tokenInBalance + amountIn);
        poolBalances.unchecked_setAt(vars.indexOut, vars.tokenOutBalance - amountOut - vars.protocolSwapFeeAmount);

        // Account amountIn of tokenIn
        _takeDebt(params.tokenIn, amountIn, msg.sender);
        // Account amountOut of tokenOut
        _supplyCredit(params.tokenOut, amountOut, msg.sender);

        if (vars.config.callbacks.shouldCallAfterSwap) {
            (uint256 scaled18AmountIn, uint256 scaled18AmountOut) = params.kind == SwapKind.GIVEN_IN
                ? (scaled18AmountGiven, scaled18AmountCalculated)
                : (scaled18AmountCalculated, scaled18AmountGiven);

            // if callback is enabled, then update balances
            if (
                IBasePool(params.pool).onAfterSwap(
                    IBasePool.AfterSwapParams({
                        kind: params.kind,
                        tokenIn: params.tokenIn,
                        tokenOut: params.tokenOut,
                        scaled18AmountIn: scaled18AmountIn,
                        scaled18AmountOut: scaled18AmountOut,
                        scaled18TokenInBalance: vars.scaled18Balances[vars.indexIn] + scaled18AmountIn,
                        scaled18TokenOutBalance: vars.scaled18Balances[vars.indexOut] - scaled18AmountOut,
                        sender: msg.sender,
                        userData: params.userData
                    }),
                    scaled18AmountCalculated
                ) == false
            ) {
                revert CallbackFailed();
            }
        }

        emit Swap(params.pool, params.tokenIn, params.tokenOut, amountIn, amountOut, vars.swapFeeAmount);
    }

    /// @dev Returns swap fee for the pool.
    function _getSwapFeePercentage(PoolConfig memory config) internal pure returns (uint256) {
        if (config.hasDynamicSwapFee) {
            // TODO: Fetch dynamic swap fee from the pool using callback
            return 0;
        } else {
            return config.staticSwapFeePercentage;
        }
    }

    /*******************************************************************************
                            Pool Registration and Initialization
    *******************************************************************************/

    /// @inheritdoc IVault
    function registerPool(
        address factory,
        IERC20[] memory tokens,
        PoolCallbacks calldata poolCallbacks,
        LiquidityManagement calldata liquidityManagement
    ) external nonReentrant whenVaultNotPaused {
        _registerPool(factory, tokens, poolCallbacks, liquidityManagement);
    }

    /// @inheritdoc IVault
    function isPoolRegistered(address pool) external view returns (bool) {
        return _isPoolRegistered(pool);
    }

    /// @inheritdoc IVault
    function isPoolInitialized(address pool) external view returns (bool) {
        return _isPoolInitialized(pool);
    }

    /// @inheritdoc IVault
    function getPoolConfig(address pool) external view returns (PoolConfig memory) {
        return _poolConfig[pool].toPoolConfig();
    }

    /// @inheritdoc IVault
    function getPoolTokens(address pool) external view withRegisteredPool(pool) returns (IERC20[] memory) {
        return _getPoolTokens(pool);
    }

    /// @inheritdoc IVault
    function getPoolTokenInfo(
        address pool
    )
        external
        view
        withRegisteredPool(pool)
        returns (IERC20[] memory tokens, uint256[] memory rawBalances, uint256[] memory scalingFactors)
    {
        return _getPoolTokenInfo(pool);
    }

    /// @dev Reverts unless `pool` corresponds to a registered Pool.
    modifier withRegisteredPool(address pool) {
        _ensureRegisteredPool(pool);
        _;
    }

    /// @dev Reverts unless `pool` corresponds to a registered Pool.
    function _ensureRegisteredPool(address pool) internal view {
        if (!_isPoolRegistered(pool)) {
            revert PoolNotRegistered(pool);
        }
    }

    /**
     * @dev The function will register the pool, setting its tokens with an initial balance of zero.
     * The function also checks for valid token addresses and ensures that the pool and tokens aren't
     * already registered.
     *
     * Emits a `PoolRegistered` event upon successful registration.
     */
    function _registerPool(
        address factory,
        IERC20[] memory tokens,
        PoolCallbacks memory callbackConfig,
        LiquidityManagement memory liquidityManagement
    ) internal {
        address pool = msg.sender;

        // Ensure the pool isn't already registered
        if (_isPoolRegistered(pool)) {
            revert PoolAlreadyRegistered(pool);
        }

        uint256 numTokens = tokens.length;

        if (numTokens < _MIN_TOKENS) {
            revert MinTokens();
        }
        if (numTokens > _MAX_TOKENS) {
            revert MaxTokens();
        }

        // Retrieve or create the pool's token balances mapping
        EnumerableMap.IERC20ToUint256Map storage poolTokenBalances = _poolTokenBalances[pool];

        uint8[] memory tokenDecimalDiffs = new uint8[](numTokens);

        for (uint256 i = 0; i < numTokens; ++i) {
            IERC20 token = tokens[i];

            // Ensure that the token address is valid
            if (token == IERC20(address(0))) {
                revert InvalidToken();
            }

            // Register the token with an initial balance of zero.
            // Note: EnumerableMaps require an explicit initial value when creating a key-value pair.
            bool added = poolTokenBalances.set(token, 0);

            // Ensure the token isn't already registered for the pool
            if (!added) {
                revert TokenAlreadyRegistered(token);
            }

            tokenDecimalDiffs[i] = uint8(18) - IERC20Metadata(address(token)).decimals();
        }

        // Store config and mark the pool as registered
        PoolConfig memory config = PoolConfigLib.toPoolConfig(_poolConfig[pool]);

        config.isPoolRegistered = true;
        config.callbacks = callbackConfig;
        config.liquidityManagement = liquidityManagement;
        config.tokenDecimalDiffs = PoolConfigLib.toTokenDecimalDiffs(tokenDecimalDiffs);
        _poolConfig[pool] = config.fromPoolConfig();

        // Emit an event to log the pool registration
        emit PoolRegistered(pool, factory, tokens, callbackConfig, liquidityManagement);
    }

    /// @dev See `isPoolRegistered`
    function _isPoolRegistered(address pool) internal view returns (bool) {
        return _poolConfig[pool].isPoolRegistered();
    }

    /// @dev Reverts unless `pool` corresponds to an initialized Pool.
    modifier withInitializedPool(address pool) {
        _ensureInitializedPool(pool);
        _;
    }

    /// @dev Reverts unless `pool` corresponds to an initialized Pool.
    function _ensureInitializedPool(address pool) internal view {
        if (!_isPoolInitialized(pool)) {
            revert PoolNotInitialized(pool);
        }
    }

    /// @dev See `isPoolInitialized`
    function _isPoolInitialized(address pool) internal view returns (bool) {
        return _poolConfig[pool].isPoolInitialized();
    }

    /**
     * @notice Fetches the tokens and their corresponding balances for a given pool.
     * @dev Utilizes an enumerable map to obtain pool token balances.
     * The function is structured to minimize storage reads by leveraging the `unchecked_at` method.
     *
     * @param pool The address of the pool for which tokens and balances are to be fetched.
     * @return tokens An array of token addresses.
     */
    function _getPoolTokens(address pool) internal view returns (IERC20[] memory tokens) {
        // Retrieve the mapping of tokens and their balances for the specified pool.
        EnumerableMap.IERC20ToUint256Map storage poolTokenBalances = _poolTokenBalances[pool];

        // Initialize arrays to store tokens based on the number of tokens in the pool.
        tokens = new IERC20[](poolTokenBalances.length());

        for (uint256 i = 0; i < tokens.length; ++i) {
            // Because the iteration is bounded by `tokens.length`, which matches the EnumerableMap's length,
            // we can safely use `unchecked_at`. This ensures that `i` is a valid token index and minimizes
            // storage reads.
            (tokens[i], ) = poolTokenBalances.unchecked_at(i);
        }
    }

    /**
     * @notice Fetches the scaled up balances for a given pool.
     * @dev Utilizes an enumerable map to obtain pool token balances.
     * The function is structured to minimize storage reads by leveraging the `unchecked_at` method.
     *
     * @param pool The address of the pool
     * @return scaled18Balances An array of token balances, scaled up and rounded as directed
     */
    function _getScaled18PoolBalances(
        address pool,
        bool roundUp
    ) internal view returns (uint256[] memory scaled18Balances) {
        // Retrieve the mapping of tokens and their balances for the specified pool.
        EnumerableMap.IERC20ToUint256Map storage poolTokenBalances = _poolTokenBalances[pool];
        uint256 numTokens = poolTokenBalances.length();

        uint256[] memory scalingFactors = PoolConfigLib.getScalingFactors(_poolConfig[pool].toPoolConfig(), numTokens);

        // Initialize array to store balances based on the number of tokens in the pool.
        // Will be read raw, then upscaled and rounded as directed.
        scaled18Balances = new uint256[](numTokens);

        for (uint256 i = 0; i < numTokens; ++i) {
            // Because the iteration is bounded by `tokens.length`, which matches the EnumerableMap's length,
            // we can safely use `unchecked_at`. This ensures that `i` is a valid token index and minimizes
            // storage reads.
            (, scaled18Balances[i]) = poolTokenBalances.unchecked_at(i);
        }

        roundUp
            ? scaled18Balances.toScaled18RoundUpArray(scalingFactors)
            : scaled18Balances.toScaled18RoundDownArray(scalingFactors);
    }

    function _getPoolTokenInfo(
        address pool
    ) internal view returns (IERC20[] memory tokens, uint256[] memory rawBalances, uint256[] memory scalingFactors) {
        // Retrieve the mapping of tokens and their balances for the specified pool.
        EnumerableMap.IERC20ToUint256Map storage poolTokenBalances = _poolTokenBalances[pool];
        uint256 numTokens = poolTokenBalances.length();

        scalingFactors = PoolConfigLib.getScalingFactors(_poolConfig[pool].toPoolConfig(), numTokens);

        // Initialize arrays to store tokens and balances based on the number of tokens in the pool.
        // Will be read raw, then upscaled and rounded as directed.
        tokens = new IERC20[](numTokens);
        rawBalances = new uint256[](numTokens);

        for (uint256 i = 0; i < numTokens; ++i) {
            // Because the iteration is bounded by `tokens.length`, which matches the EnumerableMap's length,
            // we can safely use `unchecked_at`. This ensures that `i` is a valid token index and minimizes
            // storage reads.
            (tokens[i], rawBalances[i]) = poolTokenBalances.unchecked_at(i);
        }
    }

    /*******************************************************************************
                                Pool Operations
    *******************************************************************************/

    /// @dev Rejects routers not approved by governance and users
    modifier onlyTrustedRouter() {
        _onlyTrustedRouter(msg.sender);
        _;
    }

    /// @inheritdoc IVault
    function initialize(
        address pool,
        address to,
        IERC20[] memory tokens,
        uint256[] memory exactAmountsIn,
        bytes memory userData
<<<<<<< HEAD
    )
        external
        withHandler
        nonReentrant
        withRegisteredPool(pool)
        whenPoolNotPaused(pool)
        returns (uint256 bptAmountOut)
    {
=======
    ) external withHandler whenVaultNotPaused nonReentrant withRegisteredPool(pool) returns (uint256 bptAmountOut) {
>>>>>>> b12431d1
        PoolConfig memory config = _poolConfig[pool].toPoolConfig();

        if (config.isPoolInitialized) {
            revert PoolAlreadyInitialized(pool);
        }

        InputHelpers.ensureInputLengthMatch(tokens.length, exactAmountsIn.length);

        _validateTokensAndGetBalances(pool, tokens);

        for (uint256 i = 0; i < tokens.length; ++i) {
            // Debit of token[i] for amountIn
            _takeDebt(tokens[i], exactAmountsIn[i], msg.sender);
        }

        // Store the new Pool balances.
        _setPoolBalances(pool, exactAmountsIn);
        emit PoolBalanceChanged(pool, to, tokens, exactAmountsIn.unsafeCastToInt256(true));

        // Store config and mark the pool as initialized
        config.isPoolInitialized = true;
        _poolConfig[pool] = config.fromPoolConfig();

        // Finally, call pool hook. Doing this at the end also means we do not need to downscale exact amounts in.
        // Amounts are entering pool math, so round down. A lower invariant after the join means less bptOut,
        // favoring the pool.
        exactAmountsIn.toScaled18RoundDownArray(PoolConfigLib.getScalingFactors(config, tokens.length));

        bptAmountOut = IBasePool(pool).onInitialize(exactAmountsIn, userData);

        if (bptAmountOut < _MINIMUM_BPT) {
            revert BptAmountBelowAbsoluteMin();
        }

        // When adding liquidity, we must mint tokens concurrently with updating pool balances,
        // as the pool's math relies on totalSupply.
        // At this point we know that bptAmountOut >= _MINIMUM_BPT, so this will not revert.
        bptAmountOut -= _MINIMUM_BPT;
        _mint(address(pool), to, bptAmountOut);
        _mintToAddressZero(address(pool), _MINIMUM_BPT);

        // Emit an event to log the pool initialization
        emit PoolInitialized(pool);
    }

    /// @inheritdoc IVault
    function addLiquidity(
        address pool,
        address to,
        uint256[] memory maxAmountsIn,
        uint256 minBptAmountOut,
        AddLiquidityKind kind,
        bytes memory userData
    )
        external
        withHandler
<<<<<<< HEAD
=======
        whenVaultNotPaused
>>>>>>> b12431d1
        withInitializedPool(pool)
        whenPoolNotPaused(pool)
        returns (uint256[] memory amountsIn, uint256 bptAmountOut, bytes memory returnData)
    {
        // Set `addingLiquidity` parameter to true to set rounding direction for balances.
        SharedLocals memory vars = _populateSharedLiquidityLocals(pool, true);
        InputHelpers.ensureInputLengthMatch(vars.tokens.length, maxAmountsIn.length);

        // Amounts are entering pool math, so round down.
        maxAmountsIn.toScaled18RoundDownArray(vars.scalingFactors);

        if (vars.config.callbacks.shouldCallBeforeAddLiquidity) {
            // TODO: check if `before` needs kind.
            if (
                IBasePool(pool).onBeforeAddLiquidity(
                    to,
                    maxAmountsIn,
                    minBptAmountOut,
                    vars.scaled18Balances,
                    userData
                ) == false
            ) {
                revert CallbackFailed();
            }

            // The callback might alter the balances, so we need to read them again to ensure that the data is
            // fresh moving forward.
            // We also need to upscale (adding liquidity, so round up) again.
            vars.scaled18Balances = _getScaled18PoolBalances(pool, true);
        }

        // The bulk of the work is done here: the corresponding Pool callback is invoked
        // its final balances are computed
        // This function is non-reentrant, as it performs the accounting updates.
        uint256[] memory scaled18AmountsIn;
        (amountsIn, scaled18AmountsIn, bptAmountOut, returnData) = _addLiquidity(
            vars,
            pool,
            to,
            maxAmountsIn,
            minBptAmountOut,
            kind,
            userData
        );

        if (vars.config.callbacks.shouldCallAfterAddLiquidity) {
            if (
                IBasePool(pool).onAfterAddLiquidity(
                    to,
                    scaled18AmountsIn,
                    bptAmountOut,
                    vars.scaled18Balances,
                    userData
                ) == false
            ) {
                revert CallbackFailed();
            }
        }
    }

    /**
     * @dev Calls the appropriate pool callback and calculates the required inputs and outputs for the operation
     * considering the given kind, and updates the vault's internal accounting. This includes:
     * - Setting pool balances
     * - Taking debt from the liquidity provider
     * - Minting pool tokens
     * - Emitting events
     *
     * It is non-reentrant, as it performs external calls and updates the vault's state accordingly. This is the only
     * place where the state is updated within `addLiquidity`.
     */
    function _addLiquidity(
        SharedLocals memory vars,
        address pool,
        address to,
        uint256[] memory upscaledMaxAmountsIn,
        uint256 minBptAmountOut,
        AddLiquidityKind kind,
        bytes memory userData
    )
        internal
        nonReentrant
        returns (
            uint256[] memory amountsIn,
            uint256[] memory scaled18AmountsIn,
            uint256 bptAmountOut,
            bytes memory returnData
        )
    {
        if (kind == AddLiquidityKind.PROPORTIONAL) {
            _poolConfig[pool].requireSupportsAddLiquidityProportional();

            bptAmountOut = minBptAmountOut;
            scaled18AmountsIn = BasePoolMath.computeProportionalAmountsIn(
                vars.scaled18Balances,
                _totalSupply(pool),
                bptAmountOut
            );
        } else if (kind == AddLiquidityKind.UNBALANCED) {
            _poolConfig[pool].requireSupportsAddLiquidityUnbalanced();

            scaled18AmountsIn = upscaledMaxAmountsIn;
            bptAmountOut = IBasePool(pool).onAddLiquidityUnbalanced(to, scaled18AmountsIn, vars.scaled18Balances);
        } else if (kind == AddLiquidityKind.SINGLE_TOKEN_EXACT_OUT) {
            _poolConfig[pool].requireSupportsAddLiquiditySingleTokenExactOut();

            vars.tokenIndex = InputHelpers.getSingleInputIndex(upscaledMaxAmountsIn);
            bptAmountOut = minBptAmountOut;

            scaled18AmountsIn = upscaledMaxAmountsIn;
            scaled18AmountsIn[vars.tokenIndex] = IBasePool(pool).onAddLiquiditySingleTokenExactOut(
                to,
                vars.tokenIndex,
                bptAmountOut,
                vars.scaled18Balances
            );
        } else if (kind == AddLiquidityKind.CUSTOM) {
            _poolConfig[pool].requireSupportsAddLiquidityCustom();

            (scaled18AmountsIn, bptAmountOut, returnData) = IBasePool(pool).onAddLiquidityCustom(
                to,
                upscaledMaxAmountsIn,
                minBptAmountOut,
                vars.scaled18Balances,
                userData
            );
        } else {
            revert InvalidAddLiquidityKind();
        }

        // TODO: enforce min and max.
        uint256 numTokens = vars.tokens.length;
        amountsIn = new uint256[](numTokens);
        for (uint256 i = 0; i < numTokens; ++i) {
            // amountsIn are amounts entering the Pool, so we round up.
            // Do not mutate in place yet, as we need them scaled for the `onAfterAddLiquidity` callback
            uint256 amountIn = scaled18AmountsIn[i].toRawRoundUp(vars.scalingFactors[i]);

            // Debit of token[i] for amountIn
            _takeDebt(vars.tokens[i], amountIn, msg.sender);

            // We need regular balances to complete the accounting, and the upscaled balances
            // to use in the `after` callback later on.
            vars.rawBalances[i] += amountIn;
            vars.scaled18Balances[i] += scaled18AmountsIn[i];

            amountsIn[i] = amountIn;
        }

        // Store the new pool balances.
        _setPoolBalances(pool, vars.rawBalances);

        // When adding liquidity, we must mint tokens concurrently with updating pool balances,
        // as the pool's math relies on totalSupply.
        _mint(address(pool), to, bptAmountOut);

        emit PoolBalanceChanged(pool, to, vars.tokens, amountsIn.unsafeCastToInt256(true));
    }

    /// @inheritdoc IVault
    function removeLiquidity(
        address pool,
        address from,
        uint256 maxBptAmountIn,
        uint256[] memory minAmountsOut,
        RemoveLiquidityKind kind,
        bytes memory userData
    )
        external
<<<<<<< HEAD
=======
        whenVaultNotPaused
>>>>>>> b12431d1
        withInitializedPool(pool)
        whenPoolNotPaused(pool)
        returns (uint256 bptAmountIn, uint256[] memory amountsOut, bytes memory returnData)
    {
        // Set `addingLiquidity` parameter to false to set rounding direction for balances.
        SharedLocals memory vars = _populateSharedLiquidityLocals(pool, false);
        InputHelpers.ensureInputLengthMatch(vars.tokens.length, minAmountsOut.length);

        // Amounts are entering pool math; higher amounts would burn more BPT, so round up to favor the pool.
        minAmountsOut.toScaled18RoundUpArray(vars.scalingFactors);

        if (vars.config.callbacks.shouldCallBeforeRemoveLiquidity) {
            // TODO: check if `before` callback needs kind.
            if (
                IBasePool(pool).onBeforeRemoveLiquidity(
                    from,
                    maxBptAmountIn,
                    minAmountsOut,
                    vars.scaled18Balances,
                    userData
                ) == false
            ) {
                revert CallbackFailed();
            }
            // The callback might alter the balances, so we need to read them again to ensure that the data is
            // fresh moving forward.
            // We also need to upscale (removing liquidity, so round down) again.
            vars.scaled18Balances = _getScaled18PoolBalances(pool, false);
        }

        // The bulk of the work is done here: the corresponding Pool callback is invoked,
        // and its final balances are computed
        // This function is non-reentrant, as it performs the accounting updates.
        uint256[] memory upscaledAmountsOut;
        (bptAmountIn, amountsOut, upscaledAmountsOut, returnData) = _removeLiquidity(
            vars,
            pool,
            from,
            maxBptAmountIn,
            minAmountsOut,
            kind,
            userData
        );

        if (vars.config.callbacks.shouldCallAfterRemoveLiquidity) {
            if (
                IBasePool(pool).onAfterRemoveLiquidity(
                    from,
                    bptAmountIn,
                    upscaledAmountsOut,
                    vars.scaled18Balances,
                    userData
                ) == false
            ) {
                revert CallbackFailed();
            }
        }
    }

    /// @inheritdoc IVault
    function removeLiquidityRecovery(
        address pool,
        address from,
        uint256 exactBptAmountIn
    )
        external
        /// TODO: Only in recovery mode
        nonReentrant
        withInitializedPool(pool)
        returns (uint256[] memory amountsOut)
    {
        SharedLocals memory vars = _populateSharedLiquidityLocals(pool, false);

        uint256[] memory upscaledAmountsOut = BasePoolMath.computeProportionalAmountsOut(
            vars.scaled18Balances,
            _totalSupply(pool),
            exactBptAmountIn
        );

        amountsOut = _removeLiquidityUpdateAccounting(
            vars,
            pool,
            from,
            vars.tokens,
            exactBptAmountIn,
            upscaledAmountsOut
        );
    }

    /**
     * @dev Calls the appropriate pool callback and calculates the required inputs and outputs for the operation
     * considering the given kind, and updates the vault's internal accounting. This includes:
     * - Setting pool balances
     * - Supplying credit to the liquidity provider
     * - Burning pool tokens
     * - Emitting events
     *
     * It is non-reentrant, as it performs external calls and updates the vault's state accordingly. This is the only
     * place where the state is updated within `removeLiquidity`.
     */
    function _removeLiquidity(
        SharedLocals memory vars,
        address pool,
        address from,
        uint256 maxBptAmountIn,
        uint256[] memory upscaledMinAmountsOut,
        RemoveLiquidityKind kind,
        bytes memory userData
    )
        internal
        nonReentrant
        returns (
            uint256 bptAmountIn,
            uint256[] memory amountsOut,
            uint256[] memory upscaledAmountsOut,
            bytes memory returnData
        )
    {
        if (kind == RemoveLiquidityKind.PROPORTIONAL) {
            _poolConfig[pool].requireSupportsRemoveLiquidityProportional();

            bptAmountIn = maxBptAmountIn;
            upscaledAmountsOut = BasePoolMath.computeProportionalAmountsOut(
                vars.scaled18Balances,
                _totalSupply(pool),
                bptAmountIn
            );
        } else if (kind == RemoveLiquidityKind.SINGLE_TOKEN_EXACT_IN) {
            _poolConfig[pool].requireSupportsRemoveLiquiditySingleTokenExactIn();

            vars.tokenIndex = InputHelpers.getSingleInputIndex(upscaledMinAmountsOut);
            bptAmountIn = maxBptAmountIn;

            upscaledAmountsOut = upscaledMinAmountsOut;
            upscaledAmountsOut[vars.tokenIndex] = IBasePool(pool).onRemoveLiquiditySingleTokenExactIn(
                from,
                vars.tokenIndex,
                bptAmountIn,
                vars.scaled18Balances
            );
        } else if (kind == RemoveLiquidityKind.SINGLE_TOKEN_EXACT_OUT) {
            _poolConfig[pool].requireSupportsRemoveLiquiditySingleTokenExactOut();

            vars.tokenIndex = InputHelpers.getSingleInputIndex(upscaledMinAmountsOut);
            upscaledAmountsOut = upscaledMinAmountsOut;

            bptAmountIn = IBasePool(pool).onRemoveLiquiditySingleTokenExactOut(
                from,
                vars.tokenIndex,
                upscaledAmountsOut[vars.tokenIndex],
                vars.scaled18Balances
            );
        } else if (kind == RemoveLiquidityKind.CUSTOM) {
            _poolConfig[pool].requireSupportsRemoveLiquidityCustom();

            (bptAmountIn, upscaledAmountsOut, returnData) = IBasePool(pool).onRemoveLiquidityCustom(
                from,
                maxBptAmountIn,
                upscaledMinAmountsOut,
                vars.scaled18Balances,
                userData
            );
        } else {
            revert InvalidRemoveLiquidityKind();
        }

        // TODO: enforce min and max. Maybe inside `_removeLiquidityUpdateAccounting`, where we iterate the tokens?
        amountsOut = _removeLiquidityUpdateAccounting(vars, pool, from, vars.tokens, bptAmountIn, upscaledAmountsOut);
    }

    /**
     * @dev Updates the vault's accounting within a `removeLiquidity` operation. This includes:
     * - Setting pool balances
     * - Supplying credit to the liquidity provider
     * - Burning pool tokens
     * - Emitting events
     *
     * This function also supports queries as a special case, where the pool tokens from the sender are not required.
     * It must be called in a non-reentrant context.
     */
    function _removeLiquidityUpdateAccounting(
        SharedLocals memory vars,
        address pool,
        address from,
        IERC20[] memory tokens,
        uint256 bptAmountIn,
        uint256[] memory scaled18AmountsOut
    ) internal returns (uint256[] memory amountsOut) {
        uint256 numTokens = tokens.length;
        amountsOut = new uint256[](numTokens);

        for (uint256 i = 0; i < numTokens; ++i) {
            // amountsOut are amounts exiting the Pool, so we round down.
            // Need amountsOut scaled for the `onAfterRemoveLiquidity` callback,
            // so convert each amount individually here to raw decimals to compute unscaled `finalBalances`.
            uint256 amountOut = scaled18AmountsOut[i].toRawRoundDown(vars.scalingFactors[i]);

            // Credit token[i] for amountIn
            _supplyCredit(tokens[i], amountOut, msg.sender);

            // Compute the new Pool balances. A Pool's token balance always decreases after an exit (potentially by 0).
            // We need regular balances to complete the accounting, and the upscaled balances
            // to use in the `after` callback later on.
            vars.rawBalances[i] -= amountOut;
            vars.scaled18Balances[i] -= scaled18AmountsOut[i];
            amountsOut[i] = amountOut;
        }

        // Store the new pool balances.
        _setPoolBalances(pool, vars.rawBalances);

        // Trusted routers use Vault's allowances, which are infinite anyways for pool tokens.
        if (!_isTrustedRouter(msg.sender)) {
            _spendAllowance(address(pool), from, msg.sender, bptAmountIn);
        }
        if (!_isQueryDisabled && EVMCallModeHelpers.isStaticCall()) {
            // Increase `from` balance to ensure the burn function succeeds.
            _queryModeBalanceIncrease(pool, from, bptAmountIn);
        }
        // When removing liquidity, we must burn tokens concurrently with updating pool balances,
        // as the pool's math relies on totalSupply.
        _burn(address(pool), from, bptAmountIn);

        emit PoolBalanceChanged(
            pool,
            from,
            vars.tokens,
            // We can unsafely cast to int256 because balances are actually stored as uint112
            amountsOut.unsafeCastToInt256(false)
        );
    }

    /**
     * @dev Sets the balances of a Pool's tokens to `newBalances`.
     *
     * WARNING: this assumes `newBalances` has the same length and order as the Pool's tokens.
     */
    function _setPoolBalances(address pool, uint256[] memory newBalances) internal {
        EnumerableMap.IERC20ToUint256Map storage poolBalances = _poolTokenBalances[pool];

        for (uint256 i = 0; i < newBalances.length; ++i) {
            // Since we assume all newBalances are properly ordered, we can simply use `unchecked_setAt`
            // to avoid one less storage read per token.
            poolBalances.unchecked_setAt(i, newBalances[i]);
        }
    }

    /**
     * @dev Returns the total balances for `pool`'s `expectedTokens`.
     * `expectedTokens` must exactly equal the token array returned by `getPoolTokens`: both arrays must have the same
     * length, elements and order. This is only called after pool registration, which has guarantees the number of
     * tokens is valid (i.e., between the minimum and maximum token count).
     */
    function _validateTokensAndGetBalances(
        address pool,
        IERC20[] memory expectedTokens
    ) private view returns (uint256[] memory) {
        (IERC20[] memory actualTokens, uint256[] memory rawBalances, ) = _getPoolTokenInfo(pool);
        InputHelpers.ensureInputLengthMatch(actualTokens.length, expectedTokens.length);

        for (uint256 i = 0; i < actualTokens.length; ++i) {
            if (actualTokens[i] != expectedTokens[i]) {
                revert TokensMismatch(pool, address(expectedTokens[i]), address(actualTokens[i]));
            }
        }

        return rawBalances;
    }

    function _onlyTrustedRouter(address sender) internal pure {
        if (!_isTrustedRouter(sender)) {
            revert RouterNotTrusted();
        }
    }

    function _isTrustedRouter(address) internal pure returns (bool) {
        //TODO: Implement based on approval by governance and user
        return true;
    }

    /*******************************************************************************
                                        Fees
    *******************************************************************************/

    /// @inheritdoc IVault
    function setProtocolSwapFeePercentage(uint256 newProtocolSwapFeePercentage) external authenticate {
        if (newProtocolSwapFeePercentage > _MAX_PROTOCOL_SWAP_FEE_PERCENTAGE) {
            revert ProtocolSwapFeePercentageTooHigh();
        }
        _protocolSwapFeePercentage = newProtocolSwapFeePercentage;
        emit ProtocolSwapFeePercentageChanged(newProtocolSwapFeePercentage);
    }

    /// @inheritdoc IVault
    function getProtocolSwapFeePercentage() external view returns (uint256) {
        return _protocolSwapFeePercentage;
    }

    /// @inheritdoc IVault
    function getProtocolSwapFee(address token) external view returns (uint256) {
        return _protocolSwapFees[IERC20(token)];
    }

    /// @inheritdoc IVault
    function collectProtocolFees(IERC20[] calldata tokens) external authenticate nonReentrant {
        for (uint256 index = 0; index < tokens.length; index++) {
            IERC20 token = tokens[index];
            uint256 amount = _protocolSwapFees[token];
            // checks
            if (amount > 0) {
                // effects
                // set fees to zero for the token
                _protocolSwapFees[token] = 0;
                // interactions
                token.safeTransfer(msg.sender, amount);
                // emit an event
                emit ProtocolFeeCollected(token, amount);
            }
        }
    }

    /**
     * @inheritdoc IVault
     * @dev This is a permissioned function, disabled if the pool is paused. The swap fee must be <=
     * MAX_SWAP_FEE_PERCENTAGE. Emits the SwapFeePercentageChanged event.
     */
    function setStaticSwapFeePercentage(
        address pool,
        uint256 swapFeePercentage
<<<<<<< HEAD
    ) external authenticate withRegisteredPool(pool) whenPoolNotPaused(pool) {
=======
    ) external authenticate whenVaultNotPaused withRegisteredPool(pool) {
>>>>>>> b12431d1
        _setStaticSwapFeePercentage(pool, swapFeePercentage);
    }

    function _setStaticSwapFeePercentage(address pool, uint256 swapFeePercentage) internal virtual {
        if (swapFeePercentage > _MAX_SWAP_FEE_PERCENTAGE) {
            revert SwapFeePercentageTooHigh();
        }

        PoolConfig memory config = PoolConfigLib.toPoolConfig(_poolConfig[pool]);
        config.staticSwapFeePercentage = swapFeePercentage.toUint64();
        _poolConfig[pool] = config.fromPoolConfig();

        emit SwapFeePercentageChanged(pool, swapFeePercentage);
    }

    /// @inheritdoc IVault
    function getStaticSwapFeePercentage(address pool) external view returns (uint256) {
        return PoolConfigLib.toPoolConfig(_poolConfig[pool]).staticSwapFeePercentage;
    }

    /*******************************************************************************
                                    Authentication
    *******************************************************************************/

    /// @inheritdoc IVault
    function getAuthorizer() external view returns (IAuthorizer) {
        return _authorizer;
    }

    /// @inheritdoc IVault
    function setAuthorizer(IAuthorizer newAuthorizer) external nonReentrant authenticate {
        _authorizer = newAuthorizer;

        emit AuthorizerChanged(newAuthorizer);
    }

    /// @dev Access control is delegated to the Authorizer
    function _canPerform(bytes32 actionId, address user) internal view override returns (bool) {
        return _authorizer.canPerform(actionId, user, address(this));
    }

    /*******************************************************************************
<<<<<<< HEAD
                                    Vault Pausing
=======
                                        Pausing
>>>>>>> b12431d1
    *******************************************************************************/

    /// @inheritdoc IVault
    function isVaultPaused() external view returns (bool) {
        return _isVaultPaused();
    }

    /// @inheritdoc IVault
    function getVaultPausedState() public view returns (bool, uint256, uint256) {
        return (_isVaultPaused(), _vaultPauseWindowEndTime, _vaultBufferPeriodEndTime);
    }

    /// @inheritdoc IVault
    function pauseVault() external authenticate {
        _setVaultPaused(true);
    }

    /// @inheritdoc IVault
    function unpauseVault() external authenticate {
        _setVaultPaused(false);
    }

    /**
     * @dev For gas efficiency, storage is only read before `_vaultBufferPeriodEndTime`. Once we're past that
     * timestamp, the expression short-circuits false, and the Vault is permanently unpaused.
     */
    function _isVaultPaused() internal view returns (bool) {
        return block.timestamp <= _vaultBufferPeriodEndTime && _vaultPaused;
    }

    /**
     * @dev The contract can only be paused until the end of the Pause Window, and
     * unpaused until the end of the Buffer Period.
     */
    function _setVaultPaused(bool pausing) internal {
        if (_isVaultPaused()) {
            if (pausing) {
                // Already paused, and we're trying to pause it again.
                revert VaultPaused();
            }

            // The Vault can always be unpaused while it's paused.
            // When the buffer period expires, `_isVaultPaused` will return false, so we would be in the outside
            // else clause, where trying to unpause will revert unconditionally.
        } else {
            if (pausing) {
                // Not already paused; we can pause within the window.
                if (block.timestamp >= _vaultPauseWindowEndTime) {
                    revert VaultPauseWindowExpired();
                }
            } else {
                // Not paused, and we're trying to unpause it.
                revert VaultNotPaused();
            }
        }

        _vaultPaused = pausing;

        emit VaultPausedStateChanged(pausing);
    }

    /// @dev Reverts if the Vault is paused.
    function _ensureVaultNotPaused() internal view {
        if (_isVaultPaused()) {
            revert VaultPaused();
        }
    }
<<<<<<< HEAD

    /*******************************************************************************
                                     Pool Pausing
    *******************************************************************************/

    /// @inheritdoc IVault
    function isPoolPaused(address pool) external view withRegisteredPool(pool) returns (bool) {
        return _isPoolPaused(pool);
    }

    /// @dev Check both the flag and timestamp to determine whether the pool is paused.
    function _isPoolPaused(address pool) internal view returns (bool) {
        (bool paused, , ) = getPoolPausedState(pool);

        return paused;
    }

    /// @inheritdoc IVault
    function getPoolPausedState(address pool) public view withRegisteredPool(pool) returns (bool, uint256, uint256) {
        PoolPauseConfig memory pauseConfig = PoolPauseConfigLib.toPoolPauseConfig(_poolPauseConfig[pool]);
        bool paused = pauseConfig.isPoolPaused && block.timestamp <= pauseConfig.bufferPeriodEndTime;

        return (paused, pauseConfig.pauseWindowEndTime, pauseConfig.bufferPeriodEndTime);
    }

    /// @inheritdoc IVault
    function pausePool(address pool) external withRegisteredPool(pool) authenticate {
        _setPoolPaused(pool, true);
    }

    /// @inheritdoc IVault
    function unpausePool(address pool) external withRegisteredPool(pool) authenticate {
        _setPoolPaused(pool, false);
    }

    function _setPoolPaused(address pool, bool pausing) internal {
        // Would be wasteful to read the pauseConfig twice, so have (un)pausePool functions call here directly,
        // and check for the current state locally. Retain the _ensurePoolNotPaused function for the modifier
        // and other read-only functions.

        PoolPauseConfig memory pauseConfig = PoolPauseConfigLib.toPoolPauseConfig(_poolPauseConfig[pool]);

        if (_isPoolPaused(pool)) {
            if (pausing) {
                // Already paused, and we're trying to pause it again.
                revert PoolPaused(pool);
            }

            // The pool can always be unpaused while it's paused.
            // When the buffer period expires, `_isPoolPaused` will return false, so we would be in the outside
            // else clause, where trying to unpause will revert unconditionally.
        } else {
            if (pausing) {
                // Not already paused; we can pause within the window.
                if (block.timestamp >= pauseConfig.pauseWindowEndTime) {
                    revert PoolPauseWindowExpired(pool);
                }
            } else {
                // Not paused, and we're trying to unpause it.
                revert PoolNotPaused(pool);
            }
        }

        // Update pauseConfig
        pauseConfig.isPoolPaused = pausing;
        _poolPauseConfig[pool] = pauseConfig.fromPoolPauseConfig();

        emit PoolPausedStateChanged(pool, pausing);
    }

    /**
     * @dev Reverts if the pool is paused.
     * @param pool The pool
     */
    function _ensurePoolNotPaused(address pool) internal view {
        if (_isPoolPaused(pool)) {
            revert PoolPaused(pool);
        }
    }
=======
>>>>>>> b12431d1
}<|MERGE_RESOLUTION|>--- conflicted
+++ resolved
@@ -11,11 +11,7 @@
 import { Address } from "@openzeppelin/contracts/utils/Address.sol";
 
 // solhint-disable max-line-length
-<<<<<<< HEAD
 import { IVault, PoolConfig, PoolCallbacks, PoolPauseConfig, LiquidityManagement } from "@balancer-labs/v3-interfaces/contracts/vault/IVault.sol";
-=======
-import { IVault, PoolConfig, PoolCallbacks, LiquidityManagement } from "@balancer-labs/v3-interfaces/contracts/vault/IVault.sol";
->>>>>>> b12431d1
 import { ITemporarilyPausable } from "@balancer-labs/v3-interfaces/contracts/solidity-utils/helpers/ITemporarilyPausable.sol";
 // solhint-enable max-line-length
 import { IBasePool } from "@balancer-labs/v3-interfaces/contracts/vault/IBasePool.sol";
@@ -125,7 +121,6 @@
         _;
     }
 
-<<<<<<< HEAD
     /// @dev Modifier to make a function callable only when the Vault and Pool are not paused.
     modifier whenPoolNotPaused(address pool) {
         _ensureVaultNotPaused();
@@ -133,8 +128,6 @@
         _;
     }
 
-=======
->>>>>>> b12431d1
     constructor(
         IAuthorizer authorizer,
         uint256 pauseWindowDuration,
@@ -506,6 +499,7 @@
         uint256 swapFeeAmount;
         uint256 swapFeePercentage;
         uint256 protocolSwapFeeAmount;
+        uint256 scaled18AmountCalculated;
     }
 
     function _populateSwapLocals(
@@ -571,8 +565,8 @@
     )
         public
         withHandler
-        whenVaultNotPaused
         withInitializedPool(params.pool)
+        whenPoolNotPaused(params.pool)
         returns (uint256 amountCalculated, uint256 amountIn, uint256 amountOut)
     {
         if (params.rawAmountGiven == 0) {
@@ -600,7 +594,7 @@
 
         // Add swap fee to the amountGiven to account for the fee taken in GIVEN_OUT swap on tokenOut
         // Perform the swap request callback and compute the new balances for 'token in' and 'token out' after the swap
-        uint256 scaled18AmountCalculated = IBasePool(params.pool).onSwap(
+        vars.scaled18AmountCalculated = IBasePool(params.pool).onSwap(
             IBasePool.SwapParams({
                 kind: params.kind,
                 tokenIn: params.tokenIn,
@@ -617,16 +611,16 @@
         if (vars.swapFeePercentage > 0 && params.kind == IVault.SwapKind.GIVEN_IN) {
             // Swap fee is a percentage of the amountCalculated for the GIVEN_IN swap
             // Round up to avoid losses during precision loss.
-            vars.swapFeeAmount = scaled18AmountCalculated.mulUp(vars.swapFeePercentage);
+            vars.swapFeeAmount = vars.scaled18AmountCalculated.mulUp(vars.swapFeePercentage);
             // Should substract the fee from the amountCalculated for GIVEN_IN swap
-            scaled18AmountCalculated -= vars.swapFeeAmount;
+            vars.scaled18AmountCalculated -= vars.swapFeeAmount;
         }
 
         // For `GivenIn` the amount calculated is leaving the Vault, so we round down.
         // Round up when entering the Vault on `GivenOut`.
         amountCalculated = params.kind == SwapKind.GIVEN_IN
-            ? scaled18AmountCalculated.toRawRoundDown(vars.scalingFactors[vars.indexOut])
-            : scaled18AmountCalculated.toRawRoundUp(vars.scalingFactors[vars.indexIn]);
+            ? vars.scaled18AmountCalculated.toRawRoundDown(vars.scalingFactors[vars.indexOut])
+            : vars.scaled18AmountCalculated.toRawRoundUp(vars.scalingFactors[vars.indexIn]);
 
         (amountIn, amountOut) = params.kind == SwapKind.GIVEN_IN
             ? (params.rawAmountGiven, amountCalculated)
@@ -653,8 +647,8 @@
 
         if (vars.config.callbacks.shouldCallAfterSwap) {
             (uint256 scaled18AmountIn, uint256 scaled18AmountOut) = params.kind == SwapKind.GIVEN_IN
-                ? (scaled18AmountGiven, scaled18AmountCalculated)
-                : (scaled18AmountCalculated, scaled18AmountGiven);
+                ? (scaled18AmountGiven, vars.scaled18AmountCalculated)
+                : (vars.scaled18AmountCalculated, scaled18AmountGiven);
 
             // if callback is enabled, then update balances
             if (
@@ -670,7 +664,7 @@
                         sender: msg.sender,
                         userData: params.userData
                     }),
-                    scaled18AmountCalculated
+                    vars.scaled18AmountCalculated
                 ) == false
             ) {
                 revert CallbackFailed();
@@ -935,7 +929,6 @@
         IERC20[] memory tokens,
         uint256[] memory exactAmountsIn,
         bytes memory userData
-<<<<<<< HEAD
     )
         external
         withHandler
@@ -944,9 +937,6 @@
         whenPoolNotPaused(pool)
         returns (uint256 bptAmountOut)
     {
-=======
-    ) external withHandler whenVaultNotPaused nonReentrant withRegisteredPool(pool) returns (uint256 bptAmountOut) {
->>>>>>> b12431d1
         PoolConfig memory config = _poolConfig[pool].toPoolConfig();
 
         if (config.isPoolInitialized) {
@@ -1003,10 +993,6 @@
     )
         external
         withHandler
-<<<<<<< HEAD
-=======
-        whenVaultNotPaused
->>>>>>> b12431d1
         withInitializedPool(pool)
         whenPoolNotPaused(pool)
         returns (uint256[] memory amountsIn, uint256 bptAmountOut, bytes memory returnData)
@@ -1176,10 +1162,6 @@
         bytes memory userData
     )
         external
-<<<<<<< HEAD
-=======
-        whenVaultNotPaused
->>>>>>> b12431d1
         withInitializedPool(pool)
         whenPoolNotPaused(pool)
         returns (uint256 bptAmountIn, uint256[] memory amountsOut, bytes memory returnData)
@@ -1509,11 +1491,7 @@
     function setStaticSwapFeePercentage(
         address pool,
         uint256 swapFeePercentage
-<<<<<<< HEAD
     ) external authenticate withRegisteredPool(pool) whenPoolNotPaused(pool) {
-=======
-    ) external authenticate whenVaultNotPaused withRegisteredPool(pool) {
->>>>>>> b12431d1
         _setStaticSwapFeePercentage(pool, swapFeePercentage);
     }
 
@@ -1556,11 +1534,7 @@
     }
 
     /*******************************************************************************
-<<<<<<< HEAD
                                     Vault Pausing
-=======
-                                        Pausing
->>>>>>> b12431d1
     *******************************************************************************/
 
     /// @inheritdoc IVault
@@ -1628,7 +1602,6 @@
             revert VaultPaused();
         }
     }
-<<<<<<< HEAD
 
     /*******************************************************************************
                                      Pool Pausing
@@ -1708,6 +1681,4 @@
             revert PoolPaused(pool);
         }
     }
-=======
->>>>>>> b12431d1
 }