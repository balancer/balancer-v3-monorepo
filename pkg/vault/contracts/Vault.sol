// SPDX-License-Identifier: GPL-3.0-or-later

pragma solidity ^0.8.4;

import { IERC20 } from "@openzeppelin/contracts/token/ERC20/IERC20.sol";
import { SafeERC20 } from "@openzeppelin/contracts/token/ERC20/utils/SafeERC20.sol";
import { Address } from "@openzeppelin/contracts/utils/Address.sol";
import { SafeCast } from "@openzeppelin/contracts/utils/math/SafeCast.sol";

import { IVault, PoolConfig, PoolHooks } from "@balancer-labs/v3-interfaces/contracts/vault/IVault.sol";
import { IVaultErrors } from "@balancer-labs/v3-interfaces/contracts/vault/IVaultErrors.sol";
import { IBasePool } from "@balancer-labs/v3-interfaces/contracts/vault/IBasePool.sol";
import { IAuthorizer } from "@balancer-labs/v3-interfaces/contracts/vault/IAuthorizer.sol";

import { ReentrancyGuard } from "@balancer-labs/v3-solidity-utils/contracts/openzeppelin/ReentrancyGuard.sol";
import { TemporarilyPausable } from "@balancer-labs/v3-solidity-utils/contracts/helpers/TemporarilyPausable.sol";
import { Asset, AssetHelpers } from "@balancer-labs/v3-solidity-utils/contracts/helpers/AssetHelpers.sol";
import { ArrayHelpers } from "@balancer-labs/v3-solidity-utils/contracts/helpers/ArrayHelpers.sol";
import { InputHelpers } from "@balancer-labs/v3-solidity-utils/contracts/helpers/InputHelpers.sol";
import { EnumerableMap } from "@balancer-labs/v3-solidity-utils/contracts/openzeppelin/EnumerableMap.sol";
import { Authentication } from "@balancer-labs/v3-solidity-utils/contracts/helpers/Authentication.sol";

import { ERC20MultiToken } from "./ERC20MultiToken.sol";
import { PoolConfigBits, PoolConfigLib } from "./lib/PoolConfigLib.sol";

contract Vault is IVault, IVaultErrors, Authentication, ERC20MultiToken, ReentrancyGuard, TemporarilyPausable {
    using EnumerableMap for EnumerableMap.IERC20ToUint256Map;
    using InputHelpers for uint256;
    using AssetHelpers for *;
    using ArrayHelpers for uint256[];
    using Address for *;
    using SafeERC20 for IERC20;
    using SafeCast for *;
    using PoolConfigLib for PoolConfig;
<<<<<<< HEAD
    using PoolConfigLib for PoolHooks;
=======
>>>>>>> e86b4fd4

    // Registry of pool configs.
    mapping(address => PoolConfigBits) internal _poolConfig;

    // Pool -> (token -> balance): Pool's ERC20 tokens balances stored at the Vault.
    mapping(address => EnumerableMap.IERC20ToUint256Map) internal _poolTokenBalances;

    /// @notice List of handlers. It is non-empty only during `invoke` calls.
    address[] private _handlers;
    /// @notice The total number of nonzero deltas over all active + completed lockers.
    /// @dev It is non-zero only during `invoke` calls.
    uint256 private _nonzeroDeltaCount;
    /// @notice Represents the asset due/owed to each handler.
    /// @dev Must all net to zero when the last handler is released.
    mapping(address => mapping(IERC20 => int256)) private _tokenDeltas;
    /// @notice Represents the total reserve of each ERC20 token.
    /// @dev It should be always equal to `token.balanceOf(vault)`, with only
    /// exception being during the `invoke` call.
    mapping(IERC20 => uint256) private _tokenReserves;

    // Upgradeable contract in charge of setting permissions.
    IAuthorizer private _authorizer;

    /// @notice If set to true, disables query functionality of the Vault. Can be modified only by governance.
    bool private _isQueryDisabled;

    constructor(
        IAuthorizer authorizer,
        uint256 pauseWindowDuration,
        uint256 bufferPeriodDuration
    )
        Authentication(bytes32(uint256(uint160(address(this)))))
        TemporarilyPausable(pauseWindowDuration, bufferPeriodDuration)
    {
        _authorizer = authorizer;
    }

    /*******************************************************************************
                              Transient Accounting
    *******************************************************************************/

    /**
     * @dev This modifier is used for functions that temporarily modify the `_tokenDeltas`
     * of the Vault but expect to revert or settle balances by the end of their execution.
     * It works by tracking the handlers involved in the execution and ensures that the
     * balances are properly settled by the time the last handler is executed.
     *
     * This is useful for functions like `invoke`, which performs arbitrary external calls:
     * we can keep track of temporary deltas changes, and make sure they are settled by the
     * time the external call is complete.
     */
    modifier transient() {
        // Add the current handler to the list
        _handlers.push(msg.sender);

        // The caller does everything here and has to settle all outstanding balances
        _;

        // Check if it's the last handler
        if (_handlers.length == 1) {
            // Ensure all balances are settled
            if (_nonzeroDeltaCount != 0) revert BalanceNotSettled();

            // Reset the handlers list
            delete _handlers;

            // Reset the counter
            delete _nonzeroDeltaCount;
        } else {
            // If it's not the last handler, simply remove it from the list
            _handlers.pop();
        }
    }

    /**
     * @inheritdoc IVault
     * @dev Allows the external calling of a function via the Vault contract to
     * access Vault's functions guarded by `withHandler`.
     * `transient` modifier ensuring balances changes within the Vault are settled.
     */
    function invoke(bytes calldata data) external payable transient returns (bytes memory result) {
        // Executes the function call with value to the msg.sender.
        return (msg.sender).functionCallWithValue(data, msg.value);
    }

    /**
     * @dev This modifier ensures that the function it modifies can only be called
     * by the last handler in the `_handlers` array. This is used to enforce the
     * order of execution when multiple handlers are in play, ensuring only the
     * current or "active" handler can invoke certain operations in the Vault.
     * If no handler is found or the caller is not the expected handler,
     * it reverts the transaction with specific error messages.
     */
    modifier withHandler() {
        // If there are no handlers in the list, revert with an error.
        if (_handlers.length == 0) {
            revert NoHandler();
        }

        // Get the last handler from the `_handlers` array.
        // This represents the current active handler.
        address handler = _handlers[_handlers.length - 1];

        // If the current function caller is not the active handler, revert.
        if (msg.sender != handler) revert WrongHandler(msg.sender, handler);

        _;
    }

    /// @inheritdoc IVault
    function settle(IERC20 token) public nonReentrant withHandler returns (uint256 paid) {
        uint256 reservesBefore = _tokenReserves[token];
        _tokenReserves[token] = token.balanceOf(address(this));
        paid = _tokenReserves[token] - reservesBefore;
        // subtraction must be safe
        _supplyCredit(token, paid, msg.sender);
    }

    /// @inheritdoc IVault
    function wire(IERC20 token, address to, uint256 amount) public nonReentrant withHandler {
        // effects
        _takeDebt(token, amount, msg.sender);
        _tokenReserves[token] -= amount;
        // interactions
        token.safeTransfer(to, amount);
    }

    /// @inheritdoc IVault
    function mint(IERC20 token, address to, uint256 amount) public nonReentrant withHandler {
        _takeDebt(token, amount, msg.sender);
        _mint(address(token), to, amount);
    }

    /// @inheritdoc IVault
    function retrieve(IERC20 token, address from, uint256 amount) public nonReentrant withHandler {
        // effects
        _supplyCredit(token, amount, msg.sender);
        _tokenReserves[token] += amount;
        // interactions
        token.safeTransferFrom(from, address(this), amount);
    }

    /// @inheritdoc IVault
    function burn(IERC20 token, address owner, uint256 amount) public nonReentrant withHandler {
        _supplyCredit(token, amount, msg.sender);
        _spendAllowance(address(token), owner, address(this), amount);
        _burn(address(token), owner, amount);
    }

    /// @inheritdoc IVault
    function getHandler(uint256 index) public view returns (address) {
        if (index >= _handlers.length) {
            revert HandlerOutOfBounds(index);
        }
        return _handlers[index];
    }

    /// @inheritdoc IVault
    function getHandlersCount() external view returns (uint256) {
        return _handlers.length;
    }

    /// @inheritdoc IVault
    function getNonzeroDeltaCount() external view returns (uint256) {
        return _nonzeroDeltaCount;
    }

    /// @inheritdoc IVault
    function getTokenDelta(address user, IERC20 token) external view returns (int256) {
        return _tokenDeltas[user][token];
    }

    /// @inheritdoc IVault
    function getTokenReserve(IERC20 token) external view returns (uint256) {
        return _tokenReserves[token];
    }

    /**
     * @notice Records the `debt` for a given handler and token.
     *
     * @param token   The ERC20 token for which the `debt` will be accounted.
     * @param debt    The amount of `token` taken from the Vault in favor of the `handler`.
     * @param handler The account responsible for the debt.
     */
    function _takeDebt(IERC20 token, uint256 debt, address handler) internal {
        _accountDelta(token, debt.toInt256(), handler);
    }

    /**
     * @notice Records the `credit` for a given handler and token.
     *
     * @param token   The ERC20 token for which the 'credit' will be accounted.
     * @param credit  The amount of `token` supplied to the Vault in favor of the `handler`.
     * @param handler The account credited with the amount.
     */
    function _supplyCredit(IERC20 token, uint256 credit, address handler) internal {
        _accountDelta(token, -credit.toInt256(), handler);
    }

    /**
     * @dev Accounts the delta for the given handler and token.
     * Positive delta represents debt, while negative delta represents surplus.
     * The function ensures that only the specified handler can update its respective delta.
     *
     * @param token   The ERC20 token for which the delta is being accounted.
     * @param delta   The difference in the token balance.
     *                Positive indicates a debit or a decrease in Vault's assets,
     *                negative indicates a credit or an increase in Vault's assets.
     * @param handler The handler whose balance difference is being accounted for.
     *                Must be the same as the caller of the function.
     */
    function _accountDelta(IERC20 token, int256 delta, address handler) internal {
        // If the delta is zero, there's nothing to account for.
        if (delta == 0) return;

        // Ensure that the handler specified is indeed the caller.
        if (handler != msg.sender) {
            revert WrongHandler(handler, msg.sender);
        }

        // Get the current recorded delta for this token and handler.
        int256 current = _tokenDeltas[handler][token];

        // Calculate the new delta after accounting for the change.
        int256 next = current + delta;

        unchecked {
            // If the resultant delta becomes zero after this operation,
            // decrease the count of non-zero deltas.
            if (next == 0) {
                _nonzeroDeltaCount--;
            }
            // If there was no previous delta (i.e., it was zero) and now we have one,
            // increase the count of non-zero deltas.
            else if (current == 0) {
                _nonzeroDeltaCount++;
            }
        }

        // Update the delta for this token and handler.
        _tokenDeltas[handler][token] = next;
    }

    /*******************************************************************************
                                    Queries
    *******************************************************************************/

    /**
     * @dev Ensure that only static calls are made to the functions with this modifier.
     * A static call is one where `tx.origin` equals 0x0 for most implementations.
     * More https://twitter.com/0xkarmacoma/status/1493380279309717505
     */
    modifier query() {
        // Check if the transaction initiator is different from 0x0.
        // If so, it's not a eth_call and we revert.
        // https://ethereum.org/en/developers/docs/apis/json-rpc/#eth_call
        if (tx.origin != address(0)) {
            // solhint-disable-previous-line avoid-tx-origin
            revert NotStaticCall();
        }

        if (_isQueryDisabled) {
            revert QueriesDisabled();
        }

        // Add the current handler to the list so `withHandler` does not revert
        _handlers.push(msg.sender);
        _;
    }

    /**
     * @inheritdoc IVault
     * @dev Allows querying any operation on the Vault that has the `withHandler` modifier.
     */
    function quote(bytes calldata data) external payable query returns (bytes memory result) {
        // Forward the incoming call to the original sender of this transaction.
        return (msg.sender).functionCallWithValue(data, msg.value);
    }

    /**
     * @inheritdoc IVault
     */
    function disableQuery() external authenticate {
        _isQueryDisabled = true;
    }

    /**
     * @inheritdoc IVault
     */
    function isQueryDisabled() external view returns (bool) {
        return _isQueryDisabled;
    }

    /*******************************************************************************
                                    ERC20 Tokens
    *******************************************************************************/

    /// @inheritdoc IVault
    function totalSupply(address token) external view returns (uint256) {
        return _totalSupply(token);
    }

    /// @inheritdoc IVault
    function balanceOf(address token, address account) external view returns (uint256) {
        return _balanceOf(token, account);
    }

    /// @inheritdoc IVault
    function allowance(address token, address owner, address spender) external view returns (uint256) {
        return _allowance(token, owner, spender);
    }

    /// @inheritdoc IVault
<<<<<<< HEAD
    function transfer(address token, address to, uint256 amount) external returns (bool) {
        _transfer(token, msg.sender, to, amount);
=======
    function transfer(address owner, address to, uint256 amount) external returns (bool) {
        _transfer(msg.sender, owner, to, amount);
>>>>>>> e86b4fd4
        return true;
    }

    /// @inheritdoc IVault
<<<<<<< HEAD
    function approve(address token, address spender, uint256 amount) external returns (bool) {
        _approve(token, msg.sender, spender, amount);
=======
    function approve(address owner, address spender, uint256 amount) external returns (bool) {
        _approve(msg.sender, owner, spender, amount);
>>>>>>> e86b4fd4
        return true;
    }

    /// @inheritdoc IVault
<<<<<<< HEAD
    function transferFrom(address token, address from, address to, uint256 amount) external returns (bool) {
        _spendAllowance(token, from, msg.sender, amount);
        _transfer(token, from, to, amount);
        return true;
    }

    /// @inheritdoc IVault
    function poolTokenTransfer(address owner, address to, uint256 amount) external returns (bool) {
        _transfer(msg.sender, owner, to, amount);
        return true;
    }

    /// @inheritdoc IVault
    function poolTokenApprove(address owner, address spender, uint256 amount) external returns (bool) {
        _approve(msg.sender, owner, spender, amount);
        return true;
    }

    /// @inheritdoc IVault
    function poolTokenTransferFrom(address spender, address from, address to, uint256 amount) external returns (bool) {
=======
    function transferFrom(address spender, address from, address to, uint256 amount) external returns (bool) {
>>>>>>> e86b4fd4
        _spendAllowance(msg.sender, from, spender, amount);
        _transfer(msg.sender, from, to, amount);
        return true;
    }

    /*******************************************************************************
                                          Swaps
    *******************************************************************************/

    /// @inheritdoc IVault
    function swap(
        SwapParams memory params
    ) public whenNotPaused withHandler returns (uint256 amountCalculated, uint256 amountIn, uint256 amountOut) {
        if (params.amountGiven == 0) {
            revert AmountGivenZero();
        }

        if (params.tokenIn == params.tokenOut) {
            revert CannotSwapSameToken();
        }

        // We access both token indexes without checking existence, because we will do it manually immediately after.
        EnumerableMap.IERC20ToUint256Map storage poolBalances = _poolTokenBalances[params.pool];
        uint256 indexIn = poolBalances.unchecked_indexOf(params.tokenIn);
        uint256 indexOut = poolBalances.unchecked_indexOf(params.tokenOut);

        if (indexIn == 0 || indexOut == 0) {
            // The tokens might not be registered because the Pool itself is not registered. We check this to provide a
            // more accurate revert reason.
            _ensureRegisteredPool(params.pool);
            revert TokenNotRegistered();
        }

        // EnumerableMap stores indices *plus one* to use the zero index as a sentinel value - because these are valid,
        // we can undo this.
        indexIn -= 1;
        indexOut -= 1;

        uint256 tokenInBalance;
        uint256 tokenOutBalance;

        uint256[] memory currentBalances = new uint256[](poolBalances.length());

        for (uint256 i = 0; i < poolBalances.length(); i++) {
            // Because the iteration is bounded by `tokenAmount`, and no tokens are registered or deregistered here, we
            // know `i` is a valid token index and can use `unchecked_valueAt` to save storage reads.
            uint256 balance = poolBalances.unchecked_valueAt(i);

            currentBalances[i] = balance;

            if (i == indexIn) {
                tokenInBalance = balance;
            } else if (i == indexOut) {
                tokenOutBalance = balance;
            }
        }

        // Perform the swap request callback and compute the new balances for 'token in' and 'token out' after the swap
        amountCalculated = IBasePool(params.pool).onSwap(
            IBasePool.SwapParams({
                kind: params.kind,
                tokenIn: params.tokenIn,
                tokenOut: params.tokenOut,
                amountGiven: params.amountGiven,
                balances: currentBalances,
                indexIn: indexIn,
                indexOut: indexOut,
                sender: msg.sender,
                userData: params.userData
            })
        );

        (amountIn, amountOut) = params.kind == SwapKind.GIVEN_IN
            ? (params.amountGiven, amountCalculated)
            : (amountCalculated, params.amountGiven);

        tokenInBalance = tokenInBalance + amountIn;
        tokenOutBalance = tokenOutBalance - amountOut;

        // Because no tokens were registered or deregistered between now or when we retrieved the indexes for
        // 'token in' and 'token out', we can use `unchecked_setAt` to save storage reads.
        poolBalances.unchecked_setAt(indexIn, tokenInBalance);
        poolBalances.unchecked_setAt(indexOut, tokenOutBalance);

        // Account amountIn of tokenIn
        _takeDebt(params.tokenIn, amountIn, msg.sender);
        // Account amountOut of tokenOut
        _supplyCredit(params.tokenOut, amountOut, msg.sender);

<<<<<<< HEAD
        if (_poolConfig[params.pool].shouldCallAfterSwap() == true) {
=======
        if (_poolConfig[params.pool].shouldCallAfterSwap()) {
>>>>>>> e86b4fd4
            // if hook is enabled, then update balances
            if (
                IBasePool(params.pool).onAfterSwap(
                    IBasePool.AfterSwapParams({
                        kind: params.kind,
                        tokenIn: params.tokenIn,
                        tokenOut: params.tokenOut,
                        amountIn: amountIn,
                        amountOut: amountOut,
                        tokenInBalance: tokenInBalance,
                        tokenOutBalance: tokenOutBalance,
                        sender: msg.sender,
                        userData: params.userData
                    }),
                    amountCalculated
                ) == false
            ) {
                revert HookCallFailed();
            }
        }

        emit Swap(params.pool, params.tokenIn, params.tokenOut, amountIn, amountOut);
    }

    /*******************************************************************************
                                    Pool Registration
    *******************************************************************************/

    /**
     * @dev The function is designed to be called by a pool itself. The function will register the pool,
     *      setting its tokens with an initial balance of zero. The function also checks for valid token addresses
     *      and ensures that the pool and tokens aren't already registered.
     *      Emits a `PoolRegistered` event upon successful registration.
     * @inheritdoc IVault
     */
    function registerPool(
        address factory,
        IERC20[] memory tokens,
<<<<<<< HEAD
        PoolHooks calldata hooksConfig
    ) external nonReentrant whenNotPaused {
        _registerPool(factory, tokens, hooksConfig);
=======
        PoolHooks calldata poolHooks
    ) external nonReentrant whenNotPaused {
        _registerPool(factory, tokens, poolHooks);
>>>>>>> e86b4fd4
    }

    /// @inheritdoc IVault
    function isRegisteredPool(address pool) external view returns (bool) {
        return _isRegisteredPool(pool);
    }

    /// @inheritdoc IVault
    function getPoolConfig(address pool) external view returns (PoolConfig memory) {
        return _poolConfig[pool].toPoolConfig();
    }

    /// @inheritdoc IVault
    function getPoolTokens(
        address pool
    ) external view withRegisteredPool(pool) returns (IERC20[] memory tokens, uint256[] memory balances) {
        return _getPoolTokens(pool);
    }

    /// @dev Reverts unless `pool` corresponds to a registered Pool.
    modifier withRegisteredPool(address pool) {
        _ensureRegisteredPool(pool);
        _;
    }

    /// @dev Reverts unless `pool` corresponds to a registered Pool.
    function _ensureRegisteredPool(address pool) internal view {
        if (!_isRegisteredPool(pool)) {
            revert PoolNotRegistered(pool);
        }
    }

    /// @dev See `registerPool`
    function _registerPool(address factory, IERC20[] memory tokens, PoolHooks memory hooksConfig) internal {
        address pool = msg.sender;

        // Ensure the pool isn't already registered
        if (_isRegisteredPool(pool)) {
            revert PoolAlreadyRegistered(pool);
        }

        // Retrieve or create the pool's token balances mapping
        EnumerableMap.IERC20ToUint256Map storage poolTokenBalances = _poolTokenBalances[pool];

        for (uint256 i = 0; i < tokens.length; ++i) {
            IERC20 token = tokens[i];

            // Ensure that the token address is valid
            if (token == IERC20(address(0))) {
                revert InvalidToken();
            }

            // Register the token with an initial balance of zero.
            // Note: EnumerableMaps require an explicit initial value when creating a key-value pair.
            bool added = poolTokenBalances.set(tokens[i], 0);

            // Ensure the token isn't already registered for the pool
            if (!added) {
                revert TokenAlreadyRegistered(tokens[i]);
            }
        }

        // Store config and mark the pool as registered
        PoolConfig memory config = PoolConfigLib.toPoolConfig(_poolConfig[pool]);
        config.isRegisteredPool = true;
        config.hooks = hooksConfig;
        _poolConfig[pool] = config.fromPoolConfig();

        // Emit an event to log the pool registration
        emit PoolRegistered(pool, factory, tokens);
    }

    /// @dev See `isRegisteredPool`
    function _isRegisteredPool(address pool) internal view returns (bool) {
        return _poolConfig[pool].isPoolRegistered();
    }

    /**
     * @notice Fetches the tokens and their corresponding balances for a given pool.
     * @dev Utilizes an enumerable map to obtain pool token balances.
     * The function is structured to minimize storage reads by leveraging the `unchecked_at` method.
     *
     * @param pool The address of the pool for which tokens and balances are to be fetched.
     * @return tokens An array of token addresses.
     * @return balances An array of corresponding token balances.
     */
    function _getPoolTokens(address pool) internal view returns (IERC20[] memory tokens, uint256[] memory balances) {
        // Retrieve the mapping of tokens and their balances for the specified pool.
        EnumerableMap.IERC20ToUint256Map storage poolTokenBalances = _poolTokenBalances[pool];

        // Initialize arrays to store tokens and their balances based on the number of tokens in the pool.
        tokens = new IERC20[](poolTokenBalances.length());
        balances = new uint256[](tokens.length);

        for (uint256 i = 0; i < tokens.length; ++i) {
            // Because the iteration is bounded by `tokens.length`, which matches the EnumerableMap's length,
            // we can safely use `unchecked_at`. This ensures that `i` is a valid token index and minimizes
            // storage reads.
            (tokens[i], balances[i]) = poolTokenBalances.unchecked_at(i);
        }
    }

    /*******************************************************************************
                                    Pools
    *******************************************************************************/

    /// @inheritdoc IVault
    function addLiquidity(
        address pool,
        IERC20[] memory tokens,
        uint256[] memory maxAmountsIn,
        bytes memory userData
    )
        external
        withHandler
        whenNotPaused
        withRegisteredPool(pool)
        returns (uint256[] memory amountsIn, uint256 bptAmountOut)
    {
        InputHelpers.ensureInputLengthMatch(tokens.length, maxAmountsIn.length);

        // We first check that the caller passed the Pool's registered tokens in the correct order
        // and retrieve the current balance for each.
        uint256[] memory balances = _validateTokensAndGetBalances(pool, tokens);

        // The bulk of the work is done here: the corresponding Pool hook is called
        // its final balances are computed
        (amountsIn, bptAmountOut) = IBasePool(pool).onAddLiquidity(msg.sender, balances, maxAmountsIn, userData);

        uint256[] memory finalBalances = new uint256[](balances.length);
        for (uint256 i = 0; i < tokens.length; ++i) {
            uint256 amountIn = amountsIn[i];

            // Debit of token[i] for amountIn
            _takeDebt(tokens[i], amountIn, msg.sender);

            finalBalances[i] = balances[i] + amountIn;
        }

        // All that remains is storing the new Pool balances.
        _setPoolBalances(pool, finalBalances);

        // Credit bptAmountOut of pool tokens
        _supplyCredit(IERC20(pool), bptAmountOut, msg.sender);

<<<<<<< HEAD
        if (_poolConfig[pool].shouldCallAfterAddLiquidity() == true) {
=======
        if (_poolConfig[pool].shouldCallAfterAddLiquidity()) {
>>>>>>> e86b4fd4
            if (
                IBasePool(pool).onAfterAddLiquidity(
                    msg.sender,
                    balances,
                    maxAmountsIn,
                    userData,
                    amountsIn,
                    bptAmountOut
                ) == false
            ) {
                revert HookCallFailed();
            }
        }

        emit PoolBalanceChanged(pool, msg.sender, tokens, amountsIn.unsafeCastToInt256(true));
    }

    /// @inheritdoc IVault
    function removeLiquidity(
        address pool,
        IERC20[] memory tokens,
        uint256[] memory minAmountsOut,
        uint256 bptAmountIn,
        bytes memory userData
    ) external whenNotPaused nonReentrant withRegisteredPool(pool) returns (uint256[] memory amountsOut) {
        InputHelpers.ensureInputLengthMatch(tokens.length, minAmountsOut.length);

        // We first check that the caller passed the Pool's registered tokens in the correct order, and retrieve the
        // current balance for each.
        uint256[] memory balances = _validateTokensAndGetBalances(pool, tokens);

        // The bulk of the work is done here: the corresponding Pool hook is called, its final balances are computed
        amountsOut = IBasePool(pool).onRemoveLiquidity(msg.sender, balances, minAmountsOut, bptAmountIn, userData);

        uint256[] memory finalBalances = new uint256[](balances.length);
        for (uint256 i = 0; i < tokens.length; ++i) {
            uint256 amountOut = amountsOut[i];

            // Credit token[i] for amountIn
            _supplyCredit(tokens[i], amountOut, msg.sender);

            // Compute the new Pool balances. A Pool's token balance always decreases after an exit (potentially by 0).
            finalBalances[i] = balances[i] - amountOut;
        }

        // All that remains is storing the new Pool balances.
        _setPoolBalances(pool, finalBalances);

        // Debit bptAmountOut of pool tokens
        _takeDebt(IERC20(pool), bptAmountIn, msg.sender);

<<<<<<< HEAD
        if (_poolConfig[pool].shouldCallAfterRemoveLiquidity() == true) {
=======
        if (_poolConfig[pool].shouldCallAfterRemoveLiquidity()) {
>>>>>>> e86b4fd4
            if (
                IBasePool(pool).onAfterRemoveLiquidity(
                    msg.sender,
                    balances,
                    minAmountsOut,
                    bptAmountIn,
                    userData,
                    amountsOut
                ) == false
            ) {
                revert HookCallFailed();
            }
        }

        emit PoolBalanceChanged(
            pool,
            msg.sender,
            tokens,
            // We can unsafely cast to int256 because balances are actually stored as uint112
            amountsOut.unsafeCastToInt256(false)
        );
    }

    /**
     * @dev Sets the balances of a Pool's tokens to `newBalances`.
     *
     * WARNING: this assumes `newBalances` has the same length and order as the Pool's tokens.
     */
    function _setPoolBalances(address pool, uint256[] memory newBalances) internal {
        EnumerableMap.IERC20ToUint256Map storage poolBalances = _poolTokenBalances[pool];

        for (uint256 i = 0; i < newBalances.length; ++i) {
            // Since we assume all newBalances are properly ordered, we can simply use `unchecked_setAt`
            // to avoid one less storage read per token.
            poolBalances.unchecked_setAt(i, newBalances[i]);
        }
    }

    /**
     * @dev Returns the total balances for `pool`'s `expectedTokens`.
     *
     * `expectedTokens` must exactly equal the token array returned by `getPoolTokens`: both arrays must have the same
     * length, elements and order. Additionally, the Pool must have at least one registered token.
     */
    function _validateTokensAndGetBalances(
        address pool,
        IERC20[] memory expectedTokens
    ) private view returns (uint256[] memory) {
        (IERC20[] memory actualTokens, uint256[] memory balances) = _getPoolTokens(pool);
        InputHelpers.ensureInputLengthMatch(actualTokens.length, expectedTokens.length);
        if (actualTokens.length == 0) {
            revert PoolHasNoTokens(pool);
        }

        for (uint256 i = 0; i < actualTokens.length; ++i) {
            if (actualTokens[i] != expectedTokens[i]) {
                revert TokensMismatch(address(actualTokens[i]), address(expectedTokens[i]));
            }
        }

        return balances;
    }

    /*******************************************************************************
                                    Authentication
    *******************************************************************************/

    /// @inheritdoc IVault
    function getAuthorizer() external view returns (IAuthorizer) {
        return _authorizer;
    }

    /// @inheritdoc IVault
    function setAuthorizer(IAuthorizer newAuthorizer) external nonReentrant authenticate {
        _authorizer = newAuthorizer;

        emit AuthorizerChanged(newAuthorizer);
    }

    /// @dev Access control is delegated to the Authorizer
    function _canPerform(bytes32 actionId, address user) internal view override returns (bool) {
        return _authorizer.canPerform(actionId, user, address(this));
    }
}<|MERGE_RESOLUTION|>--- conflicted
+++ resolved
@@ -32,10 +32,7 @@
     using SafeERC20 for IERC20;
     using SafeCast for *;
     using PoolConfigLib for PoolConfig;
-<<<<<<< HEAD
     using PoolConfigLib for PoolHooks;
-=======
->>>>>>> e86b4fd4
 
     // Registry of pool configs.
     mapping(address => PoolConfigBits) internal _poolConfig;
@@ -349,29 +346,18 @@
     }
 
     /// @inheritdoc IVault
-<<<<<<< HEAD
     function transfer(address token, address to, uint256 amount) external returns (bool) {
         _transfer(token, msg.sender, to, amount);
-=======
-    function transfer(address owner, address to, uint256 amount) external returns (bool) {
-        _transfer(msg.sender, owner, to, amount);
->>>>>>> e86b4fd4
         return true;
     }
 
     /// @inheritdoc IVault
-<<<<<<< HEAD
     function approve(address token, address spender, uint256 amount) external returns (bool) {
         _approve(token, msg.sender, spender, amount);
-=======
-    function approve(address owner, address spender, uint256 amount) external returns (bool) {
-        _approve(msg.sender, owner, spender, amount);
->>>>>>> e86b4fd4
         return true;
     }
 
     /// @inheritdoc IVault
-<<<<<<< HEAD
     function transferFrom(address token, address from, address to, uint256 amount) external returns (bool) {
         _spendAllowance(token, from, msg.sender, amount);
         _transfer(token, from, to, amount);
@@ -392,9 +378,6 @@
 
     /// @inheritdoc IVault
     function poolTokenTransferFrom(address spender, address from, address to, uint256 amount) external returns (bool) {
-=======
-    function transferFrom(address spender, address from, address to, uint256 amount) external returns (bool) {
->>>>>>> e86b4fd4
         _spendAllowance(msg.sender, from, spender, amount);
         _transfer(msg.sender, from, to, amount);
         return true;
@@ -484,11 +467,7 @@
         // Account amountOut of tokenOut
         _supplyCredit(params.tokenOut, amountOut, msg.sender);
 
-<<<<<<< HEAD
-        if (_poolConfig[params.pool].shouldCallAfterSwap() == true) {
-=======
         if (_poolConfig[params.pool].shouldCallAfterSwap()) {
->>>>>>> e86b4fd4
             // if hook is enabled, then update balances
             if (
                 IBasePool(params.pool).onAfterSwap(
@@ -527,15 +506,9 @@
     function registerPool(
         address factory,
         IERC20[] memory tokens,
-<<<<<<< HEAD
-        PoolHooks calldata hooksConfig
-    ) external nonReentrant whenNotPaused {
-        _registerPool(factory, tokens, hooksConfig);
-=======
         PoolHooks calldata poolHooks
     ) external nonReentrant whenNotPaused {
         _registerPool(factory, tokens, poolHooks);
->>>>>>> e86b4fd4
     }
 
     /// @inheritdoc IVault
@@ -681,11 +654,7 @@
         // Credit bptAmountOut of pool tokens
         _supplyCredit(IERC20(pool), bptAmountOut, msg.sender);
 
-<<<<<<< HEAD
         if (_poolConfig[pool].shouldCallAfterAddLiquidity() == true) {
-=======
-        if (_poolConfig[pool].shouldCallAfterAddLiquidity()) {
->>>>>>> e86b4fd4
             if (
                 IBasePool(pool).onAfterAddLiquidity(
                     msg.sender,
@@ -737,11 +706,7 @@
         // Debit bptAmountOut of pool tokens
         _takeDebt(IERC20(pool), bptAmountIn, msg.sender);
 
-<<<<<<< HEAD
-        if (_poolConfig[pool].shouldCallAfterRemoveLiquidity() == true) {
-=======
         if (_poolConfig[pool].shouldCallAfterRemoveLiquidity()) {
->>>>>>> e86b4fd4
             if (
                 IBasePool(pool).onAfterRemoveLiquidity(
                     msg.sender,
