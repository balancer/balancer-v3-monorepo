// SPDX-License-Identifier: GPL-3.0-or-later

pragma solidity ^0.8.4;

import { Proxy } from "@openzeppelin/contracts/proxy/Proxy.sol";
import { SafeERC20 } from "@openzeppelin/contracts/token/ERC20/utils/SafeERC20.sol";
import { Address } from "@openzeppelin/contracts/utils/Address.sol";
import { SafeCast } from "@openzeppelin/contracts/utils/math/SafeCast.sol";
import { IERC20 } from "@openzeppelin/contracts/token/ERC20/IERC20.sol";
import { Address } from "@openzeppelin/contracts/utils/Address.sol";
import { IERC4626 } from "@openzeppelin/contracts/interfaces/IERC4626.sol";
import { IERC20Metadata } from "@openzeppelin/contracts/token/ERC20/extensions/IERC20Metadata.sol";

import "@balancer-labs/v3-interfaces/contracts/vault/VaultTypes.sol";
import { IVaultExtension } from "@balancer-labs/v3-interfaces/contracts/vault/IVaultExtension.sol";
import { IVaultMain } from "@balancer-labs/v3-interfaces/contracts/vault/IVaultMain.sol";
import { IBasePool } from "@balancer-labs/v3-interfaces/contracts/vault/IBasePool.sol";
import { IPoolCallbacks } from "@balancer-labs/v3-interfaces/contracts/vault/IPoolCallbacks.sol";
import { IPoolLiquidity } from "@balancer-labs/v3-interfaces/contracts/vault/IPoolLiquidity.sol";
import { IAuthorizer } from "@balancer-labs/v3-interfaces/contracts/vault/IAuthorizer.sol";
import { IRateProvider } from "@balancer-labs/v3-interfaces/contracts/vault/IRateProvider.sol";

import { BasePoolMath } from "@balancer-labs/v3-solidity-utils/contracts/math/BasePoolMath.sol";
import { EVMCallModeHelpers } from "@balancer-labs/v3-solidity-utils/contracts/helpers/EVMCallModeHelpers.sol";
import { ScalingHelpers } from "@balancer-labs/v3-solidity-utils/contracts/helpers/ScalingHelpers.sol";
import { ArrayHelpers } from "@balancer-labs/v3-solidity-utils/contracts/helpers/ArrayHelpers.sol";
import { InputHelpers } from "@balancer-labs/v3-solidity-utils/contracts/helpers/InputHelpers.sol";
import { EnumerableMap } from "@balancer-labs/v3-solidity-utils/contracts/openzeppelin/EnumerableMap.sol";
import { EnumerableSet } from "@balancer-labs/v3-solidity-utils/contracts/openzeppelin/EnumerableSet.sol";
import { Authentication } from "@balancer-labs/v3-solidity-utils/contracts/helpers/Authentication.sol";
import { FixedPoint } from "@balancer-labs/v3-solidity-utils/contracts/math/FixedPoint.sol";
import { BasePoolMath } from "@balancer-labs/v3-solidity-utils/contracts/math/BasePoolMath.sol";

import { PoolConfigBits, PoolConfigLib } from "./lib/PoolConfigLib.sol";
import { ERC20MultiToken } from "./token/ERC20MultiToken.sol";
import { VaultCommon } from "./VaultCommon.sol";

contract Vault is IVaultMain, VaultCommon, Proxy, ERC20MultiToken {
    using EnumerableMap for EnumerableMap.IERC20ToUint256Map;
    using EnumerableSet for EnumerableSet.AddressSet;
    using InputHelpers for uint256;
    using FixedPoint for *;
    using ArrayHelpers for uint256[];
    using Address for *;
    using SafeERC20 for IERC20;
    using SafeERC20 for IERC4626;
    using SafeCast for *;
    using PoolConfigLib for PoolConfig;
    using ScalingHelpers for *;

    constructor(
        IVaultExtension vaultExtension,
        IAuthorizer authorizer
    ) Authentication(bytes32(uint256(uint160(address(this))))) {
        _vaultExtension = vaultExtension;
        _authorizer = authorizer;

        _vaultPauseWindowEndTime = vaultExtension.getPauseWindowEndTime();
        _vaultBufferPeriodDuration = vaultExtension.getBufferPeriodDuration();
        _vaultBufferPeriodEndTime = vaultExtension.getBufferPeriodEndTime();
    }

    /*******************************************************************************
                              Transient Accounting
    *******************************************************************************/

    /**
     * @dev This modifier is used for functions that temporarily modify the `_tokenDeltas`
     * of the Vault but expect to revert or settle balances by the end of their execution.
     * It works by tracking the handlers involved in the execution and ensures that the
     * balances are properly settled by the time the last handler is executed.
     *
     * This is useful for functions like `invoke`, which performs arbitrary external calls:
     * we can keep track of temporary deltas changes, and make sure they are settled by the
     * time the external call is complete.
     */
    modifier transient() {
        // Add the current handler to the list
        _handlers.push(msg.sender);

        // The caller does everything here and has to settle all outstanding balances
        _;

        // Check if it's the last handler
        if (_handlers.length == 1) {
            // Ensure all balances are settled
            if (_nonzeroDeltaCount != 0) revert BalanceNotSettled();

            // Reset the handlers list
            delete _handlers;

            // Reset the counter
            delete _nonzeroDeltaCount;
        } else {
            // If it's not the last handler, simply remove it from the list
            _handlers.pop();
        }
    }

    /// @inheritdoc IVaultMain
    function invoke(bytes calldata data) external payable transient returns (bytes memory result) {
        // Executes the function call with value to the msg.sender.
        return (msg.sender).functionCallWithValue(data, msg.value);
    }

    /**
     * @dev This modifier ensures that the function it modifies can only be called
     * by the last handler in the `_handlers` array. This is used to enforce the
     * order of execution when multiple handlers are in play, ensuring only the
     * current or "active" handler can invoke certain operations in the Vault.
     * If no handler is found or the caller is not the expected handler,
     * it reverts the transaction with specific error messages.
     */
    modifier withHandler() {
        // If there are no handlers in the list, revert with an error.
        if (_handlers.length == 0) {
            revert NoHandler();
        }

        // Get the last handler from the `_handlers` array.
        // This represents the current active handler.
        address handler = _handlers[_handlers.length - 1];

        // If the current function caller is not the active handler, revert.
        if (msg.sender != handler) revert WrongHandler(msg.sender, handler);

        _;
    }

    /// @inheritdoc IVaultMain
    function settle(IERC20 token) public nonReentrant withHandler returns (uint256 paid) {
        uint256 reservesBefore = _tokenReserves[token];
        _tokenReserves[token] = token.balanceOf(address(this));
        paid = _tokenReserves[token] - reservesBefore;
        // subtraction must be safe
        _supplyCredit(token, paid, msg.sender);
    }

    /// @inheritdoc IVaultMain
    function wire(IERC20 token, address to, uint256 amount) public nonReentrant withHandler {
        // effects
        _takeDebt(token, amount, msg.sender);
        _tokenReserves[token] -= amount;
        // interactions
        token.safeTransfer(to, amount);
    }

    /// @inheritdoc IVaultMain
    function retrieve(IERC20 token, address from, uint256 amount) public nonReentrant withHandler onlyTrustedRouter {
        // effects
        _supplyCredit(token, amount, msg.sender);
        _tokenReserves[token] += amount;
        // interactions
        token.safeTransferFrom(from, address(this), amount);
    }

    /**
     * @notice Records the `debt` for a given handler and token.
     * @param token   The ERC20 token for which the `debt` will be accounted.
     * @param debt    The amount of `token` taken from the Vault in favor of the `handler`.
     * @param handler The account responsible for the debt.
     */
    function _takeDebt(IERC20 token, uint256 debt, address handler) internal {
        _accountDelta(token, debt.toInt256(), handler);
    }

    /**
     * @notice Records the `credit` for a given handler and token.
     * @param token   The ERC20 token for which the 'credit' will be accounted.
     * @param credit  The amount of `token` supplied to the Vault in favor of the `handler`.
     * @param handler The account credited with the amount.
     */
    function _supplyCredit(IERC20 token, uint256 credit, address handler) internal {
        _accountDelta(token, -credit.toInt256(), handler);
    }

    /**
     * @dev Accounts the delta for the given handler and token.
     * Positive delta represents debt, while negative delta represents surplus.
     * The function ensures that only the specified handler can update its respective delta.
     *
     * @param token   The ERC20 token for which the delta is being accounted.
     * @param delta   The difference in the token balance.
     *                Positive indicates a debit or a decrease in Vault's tokens,
     *                negative indicates a credit or an increase in Vault's tokens.
     * @param handler The handler whose balance difference is being accounted for.
     *                Must be the same as the caller of the function.
     */
    function _accountDelta(IERC20 token, int256 delta, address handler) internal {
        // If the delta is zero, there's nothing to account for.
        if (delta == 0) return;

        // Ensure that the handler specified is indeed the caller.
        if (handler != msg.sender) {
            revert WrongHandler(handler, msg.sender);
        }

        // Get the current recorded delta for this token and handler.
        int256 current = _tokenDeltas[handler][token];

        // Calculate the new delta after accounting for the change.
        int256 next = current + delta;

        unchecked {
            // If the resultant delta becomes zero after this operation,
            // decrease the count of non-zero deltas.
            if (next == 0) {
                _nonzeroDeltaCount--;
            }
            // If there was no previous delta (i.e., it was zero) and now we have one,
            // increase the count of non-zero deltas.
            else if (current == 0) {
                _nonzeroDeltaCount++;
            }
        }

        // Update the delta for this token and handler.
        _tokenDeltas[handler][token] = next;
    }

    /*******************************************************************************
                                    Pool Tokens
    *******************************************************************************/

    /// @inheritdoc IVaultMain
    function totalSupply(address token) external view returns (uint256) {
        return _totalSupply(token);
    }

    /// @inheritdoc IVaultMain
    function balanceOf(address token, address account) external view returns (uint256) {
        return _balanceOf(token, account);
    }

    /// @inheritdoc IVaultMain
    function allowance(address token, address owner, address spender) external view returns (uint256) {
        return _allowance(token, owner, spender);
    }

    /// @inheritdoc IVaultMain
    function transfer(address owner, address to, uint256 amount) external returns (bool) {
        _transfer(msg.sender, owner, to, amount);
        return true;
    }

    /// @inheritdoc IVaultMain
    function approve(address owner, address spender, uint256 amount) external returns (bool) {
        _approve(msg.sender, owner, spender, amount);
        return true;
    }

    /// @inheritdoc IVaultMain
    function transferFrom(address spender, address from, address to, uint256 amount) external returns (bool) {
        _spendAllowance(msg.sender, from, spender, amount);
        _transfer(msg.sender, from, to, amount);
        return true;
    }

    /*******************************************************************************
                              ERC4626 Buffer Operations
    *******************************************************************************/

    // TODO: probably want to move this all to its own abstract contract with storage/library pattern.

    /// @inheritdoc IVaultMain
    function registerBuffer(address wrappedToken) external authenticate {
        // Cast types for clarity.
        IERC4626 yieldToken = IERC4626(wrappedToken);
        address asset = yieldToken.asset();

        if (_wrappedTokenBuffers.contains(wrappedToken)) {
            revert WrappedTokenBufferAlreadyRegistered();
        }

        _wrappedTokenBuffers.add(wrappedToken);
        _wrappedTokenBufferBaseTokens[IERC20(wrappedToken)] = IERC20(asset);

        // Compute the decimal difference (used for yield token rate computation).
        _bufferRateScalingFactors.set(
            yieldToken,
            10 ** (18 + yieldToken.decimals() - IERC20Metadata(asset).decimals())
        );

        // Initialize the total supply.
        _bufferTotalSupply.set(IERC20(wrappedToken), 0);

        emit WrappedTokenBufferRegistered(asset, wrappedToken);
    }

    modifier withRegisteredBuffer(address wrappedToken) {
        _ensureRegisteredBuffer(wrappedToken);
        _;
    }

    /// @inheritdoc IVaultMain
    function getWrappedTokenBufferRate(
        address wrappedToken
    ) public view withRegisteredBuffer(wrappedToken) returns (uint256) {
        IERC4626 yieldToken = IERC4626(wrappedToken);

        return yieldToken.convertToAssets(_bufferRateScalingFactors.get(yieldToken));
    }

    /// @inheritdoc IVaultMain
    function depositToBuffer(
        address wrappedToken,
        uint256 baseAmountIn,
        uint256 wrappedAmountIn
    ) external withRegisteredBuffer(wrappedToken) nonReentrant authenticate returns (uint256 sharesAmountOut) {
        // Pretend the buffer is a two-token pool. Pull the tokens, then compute and assign the virtual BPT.
        // TODO: Do we need minSharesAmountOut? Maybe not as this isn't a real pool with retail trades?

        // Pull in the base and wrapped tokens (depositor must have approved the Vault).
        IERC20 baseToken = _wrappedTokenBufferBaseTokens[IERC20(wrappedToken)];
        baseToken.safeTransferFrom(msg.sender, address(this), baseAmountIn);
        IERC20(wrappedToken).safeTransferFrom(msg.sender, address(this), wrappedAmountIn);

        // TODO: This will be something like StableMath._calcBptOutGivenExactTokensIn. As a placeholder,
        // just use the sum.
        sharesAmountOut = baseAmountIn + wrappedAmountIn;
        if (sharesAmountOut > 0) {
            // TODO: Update _wrappedTokenBufferBalances - infrastructure in another PR.

            // Increase the total supply of the buffer.
            uint256 currentTotalSupply = _bufferTotalSupply.get(IERC20(wrappedToken));
            _bufferTotalSupply.set(IERC20(wrappedToken), currentTotalSupply + sharesAmountOut);

            // Set this depositor's shares.
            EnumerableMap.IERC20ToUint256Map storage bufferShares = _bufferDepositorShares[IERC20(wrappedToken)];

            // Looks weird, but done to leverage map data structure.
            uint256 depositorIndex = bufferShares.unchecked_indexOf(IERC20(msg.sender));

            // If the index is 0, this is a new depositor. Otherwise, adjust the map index to zero-based.
            uint256 currentShares = depositorIndex == 0 ? 0 : bufferShares.unchecked_valueAt(depositorIndex - 1);

            bufferShares.set(IERC20(msg.sender), currentShares + sharesAmountOut);

            emit TokensDepositedToBuffer(address(baseToken), wrappedToken, baseAmountIn, wrappedAmountIn);
        }
    }

    /// @inheritdoc IVaultMain
    function getBufferShares(address wrappedToken) external view withRegisteredBuffer(wrappedToken) returns (uint256) {
        EnumerableMap.IERC20ToUint256Map storage bufferShares = _bufferDepositorShares[IERC20(wrappedToken)];

        // Return 0 if the caller is unknown. Otherwise, adjust the map index to zero-based.
        uint256 depositorIndex = bufferShares.unchecked_indexOf(IERC20(msg.sender));

        return depositorIndex == 0 ? 0 : bufferShares.unchecked_valueAt(depositorIndex - 1);
    }

    /// @inheritdoc IVaultMain
    function getTotalSupplyOfBuffer(
        address wrappedToken
    ) external view withRegisteredBuffer(wrappedToken) returns (uint256) {
        return _bufferTotalSupply.get(IERC20(wrappedToken));
    }

    /// @inheritdoc IVaultMain
    function withdrawFromBuffer(
        address wrappedToken,
        uint256 baseAmountOut,
        uint256 wrappedAmountOut
    ) external withRegisteredBuffer(wrappedToken) nonReentrant returns (uint256 sharesAmountIn) {
        // Pretend the buffer is a two-token pool. Compute the sharesAmountIn (virtual BPT) corresponding to the given
        // amounts, deduct it from the sender, then withdraw the tokens.
        // TODO: Should we support this, or only proportional? As with deposit, do we need a maxSharesAmountIn?

        // This will be something like StableMath._calcBptInGivenExactTokensOut. As a placeholder, just use the sum.
        sharesAmountIn = baseAmountOut + wrappedAmountOut;

        if (sharesAmountIn > 0) {
            EnumerableMap.IERC20ToUint256Map storage bufferShares = _bufferDepositorShares[IERC20(wrappedToken)];
            uint256 depositorIndex = bufferShares.unchecked_indexOf(IERC20(msg.sender));

            uint256 currentShares = depositorIndex == 0 ? 0 : bufferShares.unchecked_valueAt(depositorIndex - 1);
            if (sharesAmountIn > currentShares) {
                revert InsufficientSharesForBufferWithdrawal();
            }

            // Reduce the caller's share balance (i.e., "burn" the virtual BPT).
            bufferShares.set(IERC20(msg.sender), currentShares - sharesAmountIn);

            // TODO: Update _wrappedTokenBufferBalances - infrastructure in another PR.

            // Reduce the buffer's total supply
            uint256 currentTotalSupply = _bufferTotalSupply.get(IERC20(wrappedToken));
            _bufferTotalSupply.set(IERC20(wrappedToken), currentTotalSupply - sharesAmountIn);

            // Send the tokens.
            IERC20 baseToken = _wrappedTokenBufferBaseTokens[IERC20(wrappedToken)];
            baseToken.safeTransfer(msg.sender, baseAmountOut);
            IERC20(wrappedToken).safeTransfer(msg.sender, wrappedAmountOut);

            emit TokensWithdrawnFromBuffer(address(baseToken), wrappedToken, baseAmountOut, wrappedAmountOut);
        }
    }

    /// @inheritdoc IVaultMain
    function rebalanceBuffer(address wrappedToken) external withRegisteredBuffer(wrappedToken) authenticate {
        // TODO: Implementation. Do we want to return anything? Surely an event.
    }

    // TODO: verify swap functions are internal (used by rebalance)
    function _swapbaseToWrapped(address wrappedToken, uint256 amountIn) internal withRegisteredBuffer(wrappedToken) {
        // solhint-disable-previous-line no-empty-blocks
    }

    function _swapWrappedTobase(address wrappedToken, uint256 amountIn) internal withRegisteredBuffer(wrappedToken) {
        // solhint-disable-previous-line no-empty-blocks
    }

    function _ensureRegisteredBuffer(address wrappedToken) private view {
        if (!_wrappedTokenBuffers.contains(wrappedToken)) {
            revert WrappedTokenBufferNotRegistered();
        }
    }

    /*******************************************************************************
                                    Pool Operations
    *******************************************************************************/

    // The Vault performs all upscaling and downscaling (due to token decimals, rates, etc.), so that the pools
    // don't have to. However, scaling inevitably leads to rounding errors, so we take great care to ensure that
    // any rounding errors favor the Vault. An important invariant of the system is that there is no repeatable
    // path where tokensOut > tokensIn.
    //
    // In general, this means rounding up any values entering the Vault, and rounding down any values leaving
    // the Vault, so that external users either pay a little extra or receive a little less in the case of a
    // rounding error.
    //
    // However, it's not always straightforward to determine the correct rounding direction, given the presence
    // and complexity of intermediate steps. An "amountIn" sounds like it should be rounded up: but only if that
    // is the amount actually being transferred. If instead it is an amount sent to the pool math, where rounding
    // up would result in a *higher* calculated amount out, that would favor the user instead of the Vault. So in
    // that case, amountIn should be rounded down.
    //
    // See comments justifying the rounding direction in each case.
    //
    // TODO: this reasoning applies to Weighted Pool math, and is likely to apply to others as well, but of course
    // it's possible a new pool type might not conform. Duplicate the tests for new pool types (e.g., Stable Math).
    // Also, the final code should ensure that we are not relying entirely on the rounding directions here,
    // but have enough additional layers (e.g., minimum amounts, buffer wei on all transfers) to guarantee safety,
    // even if it turns out these directions are incorrect for a new pool type.

    /*******************************************************************************
                                          Swaps
    *******************************************************************************/

    struct SwapLocals {
        // Inline the shared struct fields vs. nesting, trading off verbosity for gas/memory/bytecode savings.
        uint256 indexIn;
        uint256 indexOut;
        uint256 tokenInBalance;
        uint256 tokenOutBalance;
        uint256 amountGivenScaled18;
        uint256 amountCalculatedScaled18;
        uint256 swapFeeAmountScaled18;
        uint256 swapFeePercentage;
        uint256 protocolSwapFeeAmountRaw;
        IBasePool.SwapParams poolSwapParams;
    }

    /// @inheritdoc IVaultMain
    function swap(
        SwapParams memory params
    )
        public
        withHandler
        withInitializedPool(params.pool)
        whenPoolNotPaused(params.pool)
        returns (uint256 amountCalculated, uint256 amountIn, uint256 amountOut)
    {
        if (params.amountGivenRaw == 0) {
            revert AmountGivenZero();
        }

        if (params.tokenIn == params.tokenOut) {
            revert CannotSwapSameToken();
        }

        PoolData memory poolData = _getPoolData(params.pool, Rounding.ROUND_DOWN);
        EnumerableMap.IERC20ToUint256Map storage poolBalances = _poolTokenBalances[params.pool];
        SwapLocals memory vars;

        // EnumerableMap stores indices *plus one* to use the zero index as a sentinel value for non-existence.
        vars.indexIn = poolBalances.unchecked_indexOf(params.tokenIn);
        vars.indexOut = poolBalances.unchecked_indexOf(params.tokenOut);

        // If either are zero, revert because the token wasn't registered to this pool.
        if (vars.indexIn == 0 || vars.indexOut == 0) {
            // We require the pool to be initialized, which means it's also registered.
            // This can only happen if the tokens are not registered.
            revert TokenNotRegistered();
        }

        // Convert to regular 0-based indices now, since we've established the tokens are valid.
        unchecked {
            vars.indexIn -= 1;
            vars.indexOut -= 1;
        }

        // We know from the above checks that `i` is a valid token index and can use `unchecked_valueAt`
        // to save storage reads.
        vars.tokenInBalance = poolBalances.unchecked_valueAt(vars.indexIn);
        vars.tokenOutBalance = poolBalances.unchecked_valueAt(vars.indexOut);

        // If the amountGiven is entering the pool math (GivenIn), round down, since a lower apparent amountIn leads
        // to a lower calculated amountOut, favoring the pool.
        vars.amountGivenScaled18 = params.kind == SwapKind.GIVEN_IN
            ? params.amountGivenRaw.toScaled18ApplyRateRoundDown(
                poolData.decimalScalingFactors[vars.indexIn],
                poolData.tokenRates[vars.indexIn]
            )
            : params.amountGivenRaw.toScaled18ApplyRateRoundUp(
                poolData.decimalScalingFactors[vars.indexOut],
                poolData.tokenRates[vars.indexOut]
            );

        vars.swapFeePercentage = _getSwapFeePercentage(poolData.config);

        if (vars.swapFeePercentage > 0 && params.kind == SwapKind.GIVEN_OUT) {
            // Round up to avoid losses during precision loss.
            vars.swapFeeAmountScaled18 =
                vars.amountGivenScaled18.divUp(vars.swapFeePercentage.complement()) -
                vars.amountGivenScaled18;
        }

        // Create the pool callback params (used for both beforeSwap, if required, and the main swap callbacks).
        // Function and inclusion in SwapLocals needed to avoid "stack too deep".
        vars.poolSwapParams = _buildSwapCallbackParams(params, vars, poolData);

        if (poolData.config.callbacks.shouldCallBeforeSwap) {
            if (IPoolCallbacks(params.pool).onBeforeSwap(vars.poolSwapParams) == false) {
                revert CallbackFailed();
            }

            _updatePoolDataLiveBalancesAndRates(params.pool, poolData, Rounding.ROUND_DOWN);
            // The call to _buildSwapCallbackParams also modifies poolSwapParams.balancesScaled18.
            // Set here again explicitly to avoid relying on a side effect.
            // TODO: ugliness necessitated by the stack issues; revisit on any refactor to see if this can be cleaner.
            vars.poolSwapParams.balancesScaled18 = poolData.balancesLiveScaled18;
        }

        (amountCalculated, amountIn, amountOut) = _swap(params, vars, poolData, poolBalances);

        if (poolData.config.callbacks.shouldCallAfterSwap) {
            // Adjust balances for the AfterSwap callback.
            (uint256 amountInScaled18, uint256 amountOutScaled18) = params.kind == SwapKind.GIVEN_IN
                ? (vars.amountGivenScaled18, vars.amountCalculatedScaled18)
                : (vars.amountCalculatedScaled18, vars.amountGivenScaled18);

            if (
                IPoolCallbacks(params.pool).onAfterSwap(
                    IPoolCallbacks.AfterSwapParams({
                        kind: params.kind,
                        tokenIn: params.tokenIn,
                        tokenOut: params.tokenOut,
                        amountInScaled18: amountInScaled18,
                        amountOutScaled18: amountOutScaled18,
                        tokenInBalanceScaled18: poolData.balancesLiveScaled18[vars.indexIn] + amountInScaled18,
                        tokenOutBalanceScaled18: poolData.balancesLiveScaled18[vars.indexOut] - amountOutScaled18,
                        sender: msg.sender,
                        userData: params.userData
                    }),
                    vars.amountCalculatedScaled18
                ) == false
            ) {
                revert CallbackFailed();
            }
        }

        // Swap fee is always deducted from tokenOut.
        // Since the swapFeeAmountScaled18 (derived from scaling up either the amountGiven or amountCalculated)
        // also contains the rate, undo it when converting to raw.
        uint256 swapFeeAmountRaw = vars.swapFeeAmountScaled18.toRawUndoRateRoundDown(
            poolData.decimalScalingFactors[vars.indexOut],
            poolData.tokenRates[vars.indexOut]
        );

        emit Swap(params.pool, params.tokenIn, params.tokenOut, amountIn, amountOut, swapFeeAmountRaw);
    }

    function _buildSwapCallbackParams(
        SwapParams memory params,
        SwapLocals memory vars,
        PoolData memory poolData
    ) private view returns (IBasePool.SwapParams memory) {
        return
            IBasePool.SwapParams({
                kind: params.kind,
                amountGivenScaled18: vars.amountGivenScaled18 + vars.swapFeeAmountScaled18,
                balancesScaled18: poolData.balancesLiveScaled18,
                indexIn: vars.indexIn,
                indexOut: vars.indexOut,
                sender: msg.sender,
                userData: params.userData
            });
    }

    /// @dev Non-reentrant portion of the swap, which calls the main callback and updates accounting.
    function _swap(
        SwapParams memory vaultSwapParams,
        SwapLocals memory vars,
        PoolData memory poolData,
        EnumerableMap.IERC20ToUint256Map storage poolBalances
    ) internal nonReentrant returns (uint256 amountCalculated, uint256 amountIn, uint256 amountOut) {
        // Add swap fee to the amountGiven to account for the fee taken in GIVEN_OUT swap on tokenOut
        // Perform the swap request callback and compute the new balances for 'token in' and 'token out' after the swap
        // If it's a GivenIn swap, vars.swapFeeAmountScaled18 will be zero here, and set based on the amountCalculated.

        vars.amountCalculatedScaled18 = IBasePool(vaultSwapParams.pool).onSwap(vars.poolSwapParams);

        if (vars.swapFeePercentage > 0 && vaultSwapParams.kind == SwapKind.GIVEN_IN) {
            // Swap fee is a percentage of the amountCalculated for the GIVEN_IN swap
            // Round up to avoid losses during precision loss.
            vars.swapFeeAmountScaled18 = vars.amountCalculatedScaled18.mulUp(vars.swapFeePercentage);
            // Should subtract the fee from the amountCalculated for GIVEN_IN swap
            vars.amountCalculatedScaled18 -= vars.swapFeeAmountScaled18;
        }

        // For `GivenIn` the amount calculated is leaving the Vault, so we round down.
        // Round up when entering the Vault on `GivenOut`.
        amountCalculated = vaultSwapParams.kind == SwapKind.GIVEN_IN
            ? vars.amountCalculatedScaled18.toRawUndoRateRoundDown(
                poolData.decimalScalingFactors[vars.indexOut],
                poolData.tokenRates[vars.indexOut]
            )
            : vars.amountCalculatedScaled18.toRawUndoRateRoundUp(
                poolData.decimalScalingFactors[vars.indexIn],
                poolData.tokenRates[vars.indexIn]
            );

        (amountIn, amountOut) = vaultSwapParams.kind == SwapKind.GIVEN_IN
            ? (vaultSwapParams.amountGivenRaw, amountCalculated)
            : (amountCalculated, vaultSwapParams.amountGivenRaw);

        // Charge protocolSwapFee
        if (vars.swapFeeAmountScaled18 > 0 && _protocolSwapFeePercentage > 0) {
            // Always charge fees on tokenOut. Store amount in native decimals.
            // Since the swapFeeAmountScaled18 (derived from scaling up either the amountGiven or amountCalculated)
            // also contains the rate, undo it when converting to raw.
            vars.protocolSwapFeeAmountRaw = vars
                .swapFeeAmountScaled18
                .mulUp(_protocolSwapFeePercentage)
                .toRawUndoRateRoundDown(
                    poolData.decimalScalingFactors[vars.indexOut],
                    poolData.tokenRates[vars.indexOut]
                );

            _protocolSwapFees[vaultSwapParams.tokenOut] += vars.protocolSwapFeeAmountRaw;
        }

        // Use `unchecked_setAt` to save storage reads.
        poolBalances.unchecked_setAt(vars.indexIn, vars.tokenInBalance + amountIn);
        poolBalances.unchecked_setAt(vars.indexOut, vars.tokenOutBalance - amountOut - vars.protocolSwapFeeAmountRaw);

        // Account amountIn of tokenIn
        _takeDebt(vaultSwapParams.tokenIn, amountIn, msg.sender);
        // Account amountOut of tokenOut
        _supplyCredit(vaultSwapParams.tokenOut, amountOut, msg.sender);
    }

    /// @dev Returns swap fee for the pool.
    function _getSwapFeePercentage(PoolConfig memory config) internal pure returns (uint256) {
        if (config.hasDynamicSwapFee) {
            // TODO: Fetch dynamic swap fee from the pool using callback
            return 0;
        } else {
            return config.staticSwapFeePercentage;
        }
    }

    /*******************************************************************************
                            Pool Registration and Initialization
    *******************************************************************************/

    /// @dev Reverts unless `pool` corresponds to an initialized Pool.
    modifier withInitializedPool(address pool) {
        _ensureInitializedPool(pool);
        _;
    }

    /**
     * @notice Fetches the balances for a given pool, with decimal and rate scaling factors applied.
     * @dev Utilizes an enumerable map to obtain pool tokens and raw balances.
     * The function is structured to minimize storage reads by leveraging the `unchecked_at` method.
     * It is typically called before or after liquidity operations.
     *
     * @param pool The address of the pool
     * @param poolData The corresponding poolData to be read and updated
     * @param roundingDirection Whether balance scaling should round up or down
     */
    function _updatePoolDataLiveBalancesAndRates(
        address pool,
        PoolData memory poolData,
        Rounding roundingDirection
    ) internal view {
        // Retrieve the mapping of tokens and their balances for the specified pool.
        // poolData already contains rawBalances, but they could be stale, so fetch from the Vault.
        // Likewise, the rates could also have changed.
        EnumerableMap.IERC20ToUint256Map storage poolTokenBalances = _poolTokenBalances[pool];
        mapping(IERC20 => TokenConfig) storage poolTokenConfig = _poolTokenConfig[pool];
        uint256 numTokens = poolTokenBalances.length();
        uint256 balanceRaw;
        IERC20 token;

        for (uint256 i = 0; i < numTokens; ++i) {
            // Because the iteration is bounded by `tokens.length`, which matches the EnumerableMap's length,
            // we can safely use `unchecked_at`. This ensures that `i` is a valid token index and minimizes
            // storage reads.
            (token, balanceRaw) = poolTokenBalances.unchecked_at(i);
            TokenType tokenType = poolTokenConfig[token].tokenType;

            if (tokenType == TokenType.STANDARD) {
                poolData.tokenRates[i] = FixedPoint.ONE;
            } else if (tokenType == TokenType.WITH_RATE) {
                // TODO Adjust for protocol fees?
                poolData.tokenRates[i] = poolTokenConfig[token].rateProvider.getRate();
            } else {
                // TODO implement ERC4626 at a later stage.
                revert InvalidTokenConfiguration();
            }

            poolData.balancesLiveScaled18[i] = roundingDirection == Rounding.ROUND_UP
                ? balanceRaw.toScaled18ApplyRateRoundUp(poolData.decimalScalingFactors[i], poolData.tokenRates[i])
                : balanceRaw.toScaled18ApplyRateRoundDown(poolData.decimalScalingFactors[i], poolData.tokenRates[i]);
        }
    }

    function _getPoolData(address pool, Rounding roundingDirection) internal view returns (PoolData memory poolData) {
        (
            poolData.tokens,
            poolData.tokenTypes,
            poolData.balancesRaw,
            poolData.decimalScalingFactors,
            poolData.rateProviders,
            poolData.config
        ) = _getPoolTokenInfo(pool);

        uint256 numTokens = poolData.tokens.length;

        // Initialize arrays to store balances and rates based on the number of tokens in the pool.
        // Will be read raw, then upscaled and rounded as directed.
        poolData.balancesLiveScaled18 = new uint256[](numTokens);
        poolData.tokenRates = new uint256[](numTokens);

        for (uint256 i = 0; i < numTokens; ++i) {
            TokenType tokenType = poolData.tokenTypes[i];

            if (tokenType == TokenType.STANDARD) {
                poolData.tokenRates[i] = FixedPoint.ONE;
            } else if (tokenType == TokenType.WITH_RATE) {
                poolData.tokenRates[i] = poolData.rateProviders[i].getRate();
            } else {
                // TODO implement ERC4626 at a later stage. Not coming from user input, so can only be these three.
                revert InvalidTokenConfiguration();
            }

            //TODO: remove pending yield fee using live balance mechanism
            poolData.balancesLiveScaled18[i] = roundingDirection == Rounding.ROUND_UP
                ? poolData.balancesRaw[i].toScaled18ApplyRateRoundUp(
                    poolData.decimalScalingFactors[i],
                    poolData.tokenRates[i]
                )
                : poolData.balancesRaw[i].toScaled18ApplyRateRoundDown(
                    poolData.decimalScalingFactors[i],
                    poolData.tokenRates[i]
                );
        }
    }

    /*******************************************************************************
                                Pool Operations
    *******************************************************************************/

    /// @dev Rejects routers not approved by governance and users
    modifier onlyTrustedRouter() {
        _onlyTrustedRouter(msg.sender);
        _;
    }

    /// @inheritdoc IVaultMain
    function initialize(
        address pool,
        address to,
        IERC20[] memory tokens,
        uint256[] memory exactAmountsIn,
        uint256 minBptAmountOut,
        bytes memory userData
    ) external withHandler withRegisteredPool(pool) whenPoolNotPaused(pool) returns (uint256 bptAmountOut) {
        PoolData memory poolData = _getPoolData(pool, Rounding.ROUND_DOWN);

        if (poolData.config.isPoolInitialized) {
            revert PoolAlreadyInitialized(pool);
        }

        InputHelpers.ensureInputLengthMatch(poolData.tokens.length, exactAmountsIn.length);

        // Amounts are entering pool math, so round down. A lower invariant after the join means less bptOut,
        // favoring the pool.
        uint256[] memory exactAmountsInScaled18 = exactAmountsIn.copyToScaled18ApplyRateRoundDownArray(
            poolData.decimalScalingFactors,
            poolData.tokenRates
        );

        if (poolData.config.callbacks.shouldCallBeforeInitialize) {
            if (IPoolCallbacks(pool).onBeforeInitialize(exactAmountsInScaled18, userData) == false) {
                revert CallbackFailed();
            }
        }

        bptAmountOut = _initialize(pool, to, poolData, tokens, exactAmountsIn, exactAmountsInScaled18, minBptAmountOut);

        if (poolData.config.callbacks.shouldCallAfterInitialize) {
            if (IPoolCallbacks(pool).onAfterInitialize(exactAmountsInScaled18, bptAmountOut, userData) == false) {
                revert CallbackFailed();
            }
        }
    }

    function _initialize(
        address pool,
        address to,
        PoolData memory poolData,
        IERC20[] memory tokens,
        uint256[] memory exactAmountsIn,
        uint256[] memory exactAmountsInScaled18,
        uint256 minBptAmountOut
    ) internal nonReentrant returns (uint256 bptAmountOut) {
        for (uint256 i = 0; i < poolData.tokens.length; ++i) {
            IERC20 actualToken = poolData.tokens[i];

            // Tokens passed into `initialize` are the "expected" tokens.
            if (actualToken != tokens[i]) {
                revert TokensMismatch(pool, address(tokens[i]), address(actualToken));
            }

            // Debit of token[i] for amountIn
            _takeDebt(actualToken, exactAmountsIn[i], msg.sender);
        }

        // Store the new Pool balances.
        _setPoolBalances(pool, exactAmountsIn);
        emit PoolBalanceChanged(pool, to, poolData.tokens, exactAmountsIn.unsafeCastToInt256(true));

        // Store config and mark the pool as initialized
        poolData.config.isPoolInitialized = true;
        _poolConfig[pool] = poolData.config.fromPoolConfig();

<<<<<<< HEAD
        // Finally, compute the initial amount of BPT to mint, which is simply the invariant after adding
        // exactAmountsIn. Doing this at the end also means we do not need to downscale exact amounts in.
        // Amounts are entering pool math, so round down. A lower invariant after the join means less bptOut,
        // favoring the pool.
        exactAmountsIn.toScaled18ApplyRateRoundDownArray(poolData.decimalScalingFactors, poolData.tokenRates);

        if (poolData.config.callbacks.shouldCallBeforeInitialize) {
            if (IPoolCallbacks(pool).onBeforeInitialize(exactAmountsIn, userData) == false) {
                revert CallbackFailed();
            }
        }
        bptAmountOut = IBasePool(pool).computeInvariant(exactAmountsIn);
        if (poolData.config.callbacks.shouldCallAfterInitialize) {
            if (IPoolCallbacks(pool).onAfterInitialize(exactAmountsIn, bptAmountOut, userData) == false) {
                revert CallbackFailed();
            }
        }
=======
        // Pass scaled balances to the pool
        bptAmountOut = IBasePool(pool).computeInvariant(exactAmountsInScaled18);
>>>>>>> 9d8f0e8f

        _ensureMinimumTotalSupply(bptAmountOut);

        // At this point we know that bptAmountOut >= _MINIMUM_TOTAL_SUPPLY, so this will not revert.
        bptAmountOut -= _MINIMUM_TOTAL_SUPPLY;
        // When adding liquidity, we must mint tokens concurrently with updating pool balances,
        // as the pool's math relies on totalSupply.
        // Minting will be reverted if it results in a total supply less than the _MINIMUM_TOTAL_SUPPLY.
        _mintMinimumSupplyReserve(address(pool));
        _mint(address(pool), to, bptAmountOut);

        // At this point we have the calculated BPT amount.
        if (bptAmountOut < minBptAmountOut) {
            revert BptAmountOutBelowMin(bptAmountOut, minBptAmountOut);
        }

        // Emit an event to log the pool initialization
        emit PoolInitialized(pool);
    }

    /// @inheritdoc IVaultMain
    function addLiquidity(
        AddLiquidityParams memory params
    )
        external
        withHandler
        withInitializedPool(params.pool)
        whenPoolNotPaused(params.pool)
        returns (uint256[] memory amountsIn, uint256 bptAmountOut, bytes memory returnData)
    {
        // Round balances up when adding liquidity:
        // If proportional, higher balances = higher proportional amountsIn, favoring the pool.
        // If unbalanced, higher balances = lower invariant ratio with fees.
        // bptOut = supply * (ratio - 1), so lower ratio = less bptOut, favoring the pool.
        PoolData memory poolData = _getPoolData(params.pool, Rounding.ROUND_UP);
        InputHelpers.ensureInputLengthMatch(poolData.tokens.length, params.maxAmountsIn.length);

        // Amounts are entering pool math, so round down.
        // Introducing amountsInScaled18 here and passing it through to _addLiquidity is not ideal,
        // but it avoids the even worse options of mutating amountsIn inside AddLiquidityParams,
        // or cluttering the AddLiquidityParams interface by adding amountsInScaled18.
        uint256[] memory maxAmountsInScaled18 = params.maxAmountsIn.copyToScaled18ApplyRateRoundDownArray(
            poolData.decimalScalingFactors,
            poolData.tokenRates
        );

        if (poolData.config.callbacks.shouldCallBeforeAddLiquidity) {
            // TODO: check if `before` needs kind.
            if (
                IPoolCallbacks(params.pool).onBeforeAddLiquidity(
                    params.to,
                    maxAmountsInScaled18,
                    params.minBptAmountOut,
                    poolData.balancesLiveScaled18,
                    params.userData
                ) == false
            ) {
                revert CallbackFailed();
            }

            // The callback might alter the balances, so we need to read them again to ensure that the data is
            // fresh moving forward.
            // We also need to upscale (adding liquidity, so round up) again.
            _updatePoolDataLiveBalancesAndRates(params.pool, poolData, Rounding.ROUND_UP);
        }

        // The bulk of the work is done here: the corresponding Pool callback is invoked and its final balances
        // are computed. This function is non-reentrant, as it performs the accounting updates.
        // Note that poolData is mutated to update the Raw and Live balances, so they are accurate when passed
        // into the AfterAddLiquidity callback.
        // `amountsInScaled18` will be overwritten in the custom case, so we need to pass it back and forth to
        // encapsulate that logic in `_addLiquidity`.
        uint256[] memory amountsInScaled18;
        (amountsIn, amountsInScaled18, bptAmountOut, returnData) = _addLiquidity(
            poolData,
            params,
            maxAmountsInScaled18
        );

        if (poolData.config.callbacks.shouldCallAfterAddLiquidity) {
            if (
                IPoolCallbacks(params.pool).onAfterAddLiquidity(
                    params.to,
                    amountsInScaled18,
                    bptAmountOut,
                    poolData.balancesLiveScaled18,
                    params.userData
                ) == false
            ) {
                revert CallbackFailed();
            }
        }
    }

    /**
     * @dev Calls the appropriate pool callback and calculates the required inputs and outputs for the operation
     * considering the given kind, and updates the vault's internal accounting. This includes:
     * - Setting pool balances
     * - Taking debt from the liquidity provider
     * - Minting pool tokens
     * - Emitting events
     *
     * It is non-reentrant, as it performs external calls and updates the vault's state accordingly. This is the only
     * place where the state is updated within `addLiquidity`.
     */
    function _addLiquidity(
        PoolData memory poolData,
        AddLiquidityParams memory params,
        uint256[] memory maxAmountsInScaled18
    )
        internal
        nonReentrant
        returns (
            uint256[] memory amountsInRaw,
            uint256[] memory amountsInScaled18,
            uint256 bptAmountOut,
            bytes memory returnData
        )
    {
        if (params.kind == AddLiquidityKind.UNBALANCED) {
            amountsInScaled18 = maxAmountsInScaled18;
            bptAmountOut = BasePoolMath.computeAddLiquidityUnbalanced(
                poolData.balancesLiveScaled18,
                maxAmountsInScaled18,
                _totalSupply(params.pool),
                _getSwapFeePercentage(poolData.config),
                IBasePool(params.pool).computeInvariant
            );
        } else if (params.kind == AddLiquidityKind.SINGLE_TOKEN_EXACT_OUT) {
            bptAmountOut = params.minBptAmountOut;
            uint256 tokenIndex = InputHelpers.getSingleInputIndex(maxAmountsInScaled18);

            amountsInScaled18 = maxAmountsInScaled18;
            amountsInScaled18[tokenIndex] = BasePoolMath.computeAddLiquiditySingleTokenExactOut(
                poolData.balancesLiveScaled18,
                tokenIndex,
                bptAmountOut,
                _totalSupply(params.pool),
                _getSwapFeePercentage(poolData.config),
                IBasePool(params.pool).computeBalance
            );
        } else if (params.kind == AddLiquidityKind.CUSTOM) {
            _poolConfig[params.pool].requireSupportsAddLiquidityCustom();

            (amountsInScaled18, bptAmountOut, returnData) = IPoolLiquidity(params.pool).onAddLiquidityCustom(
                params.to,
                maxAmountsInScaled18,
                params.minBptAmountOut,
                poolData.balancesLiveScaled18,
                params.userData
            );
        } else {
            revert InvalidAddLiquidityKind();
        }

        // At this point we have the calculated BPT amount.
        if (bptAmountOut < params.minBptAmountOut) {
            revert BptAmountOutBelowMin(bptAmountOut, params.minBptAmountOut);
        }

        // TODO: enforce min and max.
        uint256 numTokens = poolData.tokens.length;
        amountsInRaw = new uint256[](numTokens);
        for (uint256 i = 0; i < numTokens; ++i) {
            // amountsInRaw are amounts actually entering the Pool, so we round up.
            // Do not mutate in place yet, as we need them scaled for the `onAfterAddLiquidity` callback
            uint256 amountInRaw = amountsInScaled18[i].toRawUndoRateRoundUp(
                poolData.decimalScalingFactors[i],
                poolData.tokenRates[i]
            );

            // The limits must be checked for raw amounts
            if (amountInRaw > params.maxAmountsIn[i]) {
                revert AmountInAboveMax(poolData.tokens[i], amountInRaw, params.maxAmountsIn[i]);
            }

            // Debit of token[i] for amountInRaw
            _takeDebt(poolData.tokens[i], amountInRaw, msg.sender);

            // We need regular balances to complete the accounting, and the upscaled balances
            // to use in the `after` callback later on.
            poolData.balancesRaw[i] += amountInRaw;
            poolData.balancesLiveScaled18[i] += amountsInScaled18[i];

            amountsInRaw[i] = amountInRaw;
        }

        // Store the new pool balances.
        _setPoolBalances(params.pool, poolData.balancesRaw);

        // When adding liquidity, we must mint tokens concurrently with updating pool balances,
        // as the pool's math relies on totalSupply.
        _mint(address(params.pool), params.to, bptAmountOut);

        emit PoolBalanceChanged(params.pool, params.to, poolData.tokens, amountsInRaw.unsafeCastToInt256(true));
    }

    /// @inheritdoc IVaultMain
    function removeLiquidity(
        RemoveLiquidityParams memory params
    )
        external
        withInitializedPool(params.pool)
        whenPoolNotPaused(params.pool)
        returns (uint256 bptAmountIn, uint256[] memory amountsOut, bytes memory returnData)
    {
        // Round down when removing liquidity:
        // If proportional, lower balances = lower proportional amountsOut, favoring the pool.
        // If unbalanced, lower balances = lower invariant ratio without fees.
        // bptIn = supply * (1 - ratio), so lower ratio = more bptIn, favoring the pool.
        PoolData memory poolData = _getPoolData(params.pool, Rounding.ROUND_DOWN);
        InputHelpers.ensureInputLengthMatch(poolData.tokens.length, params.minAmountsOut.length);

        // Amounts are entering pool math; higher amounts would burn more BPT, so round up to favor the pool.
        // Do not mutate minAmountsOut, so that we can directly compare the raw limits later, without potentially
        // losing precision by scaling up and then down.
        uint256[] memory minAmountsOutScaled18 = params.minAmountsOut.copyToScaled18ApplyRateRoundUpArray(
            poolData.decimalScalingFactors,
            poolData.tokenRates
        );

        if (poolData.config.callbacks.shouldCallBeforeRemoveLiquidity) {
            // TODO: check if `before` callback needs kind.
            if (
                IPoolCallbacks(params.pool).onBeforeRemoveLiquidity(
                    params.from,
                    params.maxBptAmountIn,
                    minAmountsOutScaled18,
                    poolData.balancesLiveScaled18,
                    params.userData
                ) == false
            ) {
                revert CallbackFailed();
            }
            // The callback might alter the balances, so we need to read them again to ensure that the data is
            // fresh moving forward.
            // We also need to upscale (removing liquidity, so round down) again.
            _updatePoolDataLiveBalancesAndRates(params.pool, poolData, Rounding.ROUND_DOWN);
        }

        // The bulk of the work is done here: the corresponding Pool callback is invoked, and its final balances
        // are computed. This function is non-reentrant, as it performs the accounting updates.
        // Note that poolData is mutated to update the Raw and Live balances, so they are accurate when passed
        // into the AfterRemoveLiquidity callback.
        uint256[] memory amountsOutScaled18;
        (bptAmountIn, amountsOut, amountsOutScaled18, returnData) = _removeLiquidity(
            poolData,
            params,
            minAmountsOutScaled18
        );

        if (poolData.config.callbacks.shouldCallAfterRemoveLiquidity) {
            if (
                IPoolCallbacks(params.pool).onAfterRemoveLiquidity(
                    params.from,
                    bptAmountIn,
                    amountsOutScaled18,
                    poolData.balancesLiveScaled18,
                    params.userData
                ) == false
            ) {
                revert CallbackFailed();
            }
        }
    }

    /// @inheritdoc IVaultMain
    function removeLiquidityRecovery(
        address pool,
        address from,
        uint256 exactBptAmountIn
    )
        external
        nonReentrant
        withInitializedPool(pool)
        onlyInRecoveryMode(pool)
        returns (uint256[] memory amountsOutRaw)
    {
        // Retrieve the mapping of tokens and their balances for the specified pool.
        EnumerableMap.IERC20ToUint256Map storage poolTokenBalances = _poolTokenBalances[pool];
        uint256 numTokens = poolTokenBalances.length();

        // Initialize arrays to store tokens and balances based on the number of tokens in the pool.
        IERC20[] memory tokens = new IERC20[](numTokens);
        uint256[] memory balancesRaw = new uint256[](numTokens);

        for (uint256 i = 0; i < numTokens; ++i) {
            // Because the iteration is bounded by `tokens.length`, which matches the EnumerableMap's length,
            // we can safely use `unchecked_at`. This ensures that `i` is a valid token index and minimizes
            // storage reads.
            (tokens[i], balancesRaw[i]) = poolTokenBalances.unchecked_at(i);
        }

        amountsOutRaw = BasePoolMath.computeProportionalAmountsOut(balancesRaw, _totalSupply(pool), exactBptAmountIn);

        _removeLiquidityUpdateAccounting(pool, from, tokens, balancesRaw, exactBptAmountIn, amountsOutRaw);
    }

    /**
     * @dev Calls the appropriate pool callback and calculates the required inputs and outputs for the operation
     * considering the given kind, and updates the vault's internal accounting. This includes:
     * - Setting pool balances
     * - Supplying credit to the liquidity provider
     * - Burning pool tokens
     * - Emitting events
     *
     * It is non-reentrant, as it performs external calls and updates the vault's state accordingly. This is the only
     * place where the state is updated within `removeLiquidity`.
     */
    function _removeLiquidity(
        PoolData memory poolData,
        RemoveLiquidityParams memory params,
        uint256[] memory minAmountsOutScaled18
    )
        internal
        nonReentrant
        returns (
            uint256 bptAmountIn,
            uint256[] memory amountsOutRaw,
            uint256[] memory amountsOutScaled18,
            bytes memory returnData
        )
    {
        uint256 tokenOutIndex;

        if (params.kind == RemoveLiquidityKind.PROPORTIONAL) {
            bptAmountIn = params.maxBptAmountIn;
            amountsOutScaled18 = BasePoolMath.computeProportionalAmountsOut(
                poolData.balancesLiveScaled18,
                _totalSupply(params.pool),
                bptAmountIn
            );
        } else if (params.kind == RemoveLiquidityKind.SINGLE_TOKEN_EXACT_IN) {
            bptAmountIn = params.maxBptAmountIn;

            amountsOutScaled18 = minAmountsOutScaled18;
            tokenOutIndex = InputHelpers.getSingleInputIndex(params.minAmountsOut);
            amountsOutScaled18[tokenOutIndex] = BasePoolMath.computeRemoveLiquiditySingleTokenExactIn(
                poolData.balancesLiveScaled18,
                tokenOutIndex,
                bptAmountIn,
                _totalSupply(params.pool),
                _getSwapFeePercentage(poolData.config),
                IBasePool(params.pool).computeBalance
            );
        } else if (params.kind == RemoveLiquidityKind.SINGLE_TOKEN_EXACT_OUT) {
            amountsOutScaled18 = minAmountsOutScaled18;
            tokenOutIndex = InputHelpers.getSingleInputIndex(params.minAmountsOut);

            bptAmountIn = BasePoolMath.computeRemoveLiquiditySingleTokenExactOut(
                poolData.balancesLiveScaled18,
                tokenOutIndex,
                amountsOutScaled18[tokenOutIndex],
                _totalSupply(params.pool),
                _getSwapFeePercentage(poolData.config),
                IBasePool(params.pool).computeInvariant
            );
        } else if (params.kind == RemoveLiquidityKind.CUSTOM) {
            (bptAmountIn, amountsOutScaled18, returnData) = IPoolLiquidity(params.pool).onRemoveLiquidityCustom(
                params.from,
                params.maxBptAmountIn,
                minAmountsOutScaled18,
                poolData.balancesLiveScaled18,
                params.userData
            );
        } else {
            revert InvalidRemoveLiquidityKind();
        }

        if (bptAmountIn > params.maxBptAmountIn) {
            revert BptAmountInAboveMax(bptAmountIn, params.maxBptAmountIn);
        }

        uint256 numTokens = poolData.tokens.length;
        amountsOutRaw = new uint256[](numTokens);

        for (uint256 i = 0; i < numTokens; ++i) {
            // Note that poolData.balancesRaw will also be updated in `_removeLiquidityUpdateAccounting`
            poolData.balancesLiveScaled18[i] -= amountsOutScaled18[i];

            // amountsOut are amounts exiting the Pool, so we round down.
            amountsOutRaw[i] = amountsOutScaled18[i].toRawUndoRateRoundDown(
                poolData.decimalScalingFactors[i],
                poolData.tokenRates[i]
            );

            if (amountsOutRaw[i] < params.minAmountsOut[i]) {
                revert AmountOutBelowMin(poolData.tokens[i], amountsOutRaw[i], params.minAmountsOut[i]);
            }
        }

        _removeLiquidityUpdateAccounting(
            params.pool,
            params.from,
            poolData.tokens,
            poolData.balancesRaw,
            bptAmountIn,
            amountsOutRaw
        );
    }

    /**
     * @dev Updates the vault's accounting within a `removeLiquidity` operation. This includes:
     * - Setting pool balances
     * - Supplying credit to the liquidity provider
     * - Burning pool tokens
     * - Emitting events
     *
     * This function also supports queries as a special case, where the pool tokens from the sender are not required.
     * It must be called in a non-reentrant context.
     */
    function _removeLiquidityUpdateAccounting(
        address pool,
        address from,
        IERC20[] memory tokens,
        uint256[] memory balancesRaw,
        uint256 bptAmountIn,
        uint256[] memory amountsOutRaw
    ) internal {
        for (uint256 i = 0; i < tokens.length; ++i) {
            // Credit token[i] for amountOut
            _supplyCredit(tokens[i], amountsOutRaw[i], msg.sender);

            // Compute the new Pool balances. A Pool's token balance always decreases after an exit (potentially by 0).
            balancesRaw[i] -= amountsOutRaw[i];
        }

        // Store the new pool balances.
        _setPoolBalances(pool, balancesRaw);

        // Trusted routers use Vault's allowances, which are infinite anyways for pool tokens.
        if (!_isTrustedRouter(msg.sender)) {
            _spendAllowance(address(pool), from, msg.sender, bptAmountIn);
        }

        if (!_isQueryDisabled && EVMCallModeHelpers.isStaticCall()) {
            // Increase `from` balance to ensure the burn function succeeds.
            _queryModeBalanceIncrease(pool, from, bptAmountIn);
        }
        // When removing liquidity, we must burn tokens concurrently with updating pool balances,
        // as the pool's math relies on totalSupply.
        // Burning will be reverted if it results in a total supply less than the _MINIMUM_TOTAL_SUPPLY.
        _burn(address(pool), from, bptAmountIn);

        emit PoolBalanceChanged(
            pool,
            from,
            tokens,
            // We can unsafely cast to int256 because balances are actually stored as uint112
            // TODO No they aren't anymore (stored as uint112)! Review this.
            amountsOutRaw.unsafeCastToInt256(false)
        );
    }

    /**
     * @dev Sets the balances of a Pool's tokens to `newBalances`.
     *
     * WARNING: this assumes `newBalances` has the same length and order as the Pool's tokens.
     */
    function _setPoolBalances(address pool, uint256[] memory newBalances) internal {
        EnumerableMap.IERC20ToUint256Map storage poolBalances = _poolTokenBalances[pool];

        for (uint256 i = 0; i < newBalances.length; ++i) {
            // Since we assume all newBalances are properly ordered, we can simply use `unchecked_setAt`
            // to avoid one less storage read per token.
            poolBalances.unchecked_setAt(i, newBalances[i]);
        }
    }

    function _onlyTrustedRouter(address sender) internal pure {
        if (!_isTrustedRouter(sender)) {
            revert RouterNotTrusted();
        }
    }

    function _isTrustedRouter(address) internal pure returns (bool) {
        //TODO: Implement based on approval by governance and user
        return true;
    }

    /*******************************************************************************
                                    Authentication
    *******************************************************************************/

    /// @inheritdoc IVaultMain
    function getAuthorizer() external view returns (IAuthorizer) {
        return _authorizer;
    }

    /// @inheritdoc IVaultMain
    function setAuthorizer(IAuthorizer newAuthorizer) external nonReentrant authenticate {
        _authorizer = newAuthorizer;

        emit AuthorizerChanged(newAuthorizer);
    }

    /// @dev Access control is delegated to the Authorizer
    function _canPerform(bytes32 actionId, address user) internal view override returns (bool) {
        return _authorizer.canPerform(actionId, user, address(this));
    }

    /*******************************************************************************
                                     Default handlers
    *******************************************************************************/

    receive() external payable {
        revert CannotReceiveEth();
    }

    /**
     * @inheritdoc Proxy
     * @dev Override proxy implementation of `fallback` to disallow incoming ETH transfers.
     * This function actually returns whatever the Vault Extension does when handling the request.
     */
    fallback() external payable override {
        if (msg.value > 0) {
            revert CannotReceiveEth();
        }

        _fallback();
    }

    /// @inheritdoc IVaultMain
    function getVaultExtension() external view returns (address) {
        return _implementation();
    }

    /**
     * @inheritdoc Proxy
     * @dev Returns Vault Extension, where fallback requests are forwarded.
     */
    function _implementation() internal view override returns (address) {
        return address(_vaultExtension);
    }
}<|MERGE_RESOLUTION|>--- conflicted
+++ resolved
@@ -849,28 +849,8 @@
         poolData.config.isPoolInitialized = true;
         _poolConfig[pool] = poolData.config.fromPoolConfig();
 
-<<<<<<< HEAD
-        // Finally, compute the initial amount of BPT to mint, which is simply the invariant after adding
-        // exactAmountsIn. Doing this at the end also means we do not need to downscale exact amounts in.
-        // Amounts are entering pool math, so round down. A lower invariant after the join means less bptOut,
-        // favoring the pool.
-        exactAmountsIn.toScaled18ApplyRateRoundDownArray(poolData.decimalScalingFactors, poolData.tokenRates);
-
-        if (poolData.config.callbacks.shouldCallBeforeInitialize) {
-            if (IPoolCallbacks(pool).onBeforeInitialize(exactAmountsIn, userData) == false) {
-                revert CallbackFailed();
-            }
-        }
-        bptAmountOut = IBasePool(pool).computeInvariant(exactAmountsIn);
-        if (poolData.config.callbacks.shouldCallAfterInitialize) {
-            if (IPoolCallbacks(pool).onAfterInitialize(exactAmountsIn, bptAmountOut, userData) == false) {
-                revert CallbackFailed();
-            }
-        }
-=======
         // Pass scaled balances to the pool
         bptAmountOut = IBasePool(pool).computeInvariant(exactAmountsInScaled18);
->>>>>>> 9d8f0e8f
 
         _ensureMinimumTotalSupply(bptAmountOut);
 
