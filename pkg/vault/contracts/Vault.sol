--- conflicted
+++ resolved
@@ -549,8 +549,8 @@
         if (vars.swapFeePercentage > 0 && params.kind == IVault.SwapKind.GIVEN_OUT) {
             // Round up to avoid losses during precision loss.
             vars.swapFeeAmount =
-                upscaledAmountGiven.divUp(UD1x6.wrap(vars.swapFeePercentage).complement()) -
-                upscaledAmountGiven;
+                scaled18AmountGiven.divUp(UD1x6.wrap(vars.swapFeePercentage).complement()) -
+                scaled18AmountGiven;
         }
 
         // Add swap fee to the amountGiven to account for the fee taken in GIVEN_OUT swap on tokenOut
@@ -560,13 +560,8 @@
                 kind: params.kind,
                 tokenIn: params.tokenIn,
                 tokenOut: params.tokenOut,
-<<<<<<< HEAD
-                amountGiven: upscaledAmountGiven + vars.swapFeeAmount,
-                balances: vars.upscaledBalances,
-=======
-                scaled18AmountGiven: scaled18AmountGiven,
+                scaled18AmountGiven: scaled18AmountGiven + vars.swapFeeAmount,
                 scaled18Balances: vars.scaled18Balances,
->>>>>>> 0749513c
                 indexIn: vars.indexIn,
                 indexOut: vars.indexOut,
                 sender: msg.sender,
@@ -577,9 +572,9 @@
         if (vars.swapFeePercentage > 0 && params.kind == IVault.SwapKind.GIVEN_IN) {
             // Swap fee is a percentage of the amountCalculated for the GIVEN_IN swap
             // Round up to avoid losses during precision loss.
-            vars.swapFeeAmount = upscaledAmountCalculated.mulUp(UD1x6.wrap(vars.swapFeePercentage));
+            vars.swapFeeAmount = scaled18AmountCalculated.mulUp(UD1x6.wrap(vars.swapFeePercentage));
             // Should substract the fee from the amountCalculated for GIVEN_IN swap
-            upscaledAmountCalculated -= vars.swapFeeAmount;
+            scaled18AmountCalculated -= vars.swapFeeAmount;
         }
 
         // For `GivenIn` the amount calculated is leaving the Vault, so we round down.
@@ -595,9 +590,10 @@
         // Charge protocolSwapFee
         if (vars.swapFeeAmount > 0 && _protocolSwapFeePercentage > 0) {
             // Always charge fees on tokenOut. Store amount in native decimals.
-            vars.protocolSwapFeeAmount = vars.swapFeeAmount.mulUp(UD1x6.wrap(_protocolSwapFeePercentage)).downscaleDown(
-                vars.scalingFactors[vars.indexOut]
-            );
+            vars.protocolSwapFeeAmount = vars
+                .swapFeeAmount
+                .mulUp(UD1x6.wrap(_protocolSwapFeePercentage))
+                .toRawRoundDown(vars.scalingFactors[vars.indexOut]);
 
             _protocolSwapFees[params.tokenOut] += vars.protocolSwapFeeAmount;
         }
