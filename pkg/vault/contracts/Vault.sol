// SPDX-License-Identifier: GPL-3.0-or-later

pragma solidity ^0.8.4;

import { IERC20 } from "@openzeppelin/contracts/token/ERC20/IERC20.sol";
import { SafeERC20 } from "@openzeppelin/contracts/token/ERC20/utils/SafeERC20.sol";
import { Address } from "@openzeppelin/contracts/utils/Address.sol";
import { SafeCast } from "@openzeppelin/contracts/utils/math/SafeCast.sol";

import { IVault, PoolConfig, PoolHooks } from "@balancer-labs/v3-interfaces/contracts/vault/IVault.sol";
import { IVaultErrors } from "@balancer-labs/v3-interfaces/contracts/vault/IVaultErrors.sol";
import { IBasePool } from "@balancer-labs/v3-interfaces/contracts/vault/IBasePool.sol";
import { IAuthorizer } from "@balancer-labs/v3-interfaces/contracts/vault/IAuthorizer.sol";

import { ReentrancyGuard } from "@balancer-labs/v3-solidity-utils/contracts/openzeppelin/ReentrancyGuard.sol";
import { TemporarilyPausable } from "@balancer-labs/v3-solidity-utils/contracts/helpers/TemporarilyPausable.sol";
import { Asset, AssetHelpers } from "@balancer-labs/v3-solidity-utils/contracts/helpers/AssetHelpers.sol";
import { AddressHelpers } from "@balancer-labs/v3-solidity-utils/contracts/helpers/AddressHelpers.sol";

import { ArrayHelpers } from "@balancer-labs/v3-solidity-utils/contracts/helpers/ArrayHelpers.sol";
import { InputHelpers } from "@balancer-labs/v3-solidity-utils/contracts/helpers/InputHelpers.sol";
import { EnumerableMap } from "@balancer-labs/v3-solidity-utils/contracts/openzeppelin/EnumerableMap.sol";
import { Authentication } from "@balancer-labs/v3-solidity-utils/contracts/helpers/Authentication.sol";
import { ERC20MultiToken } from "@balancer-labs/v3-solidity-utils/contracts/token/ERC20MultiToken.sol";

import { PoolConfigBits, PoolConfigLib } from "./lib/PoolConfigLib.sol";

contract Vault is IVault, IVaultErrors, Authentication, ERC20MultiToken, ReentrancyGuard, TemporarilyPausable {
    using EnumerableMap for EnumerableMap.IERC20ToUint256Map;
    using InputHelpers for uint256;
    using AssetHelpers for *;
    using ArrayHelpers for uint256[];
    using Address for *;
    using SafeERC20 for IERC20;
    using SafeCast for *;
    using PoolConfigLib for PoolConfig;
    using PoolConfigLib for PoolHooks;

    // Registry of pool configs.
    mapping(address => PoolConfigBits) internal _poolConfig;

    // Pool -> (token -> balance): Pool's ERC20 tokens balances stored at the Vault.
    mapping(address => EnumerableMap.IERC20ToUint256Map) internal _poolTokenBalances;

    /// @notice List of handlers. It is non-empty only during `invoke` calls.
    address[] private _handlers;
    /// @notice The total number of nonzero deltas over all active + completed lockers.
    /// @dev It is non-zero only during `invoke` calls.
    uint256 private _nonzeroDeltaCount;
    /// @notice Represents the asset due/owed to each handler.
    /// @dev Must all net to zero when the last handler is released.
    mapping(address => mapping(IERC20 => int256)) private _tokenDeltas;
    /// @notice Represents the total reserve of each ERC20 token.
    /// @dev It should be always equal to `token.balanceOf(vault)`, with only
    /// exception being during the `invoke` call.
    mapping(IERC20 => uint256) private _tokenReserves;

    // Upgradeable contract in charge of setting permissions.
    IAuthorizer private _authorizer;

    /// @notice If set to true, disables query functionality of the Vault. Can be modified only by governance.
    bool private _isQueryDisabled;

    constructor(
        IAuthorizer authorizer,
        uint256 pauseWindowDuration,
        uint256 bufferPeriodDuration
    )
        Authentication(bytes32(uint256(uint160(address(this)))))
        TemporarilyPausable(pauseWindowDuration, bufferPeriodDuration)
    {
        _authorizer = authorizer;
    }

    /*******************************************************************************
                              Transient Accounting
    *******************************************************************************/

    /**
     * @dev This modifier is used for functions that temporarily modify the `_tokenDeltas`
     * of the Vault but expect to revert or settle balances by the end of their execution.
     * It works by tracking the handlers involved in the execution and ensures that the
     * balances are properly settled by the time the last handler is executed.
     *
     * This is useful for functions like `invoke`, which performs arbitrary external calls:
     * we can keep track of temporary deltas changes, and make sure they are settled by the
     * time the external call is complete.
     */
    modifier transient() {
        // Add the current handler to the list
        _handlers.push(msg.sender);

        // The caller does everything here and has to settle all outstanding balances
        _;

        // Check if it's the last handler
        if (_handlers.length == 1) {
            // Ensure all balances are settled
            if (_nonzeroDeltaCount != 0) revert BalanceNotSettled();

            // Reset the handlers list
            delete _handlers;

            // Reset the counter
            delete _nonzeroDeltaCount;
        } else {
            // If it's not the last handler, simply remove it from the list
            _handlers.pop();
        }
    }

    /**
     * @inheritdoc IVault
     * @dev Allows the external calling of a function via the Vault contract to
     * access Vault's functions guarded by `withHandler`.
     * `transient` modifier ensuring balances changes within the Vault are settled.
     */
    function invoke(bytes calldata data) external payable transient returns (bytes memory result) {
        // Executes the function call with value to the msg.sender.
        return (msg.sender).functionCallWithValue(data, msg.value);
    }

    /**
     * @dev This modifier ensures that the function it modifies can only be called
     * by the last handler in the `_handlers` array. This is used to enforce the
     * order of execution when multiple handlers are in play, ensuring only the
     * current or "active" handler can invoke certain operations in the Vault.
     * If no handler is found or the caller is not the expected handler,
     * it reverts the transaction with specific error messages.
     */
    modifier withHandler() {
        // If there are no handlers in the list, revert with an error.
        if (_handlers.length == 0) {
            revert NoHandler();
        }

        // Get the last handler from the `_handlers` array.
        // This represents the current active handler.
        address handler = _handlers[_handlers.length - 1];

        // If the current function caller is not the active handler, revert.
        if (msg.sender != handler) revert WrongHandler(msg.sender, handler);

        _;
    }

    /// @inheritdoc IVault
    function settle(IERC20 token) public nonReentrant withHandler returns (uint256 paid) {
        uint256 reservesBefore = _tokenReserves[token];
        _tokenReserves[token] = token.balanceOf(address(this));
        paid = _tokenReserves[token] - reservesBefore;
        // subtraction must be safe
        _supplyCredit(token, paid, msg.sender);
    }

    /// @inheritdoc IVault
    function wire(IERC20 token, address to, uint256 amount) public nonReentrant withHandler {
        // effects
        _takeDebt(token, amount, msg.sender);
        _tokenReserves[token] -= amount;
        // interactions
        token.safeTransfer(to, amount);
    }

<<<<<<< HEAD
    /// @inheritdoc IVault
    function mint(IERC20 token, address to, uint256 amount) public nonReentrant withHandler {
        _takeDebt(token, amount, msg.sender);
        _mint(address(token), to, amount);
    }

    /// @inheritdoc IVault
    function retrieve(IERC20 token, address from, uint256 amount) public nonReentrant withHandler {
=======
    /**
     * @inheritdoc IVault
     * @dev This function can drain users of their tokens because users grant allowance to the Vault.
     *      Only trusted routers should be permitted to invoke it.
     *      Untrusted routers should use `settle` instead.
     */
    function retrieve(IERC20 token, address from, uint256 amount) public nonReentrant withHandler onlyTrustedRouter {
>>>>>>> f82df069
        // effects
        _supplyCredit(token, amount, msg.sender);
        _tokenReserves[token] += amount;
        // interactions
        token.safeTransferFrom(from, address(this), amount);
    }

    /// @inheritdoc IVault
<<<<<<< HEAD
    function burn(IERC20 token, address owner, uint256 amount) public nonReentrant withHandler {
        _supplyCredit(token, amount, msg.sender);
        _spendAllowance(address(token), owner, address(this), amount);
        _burn(address(token), owner, amount);
    }

    /// @inheritdoc IVault
=======
>>>>>>> f82df069
    function getHandler(uint256 index) public view returns (address) {
        if (index >= _handlers.length) {
            revert HandlerOutOfBounds(index);
        }
        return _handlers[index];
    }

    /// @inheritdoc IVault
    function getHandlersCount() external view returns (uint256) {
        return _handlers.length;
    }

    /// @inheritdoc IVault
    function getNonzeroDeltaCount() external view returns (uint256) {
        return _nonzeroDeltaCount;
    }

    /// @inheritdoc IVault
    function getTokenDelta(address user, IERC20 token) external view returns (int256) {
        return _tokenDeltas[user][token];
    }

    /// @inheritdoc IVault
    function getTokenReserve(IERC20 token) external view returns (uint256) {
        return _tokenReserves[token];
    }

    /**
     * @notice Records the `debt` for a given handler and token.
     *
     * @param token   The ERC20 token for which the `debt` will be accounted.
     * @param debt    The amount of `token` taken from the Vault in favor of the `handler`.
     * @param handler The account responsible for the debt.
     */
    function _takeDebt(IERC20 token, uint256 debt, address handler) internal {
        _accountDelta(token, debt.toInt256(), handler);
    }

    /**
     * @notice Records the `credit` for a given handler and token.
     *
     * @param token   The ERC20 token for which the 'credit' will be accounted.
     * @param credit  The amount of `token` supplied to the Vault in favor of the `handler`.
     * @param handler The account credited with the amount.
     */
    function _supplyCredit(IERC20 token, uint256 credit, address handler) internal {
        _accountDelta(token, -credit.toInt256(), handler);
    }

    /**
     * @dev Accounts the delta for the given handler and token.
     * Positive delta represents debt, while negative delta represents surplus.
     * The function ensures that only the specified handler can update its respective delta.
     *
     * @param token   The ERC20 token for which the delta is being accounted.
     * @param delta   The difference in the token balance.
     *                Positive indicates a debit or a decrease in Vault's assets,
     *                negative indicates a credit or an increase in Vault's assets.
     * @param handler The handler whose balance difference is being accounted for.
     *                Must be the same as the caller of the function.
     */
    function _accountDelta(IERC20 token, int256 delta, address handler) internal {
        // If the delta is zero, there's nothing to account for.
        if (delta == 0) return;

        // Ensure that the handler specified is indeed the caller.
        if (handler != msg.sender) {
            revert WrongHandler(handler, msg.sender);
        }

        // Get the current recorded delta for this token and handler.
        int256 current = _tokenDeltas[handler][token];

        // Calculate the new delta after accounting for the change.
        int256 next = current + delta;

        unchecked {
            // If the resultant delta becomes zero after this operation,
            // decrease the count of non-zero deltas.
            if (next == 0) {
                _nonzeroDeltaCount--;
            }
            // If there was no previous delta (i.e., it was zero) and now we have one,
            // increase the count of non-zero deltas.
            else if (current == 0) {
                _nonzeroDeltaCount++;
            }
        }

        // Update the delta for this token and handler.
        _tokenDeltas[handler][token] = next;
    }

    /*******************************************************************************
                                    Queries
    *******************************************************************************/

    /**
     * @dev Ensure that only static calls are made to the functions with this modifier.
     * A static call is one where `tx.origin` equals 0x0 for most implementations.
     * More https://twitter.com/0xkarmacoma/status/1493380279309717505
     */
    modifier query() {
        // Check if the transaction initiator is different from 0x0.
        // If so, it's not a eth_call and we revert.
        // https://ethereum.org/en/developers/docs/apis/json-rpc/#eth_call
        if (!AddressHelpers.isStaticCall()) {
            revert AddressHelpers.NotStaticCall();
        }

        if (_isQueryDisabled) {
            revert QueriesDisabled();
        }

        // Add the current handler to the list so `withHandler` does not revert
        _handlers.push(msg.sender);
        _;
    }

    /**
     * @inheritdoc IVault
     * @dev Allows querying any operation on the Vault that has the `withHandler` modifier.
     */
    function quote(bytes calldata data) external payable query returns (bytes memory result) {
        // Forward the incoming call to the original sender of this transaction.
        return (msg.sender).functionCallWithValue(data, msg.value);
    }

    /**
     * @inheritdoc IVault
     */
    function disableQuery() external authenticate {
        _isQueryDisabled = true;
    }

    /**
     * @inheritdoc IVault
     */
    function isQueryDisabled() external view returns (bool) {
        return _isQueryDisabled;
    }

    /*******************************************************************************
                                    Pool Tokens
    *******************************************************************************/

    /// @inheritdoc IVault
    function totalSupply(address token) external view returns (uint256) {
        return _totalSupply(token);
    }

    /// @inheritdoc IVault
    function balanceOf(address token, address account) external view returns (uint256) {
        return _balanceOf(token, account);
    }

    /// @inheritdoc IVault
    function allowance(address token, address owner, address spender) external view returns (uint256) {
        return _allowance(token, owner, spender);
    }

    /// @inheritdoc IVault
    function transfer(address owner, address to, uint256 amount) external returns (bool) {
        _transfer(msg.sender, owner, to, amount);
        return true;
    }

    /// @inheritdoc IVault
    function approve(address owner, address spender, uint256 amount) external returns (bool) {
        _approve(msg.sender, owner, spender, amount);
        return true;
    }

    /// @inheritdoc IVault
    function transferFrom(address spender, address from, address to, uint256 amount) external returns (bool) {
        _spendAllowance(msg.sender, from, spender, amount);
        _transfer(msg.sender, from, to, amount);
        return true;
    }

    /*******************************************************************************
                                          Swaps
    *******************************************************************************/

    /// @inheritdoc IVault
    function swap(
        SwapParams memory params
    )
        public
        whenNotPaused
        withHandler
        withInitializedPool(params.pool)
        returns (uint256 amountCalculated, uint256 amountIn, uint256 amountOut)
    {
        if (params.amountGiven == 0) {
            revert AmountGivenZero();
        }

        if (params.tokenIn == params.tokenOut) {
            revert CannotSwapSameToken();
        }

        // We access both token indexes without checking existence, because we will do it manually immediately after.
        EnumerableMap.IERC20ToUint256Map storage poolBalances = _poolTokenBalances[params.pool];
        uint256 indexIn = poolBalances.unchecked_indexOf(params.tokenIn);
        uint256 indexOut = poolBalances.unchecked_indexOf(params.tokenOut);

        if (indexIn == 0 || indexOut == 0) {
            // The tokens might not be registered because the Pool itself is not registered. We check this to provide a
            // more accurate revert reason.
            _ensureRegisteredPool(params.pool);
            revert TokenNotRegistered();
        }

        // EnumerableMap stores indices *plus one* to use the zero index as a sentinel value - because these are valid,
        // we can undo this.
        indexIn -= 1;
        indexOut -= 1;

        uint256 tokenInBalance;
        uint256 tokenOutBalance;

        uint256[] memory currentBalances = new uint256[](poolBalances.length());

        for (uint256 i = 0; i < poolBalances.length(); i++) {
            // Because the iteration is bounded by `tokenAmount`, and no tokens are registered or deregistered here, we
            // know `i` is a valid token index and can use `unchecked_valueAt` to save storage reads.
            uint256 balance = poolBalances.unchecked_valueAt(i);

            currentBalances[i] = balance;

            if (i == indexIn) {
                tokenInBalance = balance;
            } else if (i == indexOut) {
                tokenOutBalance = balance;
            }
        }

        // Perform the swap request callback and compute the new balances for 'token in' and 'token out' after the swap
        amountCalculated = IBasePool(params.pool).onSwap(
            IBasePool.SwapParams({
                kind: params.kind,
                tokenIn: params.tokenIn,
                tokenOut: params.tokenOut,
                amountGiven: params.amountGiven,
                balances: currentBalances,
                indexIn: indexIn,
                indexOut: indexOut,
                sender: msg.sender,
                userData: params.userData
            })
        );

        (amountIn, amountOut) = params.kind == SwapKind.GIVEN_IN
            ? (params.amountGiven, amountCalculated)
            : (amountCalculated, params.amountGiven);

        tokenInBalance = tokenInBalance + amountIn;
        tokenOutBalance = tokenOutBalance - amountOut;

        // Because no tokens were registered or deregistered between now or when we retrieved the indexes for
        // 'token in' and 'token out', we can use `unchecked_setAt` to save storage reads.
        poolBalances.unchecked_setAt(indexIn, tokenInBalance);
        poolBalances.unchecked_setAt(indexOut, tokenOutBalance);

        // Account amountIn of tokenIn
        _takeDebt(params.tokenIn, amountIn, msg.sender);
        // Account amountOut of tokenOut
        _supplyCredit(params.tokenOut, amountOut, msg.sender);

        if (_poolConfig[params.pool].shouldCallAfterSwap()) {
            // if hook is enabled, then update balances
            if (
                IBasePool(params.pool).onAfterSwap(
                    IBasePool.AfterSwapParams({
                        kind: params.kind,
                        tokenIn: params.tokenIn,
                        tokenOut: params.tokenOut,
                        amountIn: amountIn,
                        amountOut: amountOut,
                        tokenInBalance: tokenInBalance,
                        tokenOutBalance: tokenOutBalance,
                        sender: msg.sender,
                        userData: params.userData
                    }),
                    amountCalculated
                ) == false
            ) {
                revert HookCallFailed();
            }
        }

        emit Swap(params.pool, params.tokenIn, params.tokenOut, amountIn, amountOut);
    }

    /*******************************************************************************
                            Pool Registration and Initialization
    *******************************************************************************/

    /**
     * @dev The function will register the pool, setting its tokens with an initial balance of zero.
     *      The function also checks for valid token addresses
     *      and ensures that the pool and tokens aren't already registered.
     *      Emits a `PoolRegistered` event upon successful registration.
     * @inheritdoc IVault
     */
    function registerPool(
        address factory,
        IERC20[] memory tokens,
        PoolHooks calldata poolHooks
    ) external nonReentrant whenNotPaused {
        _registerPool(factory, tokens, poolHooks);
    }

    /// @inheritdoc IVault
    function isRegisteredPool(address pool) external view returns (bool) {
        return _isRegisteredPool(pool);
    }

    /// @inheritdoc IVault
    function isInitializedPool(address pool) external view returns (bool) {
        return _isInitializedPool(pool);
    }

    /// @inheritdoc IVault
    function getPoolConfig(address pool) external view returns (PoolConfig memory) {
        return _poolConfig[pool].toPoolConfig();
    }

    /// @inheritdoc IVault
    function getPoolTokens(
        address pool
    ) external view withRegisteredPool(pool) returns (IERC20[] memory tokens, uint256[] memory balances) {
        return _getPoolTokens(pool);
    }

    /// @dev Reverts unless `pool` corresponds to a registered Pool.
    modifier withRegisteredPool(address pool) {
        _ensureRegisteredPool(pool);
        _;
    }

    /// @dev Reverts unless `pool` corresponds to a registered Pool.
    function _ensureRegisteredPool(address pool) internal view {
        if (!_isRegisteredPool(pool)) {
            revert PoolNotRegistered(pool);
        }
    }

    /// @dev See `registerPool`
    function _registerPool(address factory, IERC20[] memory tokens, PoolHooks memory hooksConfig) internal {
        address pool = msg.sender;

        // Ensure the pool isn't already registered
        if (_isRegisteredPool(pool)) {
            revert PoolAlreadyRegistered(pool);
        }

        // Retrieve or create the pool's token balances mapping
        EnumerableMap.IERC20ToUint256Map storage poolTokenBalances = _poolTokenBalances[pool];

        for (uint256 i = 0; i < tokens.length; ++i) {
            IERC20 token = tokens[i];

            // Ensure that the token address is valid
            if (token == IERC20(address(0))) {
                revert InvalidToken();
            }

            // Register the token with an initial balance of zero.
            // Note: EnumerableMaps require an explicit initial value when creating a key-value pair.
            bool added = poolTokenBalances.set(tokens[i], 0);

            // Ensure the token isn't already registered for the pool
            if (!added) {
                revert TokenAlreadyRegistered(tokens[i]);
            }
        }

        // Store config and mark the pool as registered
        PoolConfig memory config = PoolConfigLib.toPoolConfig(_poolConfig[pool]);
        config.isRegisteredPool = true;
        config.hooks = hooksConfig;
        _poolConfig[pool] = config.fromPoolConfig();

        // Emit an event to log the pool registration
        emit PoolRegistered(pool, factory, tokens);
    }

    /// @dev See `isRegisteredPool`
    function _isRegisteredPool(address pool) internal view returns (bool) {
        return _poolConfig[pool].isPoolRegistered();
    }

    /// @dev Reverts unless `pool` corresponds to an initialized Pool.
    modifier withInitializedPool(address pool) {
        _ensureInitializedPool(pool);
        _;
    }

    /// @dev Reverts unless `pool` corresponds to an initialized Pool.
    function _ensureInitializedPool(address pool) internal view {
        if (!_isInitializedPool(pool)) {
            revert PoolNotInitialized(pool);
        }
    }

    /// @dev See `isInitialized`
    function _isInitializedPool(address pool) internal view returns (bool) {
        return _poolConfig[pool].isPoolInitialized();
    }

    /**
     * @notice Fetches the tokens and their corresponding balances for a given pool.
     * @dev Utilizes an enumerable map to obtain pool token balances.
     * The function is structured to minimize storage reads by leveraging the `unchecked_at` method.
     *
     * @param pool The address of the pool for which tokens and balances are to be fetched.
     * @return tokens An array of token addresses.
     * @return balances An array of corresponding token balances.
     */
    function _getPoolTokens(address pool) internal view returns (IERC20[] memory tokens, uint256[] memory balances) {
        // Retrieve the mapping of tokens and their balances for the specified pool.
        EnumerableMap.IERC20ToUint256Map storage poolTokenBalances = _poolTokenBalances[pool];

        // Initialize arrays to store tokens and their balances based on the number of tokens in the pool.
        tokens = new IERC20[](poolTokenBalances.length());
        balances = new uint256[](tokens.length);

        for (uint256 i = 0; i < tokens.length; ++i) {
            // Because the iteration is bounded by `tokens.length`, which matches the EnumerableMap's length,
            // we can safely use `unchecked_at`. This ensures that `i` is a valid token index and minimizes
            // storage reads.
            (tokens[i], balances[i]) = poolTokenBalances.unchecked_at(i);
        }
    }

    /*******************************************************************************
                                    Pools
    *******************************************************************************/

<<<<<<< HEAD
    /// @inheritdoc IVault
    function initialize(
=======
    /// @dev Rejects routers not approved by governance and users
    modifier onlyTrustedRouter() {
        _onlyTrustedRouter(msg.sender);
        _;
    }

    /**
     * @inheritdoc IVault
     * @dev Caution should be exercised when adding liquidity because the Vault has the capability
     *      to transfer tokens from any user, given that it holds all allowances.
     */
    function addLiquidity(
>>>>>>> f82df069
        address pool,
        address to,
        IERC20[] memory tokens,
        uint256[] memory maxAmountsIn,
        bytes memory userData
    )
        external
        withHandler
        whenNotPaused
        withRegisteredPool(pool)
        returns (uint256[] memory amountsIn, uint256 bptAmountOut)
    {
        PoolConfig memory config = _poolConfig[pool].toPoolConfig();

        if (config.isInitializedPool) {
            revert PoolAlreadyInitialized(pool);
        }

        InputHelpers.ensureInputLengthMatch(tokens.length, maxAmountsIn.length);

        _validateTokensAndGetBalances(pool, tokens);

        (amountsIn, bptAmountOut) = IBasePool(pool).onInitialize(maxAmountsIn, userData);

        for (uint256 i = 0; i < tokens.length; ++i) {
            uint256 amountIn = amountsIn[i];

            // Debit of token[i] for amountIn
            _takeDebt(tokens[i], amountIn, msg.sender);
        }

        // Store the new Pool balances.
        _setPoolBalances(pool, amountsIn);

        // TODO: adjust with changes from #105. Enforce minimum BPT?
        // Credit bptAmountOut of pool tokens
        _supplyCredit(IERC20(pool), bptAmountOut, msg.sender);

        // Store config and mark the pool as initialized
        config.isInitializedPool = true;
        _poolConfig[pool] = config.fromPoolConfig();

        // Emit an event to log the pool initialization
        emit PoolInitialized(pool);

        emit PoolBalanceChanged(pool, msg.sender, tokens, amountsIn.unsafeCastToInt256(true));
    }

    /// @inheritdoc IVault
    function addLiquidity(
        address pool,
        IERC20[] memory tokens,
        uint256[] memory maxAmountsIn,
        uint256 minBptAmountOut,
        IBasePool.AddLiquidityKind kind,
        bytes memory userData
    )
        external
        withHandler
        whenNotPaused
        withInitializedPool(pool)
        returns (uint256[] memory amountsIn, uint256 bptAmountOut)
    {
        InputHelpers.ensureInputLengthMatch(tokens.length, maxAmountsIn.length);

        // We first check that the caller passed the Pool's registered tokens in the correct order
        // and retrieve the current balance for each.
        uint256[] memory balances = _validateTokensAndGetBalances(pool, tokens);

        // The bulk of the work is done here: the corresponding Pool hook is called
        // its final balances are computed
        (amountsIn, bptAmountOut) = IBasePool(pool).onAddLiquidity(
            msg.sender,
            balances,
            maxAmountsIn,
            minBptAmountOut,
            kind,
            userData
        );

        uint256[] memory finalBalances = new uint256[](balances.length);
        for (uint256 i = 0; i < tokens.length; ++i) {
            uint256 amountIn = amountsIn[i];

            // Debit of token[i] for amountIn
            _takeDebt(tokens[i], amountIn, msg.sender);

            finalBalances[i] = balances[i] + amountIn;
        }

        // Store the new pool balances.
        _setPoolBalances(pool, finalBalances);

        // When adding liquidity, we must mint tokens concurrently with updating pool balances,
        // as the pool's math relies on totalSupply.
        _mint(address(pool), to, bptAmountOut);

        if (_poolConfig[pool].shouldCallAfterAddLiquidity()) {
            if (
                IBasePool(pool).onAfterAddLiquidity(
                    msg.sender,
                    balances,
                    maxAmountsIn,
                    userData,
                    amountsIn,
                    bptAmountOut
                ) == false
            ) {
                revert HookCallFailed();
            }
        }

        emit PoolBalanceChanged(pool, msg.sender, tokens, amountsIn.unsafeCastToInt256(true));
    }

    /**
     * @inheritdoc IVault
     * @dev Trusted routers can burn pool tokens belonging to any user and require no prior approval from the user.
     *      Untrusted routers require prior approval from the user.
     */
    function removeLiquidity(
        address pool,
        address from,
        IERC20[] memory tokens,
        uint256[] memory minAmountsOut,
        uint256 maxBptAmountIn,
        IBasePool.RemoveLiquidityKind kind,
        bytes memory userData
    )
        external
        whenNotPaused
        nonReentrant
        withInitializedPool(pool)
        returns (uint256[] memory amountsOut, uint256 bptAmountIn)
    {
        InputHelpers.ensureInputLengthMatch(tokens.length, minAmountsOut.length);

        // We first check that the caller passed the Pool's registered tokens in the correct order, and retrieve the
        // current balance for each.
        uint256[] memory balances = _validateTokensAndGetBalances(pool, tokens);

        // The bulk of the work is done here: the corresponding Pool hook is called, its final balances are computed
        (amountsOut, bptAmountIn) = IBasePool(pool).onRemoveLiquidity(
            msg.sender,
            balances,
            minAmountsOut,
            maxBptAmountIn,
            kind,
            userData
        );

        uint256[] memory finalBalances = new uint256[](balances.length);
        for (uint256 i = 0; i < tokens.length; ++i) {
            uint256 amountOut = amountsOut[i];

            // Credit token[i] for amountIn
            _supplyCredit(tokens[i], amountOut, msg.sender);

            // Compute the new Pool balances. A Pool's token balance always decreases after an exit (potentially by 0).
            finalBalances[i] = balances[i] - amountOut;
        }

        // Store the new pool balances.
        _setPoolBalances(pool, finalBalances);

        // The Vault has infinite allowance for every pool token, allowing it to burn tokens without prior approval.
        // However, untrusted routers must receive preapproval to burn pool tokens.
        if (!_isTrustedRouter(msg.sender)) {
            _spendAllowance(address(pool), from, msg.sender, bptAmountIn);
        }
        if (!_isQueryDisabled && AddressHelpers.isStaticCall()) {
            // Increase `from` balance to ensure the burn function succeeds.
            _increase(pool, from, bptAmountIn);
        }
        // When removing liquidity, we must burn tokens concurrently with updating pool balances,
        // as the pool's math relies on totalSupply.
        _burn(address(pool), from, bptAmountIn);

        if (_poolConfig[pool].shouldCallAfterRemoveLiquidity()) {
            if (
                IBasePool(pool).onAfterRemoveLiquidity(
                    msg.sender,
                    balances,
                    minAmountsOut,
                    bptAmountIn,
                    userData,
                    amountsOut
                ) == false
            ) {
                revert HookCallFailed();
            }
        }

        emit PoolBalanceChanged(
            pool,
            msg.sender,
            tokens,
            // We can unsafely cast to int256 because balances are actually stored as uint112
            amountsOut.unsafeCastToInt256(false)
        );
    }

    /**
     * @dev Sets the balances of a Pool's tokens to `newBalances`.
     *
     * WARNING: this assumes `newBalances` has the same length and order as the Pool's tokens.
     */
    function _setPoolBalances(address pool, uint256[] memory newBalances) internal {
        EnumerableMap.IERC20ToUint256Map storage poolBalances = _poolTokenBalances[pool];

        for (uint256 i = 0; i < newBalances.length; ++i) {
            // Since we assume all newBalances are properly ordered, we can simply use `unchecked_setAt`
            // to avoid one less storage read per token.
            poolBalances.unchecked_setAt(i, newBalances[i]);
        }
    }

    /**
     * @dev Returns the total balances for `pool`'s `expectedTokens`.
     *
     * `expectedTokens` must exactly equal the token array returned by `getPoolTokens`: both arrays must have the same
     * length, elements and order. Additionally, the Pool must have at least one registered token.
     */
    function _validateTokensAndGetBalances(
        address pool,
        IERC20[] memory expectedTokens
    ) private view returns (uint256[] memory) {
        (IERC20[] memory actualTokens, uint256[] memory balances) = _getPoolTokens(pool);
        InputHelpers.ensureInputLengthMatch(actualTokens.length, expectedTokens.length);
        if (actualTokens.length == 0) {
            revert PoolHasNoTokens(pool);
        }

        for (uint256 i = 0; i < actualTokens.length; ++i) {
            if (actualTokens[i] != expectedTokens[i]) {
                revert TokensMismatch(address(actualTokens[i]), address(expectedTokens[i]));
            }
        }

        return balances;
    }

    function _onlyTrustedRouter(address sender) internal pure {
        if (!_isTrustedRouter(sender)) {
            revert RouterNotTrusted();
        }
    }

    function _isTrustedRouter(address) internal pure returns (bool) {
        //TODO: Implement based on approval by governance and user
        return true;
    }

    /*******************************************************************************
                                    Authentication
    *******************************************************************************/

    /// @inheritdoc IVault
    function getAuthorizer() external view returns (IAuthorizer) {
        return _authorizer;
    }

    /// @inheritdoc IVault
    function setAuthorizer(IAuthorizer newAuthorizer) external nonReentrant authenticate {
        _authorizer = newAuthorizer;

        emit AuthorizerChanged(newAuthorizer);
    }

    /// @dev Access control is delegated to the Authorizer
    function _canPerform(bytes32 actionId, address user) internal view override returns (bool) {
        return _authorizer.canPerform(actionId, user, address(this));
    }
}<|MERGE_RESOLUTION|>--- conflicted
+++ resolved
@@ -162,16 +162,6 @@
         token.safeTransfer(to, amount);
     }
 
-<<<<<<< HEAD
-    /// @inheritdoc IVault
-    function mint(IERC20 token, address to, uint256 amount) public nonReentrant withHandler {
-        _takeDebt(token, amount, msg.sender);
-        _mint(address(token), to, amount);
-    }
-
-    /// @inheritdoc IVault
-    function retrieve(IERC20 token, address from, uint256 amount) public nonReentrant withHandler {
-=======
     /**
      * @inheritdoc IVault
      * @dev This function can drain users of their tokens because users grant allowance to the Vault.
@@ -179,7 +169,6 @@
      *      Untrusted routers should use `settle` instead.
      */
     function retrieve(IERC20 token, address from, uint256 amount) public nonReentrant withHandler onlyTrustedRouter {
->>>>>>> f82df069
         // effects
         _supplyCredit(token, amount, msg.sender);
         _tokenReserves[token] += amount;
@@ -188,16 +177,6 @@
     }
 
     /// @inheritdoc IVault
-<<<<<<< HEAD
-    function burn(IERC20 token, address owner, uint256 amount) public nonReentrant withHandler {
-        _supplyCredit(token, amount, msg.sender);
-        _spendAllowance(address(token), owner, address(this), amount);
-        _burn(address(token), owner, amount);
-    }
-
-    /// @inheritdoc IVault
-=======
->>>>>>> f82df069
     function getHandler(uint256 index) public view returns (address) {
         if (index >= _handlers.length) {
             revert HandlerOutOfBounds(index);
@@ -639,23 +618,14 @@
                                     Pools
     *******************************************************************************/
 
-<<<<<<< HEAD
-    /// @inheritdoc IVault
-    function initialize(
-=======
     /// @dev Rejects routers not approved by governance and users
     modifier onlyTrustedRouter() {
         _onlyTrustedRouter(msg.sender);
         _;
     }
 
-    /**
-     * @inheritdoc IVault
-     * @dev Caution should be exercised when adding liquidity because the Vault has the capability
-     *      to transfer tokens from any user, given that it holds all allowances.
-     */
-    function addLiquidity(
->>>>>>> f82df069
+    /// @inheritdoc IVault
+    function initialize(
         address pool,
         address to,
         IERC20[] memory tokens,
@@ -690,9 +660,10 @@
         // Store the new Pool balances.
         _setPoolBalances(pool, amountsIn);
 
-        // TODO: adjust with changes from #105. Enforce minimum BPT?
-        // Credit bptAmountOut of pool tokens
-        _supplyCredit(IERC20(pool), bptAmountOut, msg.sender);
+        // TODO: enforce minimum BPT?
+        // When adding liquidity, we must mint tokens concurrently with updating pool balances,
+        // as the pool's math relies on totalSupply.
+        _mint(address(pool), to, bptAmountOut);
 
         // Store config and mark the pool as initialized
         config.isInitializedPool = true;
@@ -704,9 +675,14 @@
         emit PoolBalanceChanged(pool, msg.sender, tokens, amountsIn.unsafeCastToInt256(true));
     }
 
-    /// @inheritdoc IVault
+    /**
+     * @inheritdoc IVault
+     * @dev Caution should be exercised when adding liquidity because the Vault has the capability
+     *      to transfer tokens from any user, given that it holds all allowances.
+     */
     function addLiquidity(
         address pool,
+        address to,
         IERC20[] memory tokens,
         uint256[] memory maxAmountsIn,
         uint256 minBptAmountOut,
