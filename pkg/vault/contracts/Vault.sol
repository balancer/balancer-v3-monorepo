--- conflicted
+++ resolved
@@ -1104,55 +1104,6 @@
             if (bufferBalances.getBalanceDerived() > amountOutWrapped) {
                 // The buffer has enough liquidity to facilitate the wrap without making an external call.
 
-<<<<<<< HEAD
-                bufferBalances = PackedTokenBalance.toPackedBalance(
-                    bufferBalances.getBalanceRaw() + amountInUnderlying,
-                    bufferBalances.getBalanceDerived() - amountOutWrapped
-                );
-                _bufferTokenBalances[IERC20(wrappedToken)] = bufferBalances;
-            } else {
-                // The buffer does not have enough liquidity to facilitate the wrap without making an external call.
-                // We wrap the user's tokens via an external call and additionally rebalance the buffer if it has a
-                // surplus of underlying tokens.
-                uint256 deltaUnderlyingDeposited;
-                uint256 deltaWrappedMinted;
-
-                uint256 bufferUnderlyingSurplus;
-                uint256 bufferWrappedSurplus;
-
-                if (kind == SwapKind.EXACT_IN) {
-                    // Gets the amount of underlying to wrap in order to rebalance the buffer
-                    bufferUnderlyingSurplus = _getBufferUnderlyingSurplus(bufferBalances, wrappedToken);
-
-                    // The amount of underlying tokens to deposit is the necessary amount to fulfill the trade
-                    // (amountInUnderlying), plus the amount needed to leave the buffer rebalanced 50/50 at the end
-                    // (bufferUnderlyingSurplus)
-                    deltaUnderlyingDeposited = amountInUnderlying + bufferUnderlyingSurplus;
-
-                    underlyingToken.forceApprove(address(wrappedToken), deltaUnderlyingDeposited);
-                    // EXACT_IN requires the exact amount of underlying tokens to be deposited, so deposit is called
-                    wrappedToken.deposit(deltaUnderlyingDeposited, address(this));
-                } else {
-                    // Gets the amount of wrapped tokens to unwrap in order to rebalance the buffer
-                    bufferWrappedSurplus = _getBufferWrappedSurplus(bufferBalances, wrappedToken);
-
-                    // The amount of wrapped tokens to mint is the necessary amount to fulfill the trade
-                    // (amountOutWrapped), plus the amount needed to leave the buffer rebalanced 50/50 at the end
-                    // (bufferWrappedSurplus)
-                    if (bufferWrappedSurplus > 0) {
-                        deltaWrappedMinted = amountOutWrapped + bufferWrappedSurplus;
-                        underlyingToken.forceApprove(
-                            address(wrappedToken),
-                            wrappedToken.previewMint(deltaWrappedMinted)
-                        );
-                    } else {
-                        deltaWrappedMinted = amountOutWrapped;
-                        underlyingToken.forceApprove(address(wrappedToken), amountInUnderlying);
-                    }
-
-                    // EXACT_OUT requires the exact amount of wrapped tokens to be returned, so mint is called
-                    wrappedToken.mint(deltaWrappedMinted, address(this));
-=======
             bufferBalances = PackedTokenBalance.toPackedBalance(
                 bufferBalances.getBalanceRaw() + amountInUnderlying,
                 bufferBalances.getBalanceDerived() - amountOutWrapped
@@ -1182,7 +1133,6 @@
                     calculatedWrappedDelta = amountOutWrapped + wrappedToken.convertToShares(bufferUnderlyingSurplus);
                 } else {
                     calculatedWrappedDelta = amountOutWrapped;
->>>>>>> 65430ba9
                 }
                 // Add convert error because mint can consume a different amount of tokens than we anticipated with
                 // convert
@@ -1191,36 +1141,6 @@
                     _addConvertError(amountInUnderlying + bufferUnderlyingSurplus)
                 );
 
-<<<<<<< HEAD
-                (deltaUnderlyingDeposited, deltaWrappedMinted) = _updateReservesAfterWrapping(
-                    underlyingToken,
-                    IERC20(wrappedToken)
-                );
-
-                if (deltaUnderlyingDeposited != amountInUnderlying + bufferUnderlyingSurplus) {
-                    // If this error is thrown, it means the previewDeposit or previewMint had a different result from
-                    // the delta operation.
-                    revert WrongUnderlyingAmount(address(wrappedToken));
-                }
-                if (deltaWrappedMinted != amountOutWrapped + bufferWrappedSurplus) {
-                    // If this error is thrown, it means the previewDeposit or previewMint had a different result from
-                    // the delta operation.
-                    revert WrongWrappedAmount(address(wrappedToken));
-                }
-
-                // Only updates buffer balances if buffer has a surplus of underlying or wrapped tokens
-                if (bufferUnderlyingSurplus > 0 || bufferWrappedSurplus > 0) {
-                    // In a wrap operation, the underlying balance of the buffer will decrease and the wrapped balance
-                    // will increase. To decrease underlying balance, we get the delta amount that was deposited
-                    // (deltaUnderlyingDeposited) and discounts the amount needed in the wrapping operation
-                    // (amountInUnderlying). Same logic applies to wrapped balances.
-                    bufferBalances = PackedTokenBalance.toPackedBalance(
-                        bufferBalances.getBalanceRaw() - (deltaUnderlyingDeposited - amountInUnderlying),
-                        bufferBalances.getBalanceDerived() + (deltaWrappedMinted - amountOutWrapped)
-                    );
-                    _bufferTokenBalances[IERC20(wrappedToken)] = bufferBalances;
-                }
-=======
                 // EXACT_OUT requires the exact amount of wrapped tokens to be returned, so mint is called
                 wrappedToken.mint(calculatedWrappedDelta, address(this));
 
@@ -1264,7 +1184,6 @@
             } else {
                 amountInUnderlying = vaultUnderlyingDelta;
                 amountOutWrapped = vaultWrappedDelta;
->>>>>>> 65430ba9
             }
         }
 
@@ -1298,72 +1217,6 @@
             (amountOutUnderlying, amountInWrapped) = (amountGiven, amountCalculated);
         }
 
-<<<<<<< HEAD
-        // Checking isStaticCall first, so we only parse _vaultState in static calls
-        if (EVMCallModeHelpers.isStaticCall() == false || _vaultState.toVaultState().isQueryDisabled) {
-            if (bufferBalances.getBalanceRaw() > amountOutUnderlying) {
-                // the buffer has enough liquidity to facilitate the wrap without making an external call.
-                bufferBalances = PackedTokenBalance.toPackedBalance(
-                    bufferBalances.getBalanceRaw() - amountOutUnderlying,
-                    bufferBalances.getBalanceDerived() + amountInWrapped
-                );
-                _bufferTokenBalances[IERC20(wrappedToken)] = bufferBalances;
-            } else {
-                // The buffer does not have enough liquidity to facilitate the unwrap without making an external call.
-                // We unwrap the user's tokens via an external call and additionally rebalance the buffer if it has a
-                // surplus of underlying tokens.
-                uint256 bufferUnderlyingSurplus;
-                uint256 bufferWrappedSurplus;
-
-                if (kind == SwapKind.EXACT_IN) {
-                    // Gets the amount of wrapped tokens to unwrap in order to rebalance the buffer
-                    bufferWrappedSurplus = _getBufferWrappedSurplus(bufferBalances, wrappedToken);
-
-                    // EXACT_IN requires the exact amount of wrapped tokens to be unwrapped, so redeem is called
-                    // The amount of wrapped tokens to redeem is the necessary amount to fulfill the trade
-                    // (amountInWrapped), plus the amount needed to leave the buffer rebalanced 50/50 at the end
-                    // (bufferWrappedSurplus)
-                    wrappedToken.redeem(amountInWrapped + bufferWrappedSurplus, address(this), address(this));
-                } else {
-                    // Gets the amount of underlying to wrap in order to rebalance the buffer
-                    bufferUnderlyingSurplus = _getBufferUnderlyingSurplus(bufferBalances, wrappedToken);
-
-                    // EXACT_OUT requires the exact amount of underlying tokens to be returned, so withdraw is called.
-                    // The amount of underlying tokens to withdraw is the necessary amount to fulfill the trade
-                    // (amountOutUnderlying), plus the amount needed to leave the buffer rebalanced 50/50 at the end
-                    // (bufferUnderlyingSurplus).
-                    wrappedToken.withdraw(amountOutUnderlying + bufferUnderlyingSurplus, address(this), address(this));
-                }
-
-                (uint256 deltaUnderlyingWithdrawn, uint256 deltaWrappedRedeemed) = _updateReservesAfterWrapping(
-                    underlyingToken,
-                    IERC20(wrappedToken)
-                );
-
-                if (deltaUnderlyingWithdrawn != amountOutUnderlying + bufferUnderlyingSurplus) {
-                    // If this error is thrown, it means the previewWithdraw or previewRedeem had a different result
-                    // from the actual operation.
-                    revert WrongUnderlyingAmount(address(wrappedToken));
-                }
-                if (deltaWrappedRedeemed != amountInWrapped + bufferWrappedSurplus) {
-                    // If this error is thrown, it means the previewWithdraw or previewRedeem had a different result
-                    // from the actual operation.
-                    revert WrongWrappedAmount(address(wrappedToken));
-                }
-
-                // Only updates buffer balances if buffer has a surplus of underlying or wrapped tokens
-                if (bufferUnderlyingSurplus > 0 || bufferWrappedSurplus > 0) {
-                    // In an unwrap operation, the underlying balance of the buffer will increase and the wrapped
-                    // balance will decrease. To increase the underlying balance, we get the delta amount that was
-                    // withdrawn (deltaUnderlyingWithdrawn) and discount the amount expected in the unwrapping
-                    // operation (amountOutUnderlying). The same logic applies to wrapped balances.
-                    bufferBalances = PackedTokenBalance.toPackedBalance(
-                        bufferBalances.getBalanceRaw() + (deltaUnderlyingWithdrawn - amountOutUnderlying),
-                        bufferBalances.getBalanceDerived() - (deltaWrappedRedeemed - amountInWrapped)
-                    );
-                    _bufferTokenBalances[IERC20(wrappedToken)] = bufferBalances;
-                }
-=======
         if (bufferBalances.getBalanceRaw() > amountOutUnderlying) {
             // the buffer has enough liquidity to facilitate the wrap without making an external call.
             bufferBalances = PackedTokenBalance.toPackedBalance(
@@ -1437,7 +1290,6 @@
             } else {
                 amountOutUnderlying = vaultUnderlyingDelta;
                 amountInWrapped = vaultWrappedDelta;
->>>>>>> 65430ba9
             }
         }
 
