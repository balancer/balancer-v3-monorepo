// SPDX-License-Identifier: GPL-3.0-or-later

pragma solidity ^0.8.4;

import { ReentrancyGuard } from "@openzeppelin/contracts/utils/ReentrancyGuard.sol";
import { SafeERC20 } from "@openzeppelin/contracts/token/ERC20/utils/SafeERC20.sol";
import { IERC20Metadata } from "@openzeppelin/contracts/token/ERC20/extensions/IERC20Metadata.sol";
import { Address } from "@openzeppelin/contracts/utils/Address.sol";
import { SafeCast } from "@openzeppelin/contracts/utils/math/SafeCast.sol";
import { IERC20 } from "@openzeppelin/contracts/token/ERC20/IERC20.sol";
import { Address } from "@openzeppelin/contracts/utils/Address.sol";

import {
    IVault,
    PoolConfig,
    PoolCallbacks,
    LiquidityManagement,
    PoolData,
    Rounding
} from "@balancer-labs/v3-interfaces/contracts/vault/IVault.sol";
import { IBasePool } from "@balancer-labs/v3-interfaces/contracts/vault/IBasePool.sol";
import { IPoolCallbacks } from "@balancer-labs/v3-interfaces/contracts/vault/IPoolCallbacks.sol";
import { IPoolLiquidity } from "@balancer-labs/v3-interfaces/contracts/vault/IPoolLiquidity.sol";
import { IAuthorizer } from "@balancer-labs/v3-interfaces/contracts/vault/IAuthorizer.sol";
import { IRateProvider } from "@balancer-labs/v3-interfaces/contracts/vault/IRateProvider.sol";

import { BasePoolMath } from "@balancer-labs/v3-solidity-utils/contracts/math/BasePoolMath.sol";
import { EVMCallModeHelpers } from "@balancer-labs/v3-solidity-utils/contracts/helpers/EVMCallModeHelpers.sol";
import { ScalingHelpers } from "@balancer-labs/v3-solidity-utils/contracts/helpers/ScalingHelpers.sol";
import { ArrayHelpers } from "@balancer-labs/v3-solidity-utils/contracts/helpers/ArrayHelpers.sol";
import { InputHelpers } from "@balancer-labs/v3-solidity-utils/contracts/helpers/InputHelpers.sol";
import { EnumerableMap } from "@balancer-labs/v3-solidity-utils/contracts/openzeppelin/EnumerableMap.sol";
import { Authentication } from "@balancer-labs/v3-solidity-utils/contracts/helpers/Authentication.sol";
import { FixedPoint } from "@balancer-labs/v3-solidity-utils/contracts/math/FixedPoint.sol";
import { BasePoolMath } from "@balancer-labs/v3-solidity-utils/contracts/math/BasePoolMath.sol";

import { PoolConfigBits, PoolConfigLib } from "./lib/PoolConfigLib.sol";
import { ERC20MultiToken } from "./token/ERC20MultiToken.sol";

contract Vault is IVault, Authentication, ERC20MultiToken, ReentrancyGuard {
    using EnumerableMap for EnumerableMap.IERC20ToUint256Map;
    using InputHelpers for uint256;
    using FixedPoint for *;
    using ArrayHelpers for uint256[];
    using Address for *;
    using SafeERC20 for IERC20;
    using SafeCast for *;
    using PoolConfigLib for PoolConfig;
    using PoolConfigLib for PoolCallbacks;
    using ScalingHelpers for *;

    // Minimum BPT amount minted upon initialization.
    uint256 private constant _MINIMUM_BPT = 1e6;

    // Pools can have two, three, or four tokens.
    uint256 private constant _MIN_TOKENS = 2;
    // This maximum token count is also hard-coded in `PoolConfigLib`.
    uint256 private constant _MAX_TOKENS = 4;

    // 1e18 corresponds to a 100% fee.
    uint256 private constant _MAX_PROTOCOL_SWAP_FEE_PERCENTAGE = 50e16; // 50%

    // 1e18 corresponds to a 100% fee.
    uint256 private constant _MAX_SWAP_FEE_PERCENTAGE = 10e16; // 10%

    // Registry of pool configs.
    mapping(address => PoolConfigBits) internal _poolConfig;

    // Store pool pause managers.
    mapping(address => address) internal _poolPauseManagers;

    // Pool -> (token -> balance): Pool's ERC20 tokens balances stored at the Vault.
    mapping(address => EnumerableMap.IERC20ToUint256Map) internal _poolTokenBalances;

    // Pool -> (token -> address): Pool's Rate providers.
    mapping(address => mapping(IERC20 => IRateProvider)) private _poolRateProviders;

    /// @notice List of handlers. It is non-empty only during `invoke` calls.
    address[] private _handlers;

    /**
     * @notice The total number of nonzero deltas over all active + completed lockers.
     * @dev It is non-zero only during `invoke` calls.
     */
    uint256 private _nonzeroDeltaCount;

    /**
     * @notice Represents the token due/owed to each handler.
     * @dev Must all net to zero when the last handler is released.
     */
    mapping(address => mapping(IERC20 => int256)) private _tokenDeltas;

    /**
     * @notice Represents the total reserve of each ERC20 token.
     * @dev It should be always equal to `token.balanceOf(vault)`, except during `invoke`.
     */
    mapping(IERC20 => uint256) private _tokenReserves;

    // We allow 0% swap fee.
    // The protocol swap fee is charged whenever a swap occurs, as a percentage of the fee charged by the Pool.
    // TODO consider using uint64 and packing with other things (when we have other things).
    uint256 private _protocolSwapFeePercentage;

    // Token -> fee: Protocol's swap fees accumulated in the Vault for harvest.
    mapping(IERC20 => uint256) private _protocolSwapFees;

    // Upgradeable contract in charge of setting permissions.
    IAuthorizer private _authorizer;

    /// @notice If set to true, disables query functionality of the Vault. Can be modified only by governance.
    bool private _isQueryDisabled;

    uint256 public constant MAX_PAUSE_WINDOW_DURATION = 356 days * 4;
    uint256 public constant MAX_BUFFER_PERIOD_DURATION = 90 days;

    // The Pause Window and Buffer Period are timestamp-based: they should not be relied upon for sub-minute accuracy.
    // solhint-disable not-rely-on-time

    uint256 internal immutable _vaultPauseWindowEndTime;
    uint256 internal immutable _vaultBufferPeriodEndTime;
    // Stored as a convenience, to avoid calculating it on every operation.
    uint256 internal immutable _vaultBufferPeriodDuration;

    bool private _vaultPaused;

    /// @dev Modifier to make a function callable only when the Vault is not paused.
    modifier whenVaultNotPaused() {
        _ensureVaultNotPaused();
        _;
    }

    /// @dev Modifier to make a function callable only when the Vault and Pool are not paused.
    modifier whenPoolNotPaused(address pool) {
        _ensureVaultNotPaused();
        _ensurePoolNotPaused(pool);
        _;
    }

    constructor(
        IAuthorizer authorizer,
        uint256 pauseWindowDuration,
        uint256 bufferPeriodDuration
    ) Authentication(bytes32(uint256(uint160(address(this))))) {
        if (pauseWindowDuration > MAX_PAUSE_WINDOW_DURATION) {
            revert VaultPauseWindowDurationTooLarge();
        }
        if (bufferPeriodDuration > MAX_BUFFER_PERIOD_DURATION) {
            revert PauseBufferPeriodDurationTooLarge();
        }

        uint256 pauseWindowEndTime = block.timestamp + pauseWindowDuration;

        _vaultPauseWindowEndTime = pauseWindowEndTime;
        _vaultBufferPeriodDuration = bufferPeriodDuration;
        _vaultBufferPeriodEndTime = pauseWindowEndTime + bufferPeriodDuration;

        _authorizer = authorizer;
    }

    /*******************************************************************************
                              Transient Accounting
    *******************************************************************************/

    /**
     * @dev This modifier is used for functions that temporarily modify the `_tokenDeltas`
     * of the Vault but expect to revert or settle balances by the end of their execution.
     * It works by tracking the handlers involved in the execution and ensures that the
     * balances are properly settled by the time the last handler is executed.
     *
     * This is useful for functions like `invoke`, which performs arbitrary external calls:
     * we can keep track of temporary deltas changes, and make sure they are settled by the
     * time the external call is complete.
     */
    modifier transient() {
        // Add the current handler to the list
        _handlers.push(msg.sender);

        // The caller does everything here and has to settle all outstanding balances
        _;

        // Check if it's the last handler
        if (_handlers.length == 1) {
            // Ensure all balances are settled
            if (_nonzeroDeltaCount != 0) revert BalanceNotSettled();

            // Reset the handlers list
            delete _handlers;

            // Reset the counter
            delete _nonzeroDeltaCount;
        } else {
            // If it's not the last handler, simply remove it from the list
            _handlers.pop();
        }
    }

    /// @inheritdoc IVault
    function invoke(bytes calldata data) external payable transient returns (bytes memory result) {
        // Executes the function call with value to the msg.sender.
        return (msg.sender).functionCallWithValue(data, msg.value);
    }

    /**
     * @dev This modifier ensures that the function it modifies can only be called
     * by the last handler in the `_handlers` array. This is used to enforce the
     * order of execution when multiple handlers are in play, ensuring only the
     * current or "active" handler can invoke certain operations in the Vault.
     * If no handler is found or the caller is not the expected handler,
     * it reverts the transaction with specific error messages.
     */
    modifier withHandler() {
        // If there are no handlers in the list, revert with an error.
        if (_handlers.length == 0) {
            revert NoHandler();
        }

        // Get the last handler from the `_handlers` array.
        // This represents the current active handler.
        address handler = _handlers[_handlers.length - 1];

        // If the current function caller is not the active handler, revert.
        if (msg.sender != handler) revert WrongHandler(msg.sender, handler);

        _;
    }

    /// @inheritdoc IVault
    function settle(IERC20 token) public nonReentrant withHandler returns (uint256 paid) {
        uint256 reservesBefore = _tokenReserves[token];
        _tokenReserves[token] = token.balanceOf(address(this));
        paid = _tokenReserves[token] - reservesBefore;
        // subtraction must be safe
        _supplyCredit(token, paid, msg.sender);
    }

    /// @inheritdoc IVault
    function wire(IERC20 token, address to, uint256 amount) public nonReentrant withHandler {
        // effects
        _takeDebt(token, amount, msg.sender);
        _tokenReserves[token] -= amount;
        // interactions
        token.safeTransfer(to, amount);
    }

    /// @inheritdoc IVault
    function retrieve(IERC20 token, address from, uint256 amount) public nonReentrant withHandler onlyTrustedRouter {
        // effects
        _supplyCredit(token, amount, msg.sender);
        _tokenReserves[token] += amount;
        // interactions
        token.safeTransferFrom(from, address(this), amount);
    }

    /// @inheritdoc IVault
    function getHandler(uint256 index) public view returns (address) {
        if (index >= _handlers.length) {
            revert HandlerOutOfBounds(index);
        }
        return _handlers[index];
    }

    /// @inheritdoc IVault
    function getHandlersCount() external view returns (uint256) {
        return _handlers.length;
    }

    /// @inheritdoc IVault
    function getNonzeroDeltaCount() external view returns (uint256) {
        return _nonzeroDeltaCount;
    }

    /// @inheritdoc IVault
    function getTokenDelta(address user, IERC20 token) external view returns (int256) {
        return _tokenDeltas[user][token];
    }

    /// @inheritdoc IVault
    function getTokenReserve(IERC20 token) external view returns (uint256) {
        return _tokenReserves[token];
    }

    /// @inheritdoc IVault
    function getMinimumPoolTokens() external pure returns (uint256) {
        return _MIN_TOKENS;
    }

    /// @inheritdoc IVault
    function getMaximumPoolTokens() external pure returns (uint256) {
        return _MAX_TOKENS;
    }

    /**
     * @notice Records the `debt` for a given handler and token.
     * @param token   The ERC20 token for which the `debt` will be accounted.
     * @param debt    The amount of `token` taken from the Vault in favor of the `handler`.
     * @param handler The account responsible for the debt.
     */
    function _takeDebt(IERC20 token, uint256 debt, address handler) internal {
        _accountDelta(token, debt.toInt256(), handler);
    }

    /**
     * @notice Records the `credit` for a given handler and token.
     * @param token   The ERC20 token for which the 'credit' will be accounted.
     * @param credit  The amount of `token` supplied to the Vault in favor of the `handler`.
     * @param handler The account credited with the amount.
     */
    function _supplyCredit(IERC20 token, uint256 credit, address handler) internal {
        _accountDelta(token, -credit.toInt256(), handler);
    }

    /**
     * @dev Accounts the delta for the given handler and token.
     * Positive delta represents debt, while negative delta represents surplus.
     * The function ensures that only the specified handler can update its respective delta.
     *
     * @param token   The ERC20 token for which the delta is being accounted.
     * @param delta   The difference in the token balance.
     *                Positive indicates a debit or a decrease in Vault's tokens,
     *                negative indicates a credit or an increase in Vault's tokens.
     * @param handler The handler whose balance difference is being accounted for.
     *                Must be the same as the caller of the function.
     */
    function _accountDelta(IERC20 token, int256 delta, address handler) internal {
        // If the delta is zero, there's nothing to account for.
        if (delta == 0) return;

        // Ensure that the handler specified is indeed the caller.
        if (handler != msg.sender) {
            revert WrongHandler(handler, msg.sender);
        }

        // Get the current recorded delta for this token and handler.
        int256 current = _tokenDeltas[handler][token];

        // Calculate the new delta after accounting for the change.
        int256 next = current + delta;

        unchecked {
            // If the resultant delta becomes zero after this operation,
            // decrease the count of non-zero deltas.
            if (next == 0) {
                _nonzeroDeltaCount--;
            }
            // If there was no previous delta (i.e., it was zero) and now we have one,
            // increase the count of non-zero deltas.
            else if (current == 0) {
                _nonzeroDeltaCount++;
            }
        }

        // Update the delta for this token and handler.
        _tokenDeltas[handler][token] = next;
    }

    /*******************************************************************************
                                    Queries
    *******************************************************************************/

    /// @dev Ensure that only static calls are made to the functions with this modifier.
    modifier query() {
        if (!EVMCallModeHelpers.isStaticCall()) {
            revert EVMCallModeHelpers.NotStaticCall();
        }

        if (_isQueryDisabled) {
            revert QueriesDisabled();
        }

        // Add the current handler to the list so `withHandler` does not revert
        _handlers.push(msg.sender);
        _;
    }

    /// @inheritdoc IVault
    function quote(bytes calldata data) external payable query returns (bytes memory result) {
        // Forward the incoming call to the original sender of this transaction.
        return (msg.sender).functionCallWithValue(data, msg.value);
    }

    /// @inheritdoc IVault
    function disableQuery() external authenticate {
        _isQueryDisabled = true;
    }

    /// @inheritdoc IVault
    function isQueryDisabled() external view returns (bool) {
        return _isQueryDisabled;
    }

    /*******************************************************************************
                                    Pool Tokens
    *******************************************************************************/

    /// @inheritdoc IVault
    function totalSupply(address token) external view returns (uint256) {
        return _totalSupply(token);
    }

    /// @inheritdoc IVault
    function balanceOf(address token, address account) external view returns (uint256) {
        return _balanceOf(token, account);
    }

    /// @inheritdoc IVault
    function allowance(address token, address owner, address spender) external view returns (uint256) {
        return _allowance(token, owner, spender);
    }

    /// @inheritdoc IVault
    function transfer(address owner, address to, uint256 amount) external returns (bool) {
        _transfer(msg.sender, owner, to, amount);
        return true;
    }

    /// @inheritdoc IVault
    function approve(address owner, address spender, uint256 amount) external returns (bool) {
        _approve(msg.sender, owner, spender, amount);
        return true;
    }

    /// @inheritdoc IVault
    function transferFrom(address spender, address from, address to, uint256 amount) external returns (bool) {
        _spendAllowance(msg.sender, from, spender, amount);
        _transfer(msg.sender, from, to, amount);
        return true;
    }

    /*******************************************************************************
                                    Pool Operations
    *******************************************************************************/

    // The Vault performs all upscaling and downscaling (due to token decimals, rates, etc.), so that the pools
    // don't have to. However, scaling inevitably leads to rounding errors, so we take great care to ensure that
    // any rounding errors favor the Vault. An important invariant of the system is that there is no repeatable
    // path where tokensOut > tokensIn.
    //
    // In general, this means rounding up any values entering the Vault, and rounding down any values leaving
    // the Vault, so that external users either pay a little extra or receive a little less in the case of a
    // rounding error.
    //
    // However, it's not always straightforward to determine the correct rounding direction, given the presence
    // and complexity of intermediate steps. An "amountIn" sounds like it should be rounded up: but only if that
    // is the amount actually being transferred. If instead it is an amount sent to the pool math, where rounding
    // up would result in a *higher* calculated amount out, that would favor the user instead of the Vault. So in
    // that case, amountIn should be rounded down.
    //
    // See comments justifying the rounding direction in each case.
    //
    // TODO: this reasoning applies to Weighted Pool math, and is likely to apply to others as well, but of course
    // it's possible a new pool type might not conform. Duplicate the tests for new pool types (e.g., Stable Math).
    // Also, the final code should ensure that we are not relying entirely on the rounding directions here,
    // but have enough additional layers (e.g., minimum amounts, buffer wei on all transfers) to guarantee safety,
    // even if it turns out these directions are incorrect for a new pool type.

    /*******************************************************************************
                                          Swaps
    *******************************************************************************/

    struct SwapLocals {
        // Inline the shared struct fields vs. nesting, trading off verbosity for gas/memory/bytecode savings.
        uint256 indexIn;
        uint256 indexOut;
        uint256 tokenInBalance;
        uint256 tokenOutBalance;
        uint256 amountGivenScaled18;
        uint256 amountCalculatedScaled18;
        uint256 swapFeeAmountScaled18;
        uint256 swapFeePercentage;
        uint256 protocolSwapFeeAmountRaw;
        IBasePool.SwapParams poolSwapParams;
    }

    /// @inheritdoc IVault
    function swap(
        SwapParams memory params
    )
        public
        withHandler
        withInitializedPool(params.pool)
        whenPoolNotPaused(params.pool)
        returns (uint256 amountCalculated, uint256 amountIn, uint256 amountOut)
    {
        if (params.amountGivenRaw == 0) {
            revert AmountGivenZero();
        }

        if (params.tokenIn == params.tokenOut) {
            revert CannotSwapSameToken();
        }

        PoolData memory poolData = _getPoolData(params.pool, Rounding.ROUND_DOWN);
        EnumerableMap.IERC20ToUint256Map storage poolBalances = _poolTokenBalances[params.pool];
        SwapLocals memory vars;

        // EnumerableMap stores indices *plus one* to use the zero index as a sentinel value for non-existence.
        vars.indexIn = poolBalances.unchecked_indexOf(params.tokenIn);
        vars.indexOut = poolBalances.unchecked_indexOf(params.tokenOut);

        // If either are zero, revert because the token wasn't registered to this pool.
        if (vars.indexIn == 0 || vars.indexOut == 0) {
            // We require the pool to be initialized, which means it's also registered.
            // This can only happen if the tokens are not registered.
            revert TokenNotRegistered();
        }

        // Convert to regular 0-based indices now, since we've established the tokens are valid.
        unchecked {
            vars.indexIn -= 1;
            vars.indexOut -= 1;
        }

        // We know from the above checks that `i` is a valid token index and can use `unchecked_valueAt`
        // to save storage reads.
        vars.tokenInBalance = poolBalances.unchecked_valueAt(vars.indexIn);
        vars.tokenOutBalance = poolBalances.unchecked_valueAt(vars.indexOut);

        // If the amountGiven is entering the pool math (GivenIn), round down, since a lower apparent amountIn leads
        // to a lower calculated amountOut, favoring the pool.
        vars.amountGivenScaled18 = params.kind == SwapKind.GIVEN_IN
            ? params.amountGivenRaw.toScaled18ApplyRateRoundDown(
                poolData.decimalScalingFactors[vars.indexIn],
                poolData.tokenRates[vars.indexIn]
            )
            : params.amountGivenRaw.toScaled18ApplyRateRoundUp(
                poolData.decimalScalingFactors[vars.indexOut],
                poolData.tokenRates[vars.indexOut]
            );

        vars.swapFeePercentage = _getSwapFeePercentage(poolData.config);

        if (vars.swapFeePercentage > 0 && params.kind == SwapKind.GIVEN_OUT) {
            // Round up to avoid losses during precision loss.
            vars.swapFeeAmountScaled18 =
                vars.amountGivenScaled18.divUp(vars.swapFeePercentage.complement()) -
                vars.amountGivenScaled18;
        }

        // Create the pool callback params (used for both beforeSwap, if required, and the main swap callbacks).
        // Function and inclusion in SwapLocals needed to avoid "stack too deep".
        vars.poolSwapParams = _buildSwapCallbackParams(params, vars, poolData);

        if (poolData.config.callbacks.shouldCallBeforeSwap) {
            if (IBasePool(params.pool).onBeforeSwap(vars.poolSwapParams) == false) {
                revert CallbackFailed();
            }

            _updatePoolDataLiveBalancesAndRates(params.pool, poolData, Rounding.ROUND_DOWN);
            // The call to _buildSwapCallbackParams also modifies poolSwapParams.balancesScaled18.
            // Set here again explicitly to avoid relying on a side effect.
            // TODO: ugliness necessitated by the stack issues; revisit on any refactor to see if this can be cleaner.
            vars.poolSwapParams.balancesScaled18 = poolData.balancesLiveScaled18;
        }

        (amountCalculated, amountIn, amountOut) = _swap(params, vars, poolData, poolBalances);

        if (poolData.config.callbacks.shouldCallAfterSwap) {
            // Adjust balances for the AfterSwap callback.
            (uint256 amountInScaled18, uint256 amountOutScaled18) = params.kind == SwapKind.GIVEN_IN
                ? (vars.amountGivenScaled18, vars.amountCalculatedScaled18)
                : (vars.amountCalculatedScaled18, vars.amountGivenScaled18);

            if (
                IBasePool(params.pool).onAfterSwap(
                    IBasePool.AfterSwapParams({
                        kind: params.kind,
                        tokenIn: params.tokenIn,
                        tokenOut: params.tokenOut,
                        amountInScaled18: amountInScaled18,
                        amountOutScaled18: amountOutScaled18,
                        tokenInBalanceScaled18: poolData.balancesLiveScaled18[vars.indexIn] + amountInScaled18,
                        tokenOutBalanceScaled18: poolData.balancesLiveScaled18[vars.indexOut] - amountOutScaled18,
                        sender: msg.sender,
                        userData: params.userData
                    }),
                    vars.amountCalculatedScaled18
                ) == false
            ) {
                revert CallbackFailed();
            }
        }

        // Swap fee is always deducted from tokenOut.
        // Since the swapFeeAmountScaled18 (derived from scaling up either the amountGiven or amountCalculated)
        // also contains the rate, undo it when converting to raw.
        uint256 swapFeeAmountRaw = vars.swapFeeAmountScaled18.toRawUndoRateRoundDown(
            poolData.decimalScalingFactors[vars.indexOut],
            poolData.tokenRates[vars.indexOut]
        );

        emit Swap(params.pool, params.tokenIn, params.tokenOut, amountIn, amountOut, swapFeeAmountRaw);
    }

    function _buildSwapCallbackParams(
        SwapParams memory params,
        SwapLocals memory vars,
        PoolData memory poolData
    ) private view returns (IBasePool.SwapParams memory) {
        return
            IBasePool.SwapParams({
                kind: params.kind,
                tokenIn: params.tokenIn,
                tokenOut: params.tokenOut,
                amountGivenScaled18: vars.amountGivenScaled18 + vars.swapFeeAmountScaled18,
                balancesScaled18: poolData.balancesLiveScaled18,
                indexIn: vars.indexIn,
                indexOut: vars.indexOut,
                sender: msg.sender,
                userData: params.userData
            });
    }

    /// @dev Non-reentrant portion of the swap, which calls the main callback and updates accounting.
    function _swap(
        SwapParams memory vaultSwapParams,
        SwapLocals memory vars,
        PoolData memory poolData,
        EnumerableMap.IERC20ToUint256Map storage poolBalances
    ) internal nonReentrant returns (uint256 amountCalculated, uint256 amountIn, uint256 amountOut) {
        // Add swap fee to the amountGiven to account for the fee taken in GIVEN_OUT swap on tokenOut
        // Perform the swap request callback and compute the new balances for 'token in' and 'token out' after the swap
        // If it's a GivenIn swap, vars.swapFeeAmountScaled18 will be zero here, and set based on the amountCalculated.

        vars.amountCalculatedScaled18 = IBasePool(vaultSwapParams.pool).onSwap(vars.poolSwapParams);

        if (vars.swapFeePercentage > 0 && vaultSwapParams.kind == SwapKind.GIVEN_IN) {
            // Swap fee is a percentage of the amountCalculated for the GIVEN_IN swap
            // Round up to avoid losses during precision loss.
            vars.swapFeeAmountScaled18 = vars.amountCalculatedScaled18.mulUp(vars.swapFeePercentage);
            // Should subtract the fee from the amountCalculated for GIVEN_IN swap
            vars.amountCalculatedScaled18 -= vars.swapFeeAmountScaled18;
        }

        // For `GivenIn` the amount calculated is leaving the Vault, so we round down.
        // Round up when entering the Vault on `GivenOut`.
        amountCalculated = vaultSwapParams.kind == SwapKind.GIVEN_IN
            ? vars.amountCalculatedScaled18.toRawUndoRateRoundDown(
                poolData.decimalScalingFactors[vars.indexOut],
                poolData.tokenRates[vars.indexOut]
            )
            : vars.amountCalculatedScaled18.toRawUndoRateRoundUp(
                poolData.decimalScalingFactors[vars.indexIn],
                poolData.tokenRates[vars.indexIn]
            );

        (amountIn, amountOut) = vaultSwapParams.kind == SwapKind.GIVEN_IN
            ? (vaultSwapParams.amountGivenRaw, amountCalculated)
            : (amountCalculated, vaultSwapParams.amountGivenRaw);

        // Charge protocolSwapFee
        if (vars.swapFeeAmountScaled18 > 0 && _protocolSwapFeePercentage > 0) {
            // Always charge fees on tokenOut. Store amount in native decimals.
            // Since the swapFeeAmountScaled18 (derived from scaling up either the amountGiven or amountCalculated)
            // also contains the rate, undo it when converting to raw.
            vars.protocolSwapFeeAmountRaw = vars
                .swapFeeAmountScaled18
                .mulUp(_protocolSwapFeePercentage)
                .toRawUndoRateRoundDown(
                    poolData.decimalScalingFactors[vars.indexOut],
                    poolData.tokenRates[vars.indexOut]
                );

            _protocolSwapFees[vaultSwapParams.tokenOut] += vars.protocolSwapFeeAmountRaw;
        }

        // Use `unchecked_setAt` to save storage reads.
        poolBalances.unchecked_setAt(vars.indexIn, vars.tokenInBalance + amountIn);
        poolBalances.unchecked_setAt(vars.indexOut, vars.tokenOutBalance - amountOut - vars.protocolSwapFeeAmountRaw);

        // Account amountIn of tokenIn
        _takeDebt(vaultSwapParams.tokenIn, amountIn, msg.sender);
        // Account amountOut of tokenOut
<<<<<<< HEAD
        _supplyCredit(vaultSwapParams.tokenOut, amountOut, msg.sender);
=======
        _supplyCredit(params.tokenOut, amountOut, msg.sender);

        if (poolData.config.callbacks.shouldCallAfterSwap) {
            (uint256 amountInScaled18, uint256 amountOutScaled18) = params.kind == SwapKind.GIVEN_IN
                ? (vars.amountGivenScaled18, vars.amountCalculatedScaled18)
                : (vars.amountCalculatedScaled18, vars.amountGivenScaled18);

            // if callback is enabled, then update balances
            if (
                IPoolCallbacks(params.pool).onAfterSwap(
                    IPoolCallbacks.AfterSwapParams({
                        kind: params.kind,
                        tokenIn: params.tokenIn,
                        tokenOut: params.tokenOut,
                        amountInScaled18: amountInScaled18,
                        amountOutScaled18: amountOutScaled18,
                        tokenInBalanceScaled18: poolData.balancesLiveScaled18[vars.indexIn] + amountInScaled18,
                        tokenOutBalanceScaled18: poolData.balancesLiveScaled18[vars.indexOut] - amountOutScaled18,
                        sender: msg.sender,
                        userData: params.userData
                    }),
                    vars.amountCalculatedScaled18
                ) == false
            ) {
                revert CallbackFailed();
            }
        }

        // Swap fee is always deducted from tokenOut.
        // Since the swapFeeAmountScaled18 (derived from scaling up either the amountGiven or amountCalculated)
        // also contains the rate, undo it when converting to raw.
        uint256 swapFeeAmountRaw = vars.swapFeeAmountScaled18.toRawUndoRateRoundDown(
            poolData.decimalScalingFactors[vars.indexOut],
            poolData.tokenRates[vars.indexOut]
        );

        emit Swap(params.pool, params.tokenIn, params.tokenOut, amountIn, amountOut, swapFeeAmountRaw);
>>>>>>> 2f882098
    }

    /// @dev Returns swap fee for the pool.
    function _getSwapFeePercentage(PoolConfig memory config) internal pure returns (uint256) {
        if (config.hasDynamicSwapFee) {
            // TODO: Fetch dynamic swap fee from the pool using callback
            return 0;
        } else {
            return config.staticSwapFeePercentage;
        }
    }

    /*******************************************************************************
                            Pool Registration and Initialization
    *******************************************************************************/

    /// @inheritdoc IVault
    function registerPool(
        address pool,
        IERC20[] memory tokens,
        IRateProvider[] memory rateProviders,
        uint256 pauseWindowEndTime,
        address pauseManager,
        PoolCallbacks calldata poolCallbacks,
        LiquidityManagement calldata liquidityManagement
    ) external nonReentrant whenVaultNotPaused {
        _registerPool(
            pool,
            tokens,
            rateProviders,
            pauseWindowEndTime,
            pauseManager,
            poolCallbacks,
            liquidityManagement
        );
    }

    /// @inheritdoc IVault
    function isPoolRegistered(address pool) external view returns (bool) {
        return _isPoolRegistered(pool);
    }

    /// @inheritdoc IVault
    function isPoolInitialized(address pool) external view returns (bool) {
        return _isPoolInitialized(pool);
    }

    /// @inheritdoc IVault
    function isPoolInRecoveryMode(address pool) external view returns (bool) {
        return _isPoolInRecoveryMode(pool);
    }

    /// @inheritdoc IVault
    function getPoolConfig(address pool) external view returns (PoolConfig memory) {
        return _poolConfig[pool].toPoolConfig();
    }

    /// @inheritdoc IVault
    function getPoolTokens(address pool) external view withRegisteredPool(pool) returns (IERC20[] memory) {
        return _getPoolTokens(pool);
    }

    /// @inheritdoc IVault
    function getPoolTokenInfo(
        address pool
    )
        external
        view
        withRegisteredPool(pool)
        returns (
            IERC20[] memory tokens,
            uint256[] memory balancesRaw,
            uint256[] memory decimalScalingFactors,
            IRateProvider[] memory rateProviders
        )
    {
        // Do not use _getPoolData, which makes external calls and could fail.
        (tokens, balancesRaw, decimalScalingFactors, rateProviders, ) = _getPoolTokenInfo(pool);
    }

    /// @inheritdoc IVault
    function getPoolTokenRates(address pool) external view withRegisteredPool(pool) returns (uint256[] memory) {
        return _getPoolTokenRates(pool);
    }

    /// @dev Reverts unless `pool` corresponds to a registered Pool.
    modifier withRegisteredPool(address pool) {
        _ensureRegisteredPool(pool);
        _;
    }

    /// @dev Reverts unless `pool` corresponds to a registered Pool.
    function _ensureRegisteredPool(address pool) internal view {
        if (!_isPoolRegistered(pool)) {
            revert PoolNotRegistered(pool);
        }
    }

    /**
     * @dev The function will register the pool, setting its tokens with an initial balance of zero.
     * The function also checks for valid token addresses and ensures that the pool and tokens aren't
     * already registered.
     *
     * Emits a `PoolRegistered` event upon successful registration.
     */
    function _registerPool(
        address pool,
        IERC20[] memory tokens,
        IRateProvider[] memory rateProviders,
        uint256 pauseWindowEndTime,
        address pauseManager,
        PoolCallbacks memory callbackConfig,
        LiquidityManagement memory liquidityManagement
    ) internal {
        // Ensure the pool isn't already registered
        if (_isPoolRegistered(pool)) {
            revert PoolAlreadyRegistered(pool);
        }

        uint256 numTokens = tokens.length;

        if (numTokens < _MIN_TOKENS) {
            revert MinTokens();
        }
        if (numTokens > _MAX_TOKENS) {
            revert MaxTokens();
        }

        // Retrieve or create the pool's token balances mapping
        EnumerableMap.IERC20ToUint256Map storage poolTokenBalances = _poolTokenBalances[pool];

        uint8[] memory tokenDecimalDiffs = new uint8[](numTokens);

        for (uint256 i = 0; i < numTokens; ++i) {
            IERC20 token = tokens[i];

            // Ensure that the token address is valid
            if (token == IERC20(address(0))) {
                revert InvalidToken();
            }

            // Register the token with an initial balance of zero.
            // Note: EnumerableMaps require an explicit initial value when creating a key-value pair.
            bool added = poolTokenBalances.set(token, 0);

            // Ensure the token isn't already registered for the pool
            if (!added) {
                revert TokenAlreadyRegistered(token);
            }

            tokenDecimalDiffs[i] = uint8(18) - IERC20Metadata(address(token)).decimals();
            _poolRateProviders[pool][token] = rateProviders[i];
        }

        // Store the pause manager. A zero address means default to the authorizer.
        _poolPauseManagers[pool] = pauseManager;

        // Store config and mark the pool as registered
        PoolConfig memory config = PoolConfigLib.toPoolConfig(_poolConfig[pool]);

        config.isPoolRegistered = true;
        config.callbacks = callbackConfig;
        config.liquidityManagement = liquidityManagement;
        config.tokenDecimalDiffs = PoolConfigLib.toTokenDecimalDiffs(tokenDecimalDiffs);
        config.pauseWindowEndTime = pauseWindowEndTime.toUint32();
        _poolConfig[pool] = config.fromPoolConfig();

        // Emit an event to log the pool registration (pass msg.sender as the factory argument)
        emit PoolRegistered(
            pool,
            msg.sender,
            tokens,
            rateProviders,
            pauseWindowEndTime,
            pauseManager,
            callbackConfig,
            liquidityManagement
        );
    }

    /// @dev See `isPoolRegistered`
    function _isPoolRegistered(address pool) internal view returns (bool) {
        return _poolConfig[pool].isPoolRegistered();
    }

    /// @dev See `isPoolInRecoveryMode`
    function _isPoolInRecoveryMode(address pool) internal view returns (bool) {
        return _poolConfig[pool].isPoolInRecoveryMode();
    }

    /// @dev Reverts unless `pool` corresponds to an initialized Pool.
    modifier withInitializedPool(address pool) {
        _ensureInitializedPool(pool);
        _;
    }

    /// @dev Reverts unless `pool` corresponds to an initialized Pool.
    function _ensureInitializedPool(address pool) internal view {
        if (!_isPoolInitialized(pool)) {
            revert PoolNotInitialized(pool);
        }
    }

    /// @dev See `isPoolInitialized`
    function _isPoolInitialized(address pool) internal view returns (bool) {
        return _poolConfig[pool].isPoolInitialized();
    }

    /**
     * @notice Fetches the tokens and their corresponding balances for a given pool.
     * @dev Utilizes an enumerable map to obtain pool token balances.
     * The function is structured to minimize storage reads by leveraging the `unchecked_at` method.
     *
     * @param pool The address of the pool for which tokens and balances are to be fetched.
     * @return tokens An array of token addresses.
     */
    function _getPoolTokens(address pool) internal view returns (IERC20[] memory tokens) {
        // Retrieve the mapping of tokens and their balances for the specified pool.
        EnumerableMap.IERC20ToUint256Map storage poolTokenBalances = _poolTokenBalances[pool];

        // Initialize arrays to store tokens based on the number of tokens in the pool.
        tokens = new IERC20[](poolTokenBalances.length());

        for (uint256 i = 0; i < tokens.length; ++i) {
            // Because the iteration is bounded by `tokens.length`, which matches the EnumerableMap's length,
            // we can safely use `unchecked_at`. This ensures that `i` is a valid token index and minimizes
            // storage reads.
            (tokens[i], ) = poolTokenBalances.unchecked_at(i);
        }
    }

    /**
     * @dev Called by the external `getPoolTokenRates` function, and internally during pool operations,
     * this will make external calls for tokens that have rate providers.
     */
    function _getPoolTokenRates(address pool) internal view returns (uint256[] memory tokenRates) {
        // Retrieve the mapping of tokens for the specified pool.
        EnumerableMap.IERC20ToUint256Map storage poolTokenBalances = _poolTokenBalances[pool];

        // Initialize arrays to store tokens based on the number of tokens in the pool.
        tokenRates = new uint256[](poolTokenBalances.length());
        IERC20 token;

        for (uint256 i = 0; i < tokenRates.length; ++i) {
            // Because the iteration is bounded by `tokenRates.length`, which matches the EnumerableMap's
            // length, we can safely use `unchecked_at`. This ensures that `i` is a valid token index and minimizes
            // storage reads.
            (token, ) = poolTokenBalances.unchecked_at(i);
            tokenRates[i] = _getRateForPoolToken(pool, token);
        }
    }

    /**
     * @notice Fetches the balances for a given pool, with decimal and rate scaling factors applied.
     * @dev Utilizes an enumerable map to obtain pool tokens and raw balances.
     * The function is structured to minimize storage reads by leveraging the `unchecked_at` method.
     * It is typically called before or after liquidity operations.
     *
     * @param pool The address of the pool
     * @param poolData The corresponding poolData to be read and updated
     * @param roundingDirection Whether balance scaling should round up or down
     */
    function _updatePoolDataLiveBalancesAndRates(
        address pool,
        PoolData memory poolData,
        Rounding roundingDirection
    ) internal view {
        // Retrieve the mapping of tokens and their balances for the specified pool.
        // poolData already contains rawBalances, but they could be stale, so fetch from the Vault.
        // Likewise, the rates could also have changed.
        EnumerableMap.IERC20ToUint256Map storage poolTokenBalances = _poolTokenBalances[pool];
        uint256 numTokens = poolTokenBalances.length();
        uint256 balanceRaw;
        IERC20 token;

        for (uint256 i = 0; i < numTokens; ++i) {
            // Because the iteration is bounded by `tokens.length`, which matches the EnumerableMap's length,
            // we can safely use `unchecked_at`. This ensures that `i` is a valid token index and minimizes
            // storage reads.
            (token, balanceRaw) = poolTokenBalances.unchecked_at(i);
            poolData.tokenRates[i] = _getRateForPoolToken(pool, token);

            poolData.balancesLiveScaled18[i] = roundingDirection == Rounding.ROUND_UP
                ? balanceRaw.toScaled18ApplyRateRoundUp(poolData.decimalScalingFactors[i], poolData.tokenRates[i])
                : balanceRaw.toScaled18ApplyRateRoundDown(poolData.decimalScalingFactors[i], poolData.tokenRates[i]);
        }
    }

    function _getPoolTokenInfo(
        address pool
    )
        internal
        view
        returns (
            IERC20[] memory tokens,
            uint256[] memory balancesRaw,
            uint256[] memory decimalScalingFactors,
            IRateProvider[] memory rateProviders,
            PoolConfig memory poolConfig
        )
    {
        EnumerableMap.IERC20ToUint256Map storage poolTokenBalances = _poolTokenBalances[pool];
        mapping(IERC20 => IRateProvider) storage poolRateProviders = _poolRateProviders[pool];

        uint256 numTokens = poolTokenBalances.length();
        poolConfig = _poolConfig[pool].toPoolConfig();

        tokens = new IERC20[](numTokens);
        balancesRaw = new uint256[](numTokens);
        rateProviders = new IRateProvider[](numTokens);
        decimalScalingFactors = PoolConfigLib.getDecimalScalingFactors(poolConfig, numTokens);
        IERC20 token;

        for (uint256 i = 0; i < numTokens; i++) {
            (token, balancesRaw[i]) = poolTokenBalances.unchecked_at(i);
            tokens[i] = token;
            rateProviders[i] = poolRateProviders[token];
        }
    }

    function _getPoolData(address pool, Rounding roundingDirection) internal view returns (PoolData memory poolData) {
        (
            poolData.tokens,
            poolData.balancesRaw,
            poolData.decimalScalingFactors,
            poolData.rateProviders,
            poolData.config
        ) = _getPoolTokenInfo(pool);

        uint256 numTokens = poolData.tokens.length;

        // Initialize arrays to store balances and rates based on the number of tokens in the pool.
        // Will be read raw, then upscaled and rounded as directed.
        poolData.balancesLiveScaled18 = new uint256[](numTokens);
        poolData.tokenRates = new uint256[](numTokens);

        for (uint256 i = 0; i < numTokens; ++i) {
            poolData.tokenRates[i] = _getTokenRate(poolData.rateProviders[i]);

            //TODO: remove pending yield fee using live balance mechanism
            poolData.balancesLiveScaled18[i] = roundingDirection == Rounding.ROUND_UP
                ? poolData.balancesRaw[i].toScaled18ApplyRateRoundUp(
                    poolData.decimalScalingFactors[i],
                    poolData.tokenRates[i]
                )
                : poolData.balancesRaw[i].toScaled18ApplyRateRoundDown(
                    poolData.decimalScalingFactors[i],
                    poolData.tokenRates[i]
                );
        }
    }

    /**
     * @dev Convenience function for a common operation. If the referenced token has a rate provider, this function
     * will make an external call.
     */
    function _getRateForPoolToken(address pool, IERC20 token) private view returns (uint256) {
        return _getTokenRate(_poolRateProviders[pool][token]);
    }

    /// @dev Convenience function to localize the rate logic when we already know the provider.
    function _getTokenRate(IRateProvider rateProvider) private view returns (uint256) {
        return rateProvider == IRateProvider(address(0)) ? FixedPoint.ONE : rateProvider.getRate();
    }

    /*******************************************************************************
                                Pool Operations
    *******************************************************************************/

    /// @dev Rejects routers not approved by governance and users
    modifier onlyTrustedRouter() {
        _onlyTrustedRouter(msg.sender);
        _;
    }

    /// @inheritdoc IVault
    function initialize(
        address pool,
        address to,
        IERC20[] memory tokens,
        uint256[] memory exactAmountsIn,
        bytes memory userData
    )
        external
        withHandler
        nonReentrant
        withRegisteredPool(pool)
        whenPoolNotPaused(pool)
        returns (uint256 bptAmountOut)
    {
        PoolData memory poolData = _getPoolData(pool, Rounding.ROUND_DOWN);

        if (poolData.config.isPoolInitialized) {
            revert PoolAlreadyInitialized(pool);
        }

        InputHelpers.ensureInputLengthMatch(poolData.tokens.length, exactAmountsIn.length);

        for (uint256 i = 0; i < poolData.tokens.length; ++i) {
            IERC20 actualToken = poolData.tokens[i];

            // Tokens passed into `initialize` are the "expected" tokens.
            if (actualToken != tokens[i]) {
                revert TokensMismatch(pool, address(tokens[i]), address(actualToken));
            }

            // Debit of token[i] for amountIn
            _takeDebt(actualToken, exactAmountsIn[i], msg.sender);
        }

        // Store the new Pool balances.
        _setPoolBalances(pool, exactAmountsIn);
        emit PoolBalanceChanged(pool, to, poolData.tokens, exactAmountsIn.unsafeCastToInt256(true));

        // Store config and mark the pool as initialized
        poolData.config.isPoolInitialized = true;
        _poolConfig[pool] = poolData.config.fromPoolConfig();

        // Finally, call pool hook. Doing this at the end also means we do not need to downscale exact amounts in.
        // Amounts are entering pool math, so round down. A lower invariant after the join means less bptOut,
        // favoring the pool.
        exactAmountsIn.toScaled18ApplyRateRoundDownArray(poolData.decimalScalingFactors, poolData.tokenRates);

        bptAmountOut = IBasePool(pool).onInitialize(exactAmountsIn, userData);

        if (bptAmountOut < _MINIMUM_BPT) {
            revert BptAmountBelowAbsoluteMin();
        }

        // When adding liquidity, we must mint tokens concurrently with updating pool balances,
        // as the pool's math relies on totalSupply.
        // At this point we know that bptAmountOut >= _MINIMUM_BPT, so this will not revert.
        bptAmountOut -= _MINIMUM_BPT;
        _mint(address(pool), to, bptAmountOut);
        _mintToAddressZero(address(pool), _MINIMUM_BPT);

        // Emit an event to log the pool initialization
        emit PoolInitialized(pool);
    }

    /// @inheritdoc IVault
    function addLiquidity(
        AddLiquidityParams memory params
    )
        external
        withHandler
        withInitializedPool(params.pool)
        whenPoolNotPaused(params.pool)
        returns (uint256[] memory amountsIn, uint256 bptAmountOut, bytes memory returnData)
    {
        // Round balances up when adding liquidity:
        // If proportional, higher balances = higher proportional amountsIn, favoring the pool.
        // If unbalanced, higher balances = lower invariant ratio with fees.
        // bptOut = supply * (ratio - 1), so lower ratio = less bptOut, favoring the pool.
        PoolData memory poolData = _getPoolData(params.pool, Rounding.ROUND_UP);
        InputHelpers.ensureInputLengthMatch(poolData.tokens.length, params.amountsIn.length);

        // Amounts are entering pool math, so round down.
        // Introducing amountsInScaled18 here and passing it through to _addLiquidity is not ideal,
        // but it avoids the even worse options of mutating amountsIn inside AddLiquidityParams,
        // or cluttering the AddLiquidityParams interface by adding amountsInScaled18.
        uint256[] memory amountsInScaled18 = params.amountsIn.copyToScaled18ApplyRateRoundDownArray(
            poolData.decimalScalingFactors,
            poolData.tokenRates
        );

        if (poolData.config.callbacks.shouldCallBeforeAddLiquidity) {
            // TODO: check if `before` needs kind.
            if (
                IPoolCallbacks(params.pool).onBeforeAddLiquidity(
                    params.to,
                    amountsInScaled18,
                    params.minBptAmountOut,
                    poolData.balancesLiveScaled18,
                    params.userData
                ) == false
            ) {
                revert CallbackFailed();
            }

            // The callback might alter the balances, so we need to read them again to ensure that the data is
            // fresh moving forward.
            // We also need to upscale (adding liquidity, so round up) again.
            _updatePoolDataLiveBalancesAndRates(params.pool, poolData, Rounding.ROUND_UP);
        }

        // The bulk of the work is done here: the corresponding Pool callback is invoked and its final balances
        // are computed. This function is non-reentrant, as it performs the accounting updates.
        // Note that poolData is mutated to update the Raw and Live balances, so they are accurate when passed
        // into the AfterAddLiquidity callback.
        // `amountsInScaled18` will be overwritten in the custom case, so we need to pass it back and forth to
        // encapsulate that logic in `_addLiquidity`.
        (amountsIn, amountsInScaled18, bptAmountOut, returnData) = _addLiquidity(poolData, params, amountsInScaled18);

        if (poolData.config.callbacks.shouldCallAfterAddLiquidity) {
            if (
                IPoolCallbacks(params.pool).onAfterAddLiquidity(
                    params.to,
                    amountsInScaled18,
                    bptAmountOut,
                    poolData.balancesLiveScaled18,
                    params.userData
                ) == false
            ) {
                revert CallbackFailed();
            }
        }
    }

    /**
     * @dev Calls the appropriate pool callback and calculates the required inputs and outputs for the operation
     * considering the given kind, and updates the vault's internal accounting. This includes:
     * - Setting pool balances
     * - Taking debt from the liquidity provider
     * - Minting pool tokens
     * - Emitting events
     *
     * It is non-reentrant, as it performs external calls and updates the vault's state accordingly. This is the only
     * place where the state is updated within `addLiquidity`.
     */
    function _addLiquidity(
        PoolData memory poolData,
        AddLiquidityParams memory params,
        uint256[] memory inputAmountsInScaled18
    )
        internal
        nonReentrant
        returns (
            uint256[] memory amountsInRaw,
            uint256[] memory amountsInScaled18,
            uint256 bptAmountOut,
            bytes memory returnData
        )
    {
        if (params.kind == AddLiquidityKind.UNBALANCED) {
            amountsInScaled18 = inputAmountsInScaled18;
            bptAmountOut = BasePoolMath.computeAddLiquidityUnbalanced(
                poolData.balancesLiveScaled18,
                inputAmountsInScaled18,
                _totalSupply(params.pool),
                _getSwapFeePercentage(poolData.config),
                IBasePool(params.pool).computeInvariant
            );
        } else if (params.kind == AddLiquidityKind.SINGLE_TOKEN_EXACT_OUT) {
            bptAmountOut = params.minBptAmountOut;
            uint256 tokenIndex = InputHelpers.getSingleInputIndex(params.amountsIn);

            amountsInScaled18 = inputAmountsInScaled18;
            amountsInScaled18[tokenIndex] = BasePoolMath.computeAddLiquiditySingleTokenExactOut(
                poolData.balancesLiveScaled18,
                tokenIndex,
                bptAmountOut,
                _totalSupply(params.pool),
                _getSwapFeePercentage(poolData.config),
                IBasePool(params.pool).computeBalance
            );
        } else if (params.kind == AddLiquidityKind.CUSTOM) {
            _poolConfig[params.pool].requireSupportsAddLiquidityCustom();

            (amountsInScaled18, bptAmountOut, returnData) = IPoolLiquidity(params.pool).onAddLiquidityCustom(
                params.to,
                inputAmountsInScaled18,
                params.minBptAmountOut,
                poolData.balancesLiveScaled18,
                params.userData
            );
        } else {
            revert InvalidAddLiquidityKind();
        }

        // TODO: enforce min and max.
        uint256 numTokens = poolData.tokens.length;
        amountsInRaw = new uint256[](numTokens);
        for (uint256 i = 0; i < numTokens; ++i) {
            // amountsIn are amounts entering the Pool, so we round up.
            // Do not mutate in place yet, as we need them scaled for the `onAfterAddLiquidity` callback
            uint256 amountInRaw = amountsInScaled18[i].toRawUndoRateRoundUp(
                poolData.decimalScalingFactors[i],
                poolData.tokenRates[i]
            );

            // Debit of token[i] for amountInRaw
            _takeDebt(poolData.tokens[i], amountInRaw, msg.sender);

            // We need regular balances to complete the accounting, and the upscaled balances
            // to use in the `after` callback later on.
            poolData.balancesRaw[i] += amountInRaw;
            poolData.balancesLiveScaled18[i] += amountsInScaled18[i];

            amountsInRaw[i] = amountInRaw;
        }

        // Store the new pool balances.
        _setPoolBalances(params.pool, poolData.balancesRaw);

        // When adding liquidity, we must mint tokens concurrently with updating pool balances,
        // as the pool's math relies on totalSupply.
        _mint(address(params.pool), params.to, bptAmountOut);

        emit PoolBalanceChanged(params.pool, params.to, poolData.tokens, amountsInRaw.unsafeCastToInt256(true));
    }

    /// @inheritdoc IVault
    function removeLiquidity(
        RemoveLiquidityParams memory params
    )
        external
        withInitializedPool(params.pool)
        whenPoolNotPaused(params.pool)
        returns (uint256 bptAmountIn, uint256[] memory amountsOut, bytes memory returnData)
    {
        // Round down when removing liquidity:
        // If proportional, lower balances = lower proportional amountsOut, favoring the pool.
        // If unbalanced, lower balances = lower invariant ratio without fees.
        // bptIn = supply * (1 - ratio), so lower ratio = more bptIn, favoring the pool.
        PoolData memory poolData = _getPoolData(params.pool, Rounding.ROUND_DOWN);
        InputHelpers.ensureInputLengthMatch(poolData.tokens.length, params.minAmountsOut.length);

        // Amounts are entering pool math; higher amounts would burn more BPT, so round up to favor the pool.
        params.minAmountsOut.toScaled18ApplyRateRoundUpArray(poolData.decimalScalingFactors, poolData.tokenRates);

        if (poolData.config.callbacks.shouldCallBeforeRemoveLiquidity) {
            // TODO: check if `before` callback needs kind.
            if (
                IPoolCallbacks(params.pool).onBeforeRemoveLiquidity(
                    params.from,
                    params.maxBptAmountIn,
                    params.minAmountsOut,
                    poolData.balancesLiveScaled18,
                    params.userData
                ) == false
            ) {
                revert CallbackFailed();
            }
            // The callback might alter the balances, so we need to read them again to ensure that the data is
            // fresh moving forward.
            // We also need to upscale (removing liquidity, so round down) again.
            _updatePoolDataLiveBalancesAndRates(params.pool, poolData, Rounding.ROUND_DOWN);
        }

        // The bulk of the work is done here: the corresponding Pool callback is invoked, and its final balances
        // are computed. This function is non-reentrant, as it performs the accounting updates.
        // Note that poolData is mutated to update the Raw and Live balances, so they are accurate when passed
        // into the AfterRemoveLiquidity callback.
        uint256[] memory amountsOutScaled18;
        (bptAmountIn, amountsOut, amountsOutScaled18, returnData) = _removeLiquidity(poolData, params);

        if (poolData.config.callbacks.shouldCallAfterRemoveLiquidity) {
            if (
                IPoolCallbacks(params.pool).onAfterRemoveLiquidity(
                    params.from,
                    bptAmountIn,
                    amountsOutScaled18,
                    poolData.balancesLiveScaled18,
                    params.userData
                ) == false
            ) {
                revert CallbackFailed();
            }
        }
    }

    /// @inheritdoc IVault
    function removeLiquidityRecovery(
        address pool,
        address from,
        uint256 exactBptAmountIn
    )
        external
        nonReentrant
        withInitializedPool(pool)
        onlyInRecoveryMode(pool)
        returns (uint256[] memory amountsOutRaw)
    {
        // Retrieve the mapping of tokens and their balances for the specified pool.
        EnumerableMap.IERC20ToUint256Map storage poolTokenBalances = _poolTokenBalances[pool];
        uint256 numTokens = poolTokenBalances.length();

        // Initialize arrays to store tokens and balances based on the number of tokens in the pool.
        IERC20[] memory tokens = new IERC20[](numTokens);
        uint256[] memory balancesRaw = new uint256[](numTokens);

        for (uint256 i = 0; i < numTokens; ++i) {
            // Because the iteration is bounded by `tokens.length`, which matches the EnumerableMap's length,
            // we can safely use `unchecked_at`. This ensures that `i` is a valid token index and minimizes
            // storage reads.
            (tokens[i], balancesRaw[i]) = poolTokenBalances.unchecked_at(i);
        }

        amountsOutRaw = BasePoolMath.computeProportionalAmountsOut(balancesRaw, _totalSupply(pool), exactBptAmountIn);

        _removeLiquidityUpdateAccounting(pool, from, tokens, balancesRaw, exactBptAmountIn, amountsOutRaw);
    }

    /**
     * @dev Calls the appropriate pool callback and calculates the required inputs and outputs for the operation
     * considering the given kind, and updates the vault's internal accounting. This includes:
     * - Setting pool balances
     * - Supplying credit to the liquidity provider
     * - Burning pool tokens
     * - Emitting events
     *
     * It is non-reentrant, as it performs external calls and updates the vault's state accordingly. This is the only
     * place where the state is updated within `removeLiquidity`.
     */
    function _removeLiquidity(
        PoolData memory poolData,
        RemoveLiquidityParams memory params
    )
        internal
        nonReentrant
        returns (
            uint256 bptAmountIn,
            uint256[] memory amountsOutRaw,
            uint256[] memory amountsOutScaled18,
            bytes memory returnData
        )
    {
        uint256 tokenOutIndex;

        if (params.kind == RemoveLiquidityKind.PROPORTIONAL) {
            bptAmountIn = params.maxBptAmountIn;
            amountsOutScaled18 = BasePoolMath.computeProportionalAmountsOut(
                poolData.balancesLiveScaled18,
                _totalSupply(params.pool),
                bptAmountIn
            );
        } else if (params.kind == RemoveLiquidityKind.SINGLE_TOKEN_EXACT_IN) {
            bptAmountIn = params.maxBptAmountIn;

            amountsOutScaled18 = params.minAmountsOut;
            tokenOutIndex = InputHelpers.getSingleInputIndex(params.minAmountsOut);
            amountsOutScaled18[tokenOutIndex] = BasePoolMath.computeRemoveLiquiditySingleTokenExactIn(
                poolData.balancesLiveScaled18,
                tokenOutIndex,
                bptAmountIn,
                _totalSupply(params.pool),
                _getSwapFeePercentage(poolData.config),
                IBasePool(params.pool).computeBalance
            );
        } else if (params.kind == RemoveLiquidityKind.SINGLE_TOKEN_EXACT_OUT) {
            amountsOutScaled18 = params.minAmountsOut;
            tokenOutIndex = InputHelpers.getSingleInputIndex(params.minAmountsOut);

            bptAmountIn = BasePoolMath.computeRemoveLiquiditySingleTokenExactOut(
                poolData.balancesLiveScaled18,
                tokenOutIndex,
                amountsOutScaled18[tokenOutIndex],
                _totalSupply(params.pool),
                _getSwapFeePercentage(poolData.config),
                IBasePool(params.pool).computeInvariant
            );
        } else if (params.kind == RemoveLiquidityKind.CUSTOM) {
            (bptAmountIn, amountsOutScaled18, returnData) = IPoolLiquidity(params.pool).onRemoveLiquidityCustom(
                params.from,
                params.maxBptAmountIn,
                params.minAmountsOut,
                poolData.balancesLiveScaled18,
                params.userData
            );
        } else {
            revert InvalidRemoveLiquidityKind();
        }

        uint256 numTokens = poolData.tokens.length;
        amountsOutRaw = new uint256[](numTokens);

        for (uint256 i = 0; i < numTokens; ++i) {
            // Note that poolData.balancesRaw will also be updated in `_removeLiquidityUpdateAccounting`
            poolData.balancesLiveScaled18[i] -= amountsOutScaled18[i];

            // amountsOut are amounts exiting the Pool, so we round down.
            amountsOutRaw[i] = amountsOutScaled18[i].toRawUndoRateRoundDown(
                poolData.decimalScalingFactors[i],
                poolData.tokenRates[i]
            );
        }

        _removeLiquidityUpdateAccounting(
            params.pool,
            params.from,
            poolData.tokens,
            poolData.balancesRaw,
            bptAmountIn,
            amountsOutRaw
        );
    }

    /**
     * @dev Updates the vault's accounting within a `removeLiquidity` operation. This includes:
     * - Setting pool balances
     * - Supplying credit to the liquidity provider
     * - Burning pool tokens
     * - Emitting events
     *
     * This function also supports queries as a special case, where the pool tokens from the sender are not required.
     * It must be called in a non-reentrant context.
     */
    function _removeLiquidityUpdateAccounting(
        address pool,
        address from,
        IERC20[] memory tokens,
        uint256[] memory balancesRaw,
        uint256 bptAmountIn,
        uint256[] memory amountsOutRaw
    ) internal {
        for (uint256 i = 0; i < tokens.length; ++i) {
            // Credit token[i] for amountOut
            _supplyCredit(tokens[i], amountsOutRaw[i], msg.sender);

            // Compute the new Pool balances. A Pool's token balance always decreases after an exit (potentially by 0).
            balancesRaw[i] -= amountsOutRaw[i];
        }

        // Store the new pool balances.
        _setPoolBalances(pool, balancesRaw);

        // Trusted routers use Vault's allowances, which are infinite anyways for pool tokens.
        if (!_isTrustedRouter(msg.sender)) {
            _spendAllowance(address(pool), from, msg.sender, bptAmountIn);
        }

        if (!_isQueryDisabled && EVMCallModeHelpers.isStaticCall()) {
            // Increase `from` balance to ensure the burn function succeeds.
            _queryModeBalanceIncrease(pool, from, bptAmountIn);
        }
        // When removing liquidity, we must burn tokens concurrently with updating pool balances,
        // as the pool's math relies on totalSupply.
        _burn(address(pool), from, bptAmountIn);

        emit PoolBalanceChanged(
            pool,
            from,
            tokens,
            // We can unsafely cast to int256 because balances are actually stored as uint112
            // TODO No they aren't anymore (stored as uint112)! Review this.
            amountsOutRaw.unsafeCastToInt256(false)
        );
    }

    /**
     * @dev Sets the balances of a Pool's tokens to `newBalances`.
     *
     * WARNING: this assumes `newBalances` has the same length and order as the Pool's tokens.
     */
    function _setPoolBalances(address pool, uint256[] memory newBalances) internal {
        EnumerableMap.IERC20ToUint256Map storage poolBalances = _poolTokenBalances[pool];

        for (uint256 i = 0; i < newBalances.length; ++i) {
            // Since we assume all newBalances are properly ordered, we can simply use `unchecked_setAt`
            // to avoid one less storage read per token.
            poolBalances.unchecked_setAt(i, newBalances[i]);
        }
    }

    function _onlyTrustedRouter(address sender) internal pure {
        if (!_isTrustedRouter(sender)) {
            revert RouterNotTrusted();
        }
    }

    function _isTrustedRouter(address) internal pure returns (bool) {
        //TODO: Implement based on approval by governance and user
        return true;
    }

    /*******************************************************************************
                                    Recovery Mode
    *******************************************************************************/

    /**
     * @dev Place on functions that may only be called when the associated pool is in recovery mode.
     * @param pool The pool
     */
    modifier onlyInRecoveryMode(address pool) {
        _ensurePoolInRecoveryMode(pool);
        _;
    }

    /// @inheritdoc IVault
    function enableRecoveryMode(address pool) external withRegisteredPool(pool) authenticate {
        _ensurePoolNotInRecoveryMode(pool);
        _setPoolRecoveryMode(pool, true);
    }

    /// @inheritdoc IVault
    function disableRecoveryMode(address pool) external withRegisteredPool(pool) authenticate {
        _ensurePoolInRecoveryMode(pool);
        _setPoolRecoveryMode(pool, false);
    }

    function _setPoolRecoveryMode(address pool, bool recoveryMode) internal {
        // Update poolConfig
        PoolConfig memory config = PoolConfigLib.toPoolConfig(_poolConfig[pool]);
        config.isPoolInRecoveryMode = recoveryMode;
        _poolConfig[pool] = config.fromPoolConfig();

        emit PoolRecoveryModeStateChanged(pool, recoveryMode);
    }

    /**
     * @dev Reverts if the pool is in recovery mode.
     * @param pool The pool
     */
    function _ensurePoolNotInRecoveryMode(address pool) internal view {
        if (_isPoolInRecoveryMode(pool)) {
            revert PoolInRecoveryMode(pool);
        }
    }

    /**
     * @dev Reverts if the pool is not in recovery mode.
     * @param pool The pool
     */
    function _ensurePoolInRecoveryMode(address pool) internal view {
        if (!_isPoolInRecoveryMode(pool)) {
            revert PoolNotInRecoveryMode(pool);
        }
    }

    /*******************************************************************************
                                        Fees
    *******************************************************************************/

    /// @inheritdoc IVault
    function setProtocolSwapFeePercentage(uint256 newProtocolSwapFeePercentage) external authenticate {
        if (newProtocolSwapFeePercentage > _MAX_PROTOCOL_SWAP_FEE_PERCENTAGE) {
            revert ProtocolSwapFeePercentageTooHigh();
        }
        _protocolSwapFeePercentage = newProtocolSwapFeePercentage;
        emit ProtocolSwapFeePercentageChanged(newProtocolSwapFeePercentage);
    }

    /// @inheritdoc IVault
    function getProtocolSwapFeePercentage() external view returns (uint256) {
        return _protocolSwapFeePercentage;
    }

    /// @inheritdoc IVault
    function getProtocolSwapFee(address token) external view returns (uint256) {
        return _protocolSwapFees[IERC20(token)];
    }

    /// @inheritdoc IVault
    function collectProtocolFees(IERC20[] calldata tokens) external authenticate nonReentrant {
        for (uint256 index = 0; index < tokens.length; index++) {
            IERC20 token = tokens[index];
            uint256 amount = _protocolSwapFees[token];
            // checks
            if (amount > 0) {
                // effects
                // set fees to zero for the token
                _protocolSwapFees[token] = 0;
                // interactions
                token.safeTransfer(msg.sender, amount);
                // emit an event
                emit ProtocolFeeCollected(token, amount);
            }
        }
    }

    /**
     * @inheritdoc IVault
     * @dev This is a permissioned function, disabled if the pool is paused. The swap fee must be <=
     * MAX_SWAP_FEE_PERCENTAGE. Emits the SwapFeePercentageChanged event.
     */
    function setStaticSwapFeePercentage(
        address pool,
        uint256 swapFeePercentage
    ) external authenticate withRegisteredPool(pool) whenPoolNotPaused(pool) {
        _setStaticSwapFeePercentage(pool, swapFeePercentage);
    }

    function _setStaticSwapFeePercentage(address pool, uint256 swapFeePercentage) internal virtual {
        if (swapFeePercentage > _MAX_SWAP_FEE_PERCENTAGE) {
            revert SwapFeePercentageTooHigh();
        }

        PoolConfig memory config = PoolConfigLib.toPoolConfig(_poolConfig[pool]);
        config.staticSwapFeePercentage = swapFeePercentage.toUint64();
        _poolConfig[pool] = config.fromPoolConfig();

        emit SwapFeePercentageChanged(pool, swapFeePercentage);
    }

    /// @inheritdoc IVault
    function getStaticSwapFeePercentage(address pool) external view returns (uint256) {
        return PoolConfigLib.toPoolConfig(_poolConfig[pool]).staticSwapFeePercentage;
    }

    /*******************************************************************************
                                    Authentication
    *******************************************************************************/

    /// @inheritdoc IVault
    function getAuthorizer() external view returns (IAuthorizer) {
        return _authorizer;
    }

    /// @inheritdoc IVault
    function setAuthorizer(IAuthorizer newAuthorizer) external nonReentrant authenticate {
        _authorizer = newAuthorizer;

        emit AuthorizerChanged(newAuthorizer);
    }

    /// @dev Access control is delegated to the Authorizer
    function _canPerform(bytes32 actionId, address user) internal view override returns (bool) {
        return _authorizer.canPerform(actionId, user, address(this));
    }

    /*******************************************************************************
                                    Vault Pausing
    *******************************************************************************/

    /// @inheritdoc IVault
    function isVaultPaused() external view returns (bool) {
        return _isVaultPaused();
    }

    /// @inheritdoc IVault
    function getVaultPausedState() public view returns (bool, uint256, uint256) {
        return (_isVaultPaused(), _vaultPauseWindowEndTime, _vaultBufferPeriodEndTime);
    }

    /// @inheritdoc IVault
    function pauseVault() external authenticate {
        _setVaultPaused(true);
    }

    /// @inheritdoc IVault
    function unpauseVault() external authenticate {
        _setVaultPaused(false);
    }

    /**
     * @dev For gas efficiency, storage is only read before `_vaultBufferPeriodEndTime`. Once we're past that
     * timestamp, the expression short-circuits false, and the Vault is permanently unpaused.
     */
    function _isVaultPaused() internal view returns (bool) {
        return block.timestamp <= _vaultBufferPeriodEndTime && _vaultPaused;
    }

    /**
     * @dev The contract can only be paused until the end of the Pause Window, and
     * unpaused until the end of the Buffer Period.
     */
    function _setVaultPaused(bool pausing) internal {
        if (_isVaultPaused()) {
            if (pausing) {
                // Already paused, and we're trying to pause it again.
                revert VaultPaused();
            }

            // The Vault can always be unpaused while it's paused.
            // When the buffer period expires, `_isVaultPaused` will return false, so we would be in the outside
            // else clause, where trying to unpause will revert unconditionally.
        } else {
            if (pausing) {
                // Not already paused; we can pause within the window.
                if (block.timestamp >= _vaultPauseWindowEndTime) {
                    revert VaultPauseWindowExpired();
                }
            } else {
                // Not paused, and we're trying to unpause it.
                revert VaultNotPaused();
            }
        }

        _vaultPaused = pausing;

        emit VaultPausedStateChanged(pausing);
    }

    /// @dev Reverts if the Vault is paused.
    function _ensureVaultNotPaused() internal view {
        if (_isVaultPaused()) {
            revert VaultPaused();
        }
    }

    /*******************************************************************************
                                     Pool Pausing
    *******************************************************************************/

    modifier onlyAuthenticatedPauser(address pool) {
        address pauseManager = _poolPauseManagers[pool];

        if (pauseManager == address(0)) {
            // If there is no pause manager, default to the authorizer.
            _authenticateCaller();
        } else {
            // Sender must be the pause manager.
            if (msg.sender != pauseManager) {
                revert SenderIsNotPauseManager(pool);
            }
        }
        _;
    }

    /// @inheritdoc IVault
    function isPoolPaused(address pool) external view withRegisteredPool(pool) returns (bool) {
        return _isPoolPaused(pool);
    }

    /// @inheritdoc IVault
    function getPoolPausedState(
        address pool
    ) external view withRegisteredPool(pool) returns (bool, uint256, uint256, address) {
        (bool paused, uint256 pauseWindowEndTime) = _getPoolPausedState(pool);

        return (paused, pauseWindowEndTime, pauseWindowEndTime + _vaultBufferPeriodDuration, _poolPauseManagers[pool]);
    }

    /// @dev Check both the flag and timestamp to determine whether the pool is paused.
    function _isPoolPaused(address pool) internal view returns (bool) {
        (bool paused, ) = _getPoolPausedState(pool);

        return paused;
    }

    /// @dev Lowest level routine that plucks only the minimum necessary parts from storage.
    function _getPoolPausedState(address pool) private view returns (bool, uint256) {
        (bool pauseBit, uint256 pauseWindowEndTime) = PoolConfigLib.getPoolPausedState(_poolConfig[pool]);

        // Use the Vault's buffer period.
        return (pauseBit && block.timestamp <= pauseWindowEndTime + _vaultBufferPeriodDuration, pauseWindowEndTime);
    }

    /// @inheritdoc IVault
    function pausePool(address pool) external withRegisteredPool(pool) onlyAuthenticatedPauser(pool) {
        _setPoolPaused(pool, true);
    }

    /// @inheritdoc IVault
    function unpausePool(address pool) external withRegisteredPool(pool) onlyAuthenticatedPauser(pool) {
        _setPoolPaused(pool, false);
    }

    function _setPoolPaused(address pool, bool pausing) internal {
        PoolConfig memory config = PoolConfigLib.toPoolConfig(_poolConfig[pool]);

        if (_isPoolPaused(pool)) {
            if (pausing) {
                // Already paused, and we're trying to pause it again.
                revert PoolPaused(pool);
            }

            // The pool can always be unpaused while it's paused.
            // When the buffer period expires, `_isPoolPaused` will return false, so we would be in the outside
            // else clause, where trying to unpause will revert unconditionally.
        } else {
            if (pausing) {
                // Not already paused; we can pause within the window.
                if (block.timestamp >= config.pauseWindowEndTime) {
                    revert PoolPauseWindowExpired(pool);
                }
            } else {
                // Not paused, and we're trying to unpause it.
                revert PoolNotPaused(pool);
            }
        }

        // Update poolConfig.
        config.isPoolPaused = pausing;
        _poolConfig[pool] = config.fromPoolConfig();

        emit PoolPausedStateChanged(pool, pausing);
    }

    /**
     * @dev Reverts if the pool is paused.
     * @param pool The pool
     */
    function _ensurePoolNotPaused(address pool) internal view {
        if (_isPoolPaused(pool)) {
            revert PoolPaused(pool);
        }
    }
}<|MERGE_RESOLUTION|>--- conflicted
+++ resolved
@@ -541,7 +541,7 @@
         vars.poolSwapParams = _buildSwapCallbackParams(params, vars, poolData);
 
         if (poolData.config.callbacks.shouldCallBeforeSwap) {
-            if (IBasePool(params.pool).onBeforeSwap(vars.poolSwapParams) == false) {
+            if (IPoolCallbacks(params.pool).onBeforeSwap(vars.poolSwapParams) == false) {
                 revert CallbackFailed();
             }
 
@@ -560,127 +560,6 @@
                 ? (vars.amountGivenScaled18, vars.amountCalculatedScaled18)
                 : (vars.amountCalculatedScaled18, vars.amountGivenScaled18);
 
-            if (
-                IBasePool(params.pool).onAfterSwap(
-                    IBasePool.AfterSwapParams({
-                        kind: params.kind,
-                        tokenIn: params.tokenIn,
-                        tokenOut: params.tokenOut,
-                        amountInScaled18: amountInScaled18,
-                        amountOutScaled18: amountOutScaled18,
-                        tokenInBalanceScaled18: poolData.balancesLiveScaled18[vars.indexIn] + amountInScaled18,
-                        tokenOutBalanceScaled18: poolData.balancesLiveScaled18[vars.indexOut] - amountOutScaled18,
-                        sender: msg.sender,
-                        userData: params.userData
-                    }),
-                    vars.amountCalculatedScaled18
-                ) == false
-            ) {
-                revert CallbackFailed();
-            }
-        }
-
-        // Swap fee is always deducted from tokenOut.
-        // Since the swapFeeAmountScaled18 (derived from scaling up either the amountGiven or amountCalculated)
-        // also contains the rate, undo it when converting to raw.
-        uint256 swapFeeAmountRaw = vars.swapFeeAmountScaled18.toRawUndoRateRoundDown(
-            poolData.decimalScalingFactors[vars.indexOut],
-            poolData.tokenRates[vars.indexOut]
-        );
-
-        emit Swap(params.pool, params.tokenIn, params.tokenOut, amountIn, amountOut, swapFeeAmountRaw);
-    }
-
-    function _buildSwapCallbackParams(
-        SwapParams memory params,
-        SwapLocals memory vars,
-        PoolData memory poolData
-    ) private view returns (IBasePool.SwapParams memory) {
-        return
-            IBasePool.SwapParams({
-                kind: params.kind,
-                tokenIn: params.tokenIn,
-                tokenOut: params.tokenOut,
-                amountGivenScaled18: vars.amountGivenScaled18 + vars.swapFeeAmountScaled18,
-                balancesScaled18: poolData.balancesLiveScaled18,
-                indexIn: vars.indexIn,
-                indexOut: vars.indexOut,
-                sender: msg.sender,
-                userData: params.userData
-            });
-    }
-
-    /// @dev Non-reentrant portion of the swap, which calls the main callback and updates accounting.
-    function _swap(
-        SwapParams memory vaultSwapParams,
-        SwapLocals memory vars,
-        PoolData memory poolData,
-        EnumerableMap.IERC20ToUint256Map storage poolBalances
-    ) internal nonReentrant returns (uint256 amountCalculated, uint256 amountIn, uint256 amountOut) {
-        // Add swap fee to the amountGiven to account for the fee taken in GIVEN_OUT swap on tokenOut
-        // Perform the swap request callback and compute the new balances for 'token in' and 'token out' after the swap
-        // If it's a GivenIn swap, vars.swapFeeAmountScaled18 will be zero here, and set based on the amountCalculated.
-
-        vars.amountCalculatedScaled18 = IBasePool(vaultSwapParams.pool).onSwap(vars.poolSwapParams);
-
-        if (vars.swapFeePercentage > 0 && vaultSwapParams.kind == SwapKind.GIVEN_IN) {
-            // Swap fee is a percentage of the amountCalculated for the GIVEN_IN swap
-            // Round up to avoid losses during precision loss.
-            vars.swapFeeAmountScaled18 = vars.amountCalculatedScaled18.mulUp(vars.swapFeePercentage);
-            // Should subtract the fee from the amountCalculated for GIVEN_IN swap
-            vars.amountCalculatedScaled18 -= vars.swapFeeAmountScaled18;
-        }
-
-        // For `GivenIn` the amount calculated is leaving the Vault, so we round down.
-        // Round up when entering the Vault on `GivenOut`.
-        amountCalculated = vaultSwapParams.kind == SwapKind.GIVEN_IN
-            ? vars.amountCalculatedScaled18.toRawUndoRateRoundDown(
-                poolData.decimalScalingFactors[vars.indexOut],
-                poolData.tokenRates[vars.indexOut]
-            )
-            : vars.amountCalculatedScaled18.toRawUndoRateRoundUp(
-                poolData.decimalScalingFactors[vars.indexIn],
-                poolData.tokenRates[vars.indexIn]
-            );
-
-        (amountIn, amountOut) = vaultSwapParams.kind == SwapKind.GIVEN_IN
-            ? (vaultSwapParams.amountGivenRaw, amountCalculated)
-            : (amountCalculated, vaultSwapParams.amountGivenRaw);
-
-        // Charge protocolSwapFee
-        if (vars.swapFeeAmountScaled18 > 0 && _protocolSwapFeePercentage > 0) {
-            // Always charge fees on tokenOut. Store amount in native decimals.
-            // Since the swapFeeAmountScaled18 (derived from scaling up either the amountGiven or amountCalculated)
-            // also contains the rate, undo it when converting to raw.
-            vars.protocolSwapFeeAmountRaw = vars
-                .swapFeeAmountScaled18
-                .mulUp(_protocolSwapFeePercentage)
-                .toRawUndoRateRoundDown(
-                    poolData.decimalScalingFactors[vars.indexOut],
-                    poolData.tokenRates[vars.indexOut]
-                );
-
-            _protocolSwapFees[vaultSwapParams.tokenOut] += vars.protocolSwapFeeAmountRaw;
-        }
-
-        // Use `unchecked_setAt` to save storage reads.
-        poolBalances.unchecked_setAt(vars.indexIn, vars.tokenInBalance + amountIn);
-        poolBalances.unchecked_setAt(vars.indexOut, vars.tokenOutBalance - amountOut - vars.protocolSwapFeeAmountRaw);
-
-        // Account amountIn of tokenIn
-        _takeDebt(vaultSwapParams.tokenIn, amountIn, msg.sender);
-        // Account amountOut of tokenOut
-<<<<<<< HEAD
-        _supplyCredit(vaultSwapParams.tokenOut, amountOut, msg.sender);
-=======
-        _supplyCredit(params.tokenOut, amountOut, msg.sender);
-
-        if (poolData.config.callbacks.shouldCallAfterSwap) {
-            (uint256 amountInScaled18, uint256 amountOutScaled18) = params.kind == SwapKind.GIVEN_IN
-                ? (vars.amountGivenScaled18, vars.amountCalculatedScaled18)
-                : (vars.amountCalculatedScaled18, vars.amountGivenScaled18);
-
-            // if callback is enabled, then update balances
             if (
                 IPoolCallbacks(params.pool).onAfterSwap(
                     IPoolCallbacks.AfterSwapParams({
@@ -710,7 +589,88 @@
         );
 
         emit Swap(params.pool, params.tokenIn, params.tokenOut, amountIn, amountOut, swapFeeAmountRaw);
->>>>>>> 2f882098
+    }
+
+    function _buildSwapCallbackParams(
+        SwapParams memory params,
+        SwapLocals memory vars,
+        PoolData memory poolData
+    ) private view returns (IBasePool.SwapParams memory) {
+        return
+            IBasePool.SwapParams({
+                kind: params.kind,
+                tokenIn: params.tokenIn,
+                tokenOut: params.tokenOut,
+                amountGivenScaled18: vars.amountGivenScaled18 + vars.swapFeeAmountScaled18,
+                balancesScaled18: poolData.balancesLiveScaled18,
+                indexIn: vars.indexIn,
+                indexOut: vars.indexOut,
+                sender: msg.sender,
+                userData: params.userData
+            });
+    }
+
+    /// @dev Non-reentrant portion of the swap, which calls the main callback and updates accounting.
+    function _swap(
+        SwapParams memory vaultSwapParams,
+        SwapLocals memory vars,
+        PoolData memory poolData,
+        EnumerableMap.IERC20ToUint256Map storage poolBalances
+    ) internal nonReentrant returns (uint256 amountCalculated, uint256 amountIn, uint256 amountOut) {
+        // Add swap fee to the amountGiven to account for the fee taken in GIVEN_OUT swap on tokenOut
+        // Perform the swap request callback and compute the new balances for 'token in' and 'token out' after the swap
+        // If it's a GivenIn swap, vars.swapFeeAmountScaled18 will be zero here, and set based on the amountCalculated.
+
+        vars.amountCalculatedScaled18 = IBasePool(vaultSwapParams.pool).onSwap(vars.poolSwapParams);
+
+        if (vars.swapFeePercentage > 0 && vaultSwapParams.kind == SwapKind.GIVEN_IN) {
+            // Swap fee is a percentage of the amountCalculated for the GIVEN_IN swap
+            // Round up to avoid losses during precision loss.
+            vars.swapFeeAmountScaled18 = vars.amountCalculatedScaled18.mulUp(vars.swapFeePercentage);
+            // Should subtract the fee from the amountCalculated for GIVEN_IN swap
+            vars.amountCalculatedScaled18 -= vars.swapFeeAmountScaled18;
+        }
+
+        // For `GivenIn` the amount calculated is leaving the Vault, so we round down.
+        // Round up when entering the Vault on `GivenOut`.
+        amountCalculated = vaultSwapParams.kind == SwapKind.GIVEN_IN
+            ? vars.amountCalculatedScaled18.toRawUndoRateRoundDown(
+                poolData.decimalScalingFactors[vars.indexOut],
+                poolData.tokenRates[vars.indexOut]
+            )
+            : vars.amountCalculatedScaled18.toRawUndoRateRoundUp(
+                poolData.decimalScalingFactors[vars.indexIn],
+                poolData.tokenRates[vars.indexIn]
+            );
+
+        (amountIn, amountOut) = vaultSwapParams.kind == SwapKind.GIVEN_IN
+            ? (vaultSwapParams.amountGivenRaw, amountCalculated)
+            : (amountCalculated, vaultSwapParams.amountGivenRaw);
+
+        // Charge protocolSwapFee
+        if (vars.swapFeeAmountScaled18 > 0 && _protocolSwapFeePercentage > 0) {
+            // Always charge fees on tokenOut. Store amount in native decimals.
+            // Since the swapFeeAmountScaled18 (derived from scaling up either the amountGiven or amountCalculated)
+            // also contains the rate, undo it when converting to raw.
+            vars.protocolSwapFeeAmountRaw = vars
+                .swapFeeAmountScaled18
+                .mulUp(_protocolSwapFeePercentage)
+                .toRawUndoRateRoundDown(
+                    poolData.decimalScalingFactors[vars.indexOut],
+                    poolData.tokenRates[vars.indexOut]
+                );
+
+            _protocolSwapFees[vaultSwapParams.tokenOut] += vars.protocolSwapFeeAmountRaw;
+        }
+
+        // Use `unchecked_setAt` to save storage reads.
+        poolBalances.unchecked_setAt(vars.indexIn, vars.tokenInBalance + amountIn);
+        poolBalances.unchecked_setAt(vars.indexOut, vars.tokenOutBalance - amountOut - vars.protocolSwapFeeAmountRaw);
+
+        // Account amountIn of tokenIn
+        _takeDebt(vaultSwapParams.tokenIn, amountIn, msg.sender);
+        // Account amountOut of tokenOut
+        _supplyCredit(vaultSwapParams.tokenOut, amountOut, msg.sender);
     }
 
     /// @dev Returns swap fee for the pool.
