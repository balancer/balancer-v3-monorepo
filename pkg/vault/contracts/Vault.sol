// SPDX-License-Identifier: GPL-3.0-or-later

pragma solidity ^0.8.24;

import { Proxy } from "@openzeppelin/contracts/proxy/Proxy.sol";
import { SafeERC20 } from "@openzeppelin/contracts/token/ERC20/utils/SafeERC20.sol";
import { Address } from "@openzeppelin/contracts/utils/Address.sol";
import { IERC20 } from "@openzeppelin/contracts/token/ERC20/IERC20.sol";
import { IERC4626 } from "@openzeppelin/contracts/interfaces/IERC4626.sol";
import { Address } from "@openzeppelin/contracts/utils/Address.sol";

import "@balancer-labs/v3-interfaces/contracts/vault/VaultTypes.sol";
import { IAuthorizer } from "@balancer-labs/v3-interfaces/contracts/vault/IAuthorizer.sol";
import { IVaultAdmin } from "@balancer-labs/v3-interfaces/contracts/vault/IVaultAdmin.sol";
import { IVaultExtension } from "@balancer-labs/v3-interfaces/contracts/vault/IVaultExtension.sol";
import { IVaultMain } from "@balancer-labs/v3-interfaces/contracts/vault/IVaultMain.sol";
import { IBasePool } from "@balancer-labs/v3-interfaces/contracts/vault/IBasePool.sol";
import { IPoolHooks } from "@balancer-labs/v3-interfaces/contracts/vault/IPoolHooks.sol";
import { IBufferPool } from "@balancer-labs/v3-interfaces/contracts/vault/IBufferPool.sol";
import { IPoolLiquidity } from "@balancer-labs/v3-interfaces/contracts/vault/IPoolLiquidity.sol";
import { IRateProvider } from "@balancer-labs/v3-interfaces/contracts/vault/IRateProvider.sol";

import { EVMCallModeHelpers } from "@balancer-labs/v3-solidity-utils/contracts/helpers/EVMCallModeHelpers.sol";
import { ScalingHelpers } from "@balancer-labs/v3-solidity-utils/contracts/helpers/ScalingHelpers.sol";
import { ArrayHelpers } from "@balancer-labs/v3-solidity-utils/contracts/helpers/ArrayHelpers.sol";
import { InputHelpers } from "@balancer-labs/v3-solidity-utils/contracts/helpers/InputHelpers.sol";
import {
    TransientStorageHelpers
} from "@balancer-labs/v3-solidity-utils/contracts/helpers/TransientStorageHelpers.sol";
import { FixedPoint } from "@balancer-labs/v3-solidity-utils/contracts/math/FixedPoint.sol";
import { BasePoolMath } from "@balancer-labs/v3-solidity-utils/contracts/math/BasePoolMath.sol";
import { EnumerableMap } from "@balancer-labs/v3-solidity-utils/contracts/openzeppelin/EnumerableMap.sol";
import { StorageSlot } from "@balancer-labs/v3-solidity-utils/contracts/openzeppelin/StorageSlot.sol";

import { VaultStateBits, VaultStateLib } from "./lib/VaultStateLib.sol";
import { PoolConfigBits, PoolConfigLib } from "./lib/PoolConfigLib.sol";
import { PackedTokenBalance } from "./lib/PackedTokenBalance.sol";
import { VaultCommon } from "./VaultCommon.sol";

contract Vault is IVaultMain, VaultCommon, Proxy {
    using EnumerableMap for EnumerableMap.IERC20ToBytes32Map;
    using PackedTokenBalance for bytes32;
    using InputHelpers for uint256;
    using FixedPoint for *;
    using ArrayHelpers for uint256[];
    using Address for *;
    using SafeERC20 for IERC20;
    using PoolConfigLib for PoolConfig;
    using ScalingHelpers for *;
    using VaultStateLib for VaultStateBits;
    using TransientStorageHelpers for *;
    using StorageSlot for *;

    constructor(IVaultExtension vaultExtension, IAuthorizer authorizer) {
        if (address(vaultExtension.vault()) != address(this)) {
            revert WrongVaultExtensionDeployment();
        }

        _vaultExtension = vaultExtension;

        _vaultPauseWindowEndTime = IVaultAdmin(address(vaultExtension)).getPauseWindowEndTime();
        _vaultBufferPeriodDuration = IVaultAdmin(address(vaultExtension)).getBufferPeriodDuration();
        _vaultBufferPeriodEndTime = IVaultAdmin(address(vaultExtension)).getBufferPeriodEndTime();

        _authorizer = authorizer;
    }

    /*******************************************************************************
                              Transient Accounting
    *******************************************************************************/

    /**
     * @dev This modifier is used for functions that temporarily modify the token deltas
     * of the Vault, but expect to revert or settle balances by the end of their execution.
     * It works by ensuring that the balances are properly settled by the time the last
     * operation is executed.
     *
     * This is useful for functions like `lock`, which perform arbitrary external calls:
     * we can keep track of temporary deltas changes, and make sure they are settled by the
     * time the external call is complete.
     */
    modifier transient() {
        bool isUnlockedBefore = _isUnlocked().tload();

        if (isUnlockedBefore == false) {
            _isUnlocked().tstore(true);
        }

        // The caller does everything here and has to settle all outstanding balances
        _;

        if (isUnlockedBefore == false) {
            if (_nonzeroDeltaCount().tload() != 0) {
                revert BalanceNotSettled();
            }

            _isUnlocked().tstore(false);
        }
    }

    /// @inheritdoc IVaultMain
    function unlock(bytes calldata data) external payable transient returns (bytes memory result) {
        // Executes the function call with value to the msg.sender.
        return (msg.sender).functionCallWithValue(data, msg.value);
    }

    /// @inheritdoc IVaultMain
    function settle(IERC20 token) public nonReentrant onlyWhenUnlocked returns (uint256 paid) {
        uint256 reservesBefore = _reservesOf[token];
        _reservesOf[token] = token.balanceOf(address(this));
        paid = _reservesOf[token] - reservesBefore;

        _supplyCredit(token, paid);
    }

    /// @inheritdoc IVaultMain
    function sendTo(IERC20 token, address to, uint256 amount) public nonReentrant onlyWhenUnlocked {
        _takeDebt(token, amount);
        _reservesOf[token] -= amount;

        token.safeTransfer(to, amount);
    }

    /*******************************************************************************
                                    Pool Operations
    *******************************************************************************/

    // The Vault performs all upscaling and downscaling (due to token decimals, rates, etc.), so that the pools
    // don't have to. However, scaling inevitably leads to rounding errors, so we take great care to ensure that
    // any rounding errors favor the Vault. An important invariant of the system is that there is no repeatable
    // path where tokensOut > tokensIn.
    //
    // In general, this means rounding up any values entering the Vault, and rounding down any values leaving
    // the Vault, so that external users either pay a little extra or receive a little less in the case of a
    // rounding error.
    //
    // However, it's not always straightforward to determine the correct rounding direction, given the presence
    // and complexity of intermediate steps. An "amountIn" sounds like it should be rounded up: but only if that
    // is the amount actually being transferred. If instead it is an amount sent to the pool math, where rounding
    // up would result in a *higher* calculated amount out, that would favor the user instead of the Vault. So in
    // that case, amountIn should be rounded down.
    //
    // See comments justifying the rounding direction in each case.
    //
    // TODO: this reasoning applies to Weighted Pool math, and is likely to apply to others as well, but of course
    // it's possible a new pool type might not conform. Duplicate the tests for new pool types (e.g., Stable Math).
    // Also, the final code should ensure that we are not relying entirely on the rounding directions here,
    // but have enough additional layers (e.g., minimum amounts, buffer wei on all transfers) to guarantee safety,
    // even if it turns out these directions are incorrect for a new pool type.

    /*******************************************************************************
                                          Swaps
    *******************************************************************************/

    /// @inheritdoc IVaultMain
    function swap(
        SwapParams memory params
    )
        public
        onlyWhenUnlocked
        withInitializedPool(params.pool)
        returns (uint256 amountCalculated, uint256 amountIn, uint256 amountOut)
    {
        VaultState memory vaultState = _ensureUnpausedAndGetVaultState(params.pool);

        if (params.amountGivenRaw == 0) {
            revert AmountGivenZero();
        }

        if (params.tokenIn == params.tokenOut) {
            revert CannotSwapSameToken();
        }

        // `_computePoolDataUpdatingBalancesAndFees` is non-reentrant, as it updates storage as well as filling in
        // poolData in memory. Since the swap hooks are reentrant and could do anything, including change these
        // balances, we cannot defer settlement until `_swap`.
        //
        // Sets all fields in `poolData`. Side effects: updates `_poolTokenBalances`, `_protocolFees`,
        // `_poolCreatorFees` in storage. May emit ProtocolYieldFeeCharged and PoolCreatorYieldFeeCharged events.
        PoolData memory poolData = _computePoolDataUpdatingBalancesAndFees(
            params.pool,
            Rounding.ROUND_DOWN,
            vaultState.protocolYieldFeePercentage
        );

        // Use the storage map only for translating token addresses to indices. Raw balances can be read from poolData.
        EnumerableMap.IERC20ToBytes32Map storage poolBalances = _poolTokenBalances[params.pool];

        SwapVars memory vars;
        // EnumerableMap stores indices *plus one* to use the zero index as a sentinel value for non-existence.
        vars.indexIn = poolBalances.unchecked_indexOf(params.tokenIn);
        vars.indexOut = poolBalances.unchecked_indexOf(params.tokenOut);

        // If either are zero, revert because the token wasn't registered to this pool.
        if (vars.indexIn == 0 || vars.indexOut == 0) {
            // We require the pool to be initialized, which means it's also registered.
            // This can only happen if the tokens are not registered.
            revert TokenNotRegistered();
        }

        // Convert to regular 0-based indices now, since we've established the tokens are valid.
        unchecked {
            vars.indexIn -= 1;
            vars.indexOut -= 1;
        }

        // If the amountGiven is entering the pool math (ExactIn), round down, since a lower apparent amountIn leads
        // to a lower calculated amountOut, favoring the pool.
        _updateAmountGivenInVars(vars, params, poolData);

        if (poolData.poolConfig.hooks.shouldCallBeforeSwap) {
            if (IPoolHooks(params.pool).onBeforeSwap(_buildPoolSwapParams(params, vars, poolData)) == false) {
                revert BeforeSwapHookFailed();
            }

            _updatePoolDataLiveBalancesAndRates(params.pool, poolData, Rounding.ROUND_DOWN);

            // Also update amountGivenScaled18, as it will now be used in the swap, and the rates might have changed.
            _updateAmountGivenInVars(vars, params, poolData);
        }

        // Note that this must be called *after* the before hook, to guarantee that the swap params are the same
        // as those passed to the main operation.
        if (poolData.poolConfig.hooks.shouldCallComputeDynamicSwapFee) {
            bool success;

            (success, vars.swapFeePercentage) = IPoolHooks(params.pool).onComputeDynamicSwapFee(
                _buildPoolSwapParams(params, vars, poolData)
            );

            if (success == false) {
                revert DynamicSwapFeeHookFailed();
            }
        } else {
            vars.swapFeePercentage = poolData.poolConfig.staticSwapFeePercentage;
        }

        // Non-reentrant call that updates accounting.
        (amountCalculated, amountIn, amountOut) = _swap(params, vars, poolData, vaultState);

        if (poolData.poolConfig.hooks.shouldCallAfterSwap) {
            // Adjust balances for the AfterSwap hook.
            (uint256 amountInScaled18, uint256 amountOutScaled18) = params.kind == SwapKind.EXACT_IN
                ? (vars.amountGivenScaled18, vars.amountCalculatedScaled18)
                : (vars.amountCalculatedScaled18, vars.amountGivenScaled18);
            if (
                IPoolHooks(params.pool).onAfterSwap(
                    IPoolHooks.AfterSwapParams({
                        kind: params.kind,
                        tokenIn: params.tokenIn,
                        tokenOut: params.tokenOut,
                        amountInScaled18: amountInScaled18,
                        amountOutScaled18: amountOutScaled18,
                        tokenInBalanceScaled18: poolData.balancesLiveScaled18[vars.indexIn],
                        tokenOutBalanceScaled18: poolData.balancesLiveScaled18[vars.indexOut],
                        sender: msg.sender,
                        userData: params.userData
                    }),
                    vars.amountCalculatedScaled18
                ) == false
            ) {
                revert AfterSwapHookFailed();
            }
        }
    }

    function _buildPoolSwapParams(
        SwapParams memory params,
        SwapVars memory vars,
        PoolData memory poolData
    ) internal view returns (IBasePool.PoolSwapParams memory) {
        return
            IBasePool.PoolSwapParams({
                kind: params.kind,
                amountGivenScaled18: vars.amountGivenScaled18,
                balancesScaled18: poolData.balancesLiveScaled18,
                indexIn: vars.indexIn,
                indexOut: vars.indexOut,
                sender: msg.sender,
                userData: params.userData
            });
    }

    /**
     * @dev Preconditions: decimalScalingFactors and tokenRates in `poolData` must be current.
     * Uses amountGivenRaw and kind from `params`. Side effects: mutates `amountGivenScaled18` in vars.
     */
    function _updateAmountGivenInVars(
        SwapVars memory vars,
        SwapParams memory params,
        PoolData memory poolData
    ) private pure {
        // If the amountGiven is entering the pool math (ExactIn), round down, since a lower apparent amountIn leads
        // to a lower calculated amountOut, favoring the pool.
        vars.amountGivenScaled18 = params.kind == SwapKind.EXACT_IN
            ? params.amountGivenRaw.toScaled18ApplyRateRoundDown(
                poolData.decimalScalingFactors[vars.indexIn],
                poolData.tokenRates[vars.indexIn]
            )
            : params.amountGivenRaw.toScaled18ApplyRateRoundUp(
                poolData.decimalScalingFactors[vars.indexOut],
                poolData.tokenRates[vars.indexOut]
            );
    }

    /**
     * @dev Main non-reentrant portion of the swap, which calls the pool hook and updates accounting. `vaultSwapParams`
     * are passed to the pool's `onSwap` hook.
     *
     * Preconditions: amountGivenScaled18, indexIn, indexOut in vars; decimalScalingFactors, tokenRates, poolConfig,
     *                balancesLiveScaled18 in `poolData`.
     * Side effects: mutates swapFeeAmountScaled18, amountCalculatedScaled18, protocolSwapFeeAmountRaw,
     *               creatorSwapFeeAmountRaw in vars; balancesRaw, balancesLiveScaled18 in `poolData`.
     * Updates `_protocolFees`, `_poolCreatorFees`, `_poolTokenBalances` in storage.
     * Emits Swap event. May emit ProtocolSwapFeeCharged, PoolCreatorSwapFeeCharged events.
     */
    function _swap(
        SwapParams memory params,
        SwapVars memory vars,
        PoolData memory poolData,
        VaultState memory vaultState
    ) internal nonReentrant returns (uint256 amountCalculated, uint256 amountIn, uint256 amountOut) {
        // Perform the swap request hook and compute the new balances for 'token in' and 'token out' after the swap

        vars.amountCalculatedScaled18 = IBasePool(params.pool).onSwap(_buildPoolSwapParams(params, vars, poolData));

        // Note that balances are kept in memory, and are not fully computed until the `setPoolBalances` below.
        // Intervening code cannot read balances from storage, as they are temporarily out-of-sync here. This function
        // is nonReentrant, to guard against read-only reentrancy issues.

        // Set vars.swapFeeAmountScaled18 based on the amountCalculated.
        if (vars.swapFeePercentage > 0) {
            // Swap fee is always a percentage of the amountCalculated. On ExactIn, subtract it from the calculated
            // amountOut. On ExactOut, add it to the calculated amountIn.
            // Round up to avoid losses during precision loss.
            vars.swapFeeAmountScaled18 = vars.amountCalculatedScaled18.mulUp(vars.swapFeePercentage);
        }

        // (1) and (2): get raw amounts and check limits
        if (params.kind == SwapKind.EXACT_IN) {
            // Need to update `amountCalculatedScaled18` for the onAfterSwap hook.
            vars.amountCalculatedScaled18 -= vars.swapFeeAmountScaled18;

            // For `ExactIn` the amount calculated is leaving the Vault, so we round down.
            amountCalculated = vars.amountCalculatedScaled18.toRawUndoRateRoundDown(
                poolData.decimalScalingFactors[vars.indexOut],
                poolData.tokenRates[vars.indexOut]
            );

            (amountIn, amountOut) = (params.amountGivenRaw, amountCalculated);

            if (amountOut < params.limitRaw) {
                revert SwapLimit(amountOut, params.limitRaw);
            }
        } else {
            vars.amountCalculatedScaled18 += vars.swapFeeAmountScaled18;

            // For `ExactOut` the amount calculated is entering the Vault, so we round up.
            amountCalculated = vars.amountCalculatedScaled18.toRawUndoRateRoundUp(
                poolData.decimalScalingFactors[vars.indexIn],
                poolData.tokenRates[vars.indexIn]
            );

            (amountIn, amountOut) = (amountCalculated, params.amountGivenRaw);

            if (amountIn > params.limitRaw) {
                revert SwapLimit(amountIn, params.limitRaw);
            }
        }

        // 3) Deltas: debit for token in, credit for token out
        _takeDebt(params.tokenIn, amountIn);
        _supplyCredit(params.tokenOut, amountOut);

        // 4) Compute and charge protocol and creator fees.
        (uint256 swapFeeIndex, IERC20 swapFeeToken) = params.kind == SwapKind.EXACT_IN
            ? (vars.indexOut, params.tokenOut)
            : (vars.indexIn, params.tokenIn);

        // Note that protocol fee storage is updated before balance storage, as the final raw balances need to take
        // the fees into account.
        (vars.protocolSwapFeeAmountRaw, vars.creatorSwapFeeAmountRaw) = _computeAndChargeProtocolAndCreatorFees(
            poolData,
            vars.swapFeeAmountScaled18,
            vaultState.protocolSwapFeePercentage,
            params.pool,
            swapFeeToken,
            swapFeeIndex
        );

        {
            // stack-too-deep
            uint256 totalFees = (vars.protocolSwapFeeAmountRaw + vars.creatorSwapFeeAmountRaw);

            // 5) Pool balances: raw and live
            // Adjust for raw swap amounts and total fees on the calculated end.
            (uint256 newRawBalanceIn, uint256 newRawBalanceOut) = params.kind == SwapKind.EXACT_IN
                ? (
                    poolData.balancesRaw[vars.indexIn] + amountIn,
                    poolData.balancesRaw[vars.indexOut] - amountOut - totalFees
                )
                : (
                    poolData.balancesRaw[vars.indexIn] + amountIn - totalFees,
                    poolData.balancesRaw[vars.indexOut] - amountOut
                );

            _updateRawAndLiveTokenBalancesInPoolData(poolData, newRawBalanceIn, Rounding.ROUND_DOWN, vars.indexIn);
            _updateRawAndLiveTokenBalancesInPoolData(poolData, newRawBalanceOut, Rounding.ROUND_DOWN, vars.indexOut);
        }

        // 6) Store pool balances, raw and live
        _setPoolBalances(params.pool, poolData);

        // 7) Off-chain events
        // Since the swapFeeAmountScaled18 (derived from scaling up either the amountGiven or amountCalculated)
        // also contains the rate, undo it when converting to raw.
        uint256 swapFeeAmountRaw = vars.swapFeeAmountScaled18.toRawUndoRateRoundDown(
            poolData.decimalScalingFactors[swapFeeIndex],
            poolData.tokenRates[swapFeeIndex]
        );

        emit Swap(
            params.pool,
            params.tokenIn,
            params.tokenOut,
            amountIn,
            amountOut,
            vars.swapFeePercentage,
            swapFeeAmountRaw,
            swapFeeToken
        );
    }

    /*******************************************************************************
                            Pool Registration and Initialization
    *******************************************************************************/

    /**
     * @dev This is typically called after a reentrant callback (e.g., a "before" liquidity operation callback),
     * to refresh the poolData struct with any balances (or rates) that might have changed.
     *
     * Preconditions: tokenConfig, balancesRaw, and decimalScalingFactors must be current in `poolData`.
     * Side effects: mutates tokenRates, balancesLiveScaled18 in `poolData`.
     */
    function _updatePoolDataLiveBalancesAndRates(
        address pool,
        PoolData memory poolData,
        Rounding roundingDirection
    ) internal view {
        _updateTokenRatesInPoolData(poolData);

        // It's possible a reentrant hook changed the raw balances in Vault storage.
        // Update them before computing the live balances.
        EnumerableMap.IERC20ToBytes32Map storage poolTokenBalances = _poolTokenBalances[pool];
        bytes32 packedBalance;

        for (uint256 i = 0; i < poolData.tokenConfig.length; ++i) {
            (, packedBalance) = poolTokenBalances.unchecked_at(i);
<<<<<<< HEAD
            poolData.balancesRaw[i] = packedBalance.getBalanceRaw();
=======
>>>>>>> cb531d7f

            // Note the order dependency. This requires up-to-date tokenRates in `poolData`,
            // so `_updateTokenRatesInPoolData` must be called first.
            _updateRawAndLiveTokenBalancesInPoolData(poolData, packedBalance.getRawBalance(), roundingDirection, i);
        }
    }

    /*******************************************************************************
                                Pool Operations
    *******************************************************************************/

    /// @dev Avoid "stack too deep" - without polluting the Add/RemoveLiquidity params interface.
    struct LiquidityLocals {
        uint256 numTokens;
        uint256 protocolSwapFeeAmountRaw;
        uint256 creatorSwapFeeAmountRaw;
        uint256 tokenIndex;
    }

    /// @inheritdoc IVaultMain
    function addLiquidity(
        AddLiquidityParams memory params
    )
        external
        onlyWhenUnlocked
        withInitializedPool(params.pool)
        returns (uint256[] memory amountsIn, uint256 bptAmountOut, bytes memory returnData)
    {
        // Round balances up when adding liquidity:
        // If proportional, higher balances = higher proportional amountsIn, favoring the pool.
        // If unbalanced, higher balances = lower invariant ratio with fees.
        // bptOut = supply * (ratio - 1), so lower ratio = less bptOut, favoring the pool.

        VaultState memory vaultState = _ensureUnpausedAndGetVaultState(params.pool);

        // `_computePoolDataUpdatingBalancesAndFees` is non-reentrant, as it updates storage as well as filling in
        // poolData in memory. Since the add liquidity hooks are reentrant and could do anything, including change
        // these balances, we cannot defer settlement until `_addLiquidity`.
        //
        // Sets all fields in `poolData`. Side effects: updates `_poolTokenBalances`, `_protocolFees`,
        // `_poolCreatorFees` in storage. May emit ProtocolYieldFeeCharged and PoolCreatorYieldFeeCharged events.
        PoolData memory poolData = _computePoolDataUpdatingBalancesAndFees(
            params.pool,
            Rounding.ROUND_UP,
            vaultState.protocolYieldFeePercentage
        );
        InputHelpers.ensureInputLengthMatch(poolData.tokenConfig.length, params.maxAmountsIn.length);

        // Amounts are entering pool math, so round down.
        // Introducing amountsInScaled18 here and passing it through to _addLiquidity is not ideal,
        // but it avoids the even worse options of mutating amountsIn inside AddLiquidityParams,
        // or cluttering the AddLiquidityParams interface by adding amountsInScaled18.
        uint256[] memory maxAmountsInScaled18 = params.maxAmountsIn.copyToScaled18ApplyRateRoundDownArray(
            poolData.decimalScalingFactors,
            poolData.tokenRates
        );

        if (poolData.poolConfig.hooks.shouldCallBeforeAddLiquidity) {
            if (
                IPoolHooks(params.pool).onBeforeAddLiquidity(
                    params.to,
                    params.kind,
                    maxAmountsInScaled18,
                    params.minBptAmountOut,
                    poolData.balancesLiveScaled18,
                    params.userData
                ) == false
            ) {
                revert BeforeAddLiquidityHookFailed();
            }

            // The hook might alter the balances, so we need to read them again to ensure that the data is
            // fresh moving forward.
            // We also need to upscale (adding liquidity, so round up) again.
            _updatePoolDataLiveBalancesAndRates(params.pool, poolData, Rounding.ROUND_UP);

            // Also update maxAmountsInScaled18, as the rates might have changed.
            maxAmountsInScaled18 = params.maxAmountsIn.copyToScaled18ApplyRateRoundDownArray(
                poolData.decimalScalingFactors,
                poolData.tokenRates
            );
        }

        // The bulk of the work is done here: the corresponding Pool hook is called, and the final balances
        // are computed. This function is non-reentrant, as it performs the accounting updates.
        // Note that poolData is mutated to update the Raw and Live balances, so they are accurate when passed
        // into the AfterAddLiquidity hook.
        // `amountsInScaled18` will be overwritten in the custom case, so we need to pass it back and forth to
        // encapsulate that logic in `_addLiquidity`.
        uint256[] memory amountsInScaled18;
        (amountsIn, amountsInScaled18, bptAmountOut, returnData) = _addLiquidity(
            poolData,
            params,
            maxAmountsInScaled18,
            vaultState
        );

        if (poolData.poolConfig.hooks.shouldCallAfterAddLiquidity) {
            if (
                IPoolHooks(params.pool).onAfterAddLiquidity(
                    params.to,
                    amountsInScaled18,
                    bptAmountOut,
                    poolData.balancesLiveScaled18,
                    params.userData
                ) == false
            ) {
                revert AfterAddLiquidityHookFailed();
            }
        }
    }

    /**
     * @dev Calls the appropriate pool hook and calculates the required inputs and outputs for the operation
     * considering the given kind, and updates the vault's internal accounting. This includes:
     * - Setting pool balances
     * - Taking debt from the liquidity provider
     * - Minting pool tokens
     * - Emitting events
     *
     * It is non-reentrant, as it performs external calls and updates the vault's state accordingly.
     */
    function _addLiquidity(
        PoolData memory poolData,
        AddLiquidityParams memory params,
        uint256[] memory maxAmountsInScaled18,
        VaultState memory vaultState
    )
        internal
        nonReentrant
        returns (
            uint256[] memory amountsInRaw,
            uint256[] memory amountsInScaled18,
            uint256 bptAmountOut,
            bytes memory returnData
        )
    {
        LiquidityLocals memory vars;
        vars.numTokens = poolData.tokenConfig.length;
        uint256[] memory swapFeeAmountsScaled18;

        if (params.kind == AddLiquidityKind.PROPORTIONAL) {
            bptAmountOut = params.minBptAmountOut;
            // Initializes the swapFeeAmountsScaled18 empty array (no swap fees on proportional add liquidity)
            swapFeeAmountsScaled18 = new uint256[](vars.numTokens);

            amountsInScaled18 = BasePoolMath.computeProportionalAmountsIn(
                poolData.balancesLiveScaled18,
                _totalSupply(params.pool),
                bptAmountOut
            );
        } else if (params.kind == AddLiquidityKind.UNBALANCED) {
            poolData.poolConfig.requireUnbalancedLiquidityEnabled();

            amountsInScaled18 = maxAmountsInScaled18;
            (bptAmountOut, swapFeeAmountsScaled18) = BasePoolMath.computeAddLiquidityUnbalanced(
                poolData.balancesLiveScaled18,
                maxAmountsInScaled18,
                _totalSupply(params.pool),
                poolData.poolConfig.staticSwapFeePercentage,
                IBasePool(params.pool).computeInvariant
            );
        } else if (params.kind == AddLiquidityKind.SINGLE_TOKEN_EXACT_OUT) {
            poolData.poolConfig.requireUnbalancedLiquidityEnabled();

            bptAmountOut = params.minBptAmountOut;
            vars.tokenIndex = InputHelpers.getSingleInputIndex(maxAmountsInScaled18);

            amountsInScaled18 = maxAmountsInScaled18;
            (amountsInScaled18[vars.tokenIndex], swapFeeAmountsScaled18) = BasePoolMath
                .computeAddLiquiditySingleTokenExactOut(
                    poolData.balancesLiveScaled18,
                    vars.tokenIndex,
                    bptAmountOut,
                    _totalSupply(params.pool),
                    poolData.poolConfig.staticSwapFeePercentage,
                    IBasePool(params.pool).computeBalance
                );
        } else if (params.kind == AddLiquidityKind.CUSTOM) {
            poolData.poolConfig.requireAddCustomLiquidityEnabled();

            (amountsInScaled18, bptAmountOut, swapFeeAmountsScaled18, returnData) = IPoolLiquidity(params.pool)
                .onAddLiquidityCustom(
                    params.to,
                    maxAmountsInScaled18,
                    params.minBptAmountOut,
                    poolData.balancesLiveScaled18,
                    params.userData
                );
        } else {
            revert InvalidAddLiquidityKind();
        }

        // At this point we have the calculated BPT amount.
        if (bptAmountOut < params.minBptAmountOut) {
            revert BptAmountOutBelowMin(bptAmountOut, params.minBptAmountOut);
        }

        amountsInRaw = new uint256[](vars.numTokens);

        for (uint256 i = 0; i < vars.numTokens; ++i) {
            // 1) Calculate raw amount in.
            // amountsInRaw are amounts actually entering the Pool, so we round up.
            // Do not mutate in place yet, as we need them scaled for the `onAfterAddLiquidity` hook
            uint256 amountInRaw = amountsInScaled18[i].toRawUndoRateRoundUp(
                poolData.decimalScalingFactors[i],
                poolData.tokenRates[i]
            );
            amountsInRaw[i] = amountInRaw;

            {
                // stack-too-deep
                IERC20 token = poolData.tokenConfig[i].token;

                // 2) Check limits for raw amounts
                if (amountInRaw > params.maxAmountsIn[i]) {
                    revert AmountInAboveMax(token, amountInRaw, params.maxAmountsIn[i]);
                }

                // 3) Deltas: Debit of token[i] for amountInRaw
                _takeDebt(token, amountInRaw);

                // 4) Compute and charge protocol and creator fees.
                (vars.protocolSwapFeeAmountRaw, vars.creatorSwapFeeAmountRaw) = _computeAndChargeProtocolAndCreatorFees(
                    poolData,
                    swapFeeAmountsScaled18[i],
                    vaultState.protocolSwapFeePercentage,
                    params.pool,
                    token,
                    i
                );
            }

            // 5) Pool balances: raw and live
            // We need regular balances to complete the accounting, and the upscaled balances
            // to use in the `after` hook later on.

            // A pool's token balance increases by amounts in after adding liquidity, minus fees.
            uint256 newRawBalance = poolData.balancesRaw[i] +
                amountInRaw -
                vars.protocolSwapFeeAmountRaw -
                vars.creatorSwapFeeAmountRaw;
            _updateRawAndLiveTokenBalancesInPoolData(poolData, newRawBalance, Rounding.ROUND_UP, i);
        }

        // 6) Store pool balances, raw and live
        _setPoolBalances(params.pool, poolData);

        // 7) BPT supply adjustment
        // When adding liquidity, we must mint tokens concurrently with updating pool balances,
        // as the pool's math relies on totalSupply.
        _mint(address(params.pool), params.to, bptAmountOut);

        // 8) Off-chain events
        emit PoolBalanceChanged(params.pool, params.to, amountsInRaw.unsafeCastToInt256(true));
    }

    /// @inheritdoc IVaultMain
    function removeLiquidity(
        RemoveLiquidityParams memory params
    )
        external
        onlyWhenUnlocked
        withInitializedPool(params.pool)
        returns (uint256 bptAmountIn, uint256[] memory amountsOut, bytes memory returnData)
    {
        // Round down when removing liquidity:
        // If proportional, lower balances = lower proportional amountsOut, favoring the pool.
        // If unbalanced, lower balances = lower invariant ratio without fees.
        // bptIn = supply * (1 - ratio), so lower ratio = more bptIn, favoring the pool.

        VaultState memory vaultState = _ensureUnpausedAndGetVaultState(params.pool);

        // `_computePoolDataUpdatingBalancesAndFees` is non-reentrant, as it updates storage as well as filling in
        // poolData in memory. Since the remove liquidity hooks are reentrant and could do anything, including change
        // these balances, we cannot defer settlement until `_removeLiquidity`.
        //
        // Sets all fields in `poolData`. Side effects: updates `_poolTokenBalances`, `_protocolFees`,
        // `_poolCreatorFees` in storage. May emit ProtocolYieldFeeCharged and PoolCreatorYieldFeeCharged events.
        PoolData memory poolData = _computePoolDataUpdatingBalancesAndFees(
            params.pool,
            Rounding.ROUND_DOWN,
            vaultState.protocolYieldFeePercentage
        );
        InputHelpers.ensureInputLengthMatch(poolData.tokenConfig.length, params.minAmountsOut.length);

        // Amounts are entering pool math; higher amounts would burn more BPT, so round up to favor the pool.
        // Do not mutate minAmountsOut, so that we can directly compare the raw limits later, without potentially
        // losing precision by scaling up and then down.
        uint256[] memory minAmountsOutScaled18 = params.minAmountsOut.copyToScaled18ApplyRateRoundUpArray(
            poolData.decimalScalingFactors,
            poolData.tokenRates
        );

        if (poolData.poolConfig.hooks.shouldCallBeforeRemoveLiquidity) {
            if (
                IPoolHooks(params.pool).onBeforeRemoveLiquidity(
                    params.from,
                    params.kind,
                    params.maxBptAmountIn,
                    minAmountsOutScaled18,
                    poolData.balancesLiveScaled18,
                    params.userData
                ) == false
            ) {
                revert BeforeRemoveLiquidityHookFailed();
            }
            // The hook might alter the balances, so we need to read them again to ensure that the data is
            // fresh moving forward.
            // We also need to upscale (removing liquidity, so round down) again.
            _updatePoolDataLiveBalancesAndRates(params.pool, poolData, Rounding.ROUND_DOWN);

            // Also update minAmountsOutScaled18, as the rates might have changed.
            minAmountsOutScaled18 = params.minAmountsOut.copyToScaled18ApplyRateRoundUpArray(
                poolData.decimalScalingFactors,
                poolData.tokenRates
            );
        }

        // The bulk of the work is done here: the corresponding Pool hook is called, and the final balances
        // are computed. This function is non-reentrant, as it performs the accounting updates.
        // Note that poolData is mutated to update the Raw and Live balances, so they are accurate when passed
        // into the AfterRemoveLiquidity hook.
        uint256[] memory amountsOutScaled18;
        (bptAmountIn, amountsOut, amountsOutScaled18, returnData) = _removeLiquidity(
            poolData,
            params,
            minAmountsOutScaled18,
            vaultState
        );

        if (poolData.poolConfig.hooks.shouldCallAfterRemoveLiquidity) {
            if (
                IPoolHooks(params.pool).onAfterRemoveLiquidity(
                    params.from,
                    bptAmountIn,
                    amountsOutScaled18,
                    poolData.balancesLiveScaled18,
                    params.userData
                ) == false
            ) {
                revert AfterRemoveLiquidityHookFailed();
            }
        }
    }

    /**
     * @dev Calls the appropriate pool hook and calculates the required inputs and outputs for the operation
     * considering the given kind, and updates the vault's internal accounting. This includes:
     * - Setting pool balances
     * - Supplying credit to the liquidity provider
     * - Burning pool tokens
     * - Emitting events
     *
     * It is non-reentrant, as it performs external calls and updates the vault's state accordingly.
     */
    function _removeLiquidity(
        PoolData memory poolData,
        RemoveLiquidityParams memory params,
        uint256[] memory minAmountsOutScaled18,
        VaultState memory vaultState
    )
        internal
        nonReentrant
        returns (
            uint256 bptAmountIn,
            uint256[] memory amountsOutRaw,
            uint256[] memory amountsOutScaled18,
            bytes memory returnData
        )
    {
        LiquidityLocals memory vars;
        vars.numTokens = poolData.tokenConfig.length;
        uint256[] memory swapFeeAmountsScaled18;

        if (params.kind == RemoveLiquidityKind.PROPORTIONAL) {
            bptAmountIn = params.maxBptAmountIn;
            swapFeeAmountsScaled18 = new uint256[](vars.numTokens);
            amountsOutScaled18 = BasePoolMath.computeProportionalAmountsOut(
                poolData.balancesLiveScaled18,
                _totalSupply(params.pool),
                bptAmountIn
            );
        } else if (params.kind == RemoveLiquidityKind.SINGLE_TOKEN_EXACT_IN) {
            poolData.poolConfig.requireUnbalancedLiquidityEnabled();
            bptAmountIn = params.maxBptAmountIn;
            amountsOutScaled18 = minAmountsOutScaled18;
            vars.tokenIndex = InputHelpers.getSingleInputIndex(params.minAmountsOut);

            (amountsOutScaled18[vars.tokenIndex], swapFeeAmountsScaled18) = BasePoolMath
                .computeRemoveLiquiditySingleTokenExactIn(
                    poolData.balancesLiveScaled18,
                    vars.tokenIndex,
                    bptAmountIn,
                    _totalSupply(params.pool),
                    poolData.poolConfig.staticSwapFeePercentage,
                    IBasePool(params.pool).computeBalance
                );
        } else if (params.kind == RemoveLiquidityKind.SINGLE_TOKEN_EXACT_OUT) {
            poolData.poolConfig.requireUnbalancedLiquidityEnabled();
            amountsOutScaled18 = minAmountsOutScaled18;
            vars.tokenIndex = InputHelpers.getSingleInputIndex(params.minAmountsOut);

            (bptAmountIn, swapFeeAmountsScaled18) = BasePoolMath.computeRemoveLiquiditySingleTokenExactOut(
                poolData.balancesLiveScaled18,
                vars.tokenIndex,
                amountsOutScaled18[vars.tokenIndex],
                _totalSupply(params.pool),
                poolData.poolConfig.staticSwapFeePercentage,
                IBasePool(params.pool).computeInvariant
            );
        } else if (params.kind == RemoveLiquidityKind.CUSTOM) {
            poolData.poolConfig.requireRemoveCustomLiquidityEnabled();
            (bptAmountIn, amountsOutScaled18, swapFeeAmountsScaled18, returnData) = IPoolLiquidity(params.pool)
                .onRemoveLiquidityCustom(
                    params.from,
                    params.maxBptAmountIn,
                    minAmountsOutScaled18,
                    poolData.balancesLiveScaled18,
                    params.userData
                );
        } else {
            revert InvalidRemoveLiquidityKind();
        }

        if (bptAmountIn > params.maxBptAmountIn) {
            revert BptAmountInAboveMax(bptAmountIn, params.maxBptAmountIn);
        }

        amountsOutRaw = new uint256[](vars.numTokens);

        for (uint256 i = 0; i < vars.numTokens; ++i) {
            // 1) Calculate raw amount out.
            // amountsOut are amounts exiting the Pool, so we round down.
            // Do not mutate in place yet, as we need them scaled for the `onAfterRemoveLiquidity` hook
            uint256 amountOutRaw = amountsOutScaled18[i].toRawUndoRateRoundDown(
                poolData.decimalScalingFactors[i],
                poolData.tokenRates[i]
            );
            amountsOutRaw[i] = amountOutRaw;

            {
                // stack-too-deep
                IERC20 token = poolData.tokenConfig[i].token;
                // 2) Check limits for raw amounts
                if (amountOutRaw < params.minAmountsOut[i]) {
                    revert AmountOutBelowMin(token, amountOutRaw, params.minAmountsOut[i]);
                }

                // 3) Deltas: Credit token[i] for amountOutRaw
                _supplyCredit(token, amountOutRaw);

                // 4) Compute and charge protocol and creator fees.
                (vars.protocolSwapFeeAmountRaw, vars.creatorSwapFeeAmountRaw) = _computeAndChargeProtocolAndCreatorFees(
                    poolData,
                    swapFeeAmountsScaled18[i],
                    vaultState.protocolSwapFeePercentage,
                    params.pool,
                    token,
                    i
                );
            }
            // 5) Pool balances: raw and live
            // We need regular balances to complete the accounting, and the upscaled balances
            // to use in the `after` hook later on.

            // A Pool's token balance always decreases after an exit
            // (potentially by 0). Also adjust by protocol and pool creator fees.
            uint256 newRawBalance = poolData.balancesRaw[i] -
                amountOutRaw -
                vars.protocolSwapFeeAmountRaw -
                vars.creatorSwapFeeAmountRaw;
            _updateRawAndLiveTokenBalancesInPoolData(poolData, newRawBalance, Rounding.ROUND_DOWN, i);
        }

        // 6) Store pool balances, raw and live
        _setPoolBalances(params.pool, poolData);

        // 7) BPT supply adjustment
        _spendAllowance(address(params.pool), params.from, msg.sender, bptAmountIn);

        if (!vaultState.isQueryDisabled && EVMCallModeHelpers.isStaticCall()) {
            // Increase `from` balance to ensure the burn function succeeds.
            _queryModeBalanceIncrease(params.pool, params.from, bptAmountIn);
        }
        // When removing liquidity, we must burn tokens concurrently with updating pool balances,
        // as the pool's math relies on totalSupply.
        // Burning will be reverted if it results in a total supply less than the _MINIMUM_TOTAL_SUPPLY.
        _burn(address(params.pool), params.from, bptAmountIn);

        // 8) Off-chain events
        emit PoolBalanceChanged(
            params.pool,
            params.from,
            // We can unsafely cast to int256 because balances are stored as uint128 (see PackedTokenBalance).
            amountsOutRaw.unsafeCastToInt256(false)
        );
    }

    /**
     * @dev Preconditions: poolConfig, decimalScalingFactors, tokenRates in `poolData`.
     * Side effects: updates `_protocolFees` and `_poolCreatorFees` storage (and emits events).
     * Should only be called in a non-reentrant context.
     * IMPORTANT: creator fees are calculated based on creatorAndLpFees, and not in totalFees. See example below
     * Example:
     * tokenOutAmount = 10000; poolSwapFeePerc = 10%; protocolFeePerc = 40%; creatorFeePerc = 60%
     * totalFees = tokenOutAmount * poolSwapFeePerc = 10000 * 10% = 1000
     * protocolFees = totalFees * protocolFeePerc = 1000 * 40% = 400
     * creatorAndLpFees = totalFees - protocolFees = 1000 - 400 = 600
     * creatorFees = creatorAndLpFees * creatorFeePerc = 600 * 60% = 360
     * lpFees (will stay in the pool) = creatorAndLpFees - creatorFees = 600 - 360 = 240
     */
    function _computeAndChargeProtocolAndCreatorFees(
        PoolData memory poolData,
        uint256 swapFeeAmountScaled18,
        uint256 protocolSwapFeePercentage,
        address pool,
        IERC20 token,
        uint256 index
    ) internal returns (uint256 protocolSwapFeeAmountRaw, uint256 creatorSwapFeeAmountRaw) {
        // If swapFeeAmount equals zero no need to charge anything
        if (swapFeeAmountScaled18 > 0 && poolData.poolConfig.isPoolInRecoveryMode == false) {
            // Always charge fees on token. Store amount in native decimals.
            // Since the swapFeeAmountScaled18 also contains the rate, undo it when converting to raw.
            uint256 protocolSwapFeeAmountScaled18;
            uint256 creatorSwapFeeAmountScaled18;

            if (protocolSwapFeePercentage > 0) {
                protocolSwapFeeAmountScaled18 = swapFeeAmountScaled18.mulUp(protocolSwapFeePercentage);
                protocolSwapFeeAmountRaw = protocolSwapFeeAmountScaled18.toRawUndoRateRoundDown(
                    poolData.decimalScalingFactors[index],
                    poolData.tokenRates[index]
                );

                _protocolFees[pool][token] += protocolSwapFeeAmountRaw;
                emit ProtocolSwapFeeCharged(pool, address(token), protocolSwapFeeAmountRaw);
            }

            if (poolData.poolConfig.poolCreatorFeePercentage > 0) {
                creatorSwapFeeAmountScaled18 = (swapFeeAmountScaled18 - protocolSwapFeeAmountScaled18).mulUp(
                    poolData.poolConfig.poolCreatorFeePercentage
                );
                creatorSwapFeeAmountRaw = creatorSwapFeeAmountScaled18.toRawUndoRateRoundDown(
                    poolData.decimalScalingFactors[index],
                    poolData.tokenRates[index]
                );

                _poolCreatorFees[pool][token] += creatorSwapFeeAmountRaw;
                emit PoolCreatorSwapFeeCharged(pool, address(token), creatorSwapFeeAmountRaw);
            }

            // Ensure we can never charge more than the total swap fee.
            if (protocolSwapFeeAmountScaled18 + creatorSwapFeeAmountScaled18 > swapFeeAmountScaled18) {
                revert ProtocolFeesExceedSwapFee();
            }
        }
    }

    /*******************************************************************************
                             Yield-bearing token buffers
    *******************************************************************************/

    /// @inheritdoc IVaultMain
    function erc4626BufferWrapOrUnwrap(
        BufferWrapOrUnwrapParams memory params
    )
        public
        onlyWhenUnlocked
        whenVaultBuffersAreNotPaused
        nonReentrant
        returns (uint256 amountCalculatedRaw, uint256 amountInRaw, uint256 amountOutRaw)
    {
        IERC20 underlyingToken = IERC20(params.wrappedToken.asset());

        address bufferAsset = _bufferAssets[IERC20(params.wrappedToken)];

        if (bufferAsset != address(0) && bufferAsset != address(underlyingToken)) {
            // Asset was changed since the first addLiquidityToBuffer call
            revert WrongWrappedTokenAsset(address(params.wrappedToken));
        }

        if (params.amountGivenRaw < _MINIMUM_WRAP_AMOUNT) {
            // If amount given is too small, rounding issues can be introduced that favors the user and can drain
            // the buffer. _MINIMUM_WRAP_AMOUNT prevents it. Most tokens have protections against it already, this
            // is just an extra layer of security.
            revert WrapAmountTooSmall(address(params.wrappedToken));
        }

        if (params.direction == WrappingDirection.UNWRAP) {
            (amountCalculatedRaw, amountInRaw, amountOutRaw) = _unwrapWithBuffer(
                params.kind,
                underlyingToken,
                params.wrappedToken,
                params.amountGivenRaw
            );
            emit Unwrap(params.wrappedToken, underlyingToken, amountInRaw, amountOutRaw);
        } else {
            (amountCalculatedRaw, amountInRaw, amountOutRaw) = _wrapWithBuffer(
                params.kind,
                underlyingToken,
                params.wrappedToken,
                params.amountGivenRaw
            );
            emit Wrap(underlyingToken, params.wrappedToken, amountInRaw, amountOutRaw);
        }

        if (params.kind == SwapKind.EXACT_IN && amountOutRaw < params.limitRaw) {
            revert SwapLimit(amountOutRaw, params.limitRaw);
        }

        if (params.kind == SwapKind.EXACT_OUT && amountInRaw > params.limitRaw) {
            revert SwapLimit(amountInRaw, params.limitRaw);
        }
    }

    /**
     * @dev Non-reentrant portion of the wrapping operation.
     * If the buffer has enough liquidity, it uses the wrapped token buffer to perform the wrap operation without any
     * external calls. If not, it wraps the assets needed to fulfill the trade + the surplus of assets in the buffer,
     * so that the buffer is rebalanced at the end of the operation.
     *
     * Updates `_reservesOf` and token deltas in storage.
     */
    function _wrapWithBuffer(
        SwapKind kind,
        IERC20 underlyingToken,
        IERC4626 wrappedToken,
        uint256 amountGiven
    ) private returns (uint256 amountCalculated, uint256 amountInUnderlying, uint256 amountOutWrapped) {
        bytes32 bufferBalances = _bufferTokenBalances[IERC20(wrappedToken)];

        if (kind == SwapKind.EXACT_IN) {
            // EXACT_IN wrap, so AmountGiven is underlying amount
            // Cannot use convertToShares because the actual deposit operation returns a different (usually smaller)
            // amount of shares.
            amountCalculated = wrappedToken.previewDeposit(amountGiven);
            (amountInUnderlying, amountOutWrapped) = (amountGiven, amountCalculated);
        } else {
            // EXACT_OUT wrap, so AmountGiven is wrapped amount
            // Cannot use convertToAssets because the actual mint operation deposits a different (usually bigger)
            // amount of assets.
            amountCalculated = wrappedToken.previewMint(amountGiven);
            (amountInUnderlying, amountOutWrapped) = (amountCalculated, amountGiven);
        }

<<<<<<< HEAD
        if (bufferBalances.getBalanceDerived() > amountOutWrapped) {
            // the buffer has enough liquidity to facilitate the wrap without making an external call.
=======
        if (bufferBalances.getWrappedBalance() > amountOutWrapped) {
            // The buffer has enough liquidity to facilitate the wrap without making an external call.
>>>>>>> cb531d7f

            bufferBalances = PackedTokenBalance.toPackedBalance(
                bufferBalances.getBalanceRaw() + amountInUnderlying,
                bufferBalances.getBalanceDerived() - amountOutWrapped
            );
            _bufferTokenBalances[IERC20(wrappedToken)] = bufferBalances;
        } else {
            // The buffer does not have enough liquidity to facilitate the wrap without making an external call.
            // We wrap the user's tokens via an external call and additionally rebalance the buffer if it has a
            // surplus of underlying tokens.
            uint256 deltaUnderlyingDeposited;
            uint256 deltaWrappedMinted;

            uint256 bufferUnderlyingSurplus;
            uint256 bufferWrappedSurplus;

            if (kind == SwapKind.EXACT_IN) {
                // Gets the amount of underlying to wrap in order to rebalance the buffer
                bufferUnderlyingSurplus = _getBufferUnderlyingSurplus(bufferBalances, wrappedToken);

                // The amount of underlying tokens to deposit is the necessary amount to fulfill the trade
                // (amountInUnderlying), plus the amount needed to leave the buffer rebalanced 50/50 at the end
                // (bufferUnderlyingSurplus)
                deltaUnderlyingDeposited = amountInUnderlying + bufferUnderlyingSurplus;

                underlyingToken.forceApprove(address(wrappedToken), deltaUnderlyingDeposited);
                // EXACT_IN requires the exact amount of underlying tokens to be deposited, so deposit is called
                wrappedToken.deposit(deltaUnderlyingDeposited, address(this));
            } else {
                // Gets the amount of wrapped tokens to unwrap in order to rebalance the buffer
                bufferWrappedSurplus = _getBufferWrappedSurplus(bufferBalances, wrappedToken);

                // The amount of wrapped tokens to mint is the necessary amount to fulfill the trade
                // (amountOutWrapped), plus the amount needed to leave the buffer rebalanced 50/50 at the end
                // (bufferWrappedSurplus)
                if (bufferWrappedSurplus > 0) {
                    deltaWrappedMinted = amountOutWrapped + bufferWrappedSurplus;
                    underlyingToken.forceApprove(address(wrappedToken), wrappedToken.previewMint(deltaWrappedMinted));
                } else {
                    deltaWrappedMinted = amountOutWrapped;
                    underlyingToken.forceApprove(address(wrappedToken), amountInUnderlying);
                }

                // EXACT_OUT requires the exact amount of wrapped tokens to be returned, so mint is called
                wrappedToken.mint(deltaWrappedMinted, address(this));
            }

            (deltaUnderlyingDeposited, deltaWrappedMinted) = _updateReservesAfterWrapping(
                underlyingToken,
                IERC20(wrappedToken)
            );

            if (deltaUnderlyingDeposited != amountInUnderlying + bufferUnderlyingSurplus) {
                // If this error is thrown, it means the previewDeposit or previewMint had a different result from
                // the delta operation.
                revert WrongUnderlyingAmount(address(wrappedToken));
            }
            if (deltaWrappedMinted != amountOutWrapped + bufferWrappedSurplus) {
                // If this error is thrown, it means the previewDeposit or previewMint had a different result from
                // the delta operation.
                revert WrongWrappedAmount(address(wrappedToken));
            }

            // Only updates buffer balances if buffer has a surplus of underlying or wrapped tokens
            if (bufferUnderlyingSurplus > 0 || bufferWrappedSurplus > 0) {
                // In a wrap operation, the underlying balance of the buffer will decrease and the wrapped balance will
                // increase. To decrease underlying balance, we get the delta amount that was deposited
                // (deltaUnderlyingDeposited) and discounts the amount needed in the wrapping operation
                // (amountInUnderlying). Same logic applies to wrapped balances.
<<<<<<< HEAD
                bufferBalances = PackedTokenBalance.toPackedBalance(
                    bufferBalances.getBalanceRaw() - (actualUnderlyingDeposited - amountInUnderlying),
                    bufferBalances.getBalanceDerived() + (actualWrappedMinted - amountOutWrapped)
=======
                bufferBalances = bufferBalances.setBalances(
                    bufferBalances.getUnderlyingBalance() - (deltaUnderlyingDeposited - amountInUnderlying),
                    bufferBalances.getWrappedBalance() + (deltaWrappedMinted - amountOutWrapped)
>>>>>>> cb531d7f
                );
                _bufferTokenBalances[IERC20(wrappedToken)] = bufferBalances;
            }
        }

        _takeDebt(underlyingToken, amountInUnderlying);
        _supplyCredit(wrappedToken, amountOutWrapped);
    }

    /**
     * @dev Non-reentrant portion of the unwrapping operation.
     * If the buffer has enough liquidity, it uses the wrapped token buffer to perform the wrap operation without any
     * external calls. If not, it wraps the assets needed to fulfill the trade + the surplus of assets in the buffer,
     * so that the buffer is rebalanced at the end of the operation.
     *
     * Updates `_reservesOf` and token deltas in storage.
     */
    function _unwrapWithBuffer(
        SwapKind kind,
        IERC20 underlyingToken,
        IERC4626 wrappedToken,
        uint256 amountGiven
    ) private returns (uint256 amountCalculated, uint256 amountInWrapped, uint256 amountOutUnderlying) {
        bytes32 bufferBalances = _bufferTokenBalances[IERC20(wrappedToken)];

        if (kind == SwapKind.EXACT_IN) {
            // EXACT_IN unwrap, so AmountGiven is wrapped amount
            // Cannot use convertToAssets because the actual withdraw operation returns a different (usually smaller)
            // amount of assets.
            amountCalculated = wrappedToken.previewRedeem(amountGiven);
            (amountOutUnderlying, amountInWrapped) = (amountCalculated, amountGiven);
        } else {
            // EXACT_OUT unwrap, so AmountGiven is underlying amount
            // Cannot use convertToShares because the actual withdraw operation burns a different (usually bigger)
            // amount of shares.
            amountCalculated = wrappedToken.previewWithdraw(amountGiven);
            (amountOutUnderlying, amountInWrapped) = (amountGiven, amountCalculated);
        }

        if (bufferBalances.getBalanceRaw() > amountOutUnderlying) {
            // the buffer has enough liquidity to facilitate the wrap without making an external call.
            bufferBalances = PackedTokenBalance.toPackedBalance(
                bufferBalances.getBalanceRaw() - amountOutUnderlying,
                bufferBalances.getBalanceDerived() + amountInWrapped
            );
            _bufferTokenBalances[IERC20(wrappedToken)] = bufferBalances;
        } else {
            // The buffer does not have enough liquidity to facilitate the unwrap without making an external call.
            // We unwrap the user's tokens via an external call and additionally rebalance the buffer if it has a
            // surplus of underlying tokens.
            uint256 bufferUnderlyingSurplus;
            uint256 bufferWrappedSurplus;

            if (kind == SwapKind.EXACT_IN) {
                // Gets the amount of wrapped tokens to unwrap in order to rebalance the buffer
                bufferWrappedSurplus = _getBufferWrappedSurplus(bufferBalances, wrappedToken);

                // EXACT_IN requires the exact amount of wrapped tokens to be unwrapped, so redeem is called
                // The amount of wrapped tokens to redeem is the necessary amount to fulfill the trade
                // (amountInWrapped), plus the amount needed to leave the buffer rebalanced 50/50 at the end
                // (bufferWrappedSurplus)
                wrappedToken.redeem(amountInWrapped + bufferWrappedSurplus, address(this), address(this));
            } else {
                // Gets the amount of underlying to wrap in order to rebalance the buffer
                bufferUnderlyingSurplus = _getBufferUnderlyingSurplus(bufferBalances, wrappedToken);

                // EXACT_OUT requires the exact amount of underlying tokens to be returned, so withdraw is called.
                // The amount of underlying tokens to withdraw is the necessary amount to fulfill the trade
                // (amountOutUnderlying), plus the amount needed to leave the buffer rebalanced 50/50 at the end
                // (bufferUnderlyingSurplus).
                wrappedToken.withdraw(amountOutUnderlying + bufferUnderlyingSurplus, address(this), address(this));
            }

            (uint256 deltaUnderlyingWithdrawn, uint256 deltaWrappedRedeemed) = _updateReservesAfterWrapping(
                underlyingToken,
                IERC20(wrappedToken)
            );

            if (deltaUnderlyingWithdrawn != amountOutUnderlying + bufferUnderlyingSurplus) {
                // If this error is thrown, it means the previewWithdraw or previewRedeem had a different result from
                // the actual operation.
                revert WrongUnderlyingAmount(address(wrappedToken));
            }
            if (deltaWrappedRedeemed != amountInWrapped + bufferWrappedSurplus) {
                // If this error is thrown, it means the previewWithdraw or previewRedeem had a different result from
                // the actual operation.
                revert WrongWrappedAmount(address(wrappedToken));
            }

            // Only updates buffer balances if buffer has a surplus of underlying or wrapped tokens
            if (bufferUnderlyingSurplus > 0 || bufferWrappedSurplus > 0) {
                // In an unwrap operation, the underlying balance of the buffer will increase and the wrapped balance
<<<<<<< HEAD
                // will decrease. To increase underlying balance, we get the actual amount that was withdrawn
                // (actualUnderlyingWithdrawn) and discounts the amount expected in the unwrapping operation
                // (amountOutUnderlying). Same logic applies to wrapped balances.
                bufferBalances = PackedTokenBalance.toPackedBalance(
                    bufferBalances.getBalanceRaw() + (actualUnderlyingWithdrawn - amountOutUnderlying),
                    bufferBalances.getBalanceDerived() - (actualWrappedRedeemed - amountInWrapped)
=======
                // will decrease. To increase the underlying balance, we get the delta amount that was withdrawn
                // (deltaUnderlyingWithdrawn) and discount the amount expected in the unwrapping operation
                // (amountOutUnderlying). The same logic applies to wrapped balances.
                bufferBalances = bufferBalances.setBalances(
                    bufferBalances.getUnderlyingBalance() + (deltaUnderlyingWithdrawn - amountOutUnderlying),
                    bufferBalances.getWrappedBalance() - (deltaWrappedRedeemed - amountInWrapped)
>>>>>>> cb531d7f
                );
                _bufferTokenBalances[IERC20(wrappedToken)] = bufferBalances;
            }
        }

        _takeDebt(wrappedToken, amountInWrapped);
        _supplyCredit(underlyingToken, amountOutUnderlying);
    }

    /**
     * @dev Underlying surplus is the amount of underlying that need to be wrapped for the buffer to be rebalanced.
     * For instance, consider the following scenario:
     * - buffer balances: 2 wrapped and 10 underlying
     * - wrapped rate: 2
     * - normalized buffer balances: 4 wrapped as underlying (2 wrapped * rate) and 10 underlying
     * - surplus of underlying = (10 - 4) / 2 = 3 underlying
     * We need to wrap 3 underlying tokens to consider the buffer rebalanced.
     * - 3 underlying = 1.5 wrapped
     * - final balances: 3.5 wrapped (2 existing + 1.5 new) and 7 underlying (10 existing - 3)
     */
    function _getBufferUnderlyingSurplus(bytes32 bufferBalance, IERC4626 wrappedToken) internal view returns (uint256) {
        uint256 underlyingBalance = bufferBalance.getBalanceRaw();

        uint256 wrappedBalanceAsUnderlying = 0;
        if (bufferBalance.getBalanceDerived() > 0) {
            wrappedBalanceAsUnderlying = wrappedToken.convertToAssets(bufferBalance.getBalanceDerived());
        }

        return
            underlyingBalance > wrappedBalanceAsUnderlying ? (underlyingBalance - wrappedBalanceAsUnderlying) / 2 : 0;
    }

    /**
     * @dev Wrapped surplus is the amount of wrapped tokens that need to be unwrapped for the buffer to be rebalanced.
     * For instance, consider the following scenario:
     * - buffer balances: 10 wrapped and 4 underlying
     * - wrapped rate: 2
     * - normalized buffer balances: 10 wrapped and 2 underlying as wrapped (2 underlying / rate)
     * - surplus of wrapped = (10 - 2) / 2 = 4 wrapped
     * We need to unwrap 4 wrapped tokens to consider the buffer rebalanced.
     * - 4 wrapped = 8 underlying
     * - final balances: 6 wrapped (10 existing - 4) and 12 underlying (4 existing + 8 new)
     */
    function _getBufferWrappedSurplus(bytes32 bufferBalance, IERC4626 wrappedToken) internal view returns (uint256) {
        uint256 wrappedBalance = bufferBalance.getBalanceDerived();

        uint256 underlyingBalanceAsWrapped = 0;
        if (bufferBalance.getBalanceRaw() > 0) {
            underlyingBalanceAsWrapped = wrappedToken.convertToShares(bufferBalance.getBalanceRaw());
        }

        return wrappedBalance > underlyingBalanceAsWrapped ? (wrappedBalance - underlyingBalanceAsWrapped) / 2 : 0;
    }

    /**
     * @dev Updates reserves for underlying and wrapped tokens after wrap/unwrap operation:
     * - updates `_reservesOf`
     * - returns the delta underlying and wrapped tokens that were deposited/withdrawn from vault reserves
     */
    function _updateReservesAfterWrapping(
        IERC20 underlyingToken,
        IERC20 wrappedToken
    ) internal returns (uint256 deltaUnderlying, uint256 deltaWrapped) {
        uint256 vaultUnderlyingBefore = _reservesOf[underlyingToken];
        uint256 vaultUnderlyingAfter = underlyingToken.balanceOf(address(this));
        _reservesOf[underlyingToken] = vaultUnderlyingAfter;

        uint256 vaultWrappedBefore = _reservesOf[IERC20(wrappedToken)];
        uint256 vaultWrappedAfter = wrappedToken.balanceOf(address(this));
        _reservesOf[wrappedToken] = vaultWrappedAfter;

        if (vaultUnderlyingBefore > vaultUnderlyingAfter) {
            // Wrap
            // Since deposit takes underlying tokens from the vault, the actual underlying tokens deposited is
            // underlyingBefore - underlyingAfter
            deltaUnderlying = vaultUnderlyingBefore - vaultUnderlyingAfter;
            // Since deposit puts wrapped tokens into the vault, the actual wrapped minted is
            // wrappedAfter - wrappedBefore
            deltaWrapped = vaultWrappedAfter - vaultWrappedBefore;
        } else {
            // Unwrap
            // Since withdraw puts underlying tokens into the vault, the actual underlying token amount withdrawn is
            // assetsAfter - assetsBefore
            deltaUnderlying = vaultUnderlyingAfter - vaultUnderlyingBefore;
            // Since withdraw takes wrapped tokens from the vault, the actual wrapped token amount burned is
            // wrappedBefore - wrappedAfter
            deltaWrapped = vaultWrappedBefore - vaultWrappedAfter;
        }
    }

    /*******************************************************************************
                                    Pool Information
    *******************************************************************************/

    /// @inheritdoc IVaultMain
    function getPoolTokenCountAndIndexOfToken(
        address pool,
        IERC20 token
    ) external view withRegisteredPool(pool) returns (uint256, uint256) {
        EnumerableMap.IERC20ToBytes32Map storage poolTokenBalances = _poolTokenBalances[pool];
        uint256 tokenCount = poolTokenBalances.length();
        // unchecked indexOf returns index + 1, or 0 if token is not present.
        uint256 index = poolTokenBalances.unchecked_indexOf(token);
        if (index == 0) {
            revert TokenNotRegistered();
        }

        unchecked {
            return (tokenCount, index - 1);
        }
    }

    /*******************************************************************************
                                    Authentication
    *******************************************************************************/

    /// @inheritdoc IVaultMain
    function getAuthorizer() external view returns (IAuthorizer) {
        return _authorizer;
    }

    /*******************************************************************************
                                     Default handlers
    *******************************************************************************/

    receive() external payable {
        revert CannotReceiveEth();
    }

    // solhint-disable no-complex-fallback

    /**
     * @inheritdoc Proxy
     * @dev Override proxy implementation of `fallback` to disallow incoming ETH transfers.
     * This function actually returns whatever the Vault Extension does when handling the request.
     */
    fallback() external payable override {
        if (msg.value > 0) {
            revert CannotReceiveEth();
        }

        _fallback();
    }

    /// @inheritdoc IVaultMain
    function getVaultExtension() external view returns (address) {
        return _implementation();
    }

    /**
     * @inheritdoc Proxy
     * @dev Returns Vault Extension, where fallback requests are forwarded.
     */
    function _implementation() internal view override returns (address) {
        return address(_vaultExtension);
    }
}<|MERGE_RESOLUTION|>--- conflicted
+++ resolved
@@ -456,10 +456,6 @@
 
         for (uint256 i = 0; i < poolData.tokenConfig.length; ++i) {
             (, packedBalance) = poolTokenBalances.unchecked_at(i);
-<<<<<<< HEAD
-            poolData.balancesRaw[i] = packedBalance.getBalanceRaw();
-=======
->>>>>>> cb531d7f
 
             // Note the order dependency. This requires up-to-date tokenRates in `poolData`,
             // so `_updateTokenRatesInPoolData` must be called first.
@@ -1105,13 +1101,8 @@
             (amountInUnderlying, amountOutWrapped) = (amountCalculated, amountGiven);
         }
 
-<<<<<<< HEAD
         if (bufferBalances.getBalanceDerived() > amountOutWrapped) {
             // the buffer has enough liquidity to facilitate the wrap without making an external call.
-=======
-        if (bufferBalances.getWrappedBalance() > amountOutWrapped) {
-            // The buffer has enough liquidity to facilitate the wrap without making an external call.
->>>>>>> cb531d7f
 
             bufferBalances = PackedTokenBalance.toPackedBalance(
                 bufferBalances.getBalanceRaw() + amountInUnderlying,
@@ -1181,15 +1172,9 @@
                 // increase. To decrease underlying balance, we get the delta amount that was deposited
                 // (deltaUnderlyingDeposited) and discounts the amount needed in the wrapping operation
                 // (amountInUnderlying). Same logic applies to wrapped balances.
-<<<<<<< HEAD
                 bufferBalances = PackedTokenBalance.toPackedBalance(
-                    bufferBalances.getBalanceRaw() - (actualUnderlyingDeposited - amountInUnderlying),
-                    bufferBalances.getBalanceDerived() + (actualWrappedMinted - amountOutWrapped)
-=======
-                bufferBalances = bufferBalances.setBalances(
-                    bufferBalances.getUnderlyingBalance() - (deltaUnderlyingDeposited - amountInUnderlying),
-                    bufferBalances.getWrappedBalance() + (deltaWrappedMinted - amountOutWrapped)
->>>>>>> cb531d7f
+                    bufferBalances.getBalanceRaw() - (deltaUnderlyingDeposited - amountInUnderlying),
+                    bufferBalances.getBalanceDerived() + (deltaWrappedMinted - amountOutWrapped)
                 );
                 _bufferTokenBalances[IERC20(wrappedToken)] = bufferBalances;
             }
@@ -1282,21 +1267,12 @@
             // Only updates buffer balances if buffer has a surplus of underlying or wrapped tokens
             if (bufferUnderlyingSurplus > 0 || bufferWrappedSurplus > 0) {
                 // In an unwrap operation, the underlying balance of the buffer will increase and the wrapped balance
-<<<<<<< HEAD
-                // will decrease. To increase underlying balance, we get the actual amount that was withdrawn
-                // (actualUnderlyingWithdrawn) and discounts the amount expected in the unwrapping operation
+                // will decrease. To increase underlying balance, we get the delta amount that was withdrawn
+                // (deltaUnderlyingWithdrawn) and discounts the amount expected in the unwrapping operation
                 // (amountOutUnderlying). Same logic applies to wrapped balances.
                 bufferBalances = PackedTokenBalance.toPackedBalance(
-                    bufferBalances.getBalanceRaw() + (actualUnderlyingWithdrawn - amountOutUnderlying),
-                    bufferBalances.getBalanceDerived() - (actualWrappedRedeemed - amountInWrapped)
-=======
-                // will decrease. To increase the underlying balance, we get the delta amount that was withdrawn
-                // (deltaUnderlyingWithdrawn) and discount the amount expected in the unwrapping operation
-                // (amountOutUnderlying). The same logic applies to wrapped balances.
-                bufferBalances = bufferBalances.setBalances(
-                    bufferBalances.getUnderlyingBalance() + (deltaUnderlyingWithdrawn - amountOutUnderlying),
-                    bufferBalances.getWrappedBalance() - (deltaWrappedRedeemed - amountInWrapped)
->>>>>>> cb531d7f
+                    bufferBalances.getBalanceRaw() + (deltaUnderlyingWithdrawn - amountOutUnderlying),
+                    bufferBalances.getBalanceDerived() - (deltaWrappedRedeemed - amountInWrapped)
                 );
                 _bufferTokenBalances[IERC20(wrappedToken)] = bufferBalances;
             }
