--- conflicted
+++ resolved
@@ -194,13 +194,9 @@
 
         IBasePool.PoolSwapParams memory swapParams = _buildPoolSwapParams(params, state, poolData);
 
-<<<<<<< HEAD
         Cache.AddressCache memory hooksContractCache = Cache.initAddressCache(_hooksContracts[params.pool]);
 
-        if (poolData.poolConfigBits.onBeforeSwap(swapParams, params.pool, hooksContractCache)) {
-=======
-        if (hooksConfig.callBeforeSwapHook(swapParams, params.pool)) {
->>>>>>> 10079235
+        if (poolData.poolConfigBits.callBeforeSwapHook(swapParams, params.pool, hooksContractCache)) {
             // The call to `onBeforeSwap` could potentially update token rates and balances.
             // We update `poolData.tokenRates`, `poolData.rawBalances` and `poolData.balancesLiveScaled18`
             // to ensure the `onSwap` and `onComputeDynamicSwapFee` are called with the current values.
@@ -217,11 +213,7 @@
         // At this point, the static swap fee percentage is loaded in the swap state as the default,
         // to be used unless the pool has a dynamic swap fee. It is also passed into the hook, to support common cases
         // where the dynamic fee computation logic uses it.
-<<<<<<< HEAD
-        (bool dynamicSwapFeeCalculated, uint256 dynamicSwapFee) = poolData.poolConfigBits.onComputeDynamicSwapFee(
-=======
-        (bool dynamicSwapFeeCalculated, uint256 dynamicSwapFee) = hooksConfig.callComputeDynamicSwapFeeHook(
->>>>>>> 10079235
+        (bool dynamicSwapFeeCalculated, uint256 dynamicSwapFee) = poolData.poolConfigBits.callComputeDynamicSwapFeeHook(
             swapParams,
             state.swapFeePercentage,
             hooksContractCache
@@ -239,12 +231,7 @@
         // If the hook contract does not exist or does not implement onAfterSwap, PoolConfigLib returns the original
         // amountCalculated. Otherwise, the new amount calculated is 'amountCalculated + delta'. If the underlying
         // hook fails, or limits are violated, `onAfterSwap` will revert.
-<<<<<<< HEAD
-        amountCalculated = poolData.poolConfigBits.onAfterSwap(
-=======
-        // Uses msg.sender as the router (the contract that called the vault)
-        amountCalculated = hooksConfig.callAfterSwapHook(
->>>>>>> 10079235
+        amountCalculated = poolData.poolConfigBits.callAfterSwapHook(
             amountCalculatedScaled18,
             amountCalculated,
             msg.sender,
@@ -533,10 +520,9 @@
             poolData.tokenRates
         );
 
-<<<<<<< HEAD
         Cache.AddressCache memory hooksContractCache = Cache.initAddressCache(_hooksContracts[params.pool]);
         if (
-            poolData.poolConfigBits.onBeforeAddLiquidity(
+            poolData.poolConfigBits.callBeforeAddLiquidityHook(
                 maxAmountsInScaled18,
                 msg.sender,
                 params,
@@ -544,14 +530,8 @@
                 hooksContractCache
             )
         ) {
-            // The hook might alter the balances, so we need to read them again to ensure that the data is
-            // fresh moving forward.
-=======
-        // Uses msg.sender as the router (the contract that called the vault)
-        if (hooksConfig.callBeforeAddLiquidityHook(msg.sender, maxAmountsInScaled18, params, poolData)) {
             // If the hook library returns true, the hook code was executed, and might have altered the balances,
             // so we need to read them again to ensure that the data is fresh moving forward.
->>>>>>> 10079235
             // We also need to upscale (adding liquidity, so round up) again.
             poolData.reloadBalancesAndRates(_poolTokenBalances[params.pool], Rounding.ROUND_UP);
 
@@ -575,25 +555,16 @@
             maxAmountsInScaled18
         );
 
-<<<<<<< HEAD
-        poolData.poolConfigBits.onAfterAddLiquidity(
-            amountsInScaled18,
-            bptAmountOut,
-            msg.sender,
-            params,
-            poolData,
-            hooksContractCache
-=======
         // AmountsIn can be changed by onAfterAddLiquidity if the hook charges fees or gives discounts
         // Uses msg.sender as the router (the contract that called the vault)
-        amountsIn = hooksConfig.callAfterAddLiquidityHook(
+        amountsIn = poolData.poolConfigBits.callAfterAddLiquidityHook(
             msg.sender,
             amountsInScaled18,
             amountsIn,
             bptAmountOut,
             params,
-            poolData
->>>>>>> 10079235
+            poolData,
+            hooksContractCache
         );
     }
 
@@ -777,10 +748,11 @@
             poolData.tokenRates
         );
 
-<<<<<<< HEAD
         Cache.AddressCache memory hooksContractCache = Cache.initAddressCache(_hooksContracts[params.pool]);
+
+        // Uses msg.sender as the router (the contract that called the vault)
         if (
-            poolData.poolConfigBits.onBeforeRemoveLiquidity(
+            poolData.poolConfigBits.callBeforeRemoveLiquidityHook(
                 minAmountsOutScaled18,
                 msg.sender,
                 params,
@@ -788,10 +760,6 @@
                 hooksContractCache
             ) == true
         ) {
-=======
-        // Uses msg.sender as the router (the contract that called the vault)
-        if (hooksConfig.callBeforeRemoveLiquidityHook(minAmountsOutScaled18, msg.sender, params, poolData)) {
->>>>>>> 10079235
             // The hook might alter the balances, so we need to read them again to ensure that the data is
             // fresh moving forward.
             // We also need to upscale (removing liquidity, so round down) again.
@@ -815,25 +783,16 @@
             minAmountsOutScaled18
         );
 
-<<<<<<< HEAD
-        poolData.poolConfigBits.onAfterRemoveLiquidity(
-            amountsOutScaled18,
-            bptAmountIn,
-            msg.sender,
-            params,
-            poolData,
-            hooksContractCache
-=======
         // AmountsOut can be changed by onAfterRemoveLiquidity if the hook charges fees or gives discounts
         // Uses msg.sender as the router (the contract that called the vault)
-        amountsOut = hooksConfig.callAfterRemoveLiquidityHook(
+        amountsOut = poolData.poolConfigBits.callAfterRemoveLiquidityHook(
             msg.sender,
             amountsOutScaled18,
             amountsOut,
             bptAmountIn,
             params,
-            poolData
->>>>>>> 10079235
+            poolData,
+            hooksContractCache
         );
     }
 
