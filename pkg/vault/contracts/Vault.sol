// SPDX-License-Identifier: GPL-3.0-or-later

pragma solidity ^0.8.4;

import { Proxy } from "@openzeppelin/contracts/proxy/Proxy.sol";
import { SafeERC20 } from "@openzeppelin/contracts/token/ERC20/utils/SafeERC20.sol";
import { Address } from "@openzeppelin/contracts/utils/Address.sol";
import { SafeCast } from "@openzeppelin/contracts/utils/math/SafeCast.sol";
import { IERC20 } from "@openzeppelin/contracts/token/ERC20/IERC20.sol";
import { Address } from "@openzeppelin/contracts/utils/Address.sol";
import { IERC4626 } from "@openzeppelin/contracts/interfaces/IERC4626.sol";
import { IERC20Metadata } from "@openzeppelin/contracts/token/ERC20/extensions/IERC20Metadata.sol";

import "@balancer-labs/v3-interfaces/contracts/vault/VaultTypes.sol";
import { IVaultExtension } from "@balancer-labs/v3-interfaces/contracts/vault/IVaultExtension.sol";
import { IVaultMain } from "@balancer-labs/v3-interfaces/contracts/vault/IVaultMain.sol";
import { IBasePool } from "@balancer-labs/v3-interfaces/contracts/vault/IBasePool.sol";
import { IPoolCallbacks } from "@balancer-labs/v3-interfaces/contracts/vault/IPoolCallbacks.sol";
import { IPoolLiquidity } from "@balancer-labs/v3-interfaces/contracts/vault/IPoolLiquidity.sol";
import { IAuthorizer } from "@balancer-labs/v3-interfaces/contracts/vault/IAuthorizer.sol";
import { IRateProvider } from "@balancer-labs/v3-interfaces/contracts/vault/IRateProvider.sol";

import { BasePoolMath } from "@balancer-labs/v3-solidity-utils/contracts/math/BasePoolMath.sol";
import { EVMCallModeHelpers } from "@balancer-labs/v3-solidity-utils/contracts/helpers/EVMCallModeHelpers.sol";
import { ScalingHelpers } from "@balancer-labs/v3-solidity-utils/contracts/helpers/ScalingHelpers.sol";
import { ArrayHelpers } from "@balancer-labs/v3-solidity-utils/contracts/helpers/ArrayHelpers.sol";
import { InputHelpers } from "@balancer-labs/v3-solidity-utils/contracts/helpers/InputHelpers.sol";
import { EnumerableMap } from "@balancer-labs/v3-solidity-utils/contracts/openzeppelin/EnumerableMap.sol";
import { EnumerableSet } from "@balancer-labs/v3-solidity-utils/contracts/openzeppelin/EnumerableSet.sol";
import { Authentication } from "@balancer-labs/v3-solidity-utils/contracts/helpers/Authentication.sol";
import { FixedPoint } from "@balancer-labs/v3-solidity-utils/contracts/math/FixedPoint.sol";
import { BasePoolMath } from "@balancer-labs/v3-solidity-utils/contracts/math/BasePoolMath.sol";

import { PoolConfigBits, PoolConfigLib } from "./lib/PoolConfigLib.sol";
import { ERC20MultiToken } from "./token/ERC20MultiToken.sol";
import { VaultCommon } from "./VaultCommon.sol";

contract Vault is IVaultMain, VaultCommon, Proxy, ERC20MultiToken {
    using EnumerableMap for EnumerableMap.IERC20ToUint256Map;
    using EnumerableSet for EnumerableSet.AddressSet;
    using InputHelpers for uint256;
    using FixedPoint for *;
    using ArrayHelpers for uint256[];
    using Address for *;
    using SafeERC20 for IERC20;
    using SafeERC20 for IERC4626;
    using SafeCast for *;
    using PoolConfigLib for PoolConfig;
    using ScalingHelpers for *;

    constructor(
        IVaultExtension vaultExtension,
        IAuthorizer authorizer
    ) Authentication(bytes32(uint256(uint160(address(this))))) {
        _vaultExtension = vaultExtension;
        _authorizer = authorizer;

        _vaultPauseWindowEndTime = vaultExtension.getPauseWindowEndTime();
        _vaultBufferPeriodDuration = vaultExtension.getBufferPeriodDuration();
        _vaultBufferPeriodEndTime = vaultExtension.getBufferPeriodEndTime();
    }

    /*******************************************************************************
                              Transient Accounting
    *******************************************************************************/

    /**
     * @dev This modifier is used for functions that temporarily modify the `_tokenDeltas`
     * of the Vault but expect to revert or settle balances by the end of their execution.
     * It works by tracking the handlers involved in the execution and ensures that the
     * balances are properly settled by the time the last handler is executed.
     *
     * This is useful for functions like `invoke`, which performs arbitrary external calls:
     * we can keep track of temporary deltas changes, and make sure they are settled by the
     * time the external call is complete.
     */
    modifier transient() {
        // Add the current handler to the list
        _handlers.push(msg.sender);

        // The caller does everything here and has to settle all outstanding balances
        _;

        // Check if it's the last handler
        if (_handlers.length == 1) {
            // Ensure all balances are settled
            if (_nonzeroDeltaCount != 0) revert BalanceNotSettled();

            // Reset the handlers list
            delete _handlers;

            // Reset the counter
            delete _nonzeroDeltaCount;
        } else {
            // If it's not the last handler, simply remove it from the list
            _handlers.pop();
        }
    }

    /// @inheritdoc IVaultMain
    function invoke(bytes calldata data) external payable transient returns (bytes memory result) {
        // Executes the function call with value to the msg.sender.
        return (msg.sender).functionCallWithValue(data, msg.value);
    }

    /**
     * @dev This modifier ensures that the function it modifies can only be called
     * by the last handler in the `_handlers` array. This is used to enforce the
     * order of execution when multiple handlers are in play, ensuring only the
     * current or "active" handler can invoke certain operations in the Vault.
     * If no handler is found or the caller is not the expected handler,
     * it reverts the transaction with specific error messages.
     */
    modifier withHandler() {
        // If there are no handlers in the list, revert with an error.
        if (_handlers.length == 0) {
            revert NoHandler();
        }

        // Get the last handler from the `_handlers` array.
        // This represents the current active handler.
        address handler = _handlers[_handlers.length - 1];

        // If the current function caller is not the active handler, revert.
        if (msg.sender != handler) revert WrongHandler(msg.sender, handler);

        _;
    }

    /// @inheritdoc IVaultMain
    function settle(IERC20 token) public nonReentrant withHandler returns (uint256 paid) {
        uint256 reservesBefore = _tokenReserves[token];
        _tokenReserves[token] = token.balanceOf(address(this));
        paid = _tokenReserves[token] - reservesBefore;
        // subtraction must be safe
        _supplyCredit(token, paid, msg.sender);
    }

    /// @inheritdoc IVaultMain
    function wire(IERC20 token, address to, uint256 amount) public nonReentrant withHandler {
        // effects
        _takeDebt(token, amount, msg.sender);
        _tokenReserves[token] -= amount;
        // interactions
        token.safeTransfer(to, amount);
    }

    /// @inheritdoc IVaultMain
    function retrieve(IERC20 token, address from, uint256 amount) public nonReentrant withHandler onlyTrustedRouter {
        // effects
        _supplyCredit(token, amount, msg.sender);
        _tokenReserves[token] += amount;
        // interactions
        token.safeTransferFrom(from, address(this), amount);
    }

    /**
     * @notice Records the `debt` for a given handler and token.
     * @param token   The ERC20 token for which the `debt` will be accounted.
     * @param debt    The amount of `token` taken from the Vault in favor of the `handler`.
     * @param handler The account responsible for the debt.
     */
    function _takeDebt(IERC20 token, uint256 debt, address handler) internal {
        _accountDelta(token, debt.toInt256(), handler);
    }

    /**
     * @notice Records the `credit` for a given handler and token.
     * @param token   The ERC20 token for which the 'credit' will be accounted.
     * @param credit  The amount of `token` supplied to the Vault in favor of the `handler`.
     * @param handler The account credited with the amount.
     */
    function _supplyCredit(IERC20 token, uint256 credit, address handler) internal {
        _accountDelta(token, -credit.toInt256(), handler);
    }

    /**
     * @dev Accounts the delta for the given handler and token.
     * Positive delta represents debt, while negative delta represents surplus.
     * The function ensures that only the specified handler can update its respective delta.
     *
     * @param token   The ERC20 token for which the delta is being accounted.
     * @param delta   The difference in the token balance.
     *                Positive indicates a debit or a decrease in Vault's tokens,
     *                negative indicates a credit or an increase in Vault's tokens.
     * @param handler The handler whose balance difference is being accounted for.
     *                Must be the same as the caller of the function.
     */
    function _accountDelta(IERC20 token, int256 delta, address handler) internal {
        // If the delta is zero, there's nothing to account for.
        if (delta == 0) return;

        // Ensure that the handler specified is indeed the caller.
        if (handler != msg.sender) {
            revert WrongHandler(handler, msg.sender);
        }

        // Get the current recorded delta for this token and handler.
        int256 current = _tokenDeltas[handler][token];

        // Calculate the new delta after accounting for the change.
        int256 next = current + delta;

        unchecked {
            // If the resultant delta becomes zero after this operation,
            // decrease the count of non-zero deltas.
            if (next == 0) {
                _nonzeroDeltaCount--;
            }
            // If there was no previous delta (i.e., it was zero) and now we have one,
            // increase the count of non-zero deltas.
            else if (current == 0) {
                _nonzeroDeltaCount++;
            }
        }

        // Update the delta for this token and handler.
        _tokenDeltas[handler][token] = next;
    }

    /*******************************************************************************
                                    Pool Tokens
    *******************************************************************************/

    /// @inheritdoc IVaultMain
    function totalSupply(address token) external view returns (uint256) {
        return _totalSupply(token);
    }

    /// @inheritdoc IVaultMain
    function balanceOf(address token, address account) external view returns (uint256) {
        return _balanceOf(token, account);
    }

    /// @inheritdoc IVaultMain
    function allowance(address token, address owner, address spender) external view returns (uint256) {
        return _allowance(token, owner, spender);
    }

    /// @inheritdoc IVaultMain
    function transfer(address owner, address to, uint256 amount) external returns (bool) {
        _transfer(msg.sender, owner, to, amount);
        return true;
    }

    /// @inheritdoc IVaultMain
    function approve(address owner, address spender, uint256 amount) external returns (bool) {
        _approve(msg.sender, owner, spender, amount);
        return true;
    }

    /// @inheritdoc IVaultMain
    function transferFrom(address spender, address from, address to, uint256 amount) external returns (bool) {
        _spendAllowance(msg.sender, from, spender, amount);
        _transfer(msg.sender, from, to, amount);
        return true;
    }

    /*******************************************************************************
                              ERC4626 Buffer Operations
    *******************************************************************************/

    // TODO: probably want to move this all to its own abstract contract with storage/library pattern.

    /// @inheritdoc IVaultMain
    function registerBuffer(address wrappedToken) external authenticate {
        // Cast types for clarity.
        IERC4626 yieldToken = IERC4626(wrappedToken);
        address asset = yieldToken.asset();

        if (_wrappedTokenBuffers.contains(wrappedToken)) {
            revert WrappedTokenBufferAlreadyRegistered();
        }

        _wrappedTokenBuffers.add(wrappedToken);
        _wrappedTokenBufferBaseTokens[IERC20(wrappedToken)] = IERC20(asset);

        // Compute the decimal difference (used for yield token rate computation).
        _bufferRateScalingFactors.set(
            yieldToken,
            10 ** (18 + yieldToken.decimals() - IERC20Metadata(asset).decimals())
        );

        // Initialize the total supply.
        _bufferTotalSupply.set(IERC20(wrappedToken), 0);

        emit WrappedTokenBufferRegistered(asset, wrappedToken);
    }

    modifier withRegisteredBuffer(address wrappedToken) {
        _ensureRegisteredBuffer(wrappedToken);
        _;
    }

    /// @inheritdoc IVaultMain
    function getWrappedTokenBufferRate(
        address wrappedToken
    ) public view withRegisteredBuffer(wrappedToken) returns (uint256) {
        IERC4626 yieldToken = IERC4626(wrappedToken);

        return yieldToken.convertToAssets(_bufferRateScalingFactors.get(yieldToken));
    }

    /// @inheritdoc IVaultMain
    function depositToBuffer(
        address wrappedToken,
        uint256 baseAmountIn,
        uint256 wrappedAmountIn
    ) external withRegisteredBuffer(wrappedToken) nonReentrant authenticate returns (uint256 sharesAmountOut) {
        // Pretend the buffer is a two-token pool. Pull the tokens, then compute and assign the virtual BPT.
        // TODO: Do we need minSharesAmountOut? Maybe not as this isn't a real pool with retail trades?

        // Pull in the base and wrapped tokens (depositor must have approved the Vault).
        IERC20 baseToken = _wrappedTokenBufferBaseTokens[IERC20(wrappedToken)];
        baseToken.safeTransferFrom(msg.sender, address(this), baseAmountIn);
        IERC20(wrappedToken).safeTransferFrom(msg.sender, address(this), wrappedAmountIn);

        // TODO: This will be something like StableMath._calcBptOutGivenExactTokensIn. As a placeholder,
        // just use the sum.
        sharesAmountOut = baseAmountIn + wrappedAmountIn;
        if (sharesAmountOut > 0) {
            // TODO: Update _wrappedTokenBufferBalances - infrastructure in another PR.

            // Increase the total supply of the buffer.
            uint256 currentTotalSupply = _bufferTotalSupply.get(IERC20(wrappedToken));
            _bufferTotalSupply.set(IERC20(wrappedToken), currentTotalSupply + sharesAmountOut);

            // Set this depositor's shares.
            EnumerableMap.IERC20ToUint256Map storage bufferShares = _bufferDepositorShares[IERC20(wrappedToken)];

            // Looks weird, but done to leverage map data structure.
            uint256 depositorIndex = bufferShares.unchecked_indexOf(IERC20(msg.sender));

            // If the index is 0, this is a new depositor. Otherwise, adjust the map index to zero-based.
            uint256 currentShares = depositorIndex == 0 ? 0 : bufferShares.unchecked_valueAt(depositorIndex - 1);

            bufferShares.set(IERC20(msg.sender), currentShares + sharesAmountOut);

            emit TokensDepositedToBuffer(address(baseToken), wrappedToken, baseAmountIn, wrappedAmountIn);
        }
    }

    /// @inheritdoc IVaultMain
    function getBufferShares(address wrappedToken) external view withRegisteredBuffer(wrappedToken) returns (uint256) {
        EnumerableMap.IERC20ToUint256Map storage bufferShares = _bufferDepositorShares[IERC20(wrappedToken)];

        // Return 0 if the caller is unknown. Otherwise, adjust the map index to zero-based.
        uint256 depositorIndex = bufferShares.unchecked_indexOf(IERC20(msg.sender));

        return depositorIndex == 0 ? 0 : bufferShares.unchecked_valueAt(depositorIndex - 1);
    }

    /// @inheritdoc IVaultMain
    function getTotalSupplyOfBuffer(
        address wrappedToken
    ) external view withRegisteredBuffer(wrappedToken) returns (uint256) {
        return _bufferTotalSupply.get(IERC20(wrappedToken));
    }

    /// @inheritdoc IVaultMain
    function withdrawFromBuffer(
        address wrappedToken,
        uint256 baseAmountOut,
        uint256 wrappedAmountOut
    ) external withRegisteredBuffer(wrappedToken) nonReentrant returns (uint256 sharesAmountIn) {
        // Pretend the buffer is a two-token pool. Compute the sharesAmountIn (virtual BPT) corresponding to the given
        // amounts, deduct it from the sender, then withdraw the tokens.
        // TODO: Should we support this, or only proportional? As with deposit, do we need a maxSharesAmountIn?

        // This will be something like StableMath._calcBptInGivenExactTokensOut. As a placeholder, just use the sum.
        sharesAmountIn = baseAmountOut + wrappedAmountOut;

        if (sharesAmountIn > 0) {
            EnumerableMap.IERC20ToUint256Map storage bufferShares = _bufferDepositorShares[IERC20(wrappedToken)];
            uint256 depositorIndex = bufferShares.unchecked_indexOf(IERC20(msg.sender));

            uint256 currentShares = depositorIndex == 0 ? 0 : bufferShares.unchecked_valueAt(depositorIndex - 1);
            if (sharesAmountIn > currentShares) {
                revert InsufficientSharesForBufferWithdrawal();
            }

            // Reduce the caller's share balance (i.e., "burn" the virtual BPT).
            bufferShares.set(IERC20(msg.sender), currentShares - sharesAmountIn);

            // TODO: Update _wrappedTokenBufferBalances - infrastructure in another PR.

            // Reduce the buffer's total supply
            uint256 currentTotalSupply = _bufferTotalSupply.get(IERC20(wrappedToken));
            _bufferTotalSupply.set(IERC20(wrappedToken), currentTotalSupply - sharesAmountIn);

            // Send the tokens.
            IERC20 baseToken = _wrappedTokenBufferBaseTokens[IERC20(wrappedToken)];
            baseToken.safeTransfer(msg.sender, baseAmountOut);
            IERC20(wrappedToken).safeTransfer(msg.sender, wrappedAmountOut);

            emit TokensWithdrawnFromBuffer(address(baseToken), wrappedToken, baseAmountOut, wrappedAmountOut);
        }
    }

    /// @inheritdoc IVaultMain
    function rebalanceBuffer(address wrappedToken) external withRegisteredBuffer(wrappedToken) authenticate {
        // TODO: Implementation. Do we want to return anything? Surely an event.
    }

    // TODO: verify swap functions are internal (used by rebalance)
    function _swapbaseToWrapped(address wrappedToken, uint256 amountIn) internal withRegisteredBuffer(wrappedToken) {
        // solhint-disable-previous-line no-empty-blocks
    }

    function _swapWrappedTobase(address wrappedToken, uint256 amountIn) internal withRegisteredBuffer(wrappedToken) {
        // solhint-disable-previous-line no-empty-blocks
    }

    function _ensureRegisteredBuffer(address wrappedToken) private view {
        if (!_wrappedTokenBuffers.contains(wrappedToken)) {
            revert WrappedTokenBufferNotRegistered();
        }
    }

    /*******************************************************************************
                                    Pool Operations
    *******************************************************************************/

    // The Vault performs all upscaling and downscaling (due to token decimals, rates, etc.), so that the pools
    // don't have to. However, scaling inevitably leads to rounding errors, so we take great care to ensure that
    // any rounding errors favor the Vault. An important invariant of the system is that there is no repeatable
    // path where tokensOut > tokensIn.
    //
    // In general, this means rounding up any values entering the Vault, and rounding down any values leaving
    // the Vault, so that external users either pay a little extra or receive a little less in the case of a
    // rounding error.
    //
    // However, it's not always straightforward to determine the correct rounding direction, given the presence
    // and complexity of intermediate steps. An "amountIn" sounds like it should be rounded up: but only if that
    // is the amount actually being transferred. If instead it is an amount sent to the pool math, where rounding
    // up would result in a *higher* calculated amount out, that would favor the user instead of the Vault. So in
    // that case, amountIn should be rounded down.
    //
    // See comments justifying the rounding direction in each case.
    //
    // TODO: this reasoning applies to Weighted Pool math, and is likely to apply to others as well, but of course
    // it's possible a new pool type might not conform. Duplicate the tests for new pool types (e.g., Stable Math).
    // Also, the final code should ensure that we are not relying entirely on the rounding directions here,
    // but have enough additional layers (e.g., minimum amounts, buffer wei on all transfers) to guarantee safety,
    // even if it turns out these directions are incorrect for a new pool type.

    /*******************************************************************************
                                          Swaps
    *******************************************************************************/

    struct SwapLocals {
        // Inline the shared struct fields vs. nesting, trading off verbosity for gas/memory/bytecode savings.
        uint256 indexIn;
        uint256 indexOut;
        uint256 tokenInBalance;
        uint256 tokenOutBalance;
        uint256 amountGivenScaled18;
        uint256 amountCalculatedScaled18;
        uint256 swapFeeAmountScaled18;
        uint256 swapFeePercentage;
        uint256 protocolSwapFeeAmountRaw;
        IBasePool.SwapParams poolSwapParams;
    }

    /// @inheritdoc IVaultMain
    function swap(
        SwapParams memory params
    )
        public
        withHandler
        withInitializedPool(params.pool)
        whenPoolNotPaused(params.pool)
        returns (uint256 amountCalculated, uint256 amountIn, uint256 amountOut)
    {
        if (params.amountGivenRaw == 0) {
            revert AmountGivenZero();
        }

        if (params.tokenIn == params.tokenOut) {
            revert CannotSwapSameToken();
        }

        PoolData memory poolData = _getPoolData(params.pool, Rounding.ROUND_DOWN);
        EnumerableMap.IERC20ToUint256Map storage poolBalances = _poolTokenBalances[params.pool];
        SwapLocals memory vars;

        // EnumerableMap stores indices *plus one* to use the zero index as a sentinel value for non-existence.
        vars.indexIn = poolBalances.unchecked_indexOf(params.tokenIn);
        vars.indexOut = poolBalances.unchecked_indexOf(params.tokenOut);

        // If either are zero, revert because the token wasn't registered to this pool.
        if (vars.indexIn == 0 || vars.indexOut == 0) {
            // We require the pool to be initialized, which means it's also registered.
            // This can only happen if the tokens are not registered.
            revert TokenNotRegistered();
        }

        // Convert to regular 0-based indices now, since we've established the tokens are valid.
        unchecked {
            vars.indexIn -= 1;
            vars.indexOut -= 1;
        }

        // We know from the above checks that `i` is a valid token index and can use `unchecked_valueAt`
        // to save storage reads.
        vars.tokenInBalance = poolBalances.unchecked_valueAt(vars.indexIn);
        vars.tokenOutBalance = poolBalances.unchecked_valueAt(vars.indexOut);

        // If the amountGiven is entering the pool math (GivenIn), round down, since a lower apparent amountIn leads
        // to a lower calculated amountOut, favoring the pool.
        vars.amountGivenScaled18 = params.kind == SwapKind.GIVEN_IN
            ? params.amountGivenRaw.toScaled18ApplyRateRoundDown(
                poolData.decimalScalingFactors[vars.indexIn],
                poolData.tokenRates[vars.indexIn]
            )
            : params.amountGivenRaw.toScaled18ApplyRateRoundUp(
                poolData.decimalScalingFactors[vars.indexOut],
                poolData.tokenRates[vars.indexOut]
            );

        vars.swapFeePercentage = _getSwapFeePercentage(poolData.config);

        if (vars.swapFeePercentage > 0 && params.kind == SwapKind.GIVEN_OUT) {
            // Round up to avoid losses during precision loss.
            vars.swapFeeAmountScaled18 =
                vars.amountGivenScaled18.divUp(vars.swapFeePercentage.complement()) -
                vars.amountGivenScaled18;
        }

        // Create the pool callback params (used for both beforeSwap, if required, and the main swap callbacks).
        // Function and inclusion in SwapLocals needed to avoid "stack too deep".
        vars.poolSwapParams = _buildSwapCallbackParams(params, vars, poolData);

        if (poolData.config.callbacks.shouldCallBeforeSwap) {
            if (IPoolCallbacks(params.pool).onBeforeSwap(vars.poolSwapParams) == false) {
                revert CallbackFailed();
            }

            _updatePoolDataLiveBalancesAndRates(params.pool, poolData, Rounding.ROUND_DOWN);
            // The call to _buildSwapCallbackParams also modifies poolSwapParams.balancesScaled18.
            // Set here again explicitly to avoid relying on a side effect.
            // TODO: ugliness necessitated by the stack issues; revisit on any refactor to see if this can be cleaner.
            vars.poolSwapParams.balancesScaled18 = poolData.balancesLiveScaled18;
        }

        (amountCalculated, amountIn, amountOut) = _swap(params, vars, poolData, poolBalances);

        if (poolData.config.callbacks.shouldCallAfterSwap) {
            // Adjust balances for the AfterSwap callback.
            (uint256 amountInScaled18, uint256 amountOutScaled18) = params.kind == SwapKind.GIVEN_IN
                ? (vars.amountGivenScaled18, vars.amountCalculatedScaled18)
                : (vars.amountCalculatedScaled18, vars.amountGivenScaled18);

            if (
                IPoolCallbacks(params.pool).onAfterSwap(
                    IPoolCallbacks.AfterSwapParams({
                        kind: params.kind,
                        tokenIn: params.tokenIn,
                        tokenOut: params.tokenOut,
                        amountInScaled18: amountInScaled18,
                        amountOutScaled18: amountOutScaled18,
                        tokenInBalanceScaled18: poolData.balancesLiveScaled18[vars.indexIn] + amountInScaled18,
                        tokenOutBalanceScaled18: poolData.balancesLiveScaled18[vars.indexOut] - amountOutScaled18,
                        sender: msg.sender,
                        userData: params.userData
                    }),
                    vars.amountCalculatedScaled18
                ) == false
            ) {
                revert CallbackFailed();
            }
        }

        // Swap fee is always deducted from tokenOut.
        // Since the swapFeeAmountScaled18 (derived from scaling up either the amountGiven or amountCalculated)
        // also contains the rate, undo it when converting to raw.
        uint256 swapFeeAmountRaw = vars.swapFeeAmountScaled18.toRawUndoRateRoundDown(
            poolData.decimalScalingFactors[vars.indexOut],
            poolData.tokenRates[vars.indexOut]
        );

        emit Swap(params.pool, params.tokenIn, params.tokenOut, amountIn, amountOut, swapFeeAmountRaw);
    }

    function _buildSwapCallbackParams(
        SwapParams memory params,
        SwapLocals memory vars,
        PoolData memory poolData
    ) private view returns (IBasePool.SwapParams memory) {
        return
            IBasePool.SwapParams({
                kind: params.kind,
                amountGivenScaled18: vars.amountGivenScaled18 + vars.swapFeeAmountScaled18,
                balancesScaled18: poolData.balancesLiveScaled18,
                indexIn: vars.indexIn,
                indexOut: vars.indexOut,
                sender: msg.sender,
                userData: params.userData
            });
    }

    /// @dev Non-reentrant portion of the swap, which calls the main callback and updates accounting.
    function _swap(
        SwapParams memory vaultSwapParams,
        SwapLocals memory vars,
        PoolData memory poolData,
        EnumerableMap.IERC20ToUint256Map storage poolBalances
    ) internal nonReentrant returns (uint256 amountCalculated, uint256 amountIn, uint256 amountOut) {
        // Add swap fee to the amountGiven to account for the fee taken in GIVEN_OUT swap on tokenOut
        // Perform the swap request callback and compute the new balances for 'token in' and 'token out' after the swap
        // If it's a GivenIn swap, vars.swapFeeAmountScaled18 will be zero here, and set based on the amountCalculated.

        vars.amountCalculatedScaled18 = IBasePool(vaultSwapParams.pool).onSwap(vars.poolSwapParams);

        if (vars.swapFeePercentage > 0 && vaultSwapParams.kind == SwapKind.GIVEN_IN) {
            // Swap fee is a percentage of the amountCalculated for the GIVEN_IN swap
            // Round up to avoid losses during precision loss.
            vars.swapFeeAmountScaled18 = vars.amountCalculatedScaled18.mulUp(vars.swapFeePercentage);
            // Should subtract the fee from the amountCalculated for GIVEN_IN swap
            vars.amountCalculatedScaled18 -= vars.swapFeeAmountScaled18;
        }

        // For `GivenIn` the amount calculated is leaving the Vault, so we round down.
        // Round up when entering the Vault on `GivenOut`.
        amountCalculated = vaultSwapParams.kind == SwapKind.GIVEN_IN
            ? vars.amountCalculatedScaled18.toRawUndoRateRoundDown(
                poolData.decimalScalingFactors[vars.indexOut],
                poolData.tokenRates[vars.indexOut]
            )
            : vars.amountCalculatedScaled18.toRawUndoRateRoundUp(
                poolData.decimalScalingFactors[vars.indexIn],
                poolData.tokenRates[vars.indexIn]
            );

        (amountIn, amountOut) = vaultSwapParams.kind == SwapKind.GIVEN_IN
            ? (vaultSwapParams.amountGivenRaw, amountCalculated)
            : (amountCalculated, vaultSwapParams.amountGivenRaw);

        // Charge protocolSwapFee
        if (vars.swapFeeAmountScaled18 > 0 && _protocolSwapFeePercentage > 0) {
            // Always charge fees on tokenOut. Store amount in native decimals.
            // Since the swapFeeAmountScaled18 (derived from scaling up either the amountGiven or amountCalculated)
            // also contains the rate, undo it when converting to raw.
            vars.protocolSwapFeeAmountRaw = vars
                .swapFeeAmountScaled18
                .mulUp(_protocolSwapFeePercentage)
                .toRawUndoRateRoundDown(
                    poolData.decimalScalingFactors[vars.indexOut],
                    poolData.tokenRates[vars.indexOut]
                );

            _protocolSwapFees[vaultSwapParams.tokenOut] += vars.protocolSwapFeeAmountRaw;
        }

        // Use `unchecked_setAt` to save storage reads.
        poolBalances.unchecked_setAt(vars.indexIn, vars.tokenInBalance + amountIn);
        poolBalances.unchecked_setAt(vars.indexOut, vars.tokenOutBalance - amountOut - vars.protocolSwapFeeAmountRaw);

        // Account amountIn of tokenIn
        _takeDebt(vaultSwapParams.tokenIn, amountIn, msg.sender);
        // Account amountOut of tokenOut
        _supplyCredit(vaultSwapParams.tokenOut, amountOut, msg.sender);
    }

    /// @dev Returns swap fee for the pool.
    function _getSwapFeePercentage(PoolConfig memory config) internal pure returns (uint256) {
        if (config.hasDynamicSwapFee) {
            // TODO: Fetch dynamic swap fee from the pool using callback
            return 0;
        } else {
            return config.staticSwapFeePercentage;
        }
    }

    /*******************************************************************************
                            Pool Registration and Initialization
    *******************************************************************************/

    /// @dev Reverts unless `pool` corresponds to an initialized Pool.
    modifier withInitializedPool(address pool) {
        _ensureInitializedPool(pool);
        _;
    }

<<<<<<< HEAD
    /// @dev Reverts unless `pool` corresponds to an initialized Pool.
    function _ensureInitializedPool(address pool) internal view {
        if (!_isPoolInitialized(pool)) {
            revert PoolNotInitialized(pool);
        }
    }

    /// @dev See `isPoolInitialized`
    function _isPoolInitialized(address pool) internal view returns (bool) {
        return _poolConfig[pool].isPoolInitialized();
    }

    /**
     * @notice Fetches the tokens and their corresponding balances for a given pool.
     * @dev Utilizes an enumerable map to obtain pool token balances.
     * The function is structured to minimize storage reads by leveraging the `unchecked_at` method.
     * If the token type is ERC4626, it returns the base token address.
     *
     * @param pool The address of the pool for which tokens and balances are to be fetched.
     * @return tokens An array of token addresses.
     */
    function _getPoolTokens(address pool) internal view returns (IERC20[] memory tokens) {
        // Retrieve the mapping of tokens and their balances for the specified pool.
        EnumerableMap.IERC20ToUint256Map storage poolTokenBalances = _poolTokenBalances[pool];
        mapping(IERC20 => TokenConfig) storage poolTokenConfig = _poolTokenConfig[pool];

        // Initialize arrays to store tokens based on the number of tokens in the pool.
        tokens = new IERC20[](poolTokenBalances.length());

        for (uint256 i = 0; i < tokens.length; ++i) {
            // Because the iteration is bounded by `tokens.length`, which matches the EnumerableMap's length,
            // we can safely use `unchecked_at`. This ensures that `i` is a valid token index and minimizes
            // storage reads.
            (tokens[i], ) = poolTokenBalances.unchecked_at(i);

            if (poolTokenConfig[tokens[i]].tokenType == TokenType.ERC4626) {
                // Overwrite the wrapped token and return the base.
                tokens[i] = _wrappedTokenBufferBaseTokens[tokens[i]];
            }
        }
    }

    /**
     * @dev Called by the external `getPoolTokenRates` function, and internally during pool operations,
     * this will make external calls for tokens that have rate providers.
     */
    function _getPoolTokenRates(address pool) internal view returns (uint256[] memory tokenRates) {
        // Retrieve the mapping of tokens for the specified pool.
        EnumerableMap.IERC20ToUint256Map storage poolTokenBalances = _poolTokenBalances[pool];
        mapping(IERC20 => TokenConfig) storage poolTokenConfig = _poolTokenConfig[pool];

        // Initialize arrays to store tokens based on the number of tokens in the pool.
        tokenRates = new uint256[](poolTokenBalances.length());
        IERC20 token;

        for (uint256 i = 0; i < tokenRates.length; ++i) {
            // Because the iteration is bounded by `tokenRates.length`, which matches the EnumerableMap's
            // length, we can safely use `unchecked_at`. This ensures that `i` is a valid token index and minimizes
            // storage reads.
            (token, ) = poolTokenBalances.unchecked_at(i);
            TokenType tokenType = poolTokenConfig[token].tokenType;

            if (tokenType == TokenType.STANDARD) {
                tokenRates[i] = FixedPoint.ONE;
            } else if (tokenType == TokenType.WITH_RATE) {
                tokenRates[i] = poolTokenConfig[token].rateProvider.getRate();
            } else {
                // TODO implement ERC4626 at a later stage.
                revert InvalidTokenConfiguration();
            }
        }
    }

=======
>>>>>>> 0579aace
    /**
     * @notice Fetches the balances for a given pool, with decimal and rate scaling factors applied.
     * @dev Utilizes an enumerable map to obtain pool tokens and raw balances.
     * The function is structured to minimize storage reads by leveraging the `unchecked_at` method.
     * It is typically called before or after liquidity operations.
     *
     * @param pool The address of the pool
     * @param poolData The corresponding poolData to be read and updated
     * @param roundingDirection Whether balance scaling should round up or down
     */
    function _updatePoolDataLiveBalancesAndRates(
        address pool,
        PoolData memory poolData,
        Rounding roundingDirection
    ) internal view {
        // Retrieve the mapping of tokens and their balances for the specified pool.
        // poolData already contains rawBalances, but they could be stale, so fetch from the Vault.
        // Likewise, the rates could also have changed.
        EnumerableMap.IERC20ToUint256Map storage poolTokenBalances = _poolTokenBalances[pool];
        mapping(IERC20 => TokenConfig) storage poolTokenConfig = _poolTokenConfig[pool];
        uint256 numTokens = poolTokenBalances.length();
        uint256 balanceRaw;
        IERC20 token;

        for (uint256 i = 0; i < numTokens; ++i) {
            // Because the iteration is bounded by `tokens.length`, which matches the EnumerableMap's length,
            // we can safely use `unchecked_at`. This ensures that `i` is a valid token index and minimizes
            // storage reads.
            (token, balanceRaw) = poolTokenBalances.unchecked_at(i);
            TokenType tokenType = poolTokenConfig[token].tokenType;

            if (tokenType == TokenType.STANDARD) {
                poolData.tokenRates[i] = FixedPoint.ONE;
            } else if (tokenType == TokenType.WITH_RATE) {
                // TODO Adjust for protocol fees?
                poolData.tokenRates[i] = poolTokenConfig[token].rateProvider.getRate();
            } else {
                // TODO implement ERC4626 at a later stage.
                revert InvalidTokenConfiguration();
            }

            poolData.balancesLiveScaled18[i] = roundingDirection == Rounding.ROUND_UP
                ? balanceRaw.toScaled18ApplyRateRoundUp(poolData.decimalScalingFactors[i], poolData.tokenRates[i])
                : balanceRaw.toScaled18ApplyRateRoundDown(poolData.decimalScalingFactors[i], poolData.tokenRates[i]);
        }
    }

    function _getPoolData(address pool, Rounding roundingDirection) internal view returns (PoolData memory poolData) {
        (
            poolData.tokens,
            poolData.tokenTypes,
            poolData.balancesRaw,
            poolData.decimalScalingFactors,
            poolData.rateProviders,
            poolData.config
        ) = _getPoolTokenInfo(pool);

        uint256 numTokens = poolData.tokens.length;

        // Initialize arrays to store balances and rates based on the number of tokens in the pool.
        // Will be read raw, then upscaled and rounded as directed.
        poolData.balancesLiveScaled18 = new uint256[](numTokens);
        poolData.tokenRates = new uint256[](numTokens);

        for (uint256 i = 0; i < numTokens; ++i) {
            TokenType tokenType = poolData.tokenTypes[i];

            if (tokenType == TokenType.STANDARD) {
                poolData.tokenRates[i] = FixedPoint.ONE;
            } else if (tokenType == TokenType.WITH_RATE) {
                poolData.tokenRates[i] = poolData.rateProviders[i].getRate();
            } else {
                // TODO implement ERC4626 at a later stage. Not coming from user input, so can only be these three.
                revert InvalidTokenConfiguration();
            }

            //TODO: remove pending yield fee using live balance mechanism
            poolData.balancesLiveScaled18[i] = roundingDirection == Rounding.ROUND_UP
                ? poolData.balancesRaw[i].toScaled18ApplyRateRoundUp(
                    poolData.decimalScalingFactors[i],
                    poolData.tokenRates[i]
                )
                : poolData.balancesRaw[i].toScaled18ApplyRateRoundDown(
                    poolData.decimalScalingFactors[i],
                    poolData.tokenRates[i]
                );
        }
    }

    /*******************************************************************************
                                Pool Operations
    *******************************************************************************/

    /// @dev Rejects routers not approved by governance and users
    modifier onlyTrustedRouter() {
        _onlyTrustedRouter(msg.sender);
        _;
    }

    /// @inheritdoc IVaultMain
    function initialize(
        address pool,
        address to,
        IERC20[] memory tokens,
        uint256[] memory exactAmountsIn,
        uint256 minBptAmountOut,
        bytes memory userData
    )
        external
        withHandler
        nonReentrant
        withRegisteredPool(pool)
        whenPoolNotPaused(pool)
        returns (uint256 bptAmountOut)
    {
        PoolData memory poolData = _getPoolData(pool, Rounding.ROUND_DOWN);

        if (poolData.config.isPoolInitialized) {
            revert PoolAlreadyInitialized(pool);
        }

        InputHelpers.ensureInputLengthMatch(poolData.tokens.length, exactAmountsIn.length);

        for (uint256 i = 0; i < poolData.tokens.length; ++i) {
            IERC20 actualToken = poolData.tokens[i];

            // Tokens passed into `initialize` are the "expected" tokens.
            if (actualToken != tokens[i]) {
                revert TokensMismatch(pool, address(tokens[i]), address(actualToken));
            }

            // Debit of token[i] for amountIn
            _takeDebt(actualToken, exactAmountsIn[i], msg.sender);
        }

        // Store the new Pool balances.
        _setPoolBalances(pool, exactAmountsIn);
        emit PoolBalanceChanged(pool, to, poolData.tokens, exactAmountsIn.unsafeCastToInt256(true));

        // Store config and mark the pool as initialized
        poolData.config.isPoolInitialized = true;
        _poolConfig[pool] = poolData.config.fromPoolConfig();

        // Finally, compute the initial amount of BPT to mint, which is simply the invariant after adding
        // exactAmountsIn. Doing this at the end also means we do not need to downscale exact amounts in.
        // Amounts are entering pool math, so round down. A lower invariant after the join means less bptOut,
        // favoring the pool.
        exactAmountsIn.toScaled18ApplyRateRoundDownArray(poolData.decimalScalingFactors, poolData.tokenRates);

        if (poolData.config.callbacks.shouldCallBeforeInitialize) {
            if (IPoolCallbacks(pool).onBeforeInitialize(exactAmountsIn, userData) == false) {
                revert CallbackFailed();
            }
        }
        bptAmountOut = IBasePool(pool).computeInvariant(exactAmountsIn);
        if (poolData.config.callbacks.shouldCallAfterInitialize) {
            if (IPoolCallbacks(pool).onAfterInitialize(exactAmountsIn, bptAmountOut, userData) == false) {
                revert CallbackFailed();
            }
        }

        _ensureMinimumTotalSupply(bptAmountOut);

        // At this point we know that bptAmountOut >= _MINIMUM_TOTAL_SUPPLY, so this will not revert.
        bptAmountOut -= _MINIMUM_TOTAL_SUPPLY;
        // When adding liquidity, we must mint tokens concurrently with updating pool balances,
        // as the pool's math relies on totalSupply.
        // Minting will be reverted if it results in a total supply less than the _MINIMUM_TOTAL_SUPPLY.
        _mintMinimumSupplyReserve(address(pool));
        _mint(address(pool), to, bptAmountOut);

        // At this point we have the calculated BPT amount.
        if (bptAmountOut < minBptAmountOut) {
            revert BptAmountOutBelowMin(bptAmountOut, minBptAmountOut);
        }

        // Emit an event to log the pool initialization
        emit PoolInitialized(pool);
    }

    /// @inheritdoc IVaultMain
    function addLiquidity(
        AddLiquidityParams memory params
    )
        external
        withHandler
        withInitializedPool(params.pool)
        whenPoolNotPaused(params.pool)
        returns (uint256[] memory amountsIn, uint256 bptAmountOut, bytes memory returnData)
    {
        // Round balances up when adding liquidity:
        // If proportional, higher balances = higher proportional amountsIn, favoring the pool.
        // If unbalanced, higher balances = lower invariant ratio with fees.
        // bptOut = supply * (ratio - 1), so lower ratio = less bptOut, favoring the pool.
        PoolData memory poolData = _getPoolData(params.pool, Rounding.ROUND_UP);
        InputHelpers.ensureInputLengthMatch(poolData.tokens.length, params.maxAmountsIn.length);

        // Amounts are entering pool math, so round down.
        // Introducing amountsInScaled18 here and passing it through to _addLiquidity is not ideal,
        // but it avoids the even worse options of mutating amountsIn inside AddLiquidityParams,
        // or cluttering the AddLiquidityParams interface by adding amountsInScaled18.
        uint256[] memory maxAmountsInScaled18 = params.maxAmountsIn.copyToScaled18ApplyRateRoundDownArray(
            poolData.decimalScalingFactors,
            poolData.tokenRates
        );

        if (poolData.config.callbacks.shouldCallBeforeAddLiquidity) {
            // TODO: check if `before` needs kind.
            if (
                IPoolCallbacks(params.pool).onBeforeAddLiquidity(
                    params.to,
                    maxAmountsInScaled18,
                    params.minBptAmountOut,
                    poolData.balancesLiveScaled18,
                    params.userData
                ) == false
            ) {
                revert CallbackFailed();
            }

            // The callback might alter the balances, so we need to read them again to ensure that the data is
            // fresh moving forward.
            // We also need to upscale (adding liquidity, so round up) again.
            _updatePoolDataLiveBalancesAndRates(params.pool, poolData, Rounding.ROUND_UP);
        }

        // The bulk of the work is done here: the corresponding Pool callback is invoked and its final balances
        // are computed. This function is non-reentrant, as it performs the accounting updates.
        // Note that poolData is mutated to update the Raw and Live balances, so they are accurate when passed
        // into the AfterAddLiquidity callback.
        // `amountsInScaled18` will be overwritten in the custom case, so we need to pass it back and forth to
        // encapsulate that logic in `_addLiquidity`.
        uint256[] memory amountsInScaled18;
        (amountsIn, amountsInScaled18, bptAmountOut, returnData) = _addLiquidity(
            poolData,
            params,
            maxAmountsInScaled18
        );

        if (poolData.config.callbacks.shouldCallAfterAddLiquidity) {
            if (
                IPoolCallbacks(params.pool).onAfterAddLiquidity(
                    params.to,
                    amountsInScaled18,
                    bptAmountOut,
                    poolData.balancesLiveScaled18,
                    params.userData
                ) == false
            ) {
                revert CallbackFailed();
            }
        }
    }

    /**
     * @dev Calls the appropriate pool callback and calculates the required inputs and outputs for the operation
     * considering the given kind, and updates the vault's internal accounting. This includes:
     * - Setting pool balances
     * - Taking debt from the liquidity provider
     * - Minting pool tokens
     * - Emitting events
     *
     * It is non-reentrant, as it performs external calls and updates the vault's state accordingly. This is the only
     * place where the state is updated within `addLiquidity`.
     */
    function _addLiquidity(
        PoolData memory poolData,
        AddLiquidityParams memory params,
        uint256[] memory maxAmountsInScaled18
    )
        internal
        nonReentrant
        returns (
            uint256[] memory amountsInRaw,
            uint256[] memory amountsInScaled18,
            uint256 bptAmountOut,
            bytes memory returnData
        )
    {
        if (params.kind == AddLiquidityKind.UNBALANCED) {
            amountsInScaled18 = maxAmountsInScaled18;
            bptAmountOut = BasePoolMath.computeAddLiquidityUnbalanced(
                poolData.balancesLiveScaled18,
                maxAmountsInScaled18,
                _totalSupply(params.pool),
                _getSwapFeePercentage(poolData.config),
                IBasePool(params.pool).computeInvariant
            );
        } else if (params.kind == AddLiquidityKind.SINGLE_TOKEN_EXACT_OUT) {
            bptAmountOut = params.minBptAmountOut;
            uint256 tokenIndex = InputHelpers.getSingleInputIndex(maxAmountsInScaled18);

            amountsInScaled18 = maxAmountsInScaled18;
            amountsInScaled18[tokenIndex] = BasePoolMath.computeAddLiquiditySingleTokenExactOut(
                poolData.balancesLiveScaled18,
                tokenIndex,
                bptAmountOut,
                _totalSupply(params.pool),
                _getSwapFeePercentage(poolData.config),
                IBasePool(params.pool).computeBalance
            );
        } else if (params.kind == AddLiquidityKind.CUSTOM) {
            _poolConfig[params.pool].requireSupportsAddLiquidityCustom();

            (amountsInScaled18, bptAmountOut, returnData) = IPoolLiquidity(params.pool).onAddLiquidityCustom(
                params.to,
                maxAmountsInScaled18,
                params.minBptAmountOut,
                poolData.balancesLiveScaled18,
                params.userData
            );
        } else {
            revert InvalidAddLiquidityKind();
        }

        // At this point we have the calculated BPT amount.
        if (bptAmountOut < params.minBptAmountOut) {
            revert BptAmountOutBelowMin(bptAmountOut, params.minBptAmountOut);
        }

        // TODO: enforce min and max.
        uint256 numTokens = poolData.tokens.length;
        amountsInRaw = new uint256[](numTokens);
        for (uint256 i = 0; i < numTokens; ++i) {
            // amountsInRaw are amounts actually entering the Pool, so we round up.
            // Do not mutate in place yet, as we need them scaled for the `onAfterAddLiquidity` callback
            uint256 amountInRaw = amountsInScaled18[i].toRawUndoRateRoundUp(
                poolData.decimalScalingFactors[i],
                poolData.tokenRates[i]
            );

            // The limits must be checked for raw amounts
            if (amountInRaw > params.maxAmountsIn[i]) {
                revert AmountInAboveMax(poolData.tokens[i], amountInRaw, params.maxAmountsIn[i]);
            }

            // Debit of token[i] for amountInRaw
            _takeDebt(poolData.tokens[i], amountInRaw, msg.sender);

            // We need regular balances to complete the accounting, and the upscaled balances
            // to use in the `after` callback later on.
            poolData.balancesRaw[i] += amountInRaw;
            poolData.balancesLiveScaled18[i] += amountsInScaled18[i];

            amountsInRaw[i] = amountInRaw;
        }

        // Store the new pool balances.
        _setPoolBalances(params.pool, poolData.balancesRaw);

        // When adding liquidity, we must mint tokens concurrently with updating pool balances,
        // as the pool's math relies on totalSupply.
        _mint(address(params.pool), params.to, bptAmountOut);

        emit PoolBalanceChanged(params.pool, params.to, poolData.tokens, amountsInRaw.unsafeCastToInt256(true));
    }

    /// @inheritdoc IVaultMain
    function removeLiquidity(
        RemoveLiquidityParams memory params
    )
        external
        withInitializedPool(params.pool)
        whenPoolNotPaused(params.pool)
        returns (uint256 bptAmountIn, uint256[] memory amountsOut, bytes memory returnData)
    {
        // Round down when removing liquidity:
        // If proportional, lower balances = lower proportional amountsOut, favoring the pool.
        // If unbalanced, lower balances = lower invariant ratio without fees.
        // bptIn = supply * (1 - ratio), so lower ratio = more bptIn, favoring the pool.
        PoolData memory poolData = _getPoolData(params.pool, Rounding.ROUND_DOWN);
        InputHelpers.ensureInputLengthMatch(poolData.tokens.length, params.minAmountsOut.length);

        // Amounts are entering pool math; higher amounts would burn more BPT, so round up to favor the pool.
        // Do not mutate minAmountsOut, so that we can directly compare the raw limits later, without potentially
        // losing precision by scaling up and then down.
        uint256[] memory minAmountsOutScaled18 = params.minAmountsOut.copyToScaled18ApplyRateRoundUpArray(
            poolData.decimalScalingFactors,
            poolData.tokenRates
        );

        if (poolData.config.callbacks.shouldCallBeforeRemoveLiquidity) {
            // TODO: check if `before` callback needs kind.
            if (
                IPoolCallbacks(params.pool).onBeforeRemoveLiquidity(
                    params.from,
                    params.maxBptAmountIn,
                    minAmountsOutScaled18,
                    poolData.balancesLiveScaled18,
                    params.userData
                ) == false
            ) {
                revert CallbackFailed();
            }
            // The callback might alter the balances, so we need to read them again to ensure that the data is
            // fresh moving forward.
            // We also need to upscale (removing liquidity, so round down) again.
            _updatePoolDataLiveBalancesAndRates(params.pool, poolData, Rounding.ROUND_DOWN);
        }

        // The bulk of the work is done here: the corresponding Pool callback is invoked, and its final balances
        // are computed. This function is non-reentrant, as it performs the accounting updates.
        // Note that poolData is mutated to update the Raw and Live balances, so they are accurate when passed
        // into the AfterRemoveLiquidity callback.
        uint256[] memory amountsOutScaled18;
        (bptAmountIn, amountsOut, amountsOutScaled18, returnData) = _removeLiquidity(
            poolData,
            params,
            minAmountsOutScaled18
        );

        if (poolData.config.callbacks.shouldCallAfterRemoveLiquidity) {
            if (
                IPoolCallbacks(params.pool).onAfterRemoveLiquidity(
                    params.from,
                    bptAmountIn,
                    amountsOutScaled18,
                    poolData.balancesLiveScaled18,
                    params.userData
                ) == false
            ) {
                revert CallbackFailed();
            }
        }
    }

    /// @inheritdoc IVaultMain
    function removeLiquidityRecovery(
        address pool,
        address from,
        uint256 exactBptAmountIn
    )
        external
        nonReentrant
        withInitializedPool(pool)
        onlyInRecoveryMode(pool)
        returns (uint256[] memory amountsOutRaw)
    {
        // Retrieve the mapping of tokens and their balances for the specified pool.
        EnumerableMap.IERC20ToUint256Map storage poolTokenBalances = _poolTokenBalances[pool];
        uint256 numTokens = poolTokenBalances.length();

        // Initialize arrays to store tokens and balances based on the number of tokens in the pool.
        IERC20[] memory tokens = new IERC20[](numTokens);
        uint256[] memory balancesRaw = new uint256[](numTokens);

        for (uint256 i = 0; i < numTokens; ++i) {
            // Because the iteration is bounded by `tokens.length`, which matches the EnumerableMap's length,
            // we can safely use `unchecked_at`. This ensures that `i` is a valid token index and minimizes
            // storage reads.
            (tokens[i], balancesRaw[i]) = poolTokenBalances.unchecked_at(i);
        }

        amountsOutRaw = BasePoolMath.computeProportionalAmountsOut(balancesRaw, _totalSupply(pool), exactBptAmountIn);

        _removeLiquidityUpdateAccounting(pool, from, tokens, balancesRaw, exactBptAmountIn, amountsOutRaw);
    }

    /**
     * @dev Calls the appropriate pool callback and calculates the required inputs and outputs for the operation
     * considering the given kind, and updates the vault's internal accounting. This includes:
     * - Setting pool balances
     * - Supplying credit to the liquidity provider
     * - Burning pool tokens
     * - Emitting events
     *
     * It is non-reentrant, as it performs external calls and updates the vault's state accordingly. This is the only
     * place where the state is updated within `removeLiquidity`.
     */
    function _removeLiquidity(
        PoolData memory poolData,
        RemoveLiquidityParams memory params,
        uint256[] memory minAmountsOutScaled18
    )
        internal
        nonReentrant
        returns (
            uint256 bptAmountIn,
            uint256[] memory amountsOutRaw,
            uint256[] memory amountsOutScaled18,
            bytes memory returnData
        )
    {
        uint256 tokenOutIndex;

        if (params.kind == RemoveLiquidityKind.PROPORTIONAL) {
            bptAmountIn = params.maxBptAmountIn;
            amountsOutScaled18 = BasePoolMath.computeProportionalAmountsOut(
                poolData.balancesLiveScaled18,
                _totalSupply(params.pool),
                bptAmountIn
            );
        } else if (params.kind == RemoveLiquidityKind.SINGLE_TOKEN_EXACT_IN) {
            bptAmountIn = params.maxBptAmountIn;

            amountsOutScaled18 = minAmountsOutScaled18;
            tokenOutIndex = InputHelpers.getSingleInputIndex(params.minAmountsOut);
            amountsOutScaled18[tokenOutIndex] = BasePoolMath.computeRemoveLiquiditySingleTokenExactIn(
                poolData.balancesLiveScaled18,
                tokenOutIndex,
                bptAmountIn,
                _totalSupply(params.pool),
                _getSwapFeePercentage(poolData.config),
                IBasePool(params.pool).computeBalance
            );
        } else if (params.kind == RemoveLiquidityKind.SINGLE_TOKEN_EXACT_OUT) {
            amountsOutScaled18 = minAmountsOutScaled18;
            tokenOutIndex = InputHelpers.getSingleInputIndex(params.minAmountsOut);

            bptAmountIn = BasePoolMath.computeRemoveLiquiditySingleTokenExactOut(
                poolData.balancesLiveScaled18,
                tokenOutIndex,
                amountsOutScaled18[tokenOutIndex],
                _totalSupply(params.pool),
                _getSwapFeePercentage(poolData.config),
                IBasePool(params.pool).computeInvariant
            );
        } else if (params.kind == RemoveLiquidityKind.CUSTOM) {
            (bptAmountIn, amountsOutScaled18, returnData) = IPoolLiquidity(params.pool).onRemoveLiquidityCustom(
                params.from,
                params.maxBptAmountIn,
                minAmountsOutScaled18,
                poolData.balancesLiveScaled18,
                params.userData
            );
        } else {
            revert InvalidRemoveLiquidityKind();
        }

        if (bptAmountIn > params.maxBptAmountIn) {
            revert BptAmountInAboveMax(bptAmountIn, params.maxBptAmountIn);
        }

        uint256 numTokens = poolData.tokens.length;
        amountsOutRaw = new uint256[](numTokens);

        for (uint256 i = 0; i < numTokens; ++i) {
            // Note that poolData.balancesRaw will also be updated in `_removeLiquidityUpdateAccounting`
            poolData.balancesLiveScaled18[i] -= amountsOutScaled18[i];

            // amountsOut are amounts exiting the Pool, so we round down.
            amountsOutRaw[i] = amountsOutScaled18[i].toRawUndoRateRoundDown(
                poolData.decimalScalingFactors[i],
                poolData.tokenRates[i]
            );

            if (amountsOutRaw[i] < params.minAmountsOut[i]) {
                revert AmountOutBelowMin(poolData.tokens[i], amountsOutRaw[i], params.minAmountsOut[i]);
            }
        }

        _removeLiquidityUpdateAccounting(
            params.pool,
            params.from,
            poolData.tokens,
            poolData.balancesRaw,
            bptAmountIn,
            amountsOutRaw
        );
    }

    /**
     * @dev Updates the vault's accounting within a `removeLiquidity` operation. This includes:
     * - Setting pool balances
     * - Supplying credit to the liquidity provider
     * - Burning pool tokens
     * - Emitting events
     *
     * This function also supports queries as a special case, where the pool tokens from the sender are not required.
     * It must be called in a non-reentrant context.
     */
    function _removeLiquidityUpdateAccounting(
        address pool,
        address from,
        IERC20[] memory tokens,
        uint256[] memory balancesRaw,
        uint256 bptAmountIn,
        uint256[] memory amountsOutRaw
    ) internal {
        for (uint256 i = 0; i < tokens.length; ++i) {
            // Credit token[i] for amountOut
            _supplyCredit(tokens[i], amountsOutRaw[i], msg.sender);

            // Compute the new Pool balances. A Pool's token balance always decreases after an exit (potentially by 0).
            balancesRaw[i] -= amountsOutRaw[i];
        }

        // Store the new pool balances.
        _setPoolBalances(pool, balancesRaw);

        // Trusted routers use Vault's allowances, which are infinite anyways for pool tokens.
        if (!_isTrustedRouter(msg.sender)) {
            _spendAllowance(address(pool), from, msg.sender, bptAmountIn);
        }

        if (!_isQueryDisabled && EVMCallModeHelpers.isStaticCall()) {
            // Increase `from` balance to ensure the burn function succeeds.
            _queryModeBalanceIncrease(pool, from, bptAmountIn);
        }
        // When removing liquidity, we must burn tokens concurrently with updating pool balances,
        // as the pool's math relies on totalSupply.
        // Burning will be reverted if it results in a total supply less than the _MINIMUM_TOTAL_SUPPLY.
        _burn(address(pool), from, bptAmountIn);

        emit PoolBalanceChanged(
            pool,
            from,
            tokens,
            // We can unsafely cast to int256 because balances are actually stored as uint112
            // TODO No they aren't anymore (stored as uint112)! Review this.
            amountsOutRaw.unsafeCastToInt256(false)
        );
    }

    /**
     * @dev Sets the balances of a Pool's tokens to `newBalances`.
     *
     * WARNING: this assumes `newBalances` has the same length and order as the Pool's tokens.
     */
    function _setPoolBalances(address pool, uint256[] memory newBalances) internal {
        EnumerableMap.IERC20ToUint256Map storage poolBalances = _poolTokenBalances[pool];

        for (uint256 i = 0; i < newBalances.length; ++i) {
            // Since we assume all newBalances are properly ordered, we can simply use `unchecked_setAt`
            // to avoid one less storage read per token.
            poolBalances.unchecked_setAt(i, newBalances[i]);
        }
    }

    function _onlyTrustedRouter(address sender) internal pure {
        if (!_isTrustedRouter(sender)) {
            revert RouterNotTrusted();
        }
    }

    function _isTrustedRouter(address) internal pure returns (bool) {
        //TODO: Implement based on approval by governance and user
        return true;
    }

    /*******************************************************************************
                                    Authentication
    *******************************************************************************/

    /// @inheritdoc IVaultMain
    function getAuthorizer() external view returns (IAuthorizer) {
        return _authorizer;
    }

    /// @inheritdoc IVaultMain
    function setAuthorizer(IAuthorizer newAuthorizer) external nonReentrant authenticate {
        _authorizer = newAuthorizer;

        emit AuthorizerChanged(newAuthorizer);
    }

    /// @dev Access control is delegated to the Authorizer
    function _canPerform(bytes32 actionId, address user) internal view override returns (bool) {
        return _authorizer.canPerform(actionId, user, address(this));
    }

    /*******************************************************************************
                                     Default handlers
    *******************************************************************************/

    receive() external payable {
        revert CannotReceiveEth();
    }

    /**
     * @inheritdoc Proxy
     * @dev Override proxy implementation of `fallback` to disallow incoming ETH transfers.
     * This function actually returns whatever the Vault Extension does when handling the request.
     */
    fallback() external payable override {
        if (msg.value > 0) {
            revert CannotReceiveEth();
        }

        _fallback();
    }

    /// @inheritdoc IVaultMain
    function getVaultExtension() external view returns (address) {
        return _implementation();
    }

    /**
     * @inheritdoc Proxy
     * @dev Returns Vault Extension, where fallback requests are forwarded.
     */
    function _implementation() internal view override returns (address) {
        return address(_vaultExtension);
    }
}<|MERGE_RESOLUTION|>--- conflicted
+++ resolved
@@ -682,82 +682,6 @@
         _;
     }
 
-<<<<<<< HEAD
-    /// @dev Reverts unless `pool` corresponds to an initialized Pool.
-    function _ensureInitializedPool(address pool) internal view {
-        if (!_isPoolInitialized(pool)) {
-            revert PoolNotInitialized(pool);
-        }
-    }
-
-    /// @dev See `isPoolInitialized`
-    function _isPoolInitialized(address pool) internal view returns (bool) {
-        return _poolConfig[pool].isPoolInitialized();
-    }
-
-    /**
-     * @notice Fetches the tokens and their corresponding balances for a given pool.
-     * @dev Utilizes an enumerable map to obtain pool token balances.
-     * The function is structured to minimize storage reads by leveraging the `unchecked_at` method.
-     * If the token type is ERC4626, it returns the base token address.
-     *
-     * @param pool The address of the pool for which tokens and balances are to be fetched.
-     * @return tokens An array of token addresses.
-     */
-    function _getPoolTokens(address pool) internal view returns (IERC20[] memory tokens) {
-        // Retrieve the mapping of tokens and their balances for the specified pool.
-        EnumerableMap.IERC20ToUint256Map storage poolTokenBalances = _poolTokenBalances[pool];
-        mapping(IERC20 => TokenConfig) storage poolTokenConfig = _poolTokenConfig[pool];
-
-        // Initialize arrays to store tokens based on the number of tokens in the pool.
-        tokens = new IERC20[](poolTokenBalances.length());
-
-        for (uint256 i = 0; i < tokens.length; ++i) {
-            // Because the iteration is bounded by `tokens.length`, which matches the EnumerableMap's length,
-            // we can safely use `unchecked_at`. This ensures that `i` is a valid token index and minimizes
-            // storage reads.
-            (tokens[i], ) = poolTokenBalances.unchecked_at(i);
-
-            if (poolTokenConfig[tokens[i]].tokenType == TokenType.ERC4626) {
-                // Overwrite the wrapped token and return the base.
-                tokens[i] = _wrappedTokenBufferBaseTokens[tokens[i]];
-            }
-        }
-    }
-
-    /**
-     * @dev Called by the external `getPoolTokenRates` function, and internally during pool operations,
-     * this will make external calls for tokens that have rate providers.
-     */
-    function _getPoolTokenRates(address pool) internal view returns (uint256[] memory tokenRates) {
-        // Retrieve the mapping of tokens for the specified pool.
-        EnumerableMap.IERC20ToUint256Map storage poolTokenBalances = _poolTokenBalances[pool];
-        mapping(IERC20 => TokenConfig) storage poolTokenConfig = _poolTokenConfig[pool];
-
-        // Initialize arrays to store tokens based on the number of tokens in the pool.
-        tokenRates = new uint256[](poolTokenBalances.length());
-        IERC20 token;
-
-        for (uint256 i = 0; i < tokenRates.length; ++i) {
-            // Because the iteration is bounded by `tokenRates.length`, which matches the EnumerableMap's
-            // length, we can safely use `unchecked_at`. This ensures that `i` is a valid token index and minimizes
-            // storage reads.
-            (token, ) = poolTokenBalances.unchecked_at(i);
-            TokenType tokenType = poolTokenConfig[token].tokenType;
-
-            if (tokenType == TokenType.STANDARD) {
-                tokenRates[i] = FixedPoint.ONE;
-            } else if (tokenType == TokenType.WITH_RATE) {
-                tokenRates[i] = poolTokenConfig[token].rateProvider.getRate();
-            } else {
-                // TODO implement ERC4626 at a later stage.
-                revert InvalidTokenConfiguration();
-            }
-        }
-    }
-
-=======
->>>>>>> 0579aace
     /**
      * @notice Fetches the balances for a given pool, with decimal and rate scaling factors applied.
      * @dev Utilizes an enumerable map to obtain pool tokens and raw balances.
