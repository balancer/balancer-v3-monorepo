--- conflicted
+++ resolved
@@ -7,14 +7,9 @@
 import { IERC20Metadata } from "@openzeppelin/contracts/token/ERC20/extensions/IERC20Metadata.sol";
 import { Address } from "@openzeppelin/contracts/utils/Address.sol";
 import { SafeCast } from "@openzeppelin/contracts/utils/math/SafeCast.sol";
-<<<<<<< HEAD
+
 // solhint-disable-next-line max-line-length
-import { IVault, PoolConfig, PoolCallbacks, PoolPauseConfig } from "@balancer-labs/v3-interfaces/contracts/vault/IVault.sol";
-=======
-
-// solhint-disable-next-line max-line-length
-import { IVault, PoolConfig, PoolCallbacks, LiquidityManagement } from "@balancer-labs/v3-interfaces/contracts/vault/IVault.sol";
->>>>>>> 14df9a0c
+import { IVault, PoolConfig, PoolCallbacks, PoolPauseConfig, LiquidityManagement } from "@balancer-labs/v3-interfaces/contracts/vault/IVault.sol";
 import { IBasePool } from "@balancer-labs/v3-interfaces/contracts/vault/IBasePool.sol";
 import { IAuthorizer } from "@balancer-labs/v3-interfaces/contracts/vault/IAuthorizer.sol";
 import { ITemporarilyPausable } from "@balancer-labs/v3-interfaces/contracts/vault/ITemporarilyPausable.sol";
@@ -817,17 +812,15 @@
         IERC20[] memory tokens,
         uint256[] memory exactAmountsIn,
         bytes memory userData
-<<<<<<< HEAD
     )
         external
         withHandler
+        whenVaultNotPaused
+        nonReentrant
         withRegisteredPool(pool)
         whenPoolNotPaused(pool)
-        returns (uint256[] memory amountsIn, uint256 bptAmountOut)
+        returns (uint256 bptAmountOut)
     {
-=======
-    ) external withHandler whenVaultNotPaused nonReentrant withRegisteredPool(pool) returns (uint256 bptAmountOut) {
->>>>>>> 14df9a0c
         PoolConfig memory config = _poolConfig[pool].toPoolConfig();
 
         if (config.isPoolInitialized) {
@@ -848,7 +841,7 @@
         emit PoolBalanceChanged(pool, to, tokens, exactAmountsIn.unsafeCastToInt256(true));
 
         // Store config and mark the pool as initialized
-        config.isInitializedPool = true;
+        config.isPoolInitialized = true;
         _poolConfig[pool] = config.fromPoolConfig();
 
         // Finally, call pool hook. Doing this at the end also means we do not need to downscale exact amounts in.
@@ -869,13 +862,6 @@
         _mint(address(pool), to, bptAmountOut);
         _mintToAddressZero(address(pool), _MINIMUM_BPT);
 
-<<<<<<< HEAD
-        // Store config and mark the pool as initialized
-        config.isPoolInitialized = true;
-        _poolConfig[pool] = config.fromPoolConfig();
-
-=======
->>>>>>> 14df9a0c
         // Emit an event to log the pool initialization
         emit PoolInitialized(pool);
     }
@@ -888,25 +874,14 @@
         uint256 minBptAmountOut,
         AddLiquidityKind kind,
         bytes memory userData
-<<<<<<< HEAD
-    ) external withHandler withInitializedPool(pool) returns (uint256[] memory amountsIn, uint256 bptAmountOut) {
-        // Modifier causes stack too deep
-        _ensureVaultNotPaused();
-        _ensurePoolNotPaused(pool);
-
-        uint256 numTokens = tokens.length;
-
-        InputHelpers.ensureInputLengthMatch(numTokens, maxAmountsIn.length);
-
-=======
     )
         external
         withHandler
         whenVaultNotPaused
         withInitializedPool(pool)
+        whenPoolNotPaused(pool)
         returns (uint256[] memory amountsIn, uint256 bptAmountOut, bytes memory returnData)
     {
->>>>>>> 14df9a0c
         // Set `addingLiquidity` parameter to true to set rounding direction for balances.
         SharedLocals memory vars = _populateSharedLiquidityLocals(pool, true);
         InputHelpers.ensureInputLengthMatch(vars.tokens.length, maxAmountsIn.length);
@@ -1073,16 +1048,10 @@
         bytes memory userData
     )
         external
-<<<<<<< HEAD
-        nonReentrant
+        whenVaultNotPaused
         withInitializedPool(pool)
         whenPoolNotPaused(pool)
-        returns (uint256[] memory amountsOut, uint256 bptAmountIn)
-=======
-        whenVaultNotPaused
-        withInitializedPool(pool)
         returns (uint256 bptAmountIn, uint256[] memory amountsOut, bytes memory returnData)
->>>>>>> 14df9a0c
     {
         // Set `addingLiquidity` parameter to false to set rounding direction for balances.
         SharedLocals memory vars = _populateSharedLiquidityLocals(pool, false);
