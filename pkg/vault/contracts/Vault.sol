// SPDX-License-Identifier: GPL-3.0-or-later

pragma solidity ^0.8.4;

import { ReentrancyGuard } from "@openzeppelin/contracts/utils/ReentrancyGuard.sol";
import { SafeERC20 } from "@openzeppelin/contracts/token/ERC20/utils/SafeERC20.sol";
import { IERC20Metadata } from "@openzeppelin/contracts/token/ERC20/extensions/IERC20Metadata.sol";
import { Address } from "@openzeppelin/contracts/utils/Address.sol";
import { SafeCast } from "@openzeppelin/contracts/utils/math/SafeCast.sol";
import { IERC20 } from "@openzeppelin/contracts/token/ERC20/IERC20.sol";
import { Address } from "@openzeppelin/contracts/utils/Address.sol";

import {
    IVault,
    PoolConfig,
    PoolCallbacks,
    LiquidityManagement,
    PoolData,
    Rounding
} from "@balancer-labs/v3-interfaces/contracts/vault/IVault.sol";
import { IBasePool } from "@balancer-labs/v3-interfaces/contracts/vault/IBasePool.sol";
import { IPoolCallbacks } from "@balancer-labs/v3-interfaces/contracts/vault/IPoolCallbacks.sol";
import { IPoolLiquidity } from "@balancer-labs/v3-interfaces/contracts/vault/IPoolLiquidity.sol";
import { IAuthorizer } from "@balancer-labs/v3-interfaces/contracts/vault/IAuthorizer.sol";
import { IRateProvider } from "@balancer-labs/v3-interfaces/contracts/vault/IRateProvider.sol";

import { BasePoolMath } from "@balancer-labs/v3-solidity-utils/contracts/math/BasePoolMath.sol";
import { EVMCallModeHelpers } from "@balancer-labs/v3-solidity-utils/contracts/helpers/EVMCallModeHelpers.sol";
import { ScalingHelpers } from "@balancer-labs/v3-solidity-utils/contracts/helpers/ScalingHelpers.sol";
import { ArrayHelpers } from "@balancer-labs/v3-solidity-utils/contracts/helpers/ArrayHelpers.sol";
import { InputHelpers } from "@balancer-labs/v3-solidity-utils/contracts/helpers/InputHelpers.sol";
import { EnumerableMap } from "@balancer-labs/v3-solidity-utils/contracts/openzeppelin/EnumerableMap.sol";
import { Authentication } from "@balancer-labs/v3-solidity-utils/contracts/helpers/Authentication.sol";
import { FixedPoint } from "@balancer-labs/v3-solidity-utils/contracts/math/FixedPoint.sol";
import { BasePoolMath } from "@balancer-labs/v3-solidity-utils/contracts/math/BasePoolMath.sol";

import { PoolConfigBits, PoolConfigLib } from "./lib/PoolConfigLib.sol";
import { ERC20MultiToken } from "./token/ERC20MultiToken.sol";

contract Vault is IVault, Authentication, ERC20MultiToken, ReentrancyGuard {
    using EnumerableMap for EnumerableMap.IERC20ToUint256Map;
    using InputHelpers for uint256;
    using FixedPoint for *;
    using ArrayHelpers for uint256[];
    using Address for *;
    using SafeERC20 for IERC20;
    using SafeCast for *;
    using PoolConfigLib for PoolConfig;
    using PoolConfigLib for PoolCallbacks;
    using ScalingHelpers for *;

    // Minimum BPT amount minted upon initialization.
    uint256 private constant _MINIMUM_BPT = 1e6;

    // Pools can have two, three, or four tokens.
    uint256 private constant _MIN_TOKENS = 2;
    // This maximum token count is also hard-coded in `PoolConfigLib`.
    uint256 private constant _MAX_TOKENS = 4;

    // 1e18 corresponds to a 100% fee.
    uint256 private constant _MAX_PROTOCOL_SWAP_FEE_PERCENTAGE = 50e16; // 50%

    // 1e18 corresponds to a 100% fee.
    uint256 private constant _MAX_SWAP_FEE_PERCENTAGE = 10e16; // 10%

    // Registry of pool configs.
    mapping(address => PoolConfigBits) internal _poolConfig;

    // Store pool pause managers.
    mapping(address => address) internal _poolPauseManagers;

    // Pool -> (token -> balance): Pool's ERC20 tokens balances stored at the Vault.
    mapping(address => EnumerableMap.IERC20ToUint256Map) internal _poolTokenBalances;

    // Pool -> (token -> address): Pool's Rate providers.
    mapping(address => mapping(IERC20 => IRateProvider)) private _poolRateProviders;

    /// @notice List of handlers. It is non-empty only during `invoke` calls.
    address[] private _handlers;

    /**
     * @notice The total number of nonzero deltas over all active + completed lockers.
     * @dev It is non-zero only during `invoke` calls.
     */
    uint256 private _nonzeroDeltaCount;

    /**
     * @notice Represents the token due/owed to each handler.
     * @dev Must all net to zero when the last handler is released.
     */
    mapping(address => mapping(IERC20 => int256)) private _tokenDeltas;

    /**
     * @notice Represents the total reserve of each ERC20 token.
     * @dev It should be always equal to `token.balanceOf(vault)`, except during `invoke`.
     */
    mapping(IERC20 => uint256) private _tokenReserves;

    // We allow 0% swap fee.
    // The protocol swap fee is charged whenever a swap occurs, as a percentage of the fee charged by the Pool.
    // TODO consider using uint64 and packing with other things (when we have other things).
    uint256 private _protocolSwapFeePercentage;

    // Token -> fee: Protocol's swap fees accumulated in the Vault for harvest.
    mapping(IERC20 => uint256) private _protocolSwapFees;

    // Upgradeable contract in charge of setting permissions.
    IAuthorizer private _authorizer;

    /// @notice If set to true, disables query functionality of the Vault. Can be modified only by governance.
    bool private _isQueryDisabled;

    uint256 public constant MAX_PAUSE_WINDOW_DURATION = 356 days * 4;
    uint256 public constant MAX_BUFFER_PERIOD_DURATION = 90 days;

    // The Pause Window and Buffer Period are timestamp-based: they should not be relied upon for sub-minute accuracy.
    // solhint-disable not-rely-on-time

    uint256 internal immutable _vaultPauseWindowEndTime;
    uint256 internal immutable _vaultBufferPeriodEndTime;
    // Stored as a convenience, to avoid calculating it on every operation.
    uint256 internal immutable _vaultBufferPeriodDuration;

    bool private _vaultPaused;

    /// @dev Modifier to make a function callable only when the Vault is not paused.
    modifier whenVaultNotPaused() {
        _ensureVaultNotPaused();
        _;
    }

    /// @dev Modifier to make a function callable only when the Vault and Pool are not paused.
    modifier whenPoolNotPaused(address pool) {
        _ensureVaultNotPaused();
        _ensurePoolNotPaused(pool);
        _;
    }

    constructor(
        IAuthorizer authorizer,
        uint256 pauseWindowDuration,
        uint256 bufferPeriodDuration
    ) Authentication(bytes32(uint256(uint160(address(this))))) {
        if (pauseWindowDuration > MAX_PAUSE_WINDOW_DURATION) {
            revert VaultPauseWindowDurationTooLarge();
        }
        if (bufferPeriodDuration > MAX_BUFFER_PERIOD_DURATION) {
            revert PauseBufferPeriodDurationTooLarge();
        }

        uint256 pauseWindowEndTime = block.timestamp + pauseWindowDuration;

        _vaultPauseWindowEndTime = pauseWindowEndTime;
        _vaultBufferPeriodDuration = bufferPeriodDuration;
        _vaultBufferPeriodEndTime = pauseWindowEndTime + bufferPeriodDuration;

        _authorizer = authorizer;
    }

    /*******************************************************************************
                              Transient Accounting
    *******************************************************************************/

    /**
     * @dev This modifier is used for functions that temporarily modify the `_tokenDeltas`
     * of the Vault but expect to revert or settle balances by the end of their execution.
     * It works by tracking the handlers involved in the execution and ensures that the
     * balances are properly settled by the time the last handler is executed.
     *
     * This is useful for functions like `invoke`, which performs arbitrary external calls:
     * we can keep track of temporary deltas changes, and make sure they are settled by the
     * time the external call is complete.
     */
    modifier transient() {
        // Add the current handler to the list
        _handlers.push(msg.sender);

        // The caller does everything here and has to settle all outstanding balances
        _;

        // Check if it's the last handler
        if (_handlers.length == 1) {
            // Ensure all balances are settled
            if (_nonzeroDeltaCount != 0) revert BalanceNotSettled();

            // Reset the handlers list
            delete _handlers;

            // Reset the counter
            delete _nonzeroDeltaCount;
        } else {
            // If it's not the last handler, simply remove it from the list
            _handlers.pop();
        }
    }

    /// @inheritdoc IVault
    function invoke(bytes calldata data) external payable transient returns (bytes memory result) {
        // Executes the function call with value to the msg.sender.
        return (msg.sender).functionCallWithValue(data, msg.value);
    }

    /**
     * @dev This modifier ensures that the function it modifies can only be called
     * by the last handler in the `_handlers` array. This is used to enforce the
     * order of execution when multiple handlers are in play, ensuring only the
     * current or "active" handler can invoke certain operations in the Vault.
     * If no handler is found or the caller is not the expected handler,
     * it reverts the transaction with specific error messages.
     */
    modifier withHandler() {
        // If there are no handlers in the list, revert with an error.
        if (_handlers.length == 0) {
            revert NoHandler();
        }

        // Get the last handler from the `_handlers` array.
        // This represents the current active handler.
        address handler = _handlers[_handlers.length - 1];

        // If the current function caller is not the active handler, revert.
        if (msg.sender != handler) revert WrongHandler(msg.sender, handler);

        _;
    }

    /// @inheritdoc IVault
    function settle(IERC20 token) public nonReentrant withHandler returns (uint256 paid) {
        uint256 reservesBefore = _tokenReserves[token];
        _tokenReserves[token] = token.balanceOf(address(this));
        paid = _tokenReserves[token] - reservesBefore;
        // subtraction must be safe
        _supplyCredit(token, paid, msg.sender);
    }

    /// @inheritdoc IVault
    function wire(IERC20 token, address to, uint256 amount) public nonReentrant withHandler {
        // effects
        _takeDebt(token, amount, msg.sender);
        _tokenReserves[token] -= amount;
        // interactions
        token.safeTransfer(to, amount);
    }

    /// @inheritdoc IVault
    function retrieve(IERC20 token, address from, uint256 amount) public nonReentrant withHandler onlyTrustedRouter {
        // effects
        _supplyCredit(token, amount, msg.sender);
        _tokenReserves[token] += amount;
        // interactions
        token.safeTransferFrom(from, address(this), amount);
    }

    /// @inheritdoc IVault
    function getHandler(uint256 index) public view returns (address) {
        if (index >= _handlers.length) {
            revert HandlerOutOfBounds(index);
        }
        return _handlers[index];
    }

    /// @inheritdoc IVault
    function getHandlersCount() external view returns (uint256) {
        return _handlers.length;
    }

    /// @inheritdoc IVault
    function getNonzeroDeltaCount() external view returns (uint256) {
        return _nonzeroDeltaCount;
    }

    /// @inheritdoc IVault
    function getTokenDelta(address user, IERC20 token) external view returns (int256) {
        return _tokenDeltas[user][token];
    }

    /// @inheritdoc IVault
    function getTokenReserve(IERC20 token) external view returns (uint256) {
        return _tokenReserves[token];
    }

    /// @inheritdoc IVault
    function getMinimumPoolTokens() external pure returns (uint256) {
        return _MIN_TOKENS;
    }

    /// @inheritdoc IVault
    function getMaximumPoolTokens() external pure returns (uint256) {
        return _MAX_TOKENS;
    }

    /**
     * @notice Records the `debt` for a given handler and token.
     * @param token   The ERC20 token for which the `debt` will be accounted.
     * @param debt    The amount of `token` taken from the Vault in favor of the `handler`.
     * @param handler The account responsible for the debt.
     */
    function _takeDebt(IERC20 token, uint256 debt, address handler) internal {
        _accountDelta(token, debt.toInt256(), handler);
    }

    /**
     * @notice Records the `credit` for a given handler and token.
     * @param token   The ERC20 token for which the 'credit' will be accounted.
     * @param credit  The amount of `token` supplied to the Vault in favor of the `handler`.
     * @param handler The account credited with the amount.
     */
    function _supplyCredit(IERC20 token, uint256 credit, address handler) internal {
        _accountDelta(token, -credit.toInt256(), handler);
    }

    /**
     * @dev Accounts the delta for the given handler and token.
     * Positive delta represents debt, while negative delta represents surplus.
     * The function ensures that only the specified handler can update its respective delta.
     *
     * @param token   The ERC20 token for which the delta is being accounted.
     * @param delta   The difference in the token balance.
     *                Positive indicates a debit or a decrease in Vault's tokens,
     *                negative indicates a credit or an increase in Vault's tokens.
     * @param handler The handler whose balance difference is being accounted for.
     *                Must be the same as the caller of the function.
     */
    function _accountDelta(IERC20 token, int256 delta, address handler) internal {
        // If the delta is zero, there's nothing to account for.
        if (delta == 0) return;

        // Ensure that the handler specified is indeed the caller.
        if (handler != msg.sender) {
            revert WrongHandler(handler, msg.sender);
        }

        // Get the current recorded delta for this token and handler.
        int256 current = _tokenDeltas[handler][token];

        // Calculate the new delta after accounting for the change.
        int256 next = current + delta;

        unchecked {
            // If the resultant delta becomes zero after this operation,
            // decrease the count of non-zero deltas.
            if (next == 0) {
                _nonzeroDeltaCount--;
            }
            // If there was no previous delta (i.e., it was zero) and now we have one,
            // increase the count of non-zero deltas.
            else if (current == 0) {
                _nonzeroDeltaCount++;
            }
        }

        // Update the delta for this token and handler.
        _tokenDeltas[handler][token] = next;
    }

    /*******************************************************************************
                                    Queries
    *******************************************************************************/

    /// @dev Ensure that only static calls are made to the functions with this modifier.
    modifier query() {
        if (!EVMCallModeHelpers.isStaticCall()) {
            revert EVMCallModeHelpers.NotStaticCall();
        }

        if (_isQueryDisabled) {
            revert QueriesDisabled();
        }

        // Add the current handler to the list so `withHandler` does not revert
        _handlers.push(msg.sender);
        _;
    }

    /// @inheritdoc IVault
    function quote(bytes calldata data) external payable query returns (bytes memory result) {
        // Forward the incoming call to the original sender of this transaction.
        return (msg.sender).functionCallWithValue(data, msg.value);
    }

    /// @inheritdoc IVault
    function disableQuery() external authenticate {
        _isQueryDisabled = true;
    }

    /// @inheritdoc IVault
    function isQueryDisabled() external view returns (bool) {
        return _isQueryDisabled;
    }

    /*******************************************************************************
                                    Pool Tokens
    *******************************************************************************/

    /// @inheritdoc IVault
    function totalSupply(address token) external view returns (uint256) {
        return _totalSupply(token);
    }

    /// @inheritdoc IVault
    function balanceOf(address token, address account) external view returns (uint256) {
        return _balanceOf(token, account);
    }

    /// @inheritdoc IVault
    function allowance(address token, address owner, address spender) external view returns (uint256) {
        return _allowance(token, owner, spender);
    }

    /// @inheritdoc IVault
    function transfer(address owner, address to, uint256 amount) external returns (bool) {
        _transfer(msg.sender, owner, to, amount);
        return true;
    }

    /// @inheritdoc IVault
    function approve(address owner, address spender, uint256 amount) external returns (bool) {
        _approve(msg.sender, owner, spender, amount);
        return true;
    }

    /// @inheritdoc IVault
    function transferFrom(address spender, address from, address to, uint256 amount) external returns (bool) {
        _spendAllowance(msg.sender, from, spender, amount);
        _transfer(msg.sender, from, to, amount);
        return true;
    }

    /*******************************************************************************
                                    Pool Operations
    *******************************************************************************/

    // The Vault performs all upscaling and downscaling (due to token decimals, rates, etc.), so that the pools
    // don't have to. However, scaling inevitably leads to rounding errors, so we take great care to ensure that
    // any rounding errors favor the Vault. An important invariant of the system is that there is no repeatable
    // path where tokensOut > tokensIn.
    //
    // In general, this means rounding up any values entering the Vault, and rounding down any values leaving
    // the Vault, so that external users either pay a little extra or receive a little less in the case of a
    // rounding error.
    //
    // However, it's not always straightforward to determine the correct rounding direction, given the presence
    // and complexity of intermediate steps. An "amountIn" sounds like it should be rounded up: but only if that
    // is the amount actually being transferred. If instead it is an amount sent to the pool math, where rounding
    // up would result in a *higher* calculated amount out, that would favor the user instead of the Vault. So in
    // that case, amountIn should be rounded down.
    //
    // See comments justifying the rounding direction in each case.
    //
    // TODO: this reasoning applies to Weighted Pool math, and is likely to apply to others as well, but of course
    // it's possible a new pool type might not conform. Duplicate the tests for new pool types (e.g., Stable Math).
    // Also, the final code should ensure that we are not relying entirely on the rounding directions here,
    // but have enough additional layers (e.g., minimum amounts, buffer wei on all transfers) to guarantee safety,
    // even if it turns out these directions are incorrect for a new pool type.

    /*******************************************************************************
                                          Swaps
    *******************************************************************************/

    struct SwapLocals {
        // Inline the shared struct fields vs. nesting, trading off verbosity for gas/memory/bytecode savings.
        uint256 indexIn;
        uint256 indexOut;
        uint256 tokenInBalance;
        uint256 tokenOutBalance;
        uint256 amountGivenScaled18;
        uint256 amountCalculatedScaled18;
        uint256 swapFeeAmountScaled18;
        uint256 swapFeePercentage;
        uint256 protocolSwapFeeAmountRaw;
        IBasePool.SwapParams poolSwapParams;
    }

    /// @inheritdoc IVault
    function swap(
        SwapParams memory params
    )
        public
        withHandler
        withInitializedPool(params.pool)
        whenPoolNotPaused(params.pool)
        returns (uint256 amountCalculated, uint256 amountIn, uint256 amountOut)
    {
        if (params.amountGivenRaw == 0) {
            revert AmountGivenZero();
        }

        if (params.tokenIn == params.tokenOut) {
            revert CannotSwapSameToken();
        }

        PoolData memory poolData = _getPoolData(params.pool, Rounding.ROUND_DOWN);
        EnumerableMap.IERC20ToUint256Map storage poolBalances = _poolTokenBalances[params.pool];
        SwapLocals memory vars;

        // EnumerableMap stores indices *plus one* to use the zero index as a sentinel value for non-existence.
        vars.indexIn = poolBalances.unchecked_indexOf(params.tokenIn);
        vars.indexOut = poolBalances.unchecked_indexOf(params.tokenOut);

        // If either are zero, revert because the token wasn't registered to this pool.
        if (vars.indexIn == 0 || vars.indexOut == 0) {
            // We require the pool to be initialized, which means it's also registered.
            // This can only happen if the tokens are not registered.
            revert TokenNotRegistered();
        }

        // Convert to regular 0-based indices now, since we've established the tokens are valid.
        unchecked {
            vars.indexIn -= 1;
            vars.indexOut -= 1;
        }

        // We know from the above checks that `i` is a valid token index and can use `unchecked_valueAt`
        // to save storage reads.
        vars.tokenInBalance = poolBalances.unchecked_valueAt(vars.indexIn);
        vars.tokenOutBalance = poolBalances.unchecked_valueAt(vars.indexOut);

        // If the amountGiven is entering the pool math (GivenIn), round down, since a lower apparent amountIn leads
        // to a lower calculated amountOut, favoring the pool.
        vars.amountGivenScaled18 = params.kind == SwapKind.GIVEN_IN
            ? params.amountGivenRaw.toScaled18ApplyRateRoundDown(
                poolData.decimalScalingFactors[vars.indexIn],
                poolData.tokenRates[vars.indexIn]
            )
            : params.amountGivenRaw.toScaled18ApplyRateRoundUp(
                poolData.decimalScalingFactors[vars.indexOut],
                poolData.tokenRates[vars.indexOut]
            );

        vars.swapFeePercentage = _getSwapFeePercentage(poolData.config);

        if (vars.swapFeePercentage > 0 && params.kind == SwapKind.GIVEN_OUT) {
            // Round up to avoid losses during precision loss.
            vars.swapFeeAmountScaled18 =
                vars.amountGivenScaled18.divUp(vars.swapFeePercentage.complement()) -
                vars.amountGivenScaled18;
        }

        // Create the pool callback params (used for both beforeSwap, if required, and the main swap callbacks).
        // Function and inclusion in SwapLocals needed to avoid "stack too deep".
        vars.poolSwapParams = _buildSwapCallbackParams(params, vars, poolData);

        if (poolData.config.callbacks.shouldCallBeforeSwap) {
            if (IPoolCallbacks(params.pool).onBeforeSwap(vars.poolSwapParams) == false) {
                revert CallbackFailed();
            }

            _updatePoolDataLiveBalancesAndRates(params.pool, poolData, Rounding.ROUND_DOWN);
            // The call to _buildSwapCallbackParams also modifies poolSwapParams.balancesScaled18.
            // Set here again explicitly to avoid relying on a side effect.
            // TODO: ugliness necessitated by the stack issues; revisit on any refactor to see if this can be cleaner.
            vars.poolSwapParams.balancesScaled18 = poolData.balancesLiveScaled18;
        }

        (amountCalculated, amountIn, amountOut) = _swap(params, vars, poolData, poolBalances);

        if (poolData.config.callbacks.shouldCallAfterSwap) {
            // Adjust balances for the AfterSwap callback.
            (uint256 amountInScaled18, uint256 amountOutScaled18) = params.kind == SwapKind.GIVEN_IN
                ? (vars.amountGivenScaled18, vars.amountCalculatedScaled18)
                : (vars.amountCalculatedScaled18, vars.amountGivenScaled18);

            if (
                IPoolCallbacks(params.pool).onAfterSwap(
                    IPoolCallbacks.AfterSwapParams({
                        kind: params.kind,
                        tokenIn: params.tokenIn,
                        tokenOut: params.tokenOut,
                        amountInScaled18: amountInScaled18,
                        amountOutScaled18: amountOutScaled18,
                        tokenInBalanceScaled18: poolData.balancesLiveScaled18[vars.indexIn] + amountInScaled18,
                        tokenOutBalanceScaled18: poolData.balancesLiveScaled18[vars.indexOut] - amountOutScaled18,
                        sender: msg.sender,
                        userData: params.userData
                    }),
                    vars.amountCalculatedScaled18
                ) == false
            ) {
                revert CallbackFailed();
            }
        }

        // Swap fee is always deducted from tokenOut.
        // Since the swapFeeAmountScaled18 (derived from scaling up either the amountGiven or amountCalculated)
        // also contains the rate, undo it when converting to raw.
        uint256 swapFeeAmountRaw = vars.swapFeeAmountScaled18.toRawUndoRateRoundDown(
            poolData.decimalScalingFactors[vars.indexOut],
            poolData.tokenRates[vars.indexOut]
        );

        emit Swap(params.pool, params.tokenIn, params.tokenOut, amountIn, amountOut, swapFeeAmountRaw);
    }

    function _buildSwapCallbackParams(
        SwapParams memory params,
        SwapLocals memory vars,
        PoolData memory poolData
    ) private view returns (IBasePool.SwapParams memory) {
        return
            IBasePool.SwapParams({
                kind: params.kind,
                tokenIn: params.tokenIn,
                tokenOut: params.tokenOut,
                amountGivenScaled18: vars.amountGivenScaled18 + vars.swapFeeAmountScaled18,
                balancesScaled18: poolData.balancesLiveScaled18,
                indexIn: vars.indexIn,
                indexOut: vars.indexOut,
                sender: msg.sender,
                userData: params.userData
            });
    }

    /// @dev Non-reentrant portion of the swap, which calls the main callback and updates accounting.
    function _swap(
        SwapParams memory vaultSwapParams,
        SwapLocals memory vars,
        PoolData memory poolData,
        EnumerableMap.IERC20ToUint256Map storage poolBalances
    ) internal nonReentrant returns (uint256 amountCalculated, uint256 amountIn, uint256 amountOut) {
        // Add swap fee to the amountGiven to account for the fee taken in GIVEN_OUT swap on tokenOut
        // Perform the swap request callback and compute the new balances for 'token in' and 'token out' after the swap
        // If it's a GivenIn swap, vars.swapFeeAmountScaled18 will be zero here, and set based on the amountCalculated.

        vars.amountCalculatedScaled18 = IBasePool(vaultSwapParams.pool).onSwap(vars.poolSwapParams);

        if (vars.swapFeePercentage > 0 && vaultSwapParams.kind == SwapKind.GIVEN_IN) {
            // Swap fee is a percentage of the amountCalculated for the GIVEN_IN swap
            // Round up to avoid losses during precision loss.
            vars.swapFeeAmountScaled18 = vars.amountCalculatedScaled18.mulUp(vars.swapFeePercentage);
            // Should subtract the fee from the amountCalculated for GIVEN_IN swap
            vars.amountCalculatedScaled18 -= vars.swapFeeAmountScaled18;
        }

        // For `GivenIn` the amount calculated is leaving the Vault, so we round down.
        // Round up when entering the Vault on `GivenOut`.
        amountCalculated = vaultSwapParams.kind == SwapKind.GIVEN_IN
            ? vars.amountCalculatedScaled18.toRawUndoRateRoundDown(
                poolData.decimalScalingFactors[vars.indexOut],
                poolData.tokenRates[vars.indexOut]
            )
            : vars.amountCalculatedScaled18.toRawUndoRateRoundUp(
                poolData.decimalScalingFactors[vars.indexIn],
                poolData.tokenRates[vars.indexIn]
            );

        (amountIn, amountOut) = vaultSwapParams.kind == SwapKind.GIVEN_IN
            ? (vaultSwapParams.amountGivenRaw, amountCalculated)
            : (amountCalculated, vaultSwapParams.amountGivenRaw);

        // Charge protocolSwapFee
        if (vars.swapFeeAmountScaled18 > 0 && _protocolSwapFeePercentage > 0) {
            // Always charge fees on tokenOut. Store amount in native decimals.
            // Since the swapFeeAmountScaled18 (derived from scaling up either the amountGiven or amountCalculated)
            // also contains the rate, undo it when converting to raw.
            vars.protocolSwapFeeAmountRaw = vars
                .swapFeeAmountScaled18
                .mulUp(_protocolSwapFeePercentage)
                .toRawUndoRateRoundDown(
                    poolData.decimalScalingFactors[vars.indexOut],
                    poolData.tokenRates[vars.indexOut]
                );

            _protocolSwapFees[vaultSwapParams.tokenOut] += vars.protocolSwapFeeAmountRaw;
        }

        // Use `unchecked_setAt` to save storage reads.
        poolBalances.unchecked_setAt(vars.indexIn, vars.tokenInBalance + amountIn);
        poolBalances.unchecked_setAt(vars.indexOut, vars.tokenOutBalance - amountOut - vars.protocolSwapFeeAmountRaw);

        // Account amountIn of tokenIn
        _takeDebt(vaultSwapParams.tokenIn, amountIn, msg.sender);
        // Account amountOut of tokenOut
        _supplyCredit(vaultSwapParams.tokenOut, amountOut, msg.sender);
    }

    /// @dev Returns swap fee for the pool.
    function _getSwapFeePercentage(PoolConfig memory config) internal pure returns (uint256) {
        if (config.hasDynamicSwapFee) {
            // TODO: Fetch dynamic swap fee from the pool using callback
            return 0;
        } else {
            return config.staticSwapFeePercentage;
        }
    }

    /*******************************************************************************
                            Pool Registration and Initialization
    *******************************************************************************/

    /// @inheritdoc IVault
    function registerPool(
        address pool,
        IERC20[] memory tokens,
        IRateProvider[] memory rateProviders,
        uint256 pauseWindowEndTime,
        address pauseManager,
        PoolCallbacks calldata poolCallbacks,
        LiquidityManagement calldata liquidityManagement
    ) external nonReentrant whenVaultNotPaused {
        _registerPool(
            pool,
            tokens,
            rateProviders,
            pauseWindowEndTime,
            pauseManager,
            poolCallbacks,
            liquidityManagement
        );
    }

    /// @inheritdoc IVault
    function isPoolRegistered(address pool) external view returns (bool) {
        return _isPoolRegistered(pool);
    }

    /// @inheritdoc IVault
    function isPoolInitialized(address pool) external view returns (bool) {
        return _isPoolInitialized(pool);
    }

    /// @inheritdoc IVault
    function isPoolInRecoveryMode(address pool) external view returns (bool) {
        return _isPoolInRecoveryMode(pool);
    }

    /// @inheritdoc IVault
    function getPoolConfig(address pool) external view returns (PoolConfig memory) {
        return _poolConfig[pool].toPoolConfig();
    }

    /// @inheritdoc IVault
    function getPoolTokens(address pool) external view withRegisteredPool(pool) returns (IERC20[] memory) {
        return _getPoolTokens(pool);
    }

    /// @inheritdoc IVault
    function getPoolTokenInfo(
        address pool
    )
        external
        view
        withRegisteredPool(pool)
        returns (
            IERC20[] memory tokens,
            uint256[] memory balancesRaw,
            uint256[] memory decimalScalingFactors,
            IRateProvider[] memory rateProviders
        )
    {
        // Do not use _getPoolData, which makes external calls and could fail.
        (tokens, balancesRaw, decimalScalingFactors, rateProviders, ) = _getPoolTokenInfo(pool);
    }

    /// @inheritdoc IVault
    function getPoolTokenRates(address pool) external view withRegisteredPool(pool) returns (uint256[] memory) {
        return _getPoolTokenRates(pool);
    }

    /// @dev Reverts unless `pool` corresponds to a registered Pool.
    modifier withRegisteredPool(address pool) {
        _ensureRegisteredPool(pool);
        _;
    }

    /// @dev Reverts unless `pool` corresponds to a registered Pool.
    function _ensureRegisteredPool(address pool) internal view {
        if (!_isPoolRegistered(pool)) {
            revert PoolNotRegistered(pool);
        }
    }

    /**
     * @dev The function will register the pool, setting its tokens with an initial balance of zero.
     * The function also checks for valid token addresses and ensures that the pool and tokens aren't
     * already registered.
     *
     * Emits a `PoolRegistered` event upon successful registration.
     */
    function _registerPool(
        address pool,
        IERC20[] memory tokens,
        IRateProvider[] memory rateProviders,
        uint256 pauseWindowEndTime,
        address pauseManager,
        PoolCallbacks memory callbackConfig,
        LiquidityManagement memory liquidityManagement
    ) internal {
        // Ensure the pool isn't already registered
        if (_isPoolRegistered(pool)) {
            revert PoolAlreadyRegistered(pool);
        }

        uint256 numTokens = tokens.length;

        if (numTokens < _MIN_TOKENS) {
            revert MinTokens();
        }
        if (numTokens > _MAX_TOKENS) {
            revert MaxTokens();
        }

        // Retrieve or create the pool's token balances mapping
        EnumerableMap.IERC20ToUint256Map storage poolTokenBalances = _poolTokenBalances[pool];

        uint8[] memory tokenDecimalDiffs = new uint8[](numTokens);

        for (uint256 i = 0; i < numTokens; ++i) {
            IERC20 token = tokens[i];

            // Ensure that the token address is valid
            if (token == IERC20(address(0))) {
                revert InvalidToken();
            }

            // Register the token with an initial balance of zero.
            // Note: EnumerableMaps require an explicit initial value when creating a key-value pair.
            bool added = poolTokenBalances.set(token, 0);

            // Ensure the token isn't already registered for the pool
            if (!added) {
                revert TokenAlreadyRegistered(token);
            }

            tokenDecimalDiffs[i] = uint8(18) - IERC20Metadata(address(token)).decimals();
            _poolRateProviders[pool][token] = rateProviders[i];
        }

        // Store the pause manager. A zero address means default to the authorizer.
        _poolPauseManagers[pool] = pauseManager;

        // Store config and mark the pool as registered
        PoolConfig memory config = PoolConfigLib.toPoolConfig(_poolConfig[pool]);

        config.isPoolRegistered = true;
        config.callbacks = callbackConfig;
        config.liquidityManagement = liquidityManagement;
        config.tokenDecimalDiffs = PoolConfigLib.toTokenDecimalDiffs(tokenDecimalDiffs);
        config.pauseWindowEndTime = pauseWindowEndTime.toUint32();
        _poolConfig[pool] = config.fromPoolConfig();

        // Emit an event to log the pool registration (pass msg.sender as the factory argument)
        emit PoolRegistered(
            pool,
            msg.sender,
            tokens,
            rateProviders,
            pauseWindowEndTime,
            pauseManager,
            callbackConfig,
            liquidityManagement
        );
    }

    /// @dev See `isPoolRegistered`
    function _isPoolRegistered(address pool) internal view returns (bool) {
        return _poolConfig[pool].isPoolRegistered();
    }

    /// @dev See `isPoolInRecoveryMode`
    function _isPoolInRecoveryMode(address pool) internal view returns (bool) {
        return _poolConfig[pool].isPoolInRecoveryMode();
    }

    /// @dev Reverts unless `pool` corresponds to an initialized Pool.
    modifier withInitializedPool(address pool) {
        _ensureInitializedPool(pool);
        _;
    }

    /// @dev Reverts unless `pool` corresponds to an initialized Pool.
    function _ensureInitializedPool(address pool) internal view {
        if (!_isPoolInitialized(pool)) {
            revert PoolNotInitialized(pool);
        }
    }

    /// @dev See `isPoolInitialized`
    function _isPoolInitialized(address pool) internal view returns (bool) {
        return _poolConfig[pool].isPoolInitialized();
    }

    /**
     * @notice Fetches the tokens and their corresponding balances for a given pool.
     * @dev Utilizes an enumerable map to obtain pool token balances.
     * The function is structured to minimize storage reads by leveraging the `unchecked_at` method.
     *
     * @param pool The address of the pool for which tokens and balances are to be fetched.
     * @return tokens An array of token addresses.
     */
    function _getPoolTokens(address pool) internal view returns (IERC20[] memory tokens) {
        // Retrieve the mapping of tokens and their balances for the specified pool.
        EnumerableMap.IERC20ToUint256Map storage poolTokenBalances = _poolTokenBalances[pool];

        // Initialize arrays to store tokens based on the number of tokens in the pool.
        tokens = new IERC20[](poolTokenBalances.length());

        for (uint256 i = 0; i < tokens.length; ++i) {
            // Because the iteration is bounded by `tokens.length`, which matches the EnumerableMap's length,
            // we can safely use `unchecked_at`. This ensures that `i` is a valid token index and minimizes
            // storage reads.
            (tokens[i], ) = poolTokenBalances.unchecked_at(i);
        }
    }

    /**
     * @dev Called by the external `getPoolTokenRates` function, and internally during pool operations,
     * this will make external calls for tokens that have rate providers.
     */
    function _getPoolTokenRates(address pool) internal view returns (uint256[] memory tokenRates) {
        // Retrieve the mapping of tokens for the specified pool.
        EnumerableMap.IERC20ToUint256Map storage poolTokenBalances = _poolTokenBalances[pool];

        // Initialize arrays to store tokens based on the number of tokens in the pool.
        tokenRates = new uint256[](poolTokenBalances.length());
        IERC20 token;

        for (uint256 i = 0; i < tokenRates.length; ++i) {
            // Because the iteration is bounded by `tokenRates.length`, which matches the EnumerableMap's
            // length, we can safely use `unchecked_at`. This ensures that `i` is a valid token index and minimizes
            // storage reads.
            (token, ) = poolTokenBalances.unchecked_at(i);
            tokenRates[i] = _getRateForPoolToken(pool, token);
        }
    }

    /**
     * @notice Fetches the balances for a given pool, with decimal and rate scaling factors applied.
     * @dev Utilizes an enumerable map to obtain pool tokens and raw balances.
     * The function is structured to minimize storage reads by leveraging the `unchecked_at` method.
     * It is typically called before or after liquidity operations.
     *
     * @param pool The address of the pool
     * @param poolData The corresponding poolData to be read and updated
     * @param roundingDirection Whether balance scaling should round up or down
     */
    function _updatePoolDataLiveBalancesAndRates(
        address pool,
        PoolData memory poolData,
        Rounding roundingDirection
    ) internal view {
        // Retrieve the mapping of tokens and their balances for the specified pool.
        // poolData already contains rawBalances, but they could be stale, so fetch from the Vault.
        // Likewise, the rates could also have changed.
        EnumerableMap.IERC20ToUint256Map storage poolTokenBalances = _poolTokenBalances[pool];
        uint256 numTokens = poolTokenBalances.length();
        uint256 balanceRaw;
        IERC20 token;

        for (uint256 i = 0; i < numTokens; ++i) {
            // Because the iteration is bounded by `tokens.length`, which matches the EnumerableMap's length,
            // we can safely use `unchecked_at`. This ensures that `i` is a valid token index and minimizes
            // storage reads.
            (token, balanceRaw) = poolTokenBalances.unchecked_at(i);
            poolData.tokenRates[i] = _getRateForPoolToken(pool, token);

            poolData.balancesLiveScaled18[i] = roundingDirection == Rounding.ROUND_UP
                ? balanceRaw.toScaled18ApplyRateRoundUp(poolData.decimalScalingFactors[i], poolData.tokenRates[i])
                : balanceRaw.toScaled18ApplyRateRoundDown(poolData.decimalScalingFactors[i], poolData.tokenRates[i]);
        }
    }

    function _getPoolTokenInfo(
        address pool
    )
        internal
        view
        returns (
            IERC20[] memory tokens,
            uint256[] memory balancesRaw,
            uint256[] memory decimalScalingFactors,
            IRateProvider[] memory rateProviders,
            PoolConfig memory poolConfig
        )
    {
        EnumerableMap.IERC20ToUint256Map storage poolTokenBalances = _poolTokenBalances[pool];
        mapping(IERC20 => IRateProvider) storage poolRateProviders = _poolRateProviders[pool];

        uint256 numTokens = poolTokenBalances.length();
        poolConfig = _poolConfig[pool].toPoolConfig();

        tokens = new IERC20[](numTokens);
        balancesRaw = new uint256[](numTokens);
        rateProviders = new IRateProvider[](numTokens);
        decimalScalingFactors = PoolConfigLib.getDecimalScalingFactors(poolConfig, numTokens);
        IERC20 token;

        for (uint256 i = 0; i < numTokens; i++) {
            (token, balancesRaw[i]) = poolTokenBalances.unchecked_at(i);
            tokens[i] = token;
            rateProviders[i] = poolRateProviders[token];
        }
    }

    function _getPoolData(address pool, Rounding roundingDirection) internal view returns (PoolData memory poolData) {
        (
            poolData.tokens,
            poolData.balancesRaw,
            poolData.decimalScalingFactors,
            poolData.rateProviders,
            poolData.config
        ) = _getPoolTokenInfo(pool);

        uint256 numTokens = poolData.tokens.length;

        // Initialize arrays to store balances and rates based on the number of tokens in the pool.
        // Will be read raw, then upscaled and rounded as directed.
        poolData.balancesLiveScaled18 = new uint256[](numTokens);
        poolData.tokenRates = new uint256[](numTokens);

        for (uint256 i = 0; i < numTokens; ++i) {
            poolData.tokenRates[i] = _getTokenRate(poolData.rateProviders[i]);

            //TODO: remove pending yield fee using live balance mechanism
            poolData.balancesLiveScaled18[i] = roundingDirection == Rounding.ROUND_UP
                ? poolData.balancesRaw[i].toScaled18ApplyRateRoundUp(
                    poolData.decimalScalingFactors[i],
                    poolData.tokenRates[i]
                )
                : poolData.balancesRaw[i].toScaled18ApplyRateRoundDown(
                    poolData.decimalScalingFactors[i],
                    poolData.tokenRates[i]
                );
        }
    }

    /**
     * @dev Convenience function for a common operation. If the referenced token has a rate provider, this function
     * will make an external call.
     */
    function _getRateForPoolToken(address pool, IERC20 token) private view returns (uint256) {
        return _getTokenRate(_poolRateProviders[pool][token]);
    }

    /// @dev Convenience function to localize the rate logic when we already know the provider.
    function _getTokenRate(IRateProvider rateProvider) private view returns (uint256) {
        return rateProvider == IRateProvider(address(0)) ? FixedPoint.ONE : rateProvider.getRate();
    }

    /*******************************************************************************
                                Pool Operations
    *******************************************************************************/

    /// @dev Rejects routers not approved by governance and users
    modifier onlyTrustedRouter() {
        _onlyTrustedRouter(msg.sender);
        _;
    }

    /// @inheritdoc IVault
    function initialize(
        address pool,
        address to,
        IERC20[] memory tokens,
        uint256[] memory exactAmountsIn,
        uint256 minBptAmountOut,
        bytes memory userData
    )
        external
        withHandler
        nonReentrant
        withRegisteredPool(pool)
        whenPoolNotPaused(pool)
        returns (uint256 bptAmountOut)
    {
        PoolData memory poolData = _getPoolData(pool, Rounding.ROUND_DOWN);

        if (poolData.config.isPoolInitialized) {
            revert PoolAlreadyInitialized(pool);
        }

        InputHelpers.ensureInputLengthMatch(poolData.tokens.length, exactAmountsIn.length);

        for (uint256 i = 0; i < poolData.tokens.length; ++i) {
            IERC20 actualToken = poolData.tokens[i];

            // Tokens passed into `initialize` are the "expected" tokens.
            if (actualToken != tokens[i]) {
                revert TokensMismatch(pool, address(tokens[i]), address(actualToken));
            }

            // Debit of token[i] for amountIn
            _takeDebt(actualToken, exactAmountsIn[i], msg.sender);
        }

        // Store the new Pool balances.
        _setPoolBalances(pool, exactAmountsIn);
        emit PoolBalanceChanged(pool, to, poolData.tokens, exactAmountsIn.unsafeCastToInt256(true));

        // Store config and mark the pool as initialized
        poolData.config.isPoolInitialized = true;
        _poolConfig[pool] = poolData.config.fromPoolConfig();

        // Finally, call pool hook. Doing this at the end also means we do not need to downscale exact amounts in.
        // Amounts are entering pool math, so round down. A lower invariant after the join means less bptOut,
        // favoring the pool.
        exactAmountsIn.toScaled18ApplyRateRoundDownArray(poolData.decimalScalingFactors, poolData.tokenRates);

        bptAmountOut = IBasePool(pool).onInitialize(exactAmountsIn, userData);

        if (bptAmountOut < _MINIMUM_BPT) {
            revert BptAmountBelowAbsoluteMin();
        }

        // When adding liquidity, we must mint tokens concurrently with updating pool balances,
        // as the pool's math relies on totalSupply.
        // At this point we know that bptAmountOut >= _MINIMUM_BPT, so this will not revert.
        bptAmountOut -= _MINIMUM_BPT;

        if (bptAmountOut < minBptAmountOut) {
            revert BptAmountBelowMin();
        }

        _mint(address(pool), to, bptAmountOut);
        _mintToAddressZero(address(pool), _MINIMUM_BPT);

        // Emit an event to log the pool initialization
        emit PoolInitialized(pool);
    }

    /// @inheritdoc IVault
    function addLiquidity(
<<<<<<< HEAD
        AddLiquidityParams memory params,
        LiquidityLocals memory vars
    ) external withHandler returns (uint256[] memory amountsIn, uint256 bptAmountOut, bytes memory returnData) {
        // Avoid "stack to deep" by inlining modifiers
        _ensureVaultNotPaused();
        _ensurePoolNotPaused(params.pool);
        _ensureInitializedPool(params.pool);

=======
        AddLiquidityParams memory params
    )
        external
        withHandler
        withInitializedPool(params.pool)
        whenPoolNotPaused(params.pool)
        returns (uint256[] memory amountsIn, uint256 bptAmountOut, bytes memory returnData)
    {
>>>>>>> 327f06b0
        // Round balances up when adding liquidity:
        // If proportional, higher balances = higher proportional amountsIn, favoring the pool.
        // If unbalanced, higher balances = lower invariant ratio with fees.
        // bptOut = supply * (ratio - 1), so lower ratio = less bptOut, favoring the pool.
        PoolData memory poolData = _getPoolData(params.pool, Rounding.ROUND_UP);
<<<<<<< HEAD
        InputHelpers.ensureInputLengthMatch(poolData.tokens.length, params.maxAmountsInRaw.length);

        // Amounts are entering pool math, so round down.
        vars.limitsScaled18 = params.maxAmountsInRaw.copyToScaled18ApplyRateRoundDownArray(
=======
        InputHelpers.ensureInputLengthMatch(poolData.tokens.length, params.amountsIn.length);

        // Amounts are entering pool math, so round down.
        // Introducing amountsInScaled18 here and passing it through to _addLiquidity is not ideal,
        // but it avoids the even worse options of mutating amountsIn inside AddLiquidityParams,
        // or cluttering the AddLiquidityParams interface by adding amountsInScaled18.
        uint256[] memory amountsInScaled18 = params.amountsIn.copyToScaled18ApplyRateRoundDownArray(
>>>>>>> 327f06b0
            poolData.decimalScalingFactors,
            poolData.tokenRates
        );

        if (poolData.config.callbacks.shouldCallBeforeAddLiquidity) {
            // TODO: check if `before` needs kind.
            if (
<<<<<<< HEAD
                IBasePool(params.pool).onBeforeAddLiquidity(
                    params.to,
                    vars.limitsScaled18,
=======
                IPoolCallbacks(params.pool).onBeforeAddLiquidity(
                    params.to,
                    amountsInScaled18,
>>>>>>> 327f06b0
                    params.minBptAmountOut,
                    poolData.balancesLiveScaled18,
                    params.userData
                ) == false
            ) {
                revert CallbackFailed();
            }

            // The callback might alter the balances, so we need to read them again to ensure that the data is
            // fresh moving forward.
            // We also need to upscale (adding liquidity, so round up) again.
            _updatePoolDataLiveBalancesAndRates(params.pool, poolData, Rounding.ROUND_UP);
        }

        // The bulk of the work is done here: the corresponding Pool callback is invoked and its final balances
        // are computed. This function is non-reentrant, as it performs the accounting updates.
        // Note that poolData is mutated to update the Raw and Live balances, so they are accurate when passed
        // into the AfterAddLiquidity callback.
<<<<<<< HEAD
        uint256[] memory amountsInScaled18;
        (amountsIn, amountsInScaled18, bptAmountOut, returnData) = _addLiquidity(poolData, params, vars);

        if (poolData.config.callbacks.shouldCallAfterAddLiquidity) {
            if (
                IBasePool(params.pool).onAfterAddLiquidity(
=======
        // `amountsInScaled18` will be overwritten in the custom case, so we need to pass it back and forth to
        // encapsulate that logic in `_addLiquidity`.
        (amountsIn, amountsInScaled18, bptAmountOut, returnData) = _addLiquidity(poolData, params, amountsInScaled18);

        if (poolData.config.callbacks.shouldCallAfterAddLiquidity) {
            if (
                IPoolCallbacks(params.pool).onAfterAddLiquidity(
>>>>>>> 327f06b0
                    params.to,
                    amountsInScaled18,
                    bptAmountOut,
                    poolData.balancesLiveScaled18,
                    params.userData
                ) == false
            ) {
                revert CallbackFailed();
            }
        }
    }

    /**
     * @dev Calls the appropriate pool callback and calculates the required inputs and outputs for the operation
     * considering the given kind, and updates the vault's internal accounting. This includes:
     * - Setting pool balances
     * - Taking debt from the liquidity provider
     * - Minting pool tokens
     * - Emitting events
     *
     * It is non-reentrant, as it performs external calls and updates the vault's state accordingly. This is the only
     * place where the state is updated within `addLiquidity`.
     */
    function _addLiquidity(
        PoolData memory poolData,
        AddLiquidityParams memory params,
<<<<<<< HEAD
        LiquidityLocals memory vars
=======
        uint256[] memory inputAmountsInScaled18
>>>>>>> 327f06b0
    )
        internal
        nonReentrant
        returns (
            uint256[] memory amountsInRaw,
            uint256[] memory amountsInScaled18,
            uint256 bptAmountOut,
            bytes memory returnData
        )
    {
<<<<<<< HEAD
        if (params.kind == AddLiquidityKind.PROPORTIONAL) {
            _poolConfig[params.pool].requireSupportsAddLiquidityProportional();

            bptAmountOut = params.minBptAmountOut;
            amountsInScaled18 = BasePoolMath.computeProportionalAmountsIn(
                poolData.balancesLiveScaled18,
                _totalSupply(params.pool),
                bptAmountOut
            );
        } else if (params.kind == AddLiquidityKind.UNBALANCED) {
            _poolConfig[params.pool].requireSupportsAddLiquidityUnbalanced();

            amountsInScaled18 = vars.limitsScaled18;
            bptAmountOut = IBasePool(params.pool).onAddLiquidityUnbalanced(
                params.to,
                amountsInScaled18,
                poolData.balancesLiveScaled18
            );
        } else if (params.kind == AddLiquidityKind.SINGLE_TOKEN_EXACT_OUT) {
            _poolConfig[params.pool].requireSupportsAddLiquiditySingleTokenExactOut();

            bptAmountOut = params.minBptAmountOut;

            amountsInScaled18 = vars.limitsScaled18;
            vars.tokenIndex = InputHelpers.getSingleInputIndex(vars.limitsScaled18);

            amountsInScaled18[vars.tokenIndex] = IBasePool(params.pool).onAddLiquiditySingleTokenExactOut(
                params.to,
                vars.tokenIndex,
                bptAmountOut,
                poolData.balancesLiveScaled18
=======
        if (params.kind == AddLiquidityKind.UNBALANCED) {
            amountsInScaled18 = inputAmountsInScaled18;
            bptAmountOut = BasePoolMath.computeAddLiquidityUnbalanced(
                poolData.balancesLiveScaled18,
                inputAmountsInScaled18,
                _totalSupply(params.pool),
                _getSwapFeePercentage(poolData.config),
                IBasePool(params.pool).computeInvariant
            );
        } else if (params.kind == AddLiquidityKind.SINGLE_TOKEN_EXACT_OUT) {
            bptAmountOut = params.minBptAmountOut;
            uint256 tokenIndex = InputHelpers.getSingleInputIndex(params.amountsIn);

            amountsInScaled18 = inputAmountsInScaled18;
            amountsInScaled18[tokenIndex] = BasePoolMath.computeAddLiquiditySingleTokenExactOut(
                poolData.balancesLiveScaled18,
                tokenIndex,
                bptAmountOut,
                _totalSupply(params.pool),
                _getSwapFeePercentage(poolData.config),
                IBasePool(params.pool).computeBalance
>>>>>>> 327f06b0
            );
        } else if (params.kind == AddLiquidityKind.CUSTOM) {
            _poolConfig[params.pool].requireSupportsAddLiquidityCustom();

<<<<<<< HEAD
            (amountsInScaled18, bptAmountOut, returnData) = IBasePool(params.pool).onAddLiquidityCustom(
                params.to,
                vars.limitsScaled18,
=======
            (amountsInScaled18, bptAmountOut, returnData) = IPoolLiquidity(params.pool).onAddLiquidityCustom(
                params.to,
                inputAmountsInScaled18,
>>>>>>> 327f06b0
                params.minBptAmountOut,
                poolData.balancesLiveScaled18,
                params.userData
            );
        } else {
            revert InvalidAddLiquidityKind();
        }

        // At this point we have the calculated BPT amount.
        if (bptAmountOut < params.minBptAmountOut) {
            revert BptAmountBelowMin();
        }

        // TODO: enforce min and max.
        uint256 numTokens = poolData.tokens.length;
        amountsInRaw = new uint256[](numTokens);
        for (uint256 i = 0; i < numTokens; ++i) {
            // amountsInRaw are amounts actually entering the Pool, so we round up.
            // Do not mutate in place yet, as we need them scaled for the `onAfterAddLiquidity` callback
            uint256 amountInRaw = amountsInScaled18[i].toRawUndoRateRoundUp(
                poolData.decimalScalingFactors[i],
                poolData.tokenRates[i]
            );

            // The limits must be checked for raw amounts
            if (amountInRaw > params.maxAmountsInRaw[i]) {
                revert AmountInAboveMax(poolData.tokens[i]);
            }

            // Debit of token[i] for amountInRaw
            _takeDebt(poolData.tokens[i], amountInRaw, msg.sender);

            // We need regular balances to complete the accounting, and the upscaled balances
            // to use in the `after` callback later on.
            poolData.balancesRaw[i] += amountInRaw;
            poolData.balancesLiveScaled18[i] += amountsInScaled18[i];

            amountsInRaw[i] = amountInRaw;
        }

        // Store the new pool balances.
        _setPoolBalances(params.pool, poolData.balancesRaw);

        // When adding liquidity, we must mint tokens concurrently with updating pool balances,
        // as the pool's math relies on totalSupply.
        _mint(address(params.pool), params.to, bptAmountOut);

        emit PoolBalanceChanged(params.pool, params.to, poolData.tokens, amountsInRaw.unsafeCastToInt256(true));
    }

    /// @inheritdoc IVault
    function removeLiquidity(
<<<<<<< HEAD
        RemoveLiquidityParams memory params,
        LiquidityLocals memory vars
=======
        RemoveLiquidityParams memory params
>>>>>>> 327f06b0
    )
        external
        withInitializedPool(params.pool)
        whenPoolNotPaused(params.pool)
<<<<<<< HEAD
        returns (uint256 bptAmountIn, uint256[] memory amountsOutRaw, bytes memory returnData)
=======
        returns (uint256 bptAmountIn, uint256[] memory amountsOut, bytes memory returnData)
>>>>>>> 327f06b0
    {
        // Round down when removing liquidity:
        // If proportional, lower balances = lower proportional amountsOut, favoring the pool.
        // If unbalanced, lower balances = lower invariant ratio without fees.
        // bptIn = supply * (1 - ratio), so lower ratio = more bptIn, favoring the pool.
        PoolData memory poolData = _getPoolData(params.pool, Rounding.ROUND_DOWN);
<<<<<<< HEAD
        InputHelpers.ensureInputLengthMatch(poolData.tokens.length, params.minAmountsOutRaw.length);

        // Amounts are entering pool math; higher amounts would burn more BPT, so round up to favor the pool.
        vars.limitsScaled18 = params.minAmountsOutRaw.copyToScaled18ApplyRateRoundUpArray(
            poolData.decimalScalingFactors,
            poolData.tokenRates
        );
=======
        InputHelpers.ensureInputLengthMatch(poolData.tokens.length, params.minAmountsOut.length);

        // Amounts are entering pool math; higher amounts would burn more BPT, so round up to favor the pool.
        params.minAmountsOut.toScaled18ApplyRateRoundUpArray(poolData.decimalScalingFactors, poolData.tokenRates);
>>>>>>> 327f06b0

        if (poolData.config.callbacks.shouldCallBeforeRemoveLiquidity) {
            // TODO: check if `before` callback needs kind.
            if (
<<<<<<< HEAD
                IBasePool(params.pool).onBeforeRemoveLiquidity(
                    params.from,
                    params.maxBptAmountIn,
                    vars.limitsScaled18,
=======
                IPoolCallbacks(params.pool).onBeforeRemoveLiquidity(
                    params.from,
                    params.maxBptAmountIn,
                    params.minAmountsOut,
>>>>>>> 327f06b0
                    poolData.balancesLiveScaled18,
                    params.userData
                ) == false
            ) {
                revert CallbackFailed();
            }
            // The callback might alter the balances, so we need to read them again to ensure that the data is
            // fresh moving forward.
            // We also need to upscale (removing liquidity, so round down) again.
            _updatePoolDataLiveBalancesAndRates(params.pool, poolData, Rounding.ROUND_DOWN);
        }

        // The bulk of the work is done here: the corresponding Pool callback is invoked, and its final balances
        // are computed. This function is non-reentrant, as it performs the accounting updates.
        // Note that poolData is mutated to update the Raw and Live balances, so they are accurate when passed
        // into the AfterRemoveLiquidity callback.
        uint256[] memory amountsOutScaled18;
<<<<<<< HEAD
        (bptAmountIn, amountsOutRaw, amountsOutScaled18, returnData) = _removeLiquidity(poolData, params, vars);

        if (poolData.config.callbacks.shouldCallAfterRemoveLiquidity) {
            if (
                IBasePool(params.pool).onAfterRemoveLiquidity(
=======
        (bptAmountIn, amountsOut, amountsOutScaled18, returnData) = _removeLiquidity(poolData, params);

        if (poolData.config.callbacks.shouldCallAfterRemoveLiquidity) {
            if (
                IPoolCallbacks(params.pool).onAfterRemoveLiquidity(
>>>>>>> 327f06b0
                    params.from,
                    bptAmountIn,
                    amountsOutScaled18,
                    poolData.balancesLiveScaled18,
                    params.userData
                ) == false
            ) {
                revert CallbackFailed();
            }
        }
    }

    /// @inheritdoc IVault
    function removeLiquidityRecovery(
        address pool,
        address from,
        uint256 exactBptAmountIn
    )
        external
        nonReentrant
        withInitializedPool(pool)
        onlyInRecoveryMode(pool)
        returns (uint256[] memory amountsOutRaw)
    {
        // Retrieve the mapping of tokens and their balances for the specified pool.
        EnumerableMap.IERC20ToUint256Map storage poolTokenBalances = _poolTokenBalances[pool];
        uint256 numTokens = poolTokenBalances.length();

        // Initialize arrays to store tokens and balances based on the number of tokens in the pool.
        IERC20[] memory tokens = new IERC20[](numTokens);
        uint256[] memory balancesRaw = new uint256[](numTokens);

        for (uint256 i = 0; i < numTokens; ++i) {
            // Because the iteration is bounded by `tokens.length`, which matches the EnumerableMap's length,
            // we can safely use `unchecked_at`. This ensures that `i` is a valid token index and minimizes
            // storage reads.
            (tokens[i], balancesRaw[i]) = poolTokenBalances.unchecked_at(i);
        }

        amountsOutRaw = BasePoolMath.computeProportionalAmountsOut(balancesRaw, _totalSupply(pool), exactBptAmountIn);

        _removeLiquidityUpdateAccounting(pool, from, tokens, balancesRaw, exactBptAmountIn, amountsOutRaw);
    }

    /**
     * @dev Calls the appropriate pool callback and calculates the required inputs and outputs for the operation
     * considering the given kind, and updates the vault's internal accounting. This includes:
     * - Setting pool balances
     * - Supplying credit to the liquidity provider
     * - Burning pool tokens
     * - Emitting events
     *
     * It is non-reentrant, as it performs external calls and updates the vault's state accordingly. This is the only
     * place where the state is updated within `removeLiquidity`.
     */
    function _removeLiquidity(
        PoolData memory poolData,
<<<<<<< HEAD
        RemoveLiquidityParams memory params,
        LiquidityLocals memory vars
=======
        RemoveLiquidityParams memory params
>>>>>>> 327f06b0
    )
        internal
        nonReentrant
        returns (
            uint256 bptAmountIn,
            uint256[] memory amountsOutRaw,
            uint256[] memory amountsOutScaled18,
            bytes memory returnData
        )
    {
<<<<<<< HEAD
        if (params.kind == RemoveLiquidityKind.PROPORTIONAL) {
            _poolConfig[params.pool].requireSupportsRemoveLiquidityProportional();

=======
        uint256 tokenOutIndex;

        if (params.kind == RemoveLiquidityKind.PROPORTIONAL) {
>>>>>>> 327f06b0
            bptAmountIn = params.maxBptAmountIn;
            amountsOutScaled18 = BasePoolMath.computeProportionalAmountsOut(
                poolData.balancesLiveScaled18,
                _totalSupply(params.pool),
                bptAmountIn
            );
        } else if (params.kind == RemoveLiquidityKind.SINGLE_TOKEN_EXACT_IN) {
<<<<<<< HEAD
            _poolConfig[params.pool].requireSupportsRemoveLiquiditySingleTokenExactIn();

            bptAmountIn = params.maxBptAmountIn;

            amountsOutScaled18 = vars.limitsScaled18;
            vars.tokenIndex = InputHelpers.getSingleInputIndex(vars.limitsScaled18);

            amountsOutScaled18[vars.tokenIndex] = IBasePool(params.pool).onRemoveLiquiditySingleTokenExactIn(
                params.from,
                vars.tokenIndex,
                bptAmountIn,
                poolData.balancesLiveScaled18
            );
        } else if (params.kind == RemoveLiquidityKind.SINGLE_TOKEN_EXACT_OUT) {
            _poolConfig[params.pool].requireSupportsRemoveLiquiditySingleTokenExactOut();

            amountsOutScaled18 = vars.limitsScaled18;
            vars.tokenIndex = InputHelpers.getSingleInputIndex(vars.limitsScaled18);

            bptAmountIn = IBasePool(params.pool).onRemoveLiquiditySingleTokenExactOut(
                params.from,
                vars.tokenIndex,
                amountsOutScaled18[vars.tokenIndex],
                poolData.balancesLiveScaled18
            );
        } else if (params.kind == RemoveLiquidityKind.CUSTOM) {
            _poolConfig[params.pool].requireSupportsRemoveLiquidityCustom();

            (bptAmountIn, amountsOutScaled18, returnData) = IBasePool(params.pool).onRemoveLiquidityCustom(
                params.from,
                params.maxBptAmountIn,
                vars.limitsScaled18,
=======
            bptAmountIn = params.maxBptAmountIn;

            amountsOutScaled18 = params.minAmountsOut;
            tokenOutIndex = InputHelpers.getSingleInputIndex(params.minAmountsOut);
            amountsOutScaled18[tokenOutIndex] = BasePoolMath.computeRemoveLiquiditySingleTokenExactIn(
                poolData.balancesLiveScaled18,
                tokenOutIndex,
                bptAmountIn,
                _totalSupply(params.pool),
                _getSwapFeePercentage(poolData.config),
                IBasePool(params.pool).computeBalance
            );
        } else if (params.kind == RemoveLiquidityKind.SINGLE_TOKEN_EXACT_OUT) {
            amountsOutScaled18 = params.minAmountsOut;
            tokenOutIndex = InputHelpers.getSingleInputIndex(params.minAmountsOut);

            bptAmountIn = BasePoolMath.computeRemoveLiquiditySingleTokenExactOut(
                poolData.balancesLiveScaled18,
                tokenOutIndex,
                amountsOutScaled18[tokenOutIndex],
                _totalSupply(params.pool),
                _getSwapFeePercentage(poolData.config),
                IBasePool(params.pool).computeInvariant
            );
        } else if (params.kind == RemoveLiquidityKind.CUSTOM) {
            (bptAmountIn, amountsOutScaled18, returnData) = IPoolLiquidity(params.pool).onRemoveLiquidityCustom(
                params.from,
                params.maxBptAmountIn,
                params.minAmountsOut,
>>>>>>> 327f06b0
                poolData.balancesLiveScaled18,
                params.userData
            );
        } else {
            revert InvalidRemoveLiquidityKind();
        }

        if (bptAmountIn > params.maxBptAmountIn) {
            revert BptAmountAboveMax();
        }

        uint256 numTokens = poolData.tokens.length;
        amountsOutRaw = new uint256[](numTokens);

        for (uint256 i = 0; i < numTokens; ++i) {
            // Note that poolData.balancesRaw will also be updated in `_removeLiquidityUpdateAccounting`
            poolData.balancesLiveScaled18[i] -= amountsOutScaled18[i];

            // amountsOut are amounts exiting the Pool, so we round down.
            amountsOutRaw[i] = amountsOutScaled18[i].toRawUndoRateRoundDown(
                poolData.decimalScalingFactors[i],
                poolData.tokenRates[i]
            );

            if (amountsOutRaw[i] < params.minAmountsOutRaw[i]) {
                revert AmountOutBelowMin(poolData.tokens[i]);
            }
        }

        _removeLiquidityUpdateAccounting(
            params.pool,
            params.from,
            poolData.tokens,
            poolData.balancesRaw,
            bptAmountIn,
            amountsOutRaw
        );
    }

    /**
     * @dev Updates the vault's accounting within a `removeLiquidity` operation. This includes:
     * - Setting pool balances
     * - Supplying credit to the liquidity provider
     * - Burning pool tokens
     * - Emitting events
     *
     * This function also supports queries as a special case, where the pool tokens from the sender are not required.
     * It must be called in a non-reentrant context.
     */
    function _removeLiquidityUpdateAccounting(
        address pool,
        address from,
        IERC20[] memory tokens,
        uint256[] memory balancesRaw,
        uint256 bptAmountIn,
        uint256[] memory amountsOutRaw
    ) internal {
        for (uint256 i = 0; i < tokens.length; ++i) {
            // Credit token[i] for amountOut
            _supplyCredit(tokens[i], amountsOutRaw[i], msg.sender);

            // Compute the new Pool balances. A Pool's token balance always decreases after an exit (potentially by 0).
            balancesRaw[i] -= amountsOutRaw[i];
        }

        // Store the new pool balances.
        _setPoolBalances(pool, balancesRaw);

        // Trusted routers use Vault's allowances, which are infinite anyways for pool tokens.
        if (!_isTrustedRouter(msg.sender)) {
            _spendAllowance(address(pool), from, msg.sender, bptAmountIn);
        }

        if (!_isQueryDisabled && EVMCallModeHelpers.isStaticCall()) {
            // Increase `from` balance to ensure the burn function succeeds.
            _queryModeBalanceIncrease(pool, from, bptAmountIn);
        }
        // When removing liquidity, we must burn tokens concurrently with updating pool balances,
        // as the pool's math relies on totalSupply.
        _burn(address(pool), from, bptAmountIn);

        emit PoolBalanceChanged(
            pool,
            from,
            tokens,
            // We can unsafely cast to int256 because balances are actually stored as uint112
            // TODO No they aren't anymore (stored as uint112)! Review this.
            amountsOutRaw.unsafeCastToInt256(false)
        );
    }

    /**
     * @dev Sets the balances of a Pool's tokens to `newBalances`.
     *
     * WARNING: this assumes `newBalances` has the same length and order as the Pool's tokens.
     */
    function _setPoolBalances(address pool, uint256[] memory newBalances) internal {
        EnumerableMap.IERC20ToUint256Map storage poolBalances = _poolTokenBalances[pool];

        for (uint256 i = 0; i < newBalances.length; ++i) {
            // Since we assume all newBalances are properly ordered, we can simply use `unchecked_setAt`
            // to avoid one less storage read per token.
            poolBalances.unchecked_setAt(i, newBalances[i]);
        }
    }

    function _onlyTrustedRouter(address sender) internal pure {
        if (!_isTrustedRouter(sender)) {
            revert RouterNotTrusted();
        }
    }

    function _isTrustedRouter(address) internal pure returns (bool) {
        //TODO: Implement based on approval by governance and user
        return true;
    }

    /*******************************************************************************
                                    Recovery Mode
    *******************************************************************************/

    /**
     * @dev Place on functions that may only be called when the associated pool is in recovery mode.
     * @param pool The pool
     */
    modifier onlyInRecoveryMode(address pool) {
        _ensurePoolInRecoveryMode(pool);
        _;
    }

    /// @inheritdoc IVault
    function enableRecoveryMode(address pool) external withRegisteredPool(pool) authenticate {
        _ensurePoolNotInRecoveryMode(pool);
        _setPoolRecoveryMode(pool, true);
    }

    /// @inheritdoc IVault
    function disableRecoveryMode(address pool) external withRegisteredPool(pool) authenticate {
        _ensurePoolInRecoveryMode(pool);
        _setPoolRecoveryMode(pool, false);
    }

    function _setPoolRecoveryMode(address pool, bool recoveryMode) internal {
        // Update poolConfig
        PoolConfig memory config = PoolConfigLib.toPoolConfig(_poolConfig[pool]);
        config.isPoolInRecoveryMode = recoveryMode;
        _poolConfig[pool] = config.fromPoolConfig();

        emit PoolRecoveryModeStateChanged(pool, recoveryMode);
    }

    /**
     * @dev Reverts if the pool is in recovery mode.
     * @param pool The pool
     */
    function _ensurePoolNotInRecoveryMode(address pool) internal view {
        if (_isPoolInRecoveryMode(pool)) {
            revert PoolInRecoveryMode(pool);
        }
    }

    /**
     * @dev Reverts if the pool is not in recovery mode.
     * @param pool The pool
     */
    function _ensurePoolInRecoveryMode(address pool) internal view {
        if (!_isPoolInRecoveryMode(pool)) {
            revert PoolNotInRecoveryMode(pool);
        }
    }

    /*******************************************************************************
                                        Fees
    *******************************************************************************/

    /// @inheritdoc IVault
    function setProtocolSwapFeePercentage(uint256 newProtocolSwapFeePercentage) external authenticate {
        if (newProtocolSwapFeePercentage > _MAX_PROTOCOL_SWAP_FEE_PERCENTAGE) {
            revert ProtocolSwapFeePercentageTooHigh();
        }
        _protocolSwapFeePercentage = newProtocolSwapFeePercentage;
        emit ProtocolSwapFeePercentageChanged(newProtocolSwapFeePercentage);
    }

    /// @inheritdoc IVault
    function getProtocolSwapFeePercentage() external view returns (uint256) {
        return _protocolSwapFeePercentage;
    }

    /// @inheritdoc IVault
    function getProtocolSwapFee(address token) external view returns (uint256) {
        return _protocolSwapFees[IERC20(token)];
    }

    /// @inheritdoc IVault
    function collectProtocolFees(IERC20[] calldata tokens) external authenticate nonReentrant {
        for (uint256 index = 0; index < tokens.length; index++) {
            IERC20 token = tokens[index];
            uint256 amount = _protocolSwapFees[token];
            // checks
            if (amount > 0) {
                // effects
                // set fees to zero for the token
                _protocolSwapFees[token] = 0;
                // interactions
                token.safeTransfer(msg.sender, amount);
                // emit an event
                emit ProtocolFeeCollected(token, amount);
            }
        }
    }

    /**
     * @inheritdoc IVault
     * @dev This is a permissioned function, disabled if the pool is paused. The swap fee must be <=
     * MAX_SWAP_FEE_PERCENTAGE. Emits the SwapFeePercentageChanged event.
     */
    function setStaticSwapFeePercentage(
        address pool,
        uint256 swapFeePercentage
    ) external authenticate withRegisteredPool(pool) whenPoolNotPaused(pool) {
        _setStaticSwapFeePercentage(pool, swapFeePercentage);
    }

    function _setStaticSwapFeePercentage(address pool, uint256 swapFeePercentage) internal virtual {
        if (swapFeePercentage > _MAX_SWAP_FEE_PERCENTAGE) {
            revert SwapFeePercentageTooHigh();
        }

        PoolConfig memory config = PoolConfigLib.toPoolConfig(_poolConfig[pool]);
        config.staticSwapFeePercentage = swapFeePercentage.toUint64();
        _poolConfig[pool] = config.fromPoolConfig();

        emit SwapFeePercentageChanged(pool, swapFeePercentage);
    }

    /// @inheritdoc IVault
    function getStaticSwapFeePercentage(address pool) external view returns (uint256) {
        return PoolConfigLib.toPoolConfig(_poolConfig[pool]).staticSwapFeePercentage;
    }

    /*******************************************************************************
                                    Authentication
    *******************************************************************************/

    /// @inheritdoc IVault
    function getAuthorizer() external view returns (IAuthorizer) {
        return _authorizer;
    }

    /// @inheritdoc IVault
    function setAuthorizer(IAuthorizer newAuthorizer) external nonReentrant authenticate {
        _authorizer = newAuthorizer;

        emit AuthorizerChanged(newAuthorizer);
    }

    /// @dev Access control is delegated to the Authorizer
    function _canPerform(bytes32 actionId, address user) internal view override returns (bool) {
        return _authorizer.canPerform(actionId, user, address(this));
    }

    /*******************************************************************************
                                    Vault Pausing
    *******************************************************************************/

    /// @inheritdoc IVault
    function isVaultPaused() external view returns (bool) {
        return _isVaultPaused();
    }

    /// @inheritdoc IVault
    function getVaultPausedState() public view returns (bool, uint256, uint256) {
        return (_isVaultPaused(), _vaultPauseWindowEndTime, _vaultBufferPeriodEndTime);
    }

    /// @inheritdoc IVault
    function pauseVault() external authenticate {
        _setVaultPaused(true);
    }

    /// @inheritdoc IVault
    function unpauseVault() external authenticate {
        _setVaultPaused(false);
    }

    /**
     * @dev For gas efficiency, storage is only read before `_vaultBufferPeriodEndTime`. Once we're past that
     * timestamp, the expression short-circuits false, and the Vault is permanently unpaused.
     */
    function _isVaultPaused() internal view returns (bool) {
        return block.timestamp <= _vaultBufferPeriodEndTime && _vaultPaused;
    }

    /**
     * @dev The contract can only be paused until the end of the Pause Window, and
     * unpaused until the end of the Buffer Period.
     */
    function _setVaultPaused(bool pausing) internal {
        if (_isVaultPaused()) {
            if (pausing) {
                // Already paused, and we're trying to pause it again.
                revert VaultPaused();
            }

            // The Vault can always be unpaused while it's paused.
            // When the buffer period expires, `_isVaultPaused` will return false, so we would be in the outside
            // else clause, where trying to unpause will revert unconditionally.
        } else {
            if (pausing) {
                // Not already paused; we can pause within the window.
                if (block.timestamp >= _vaultPauseWindowEndTime) {
                    revert VaultPauseWindowExpired();
                }
            } else {
                // Not paused, and we're trying to unpause it.
                revert VaultNotPaused();
            }
        }

        _vaultPaused = pausing;

        emit VaultPausedStateChanged(pausing);
    }

    /// @dev Reverts if the Vault is paused.
    function _ensureVaultNotPaused() internal view {
        if (_isVaultPaused()) {
            revert VaultPaused();
        }
    }

    /*******************************************************************************
                                     Pool Pausing
    *******************************************************************************/

    modifier onlyAuthenticatedPauser(address pool) {
        address pauseManager = _poolPauseManagers[pool];

        if (pauseManager == address(0)) {
            // If there is no pause manager, default to the authorizer.
            _authenticateCaller();
        } else {
            // Sender must be the pause manager.
            if (msg.sender != pauseManager) {
                revert SenderIsNotPauseManager(pool);
            }
        }
        _;
    }

    /// @inheritdoc IVault
    function isPoolPaused(address pool) external view withRegisteredPool(pool) returns (bool) {
        return _isPoolPaused(pool);
    }

    /// @inheritdoc IVault
    function getPoolPausedState(
        address pool
    ) external view withRegisteredPool(pool) returns (bool, uint256, uint256, address) {
        (bool paused, uint256 pauseWindowEndTime) = _getPoolPausedState(pool);

        return (paused, pauseWindowEndTime, pauseWindowEndTime + _vaultBufferPeriodDuration, _poolPauseManagers[pool]);
    }

    /// @dev Check both the flag and timestamp to determine whether the pool is paused.
    function _isPoolPaused(address pool) internal view returns (bool) {
        (bool paused, ) = _getPoolPausedState(pool);

        return paused;
    }

    /// @dev Lowest level routine that plucks only the minimum necessary parts from storage.
    function _getPoolPausedState(address pool) private view returns (bool, uint256) {
        (bool pauseBit, uint256 pauseWindowEndTime) = PoolConfigLib.getPoolPausedState(_poolConfig[pool]);

        // Use the Vault's buffer period.
        return (pauseBit && block.timestamp <= pauseWindowEndTime + _vaultBufferPeriodDuration, pauseWindowEndTime);
    }

    /// @inheritdoc IVault
    function pausePool(address pool) external withRegisteredPool(pool) onlyAuthenticatedPauser(pool) {
        _setPoolPaused(pool, true);
    }

    /// @inheritdoc IVault
    function unpausePool(address pool) external withRegisteredPool(pool) onlyAuthenticatedPauser(pool) {
        _setPoolPaused(pool, false);
    }

    function _setPoolPaused(address pool, bool pausing) internal {
        PoolConfig memory config = PoolConfigLib.toPoolConfig(_poolConfig[pool]);

        if (_isPoolPaused(pool)) {
            if (pausing) {
                // Already paused, and we're trying to pause it again.
                revert PoolPaused(pool);
            }

            // The pool can always be unpaused while it's paused.
            // When the buffer period expires, `_isPoolPaused` will return false, so we would be in the outside
            // else clause, where trying to unpause will revert unconditionally.
        } else {
            if (pausing) {
                // Not already paused; we can pause within the window.
                if (block.timestamp >= config.pauseWindowEndTime) {
                    revert PoolPauseWindowExpired(pool);
                }
            } else {
                // Not paused, and we're trying to unpause it.
                revert PoolNotPaused(pool);
            }
        }

        // Update poolConfig.
        config.isPoolPaused = pausing;
        _poolConfig[pool] = config.fromPoolConfig();

        emit PoolPausedStateChanged(pool, pausing);
    }

    /**
     * @dev Reverts if the pool is paused.
     * @param pool The pool
     */
    function _ensurePoolNotPaused(address pool) internal view {
        if (_isPoolPaused(pool)) {
            revert PoolPaused(pool);
        }
    }
}<|MERGE_RESOLUTION|>--- conflicted
+++ resolved
@@ -1119,16 +1119,6 @@
 
     /// @inheritdoc IVault
     function addLiquidity(
-<<<<<<< HEAD
-        AddLiquidityParams memory params,
-        LiquidityLocals memory vars
-    ) external withHandler returns (uint256[] memory amountsIn, uint256 bptAmountOut, bytes memory returnData) {
-        // Avoid "stack to deep" by inlining modifiers
-        _ensureVaultNotPaused();
-        _ensurePoolNotPaused(params.pool);
-        _ensureInitializedPool(params.pool);
-
-=======
         AddLiquidityParams memory params
     )
         external
@@ -1137,18 +1127,11 @@
         whenPoolNotPaused(params.pool)
         returns (uint256[] memory amountsIn, uint256 bptAmountOut, bytes memory returnData)
     {
->>>>>>> 327f06b0
         // Round balances up when adding liquidity:
         // If proportional, higher balances = higher proportional amountsIn, favoring the pool.
         // If unbalanced, higher balances = lower invariant ratio with fees.
         // bptOut = supply * (ratio - 1), so lower ratio = less bptOut, favoring the pool.
         PoolData memory poolData = _getPoolData(params.pool, Rounding.ROUND_UP);
-<<<<<<< HEAD
-        InputHelpers.ensureInputLengthMatch(poolData.tokens.length, params.maxAmountsInRaw.length);
-
-        // Amounts are entering pool math, so round down.
-        vars.limitsScaled18 = params.maxAmountsInRaw.copyToScaled18ApplyRateRoundDownArray(
-=======
         InputHelpers.ensureInputLengthMatch(poolData.tokens.length, params.amountsIn.length);
 
         // Amounts are entering pool math, so round down.
@@ -1156,7 +1139,6 @@
         // but it avoids the even worse options of mutating amountsIn inside AddLiquidityParams,
         // or cluttering the AddLiquidityParams interface by adding amountsInScaled18.
         uint256[] memory amountsInScaled18 = params.amountsIn.copyToScaled18ApplyRateRoundDownArray(
->>>>>>> 327f06b0
             poolData.decimalScalingFactors,
             poolData.tokenRates
         );
@@ -1164,15 +1146,9 @@
         if (poolData.config.callbacks.shouldCallBeforeAddLiquidity) {
             // TODO: check if `before` needs kind.
             if (
-<<<<<<< HEAD
-                IBasePool(params.pool).onBeforeAddLiquidity(
-                    params.to,
-                    vars.limitsScaled18,
-=======
                 IPoolCallbacks(params.pool).onBeforeAddLiquidity(
                     params.to,
                     amountsInScaled18,
->>>>>>> 327f06b0
                     params.minBptAmountOut,
                     poolData.balancesLiveScaled18,
                     params.userData
@@ -1191,14 +1167,6 @@
         // are computed. This function is non-reentrant, as it performs the accounting updates.
         // Note that poolData is mutated to update the Raw and Live balances, so they are accurate when passed
         // into the AfterAddLiquidity callback.
-<<<<<<< HEAD
-        uint256[] memory amountsInScaled18;
-        (amountsIn, amountsInScaled18, bptAmountOut, returnData) = _addLiquidity(poolData, params, vars);
-
-        if (poolData.config.callbacks.shouldCallAfterAddLiquidity) {
-            if (
-                IBasePool(params.pool).onAfterAddLiquidity(
-=======
         // `amountsInScaled18` will be overwritten in the custom case, so we need to pass it back and forth to
         // encapsulate that logic in `_addLiquidity`.
         (amountsIn, amountsInScaled18, bptAmountOut, returnData) = _addLiquidity(poolData, params, amountsInScaled18);
@@ -1206,7 +1174,6 @@
         if (poolData.config.callbacks.shouldCallAfterAddLiquidity) {
             if (
                 IPoolCallbacks(params.pool).onAfterAddLiquidity(
->>>>>>> 327f06b0
                     params.to,
                     amountsInScaled18,
                     bptAmountOut,
@@ -1233,11 +1200,7 @@
     function _addLiquidity(
         PoolData memory poolData,
         AddLiquidityParams memory params,
-<<<<<<< HEAD
-        LiquidityLocals memory vars
-=======
         uint256[] memory inputAmountsInScaled18
->>>>>>> 327f06b0
     )
         internal
         nonReentrant
@@ -1248,39 +1211,6 @@
             bytes memory returnData
         )
     {
-<<<<<<< HEAD
-        if (params.kind == AddLiquidityKind.PROPORTIONAL) {
-            _poolConfig[params.pool].requireSupportsAddLiquidityProportional();
-
-            bptAmountOut = params.minBptAmountOut;
-            amountsInScaled18 = BasePoolMath.computeProportionalAmountsIn(
-                poolData.balancesLiveScaled18,
-                _totalSupply(params.pool),
-                bptAmountOut
-            );
-        } else if (params.kind == AddLiquidityKind.UNBALANCED) {
-            _poolConfig[params.pool].requireSupportsAddLiquidityUnbalanced();
-
-            amountsInScaled18 = vars.limitsScaled18;
-            bptAmountOut = IBasePool(params.pool).onAddLiquidityUnbalanced(
-                params.to,
-                amountsInScaled18,
-                poolData.balancesLiveScaled18
-            );
-        } else if (params.kind == AddLiquidityKind.SINGLE_TOKEN_EXACT_OUT) {
-            _poolConfig[params.pool].requireSupportsAddLiquiditySingleTokenExactOut();
-
-            bptAmountOut = params.minBptAmountOut;
-
-            amountsInScaled18 = vars.limitsScaled18;
-            vars.tokenIndex = InputHelpers.getSingleInputIndex(vars.limitsScaled18);
-
-            amountsInScaled18[vars.tokenIndex] = IBasePool(params.pool).onAddLiquiditySingleTokenExactOut(
-                params.to,
-                vars.tokenIndex,
-                bptAmountOut,
-                poolData.balancesLiveScaled18
-=======
         if (params.kind == AddLiquidityKind.UNBALANCED) {
             amountsInScaled18 = inputAmountsInScaled18;
             bptAmountOut = BasePoolMath.computeAddLiquidityUnbalanced(
@@ -1302,20 +1232,13 @@
                 _totalSupply(params.pool),
                 _getSwapFeePercentage(poolData.config),
                 IBasePool(params.pool).computeBalance
->>>>>>> 327f06b0
             );
         } else if (params.kind == AddLiquidityKind.CUSTOM) {
             _poolConfig[params.pool].requireSupportsAddLiquidityCustom();
 
-<<<<<<< HEAD
-            (amountsInScaled18, bptAmountOut, returnData) = IBasePool(params.pool).onAddLiquidityCustom(
-                params.to,
-                vars.limitsScaled18,
-=======
             (amountsInScaled18, bptAmountOut, returnData) = IPoolLiquidity(params.pool).onAddLiquidityCustom(
                 params.to,
                 inputAmountsInScaled18,
->>>>>>> 327f06b0
                 params.minBptAmountOut,
                 poolData.balancesLiveScaled18,
                 params.userData
@@ -1341,7 +1264,7 @@
             );
 
             // The limits must be checked for raw amounts
-            if (amountInRaw > params.maxAmountsInRaw[i]) {
+            if (amountInRaw > params.amountsIn[i]) {
                 revert AmountInAboveMax(poolData.tokens[i]);
             }
 
@@ -1368,56 +1291,30 @@
 
     /// @inheritdoc IVault
     function removeLiquidity(
-<<<<<<< HEAD
-        RemoveLiquidityParams memory params,
-        LiquidityLocals memory vars
-=======
         RemoveLiquidityParams memory params
->>>>>>> 327f06b0
     )
         external
         withInitializedPool(params.pool)
         whenPoolNotPaused(params.pool)
-<<<<<<< HEAD
-        returns (uint256 bptAmountIn, uint256[] memory amountsOutRaw, bytes memory returnData)
-=======
         returns (uint256 bptAmountIn, uint256[] memory amountsOut, bytes memory returnData)
->>>>>>> 327f06b0
     {
         // Round down when removing liquidity:
         // If proportional, lower balances = lower proportional amountsOut, favoring the pool.
         // If unbalanced, lower balances = lower invariant ratio without fees.
         // bptIn = supply * (1 - ratio), so lower ratio = more bptIn, favoring the pool.
         PoolData memory poolData = _getPoolData(params.pool, Rounding.ROUND_DOWN);
-<<<<<<< HEAD
-        InputHelpers.ensureInputLengthMatch(poolData.tokens.length, params.minAmountsOutRaw.length);
-
-        // Amounts are entering pool math; higher amounts would burn more BPT, so round up to favor the pool.
-        vars.limitsScaled18 = params.minAmountsOutRaw.copyToScaled18ApplyRateRoundUpArray(
-            poolData.decimalScalingFactors,
-            poolData.tokenRates
-        );
-=======
         InputHelpers.ensureInputLengthMatch(poolData.tokens.length, params.minAmountsOut.length);
 
         // Amounts are entering pool math; higher amounts would burn more BPT, so round up to favor the pool.
         params.minAmountsOut.toScaled18ApplyRateRoundUpArray(poolData.decimalScalingFactors, poolData.tokenRates);
->>>>>>> 327f06b0
 
         if (poolData.config.callbacks.shouldCallBeforeRemoveLiquidity) {
             // TODO: check if `before` callback needs kind.
             if (
-<<<<<<< HEAD
-                IBasePool(params.pool).onBeforeRemoveLiquidity(
-                    params.from,
-                    params.maxBptAmountIn,
-                    vars.limitsScaled18,
-=======
                 IPoolCallbacks(params.pool).onBeforeRemoveLiquidity(
                     params.from,
                     params.maxBptAmountIn,
                     params.minAmountsOut,
->>>>>>> 327f06b0
                     poolData.balancesLiveScaled18,
                     params.userData
                 ) == false
@@ -1435,19 +1332,11 @@
         // Note that poolData is mutated to update the Raw and Live balances, so they are accurate when passed
         // into the AfterRemoveLiquidity callback.
         uint256[] memory amountsOutScaled18;
-<<<<<<< HEAD
-        (bptAmountIn, amountsOutRaw, amountsOutScaled18, returnData) = _removeLiquidity(poolData, params, vars);
-
-        if (poolData.config.callbacks.shouldCallAfterRemoveLiquidity) {
-            if (
-                IBasePool(params.pool).onAfterRemoveLiquidity(
-=======
         (bptAmountIn, amountsOut, amountsOutScaled18, returnData) = _removeLiquidity(poolData, params);
 
         if (poolData.config.callbacks.shouldCallAfterRemoveLiquidity) {
             if (
                 IPoolCallbacks(params.pool).onAfterRemoveLiquidity(
->>>>>>> 327f06b0
                     params.from,
                     bptAmountIn,
                     amountsOutScaled18,
@@ -1505,12 +1394,7 @@
      */
     function _removeLiquidity(
         PoolData memory poolData,
-<<<<<<< HEAD
-        RemoveLiquidityParams memory params,
-        LiquidityLocals memory vars
-=======
         RemoveLiquidityParams memory params
->>>>>>> 327f06b0
     )
         internal
         nonReentrant
@@ -1521,15 +1405,9 @@
             bytes memory returnData
         )
     {
-<<<<<<< HEAD
+        uint256 tokenOutIndex;
+
         if (params.kind == RemoveLiquidityKind.PROPORTIONAL) {
-            _poolConfig[params.pool].requireSupportsRemoveLiquidityProportional();
-
-=======
-        uint256 tokenOutIndex;
-
-        if (params.kind == RemoveLiquidityKind.PROPORTIONAL) {
->>>>>>> 327f06b0
             bptAmountIn = params.maxBptAmountIn;
             amountsOutScaled18 = BasePoolMath.computeProportionalAmountsOut(
                 poolData.balancesLiveScaled18,
@@ -1537,40 +1415,6 @@
                 bptAmountIn
             );
         } else if (params.kind == RemoveLiquidityKind.SINGLE_TOKEN_EXACT_IN) {
-<<<<<<< HEAD
-            _poolConfig[params.pool].requireSupportsRemoveLiquiditySingleTokenExactIn();
-
-            bptAmountIn = params.maxBptAmountIn;
-
-            amountsOutScaled18 = vars.limitsScaled18;
-            vars.tokenIndex = InputHelpers.getSingleInputIndex(vars.limitsScaled18);
-
-            amountsOutScaled18[vars.tokenIndex] = IBasePool(params.pool).onRemoveLiquiditySingleTokenExactIn(
-                params.from,
-                vars.tokenIndex,
-                bptAmountIn,
-                poolData.balancesLiveScaled18
-            );
-        } else if (params.kind == RemoveLiquidityKind.SINGLE_TOKEN_EXACT_OUT) {
-            _poolConfig[params.pool].requireSupportsRemoveLiquiditySingleTokenExactOut();
-
-            amountsOutScaled18 = vars.limitsScaled18;
-            vars.tokenIndex = InputHelpers.getSingleInputIndex(vars.limitsScaled18);
-
-            bptAmountIn = IBasePool(params.pool).onRemoveLiquiditySingleTokenExactOut(
-                params.from,
-                vars.tokenIndex,
-                amountsOutScaled18[vars.tokenIndex],
-                poolData.balancesLiveScaled18
-            );
-        } else if (params.kind == RemoveLiquidityKind.CUSTOM) {
-            _poolConfig[params.pool].requireSupportsRemoveLiquidityCustom();
-
-            (bptAmountIn, amountsOutScaled18, returnData) = IBasePool(params.pool).onRemoveLiquidityCustom(
-                params.from,
-                params.maxBptAmountIn,
-                vars.limitsScaled18,
-=======
             bptAmountIn = params.maxBptAmountIn;
 
             amountsOutScaled18 = params.minAmountsOut;
@@ -1600,7 +1444,6 @@
                 params.from,
                 params.maxBptAmountIn,
                 params.minAmountsOut,
->>>>>>> 327f06b0
                 poolData.balancesLiveScaled18,
                 params.userData
             );
@@ -1614,6 +1457,7 @@
 
         uint256 numTokens = poolData.tokens.length;
         amountsOutRaw = new uint256[](numTokens);
+        uint256[] memory minAmountsOutRaw = new uint256[](numTokens);
 
         for (uint256 i = 0; i < numTokens; ++i) {
             // Note that poolData.balancesRaw will also be updated in `_removeLiquidityUpdateAccounting`
@@ -1625,7 +1469,12 @@
                 poolData.tokenRates[i]
             );
 
-            if (amountsOutRaw[i] < params.minAmountsOutRaw[i]) {
+            minAmountsOutRaw[i] = params.minAmountsOut[i].toRawUndoRateRoundDown(
+                poolData.decimalScalingFactors[i],
+                poolData.tokenRates[i]
+            );
+
+            if (amountsOutRaw[i] < minAmountsOutRaw[i]) {
                 revert AmountOutBelowMin(poolData.tokens[i]);
             }
         }
