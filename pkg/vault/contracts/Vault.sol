--- conflicted
+++ resolved
@@ -361,32 +361,6 @@
             }
         }
 
-<<<<<<< HEAD
-        // Charge protocolSwapFee
-        if (
-            vars.swapFeeAmountScaled18 > 0 &&
-            _protocolSwapFeePercentage > 0 &&
-            poolData.poolConfig.isPoolInRecoveryMode == false
-        ) {
-            // Always charge fees on tokenOut. Store amount in native decimals.
-            // Since the swapFeeAmountScaled18 (derived from scaling up either the amountGiven or amountCalculated)
-            // also contains the rate, undo it when converting to raw.
-            vars.protocolSwapFeeAmountRaw = vars
-                .swapFeeAmountScaled18
-                .mulUp(_protocolSwapFeePercentage)
-                .toRawUndoRateRoundDown(
-                    poolData.decimalScalingFactors[vars.indexOut],
-                    poolData.tokenRates[vars.indexOut]
-                );
-
-            _protocolFees[vaultSwapParams.tokenOut] += vars.protocolSwapFeeAmountRaw;
-            emit ProtocolSwapFeeCharged(
-                vaultSwapParams.pool,
-                address(vaultSwapParams.tokenOut),
-                vars.protocolSwapFeeAmountRaw
-            );
-        }
-=======
         // Compute and charge protocol fees
         vars.protocolSwapFeeAmountRaw = _computeAndChargeProtocolFees(
             poolData,
@@ -395,7 +369,6 @@
             vaultSwapParams.tokenOut,
             vars.indexOut
         );
->>>>>>> 8becaa47
 
         poolData.balancesRaw[vars.indexIn] = vars.tokenInBalance + amountIn;
         poolData.balancesRaw[vars.indexOut] = vars.tokenOutBalance - amountOut - vars.protocolSwapFeeAmountRaw;
@@ -904,8 +877,6 @@
         }
     }
 
-<<<<<<< HEAD
-=======
     function _computeAndChargeProtocolFees(
         PoolData memory poolData,
         uint256 swapFeeAmountScaled18,
@@ -914,7 +885,11 @@
         uint256 index
     ) internal returns (uint256 protocolSwapFeeAmountRaw) {
         // If swapFeeAmount equals zero no need to charge anything
-        if (swapFeeAmountScaled18 > 0 && _protocolSwapFeePercentage > 0) {
+        if (
+            swapFeeAmountScaled18 > 0 &&
+            _protocolSwapFeePercentage > 0 &&
+            poolData.poolConfig.isPoolInRecoveryMode == false
+        ) {
             // Always charge fees on token. Store amount in native decimals.
             // Since the swapFeeAmountScaled18 also contains the rate, undo it when converting to raw.
             protocolSwapFeeAmountRaw = swapFeeAmountScaled18.mulUp(_protocolSwapFeePercentage).toRawUndoRateRoundDown(
@@ -927,12 +902,6 @@
         }
     }
 
-    function _isTrustedRouter(address) internal pure returns (bool) {
-        //TODO: Implement based on approval by governance and user
-        return true;
-    }
-
->>>>>>> 8becaa47
     /*******************************************************************************
                                     Pool Information
     *******************************************************************************/
