--- conflicted
+++ resolved
@@ -207,32 +207,6 @@
         // to a lower calculated amountOut, favoring the pool.
         _updateAmountGivenInVars(vars, params, poolData);
 
-<<<<<<< HEAD
-        if (poolData.poolConfig.hooks.shouldCallComputeDynamicSwapFee) {
-            bool success;
-
-            (success, vars.swapFeePercentage) = IPoolHooks(params.pool).onComputeDynamicSwapFee(
-                _buildPoolSwapParams(params, vars, poolData)
-            );
-
-            if (success == false) {
-                revert DynamicSwapFeeHookFailed();
-            }
-        } else {
-            vars.swapFeePercentage = poolData.poolConfig.staticSwapFeePercentage;
-        }
-
-        if (vars.swapFeePercentage > 0 && params.kind == SwapKind.EXACT_OUT) {
-            // Round up to avoid losses during precision loss.
-            vars.swapFeeAmountScaled18 =
-                vars.amountGivenScaled18.divUp(vars.swapFeePercentage.complement()) -
-                vars.amountGivenScaled18;
-
-            vars.amountGivenScaled18 += vars.swapFeeAmountScaled18;
-        }
-
-=======
->>>>>>> 9d4a5dd7
         if (poolData.poolConfig.hooks.shouldCallBeforeSwap) {
             if (IPoolHooks(params.pool).onBeforeSwap(_buildPoolSwapParams(params, vars, poolData)) == false) {
                 revert BeforeSwapHookFailed();
@@ -242,6 +216,20 @@
 
             // Also update amountGivenScaled18, as it will now be used in the swap, and the rates might have changed.
             _updateAmountGivenInVars(vars, params, poolData);
+        }
+
+        if (poolData.poolConfig.hooks.shouldCallComputeDynamicSwapFee) {
+            bool success;
+
+            (success, vars.swapFeePercentage) = IPoolHooks(params.pool).onComputeDynamicSwapFee(
+                _buildPoolSwapParams(params, vars, poolData)
+            );
+
+            if (success == false) {
+                revert DynamicSwapFeeHookFailed();
+            }
+        } else {
+            vars.swapFeePercentage = poolData.poolConfig.staticSwapFeePercentage;
         }
 
         // Non-reentrant call that updates accounting.
@@ -337,16 +325,12 @@
         // Intervening code cannot read balances from storage, as they are temporarily out-of-sync here. This function
         // is nonReentrant, to guard against read-only reentrancy issues.
 
-        // Note that this function is a non-reentrant context. If `_getSwapFeePercentages` needs to invoke a reentrant
-        // hook, it would have to be passed in from outside.
-        uint256 swapFeePercentage = _getSwapFeePercentage(poolData.poolConfig);
-
         // Set vars.swapFeeAmountScaled18 based on the amountCalculated.
-        if (swapFeePercentage > 0) {
+        if (vars.swapFeePercentage > 0) {
             // Swap fee is always a percentage of the amountCalculated. On ExactIn, subtract it from the calculated
             // amountOut. On ExactOut, add it to the calculated amountIn.
             // Round up to avoid losses during precision loss.
-            vars.swapFeeAmountScaled18 = vars.amountCalculatedScaled18.mulUp(swapFeePercentage);
+            vars.swapFeeAmountScaled18 = vars.amountCalculatedScaled18.mulUp(vars.swapFeePercentage);
         }
 
         // Need to update `amountCalculatedScaled18` for the onAfterSwap hook.
@@ -421,7 +405,7 @@
             params.tokenOut,
             amountIn,
             amountOut,
-            swapFeePercentage,
+            vars.swapFeePercentage,
             swapFeeAmountRaw,
             swapFeeToken
         );
