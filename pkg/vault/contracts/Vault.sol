--- conflicted
+++ resolved
@@ -1296,13 +1296,8 @@
         // If proportional, higher balances = higher proportional amountsIn, favoring the pool.
         // If unbalanced, higher balances = lower invariant ratio with fees.
         // bptOut = supply * (ratio - 1), so lower ratio = less bptOut, favoring the pool.
-<<<<<<< HEAD
         PoolData memory poolData = _computePoolData(params.pool, Rounding.ROUND_UP);
-        InputHelpers.ensureInputLengthMatch(poolData.tokenConfig.length, params.amountsIn.length);
-=======
-        PoolData memory poolData = _getPoolData(params.pool, Rounding.ROUND_UP);
-        InputHelpers.ensureInputLengthMatch(poolData.tokens.length, params.maxAmountsIn.length);
->>>>>>> 1a8bbf7e
+        InputHelpers.ensureInputLengthMatch(poolData.tokenConfig.length, params.maxAmountsIn.length);
 
         // Amounts are entering pool math, so round down.
         // Introducing amountsInScaled18 here and passing it through to _addLiquidity is not ideal,
