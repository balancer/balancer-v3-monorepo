--- conflicted
+++ resolved
@@ -664,13 +664,8 @@
         } else if (params.kind == AddLiquidityKind.CUSTOM) {
             poolData.poolConfigBits.requireAddCustomLiquidityEnabled();
 
-<<<<<<< HEAD
             // Uses msg.sender as the Router (the contract that called the Vault).
-            (amountsInScaled18, bptAmountOut, swapFeeAmountsScaled18, returnData) = IPoolLiquidity(params.pool)
-=======
-            // Uses msg.sender as the router (the contract that called the vault).
             (amountsInScaled18, bptAmountOut, swapFeeAmounts, returnData) = IPoolLiquidity(params.pool)
->>>>>>> a0434e07
                 .onAddLiquidityCustom(
                     msg.sender,
                     maxAmountsInScaled18,
@@ -914,13 +909,8 @@
             );
         } else if (params.kind == RemoveLiquidityKind.CUSTOM) {
             poolData.poolConfigBits.requireRemoveCustomLiquidityEnabled();
-<<<<<<< HEAD
             // Uses msg.sender as the Router (the contract that called the Vault).
-            (bptAmountIn, amountsOutScaled18, swapFeeAmountsScaled18, returnData) = IPoolLiquidity(params.pool)
-=======
-            // Uses msg.sender as the router (the contract that called the vault)
             (bptAmountIn, amountsOutScaled18, swapFeeAmounts, returnData) = IPoolLiquidity(params.pool)
->>>>>>> a0434e07
                 .onRemoveLiquidityCustom(
                     msg.sender,
                     params.maxBptAmountIn,
