--- conflicted
+++ resolved
@@ -691,11 +691,6 @@
             // 5) Pool balances: raw and live
             // We need regular balances to complete the accounting, and the upscaled balances
             // to use in the `after` hook later on.
-<<<<<<< HEAD
-            poolData.balancesRaw[i] += (amountInRaw - vars.protocolSwapFeeAmountRaw);
-
-            amountsInRaw[i] = amountInRaw;
-=======
 
             // A pool's token balance increases by amounts in after adding liquidity, minus fees.
             uint256 newRawBalance = poolData.balancesRaw[i] +
@@ -703,7 +698,6 @@
                 vars.protocolSwapFeeAmountRaw -
                 vars.creatorSwapFeeAmountRaw;
             _updateRawAndLiveTokenBalancesInPoolData(poolData, newRawBalance, Rounding.ROUND_UP, i);
->>>>>>> 60c6c851
         }
 
         // 6) Store pool balances, raw and live
@@ -893,26 +887,7 @@
         amountsOutRaw = new uint256[](vars.numTokens);
 
         for (uint256 i = 0; i < vars.numTokens; ++i) {
-<<<<<<< HEAD
-            IERC20 token = poolData.tokenConfig[i].token;
-            tokens[i] = token;
-
-            // Compute and charge protocol fees.
-            vars.protocolSwapFeeAmountRaw = _computeAndChargeProtocolFees(
-                poolData,
-                swapFeeAmountsScaled18[i],
-                vaultState.protocolSwapFeePercentage,
-                params.pool,
-                token,
-                i
-            );
-
-            // Subtract protocol fees charged from the pool's balances
-            poolData.balancesRaw[i] -= vars.protocolSwapFeeAmountRaw;
-
-=======
             // 1) Calculate raw amount out.
->>>>>>> 60c6c851
             // amountsOut are amounts exiting the Pool, so we round down.
             // Do not mutate in place yet, as we need them scaled for the `onAfterRemoveLiquidity` hook
             uint256 amountOutRaw = amountsOutScaled18[i].toRawUndoRateRoundDown(
