--- conflicted
+++ resolved
@@ -749,12 +749,11 @@
         emit PoolBalanceChanged(pool, msg.sender, tokens, amountsIn.unsafeCastToInt256(true));
     }
 
-<<<<<<< HEAD
     function addLiquidityProportional(
         address pool,
         uint256[] memory maxAmountsIn,
         uint256 exactBptAmountOut
-    ) external withHandler whenNotPaused withRegisteredPool(pool) returns (uint256[] memory amountsIn) {
+    ) external withHandler whenNotPaused withInitializedPool(pool) returns (uint256[] memory amountsIn) {
         if (!IBasePool(pool).supportsAddLiquidityProportional()) {
             revert DoesNotSupportAddLiquidityProportional(pool);
         }
@@ -777,7 +776,7 @@
         address pool,
         uint256[] memory exactAmountsIn,
         uint256
-    ) external withHandler whenNotPaused withRegisteredPool(pool) returns (uint256 bptAmountOut) {
+    ) external withHandler whenNotPaused withInitializedPool(pool) returns (uint256 bptAmountOut) {
         (, uint256[] memory balances) = _getPoolTokens(pool);
 
         IBasePool(pool).onBeforeAdd(balances);
@@ -794,7 +793,7 @@
         address pool,
         IERC20 tokenIn,
         uint256 exactBptAmountOut
-    ) external withHandler whenNotPaused withRegisteredPool(pool) returns (uint256 amountIn) {
+    ) external withHandler whenNotPaused withInitializedPool(pool) returns (uint256 amountIn) {
         (, uint256[] memory balances) = _getPoolTokens(pool);
 
         IBasePool(pool).onBeforeAdd(balances);
@@ -813,7 +812,7 @@
         external
         withHandler
         whenNotPaused
-        withRegisteredPool(pool)
+        withInitializedPool(pool)
         returns (uint256[] memory amountsIn, uint256 bptAmountOut, bytes memory returnData)
     {
         (, uint256[] memory balances) = _getPoolTokens(pool);
@@ -827,15 +826,12 @@
         // emit PoolBalanceChanged
     }
 
-    /// @inheritdoc IVault
-=======
     /**
      * @inheritdoc IVault
      * @dev Trusted routers can burn pool tokens belonging to any user and require no prior approval from the user.
      * Untrusted routers require prior approval from the user. This is the only function allowed to call
      * _queryModeBalanceIncrease (and only in a query context).
      */
->>>>>>> 3e6ef024
     function removeLiquidity(
         address pool,
         address from,
