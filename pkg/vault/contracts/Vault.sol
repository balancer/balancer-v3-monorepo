// SPDX-License-Identifier: GPL-3.0-or-later

pragma solidity ^0.8.24;

import { Proxy } from "@openzeppelin/contracts/proxy/Proxy.sol";
import { SafeERC20 } from "@openzeppelin/contracts/token/ERC20/utils/SafeERC20.sol";
import { Address } from "@openzeppelin/contracts/utils/Address.sol";
import { IERC20 } from "@openzeppelin/contracts/token/ERC20/IERC20.sol";
import { IERC4626 } from "@openzeppelin/contracts/interfaces/IERC4626.sol";
import { Address } from "@openzeppelin/contracts/utils/Address.sol";

import "@balancer-labs/v3-interfaces/contracts/vault/VaultTypes.sol";
import { IAuthorizer } from "@balancer-labs/v3-interfaces/contracts/vault/IAuthorizer.sol";
import { IVaultAdmin } from "@balancer-labs/v3-interfaces/contracts/vault/IVaultAdmin.sol";
import { IVaultExtension } from "@balancer-labs/v3-interfaces/contracts/vault/IVaultExtension.sol";
import { IVaultMain } from "@balancer-labs/v3-interfaces/contracts/vault/IVaultMain.sol";
import { IBasePool } from "@balancer-labs/v3-interfaces/contracts/vault/IBasePool.sol";
import { IHooks } from "@balancer-labs/v3-interfaces/contracts/vault/IHooks.sol";
import { IPoolLiquidity } from "@balancer-labs/v3-interfaces/contracts/vault/IPoolLiquidity.sol";
import { IRateProvider } from "@balancer-labs/v3-interfaces/contracts/vault/IRateProvider.sol";
import { IProtocolFeeController } from "@balancer-labs/v3-interfaces/contracts/vault/IProtocolFeeController.sol";

import { EVMCallModeHelpers } from "@balancer-labs/v3-solidity-utils/contracts/helpers/EVMCallModeHelpers.sol";
import { ScalingHelpers } from "@balancer-labs/v3-solidity-utils/contracts/helpers/ScalingHelpers.sol";
import { ArrayHelpers } from "@balancer-labs/v3-solidity-utils/contracts/helpers/ArrayHelpers.sol";
import { InputHelpers } from "@balancer-labs/v3-solidity-utils/contracts/helpers/InputHelpers.sol";
import {
    TransientStorageHelpers
} from "@balancer-labs/v3-solidity-utils/contracts/helpers/TransientStorageHelpers.sol";
import { FixedPoint } from "@balancer-labs/v3-solidity-utils/contracts/math/FixedPoint.sol";
import { BasePoolMath } from "@balancer-labs/v3-solidity-utils/contracts/math/BasePoolMath.sol";
import { EnumerableMap } from "@balancer-labs/v3-solidity-utils/contracts/openzeppelin/EnumerableMap.sol";
import { StorageSlot } from "@balancer-labs/v3-solidity-utils/contracts/openzeppelin/StorageSlot.sol";

import { PoolConfigLib } from "./lib/PoolConfigLib.sol";
import { HooksConfigLib } from "./lib/HooksConfigLib.sol";
import { PackedTokenBalance } from "./lib/PackedTokenBalance.sol";
import { PoolDataLib } from "./lib/PoolDataLib.sol";
import { BufferPackedTokenBalance } from "./lib/BufferPackedBalance.sol";
import { VaultCommon } from "./VaultCommon.sol";

contract Vault is IVaultMain, VaultCommon, Proxy {
    using EnumerableMap for EnumerableMap.IERC20ToBytes32Map;
    using PackedTokenBalance for bytes32;
    using InputHelpers for uint256;
    using FixedPoint for *;
    using ArrayHelpers for uint256[];
    using Address for *;
    using SafeERC20 for IERC20;
    using PoolConfigLib for PoolConfig;
    using HooksConfigLib for HooksConfig;
    using ScalingHelpers for *;
    using BufferPackedTokenBalance for bytes32;
    using TransientStorageHelpers for *;
    using StorageSlot for *;
    using PoolDataLib for PoolData;

    constructor(IVaultExtension vaultExtension, IAuthorizer authorizer, IProtocolFeeController protocolFeeController) {
        if (address(vaultExtension.vault()) != address(this)) {
            revert WrongVaultExtensionDeployment();
        }

        if (address(protocolFeeController.vault()) != address(this)) {
            revert WrongProtocolFeeControllerDeployment();
        }

        _vaultExtension = vaultExtension;
        _protocolFeeController = protocolFeeController;

        _vaultPauseWindowEndTime = IVaultAdmin(address(vaultExtension)).getPauseWindowEndTime();
        _vaultBufferPeriodDuration = IVaultAdmin(address(vaultExtension)).getBufferPeriodDuration();
        _vaultBufferPeriodEndTime = IVaultAdmin(address(vaultExtension)).getBufferPeriodEndTime();

        _authorizer = authorizer;
    }

    /*******************************************************************************
                              Transient Accounting
    *******************************************************************************/

    /**
     * @dev This modifier is used for functions that temporarily modify the token deltas
     * of the Vault, but expect to revert or settle balances by the end of their execution.
     * It works by ensuring that the balances are properly settled by the time the last
     * operation is executed.
     *
     * This is useful for functions like `lock`, which perform arbitrary external calls:
     * we can keep track of temporary deltas changes, and make sure they are settled by the
     * time the external call is complete.
     */
    modifier transient() {
        bool isUnlockedBefore = _isUnlocked().tload();

        if (isUnlockedBefore == false) {
            _isUnlocked().tstore(true);
        }

        // The caller does everything here and has to settle all outstanding balances
        _;

        if (isUnlockedBefore == false) {
            if (_nonzeroDeltaCount().tload() != 0) {
                revert BalanceNotSettled();
            }

            _isUnlocked().tstore(false);
        }
    }

    /// @inheritdoc IVaultMain
    function unlock(bytes calldata data) external payable transient returns (bytes memory result) {
        // Executes the function call with value to the msg.sender.
        return (msg.sender).functionCallWithValue(data, msg.value);
    }

    /// @inheritdoc IVaultMain
    function settle(IERC20 token) public nonReentrant onlyWhenUnlocked returns (uint256 paid) {
        uint256 reservesBefore = _reservesOf[token];
        _reservesOf[token] = token.balanceOf(address(this));
        paid = _reservesOf[token] - reservesBefore;

        _supplyCredit(token, paid);
    }

    /// @inheritdoc IVaultMain
    function sendTo(IERC20 token, address to, uint256 amount) public nonReentrant onlyWhenUnlocked {
        _takeDebt(token, amount);
        _reservesOf[token] -= amount;

        token.safeTransfer(to, amount);
    }

    /*******************************************************************************
                                    Pool Operations
    *******************************************************************************/

    // The Vault performs all upscaling and downscaling (due to token decimals, rates, etc.), so that the pools
    // don't have to. However, scaling inevitably leads to rounding errors, so we take great care to ensure that
    // any rounding errors favor the Vault. An important invariant of the system is that there is no repeatable
    // path where tokensOut > tokensIn.
    //
    // In general, this means rounding up any values entering the Vault, and rounding down any values leaving
    // the Vault, so that external users either pay a little extra or receive a little less in the case of a
    // rounding error.
    //
    // However, it's not always straightforward to determine the correct rounding direction, given the presence
    // and complexity of intermediate steps. An "amountIn" sounds like it should be rounded up: but only if that
    // is the amount actually being transferred. If instead it is an amount sent to the pool math, where rounding
    // up would result in a *higher* calculated amount out, that would favor the user instead of the Vault. So in
    // that case, amountIn should be rounded down.
    //
    // See comments justifying the rounding direction in each case.
    //
    // TODO: this reasoning applies to Weighted Pool math, and is likely to apply to others as well, but of course
    // it's possible a new pool type might not conform. Duplicate the tests for new pool types (e.g., Stable Math).
    // Also, the final code should ensure that we are not relying entirely on the rounding directions here,
    // but have enough additional layers (e.g., minimum amounts, buffer wei on all transfers) to guarantee safety,
    // even if it turns out these directions are incorrect for a new pool type.

    /*******************************************************************************
                                          Swaps
    *******************************************************************************/

    /// @inheritdoc IVaultMain
    function swap(
        SwapParams memory params
    )
        public
        onlyWhenUnlocked
        withInitializedPool(params.pool)
        returns (uint256 amountCalculated, uint256 amountIn, uint256 amountOut)
    {
        _ensureUnpausedAndGetVaultState(params.pool);
        HooksConfig memory hooksConfig = _hooksConfig[params.pool];

        if (params.amountGivenRaw == 0) {
            revert AmountGivenZero();
        }

        if (params.tokenIn == params.tokenOut) {
            revert CannotSwapSameToken();
        }

        // `_loadPoolDataUpdatingBalancesAndYieldFees` is non-reentrant, as it updates storage as well
        // as filling in poolData in memory. Since the swap hooks are reentrant and could do anything, including
        // change these balances, we cannot defer settlement until `_swap`.
        //
        // Sets all fields in `poolData`. Side effects: updates `_poolTokenBalances`, `_aggregateFeeAmounts`
        // in storage.
        PoolData memory poolData = _loadPoolDataUpdatingBalancesAndYieldFees(params.pool, Rounding.ROUND_DOWN);

        // State is fully populated here, and shall not be modified at a lower level.
        SwapState memory state = _loadSwapState(params, poolData);

        IBasePool.PoolSwapParams memory swapParams = _buildPoolSwapParams(params, state, poolData);

        if (hooksConfig.onBeforeSwap(swapParams, params.pool)) {
            // The call to `onBeforeSwap` could potentially update token rates and balances.
            // We update `poolData.tokenRates`, `poolData.rawBalances` and `poolData.balancesLiveScaled18`
            // to ensure the `onSwap` and `onComputeDynamicSwapFee` are called with the current values.
            poolData.reloadBalancesAndRates(_poolTokenBalances[params.pool], Rounding.ROUND_DOWN);

            // Also update amountGivenScaled18, as it will now be used in the swap, and the rates might have changed.
            state.amountGivenScaled18 = _computeAmountGivenScaled18(params, poolData, state);

            swapParams = _buildPoolSwapParams(params, state, poolData);
        }

        // Note that this must be called *after* the before hook, to guarantee that the swap params are the same
        // as those passed to the main operation.
        // At this point, the static swap fee percentage is loaded in the swap state as the default,
        // to be used unless the pool has a dynamic swap fee. It is also passed into the hook, to support common cases
        // where the dynamic fee computation logic uses it.
        (bool dynamicSwapFeeCalculated, uint256 dynamicSwapFee) = hooksConfig.onComputeDynamicSwapFee(
            swapParams,
            state.swapFeePercentage
        );
        if (dynamicSwapFeeCalculated) {
            state.swapFeePercentage = dynamicSwapFee;
        }

        // Non-reentrant call that updates accounting.
        // The following side-effects are important to note:
        // PoolData balancesRaw and balancesLiveScaled18 are adjusted for swap amounts and fees inside of _swap.
        uint256 amountCalculatedScaled18;
        (amountCalculated, amountCalculatedScaled18, amountIn, amountOut) = _swap(params, state, poolData, swapParams);

        // If the hook contract does not exist or does not implement onAfterSwap, HooksConfigLib returns the original
        // amountCalculated. Otherwise, the new amount calculated is 'amountCalculated + delta'. If the underlying
        // hook fails, or limits are violated, `onAfterSwap` will revert.
        amountCalculated = hooksConfig.onAfterSwap(
            amountCalculatedScaled18,
            amountCalculated,
            msg.sender,
            params,
            state,
            poolData
        );

        if (params.kind == SwapKind.EXACT_IN) {
            amountOut = amountCalculated;
        } else {
            amountIn = amountCalculated;
        }
    }

    function _loadSwapState(
        SwapParams memory params,
        PoolData memory poolData
    ) private view returns (SwapState memory state) {
        // Use the storage map only for translating token addresses to indices. Raw balances can be read from poolData.
        EnumerableMap.IERC20ToBytes32Map storage poolBalances = _poolTokenBalances[params.pool];

        // EnumerableMap stores indices *plus one* to use the zero index as a sentinel value for non-existence.
        uint256 indexIn = poolBalances.unchecked_indexOf(params.tokenIn);
        uint256 indexOut = poolBalances.unchecked_indexOf(params.tokenOut);

        // If either are zero, revert because the token wasn't registered to this pool.
        if (indexIn == 0 || indexOut == 0) {
            // We require the pool to be initialized, which means it's also registered.
            // This can only happen if the tokens are not registered.
            revert TokenNotRegistered();
        }

        // Convert to regular 0-based indices now, since we've established the tokens are valid.
        unchecked {
            indexIn -= 1;
            indexOut -= 1;
        }

        state.indexIn = indexIn;
        state.indexOut = indexOut;

        // If the amountGiven is entering the pool math (ExactIn), round down, since a lower apparent amountIn leads
        // to a lower calculated amountOut, favoring the pool.
        state.amountGivenScaled18 = _computeAmountGivenScaled18(params, poolData, state);
        state.swapFeePercentage = poolData.poolConfig.getStaticSwapFeePercentage();
    }

    function _buildPoolSwapParams(
        SwapParams memory params,
        SwapState memory state,
        PoolData memory poolData
    ) internal view returns (IBasePool.PoolSwapParams memory) {
        return
            IBasePool.PoolSwapParams({
                kind: params.kind,
                amountGivenScaled18: state.amountGivenScaled18,
                balancesScaled18: poolData.balancesLiveScaled18,
                indexIn: state.indexIn,
                indexOut: state.indexOut,
                router: msg.sender,
                userData: params.userData
            });
    }

    /**
     * @dev Preconditions: decimalScalingFactors and tokenRates in `poolData` must be current.
     * Uses amountGivenRaw and kind from `params`.
     */
    function _computeAmountGivenScaled18(
        SwapParams memory params,
        PoolData memory poolData,
        SwapState memory state
    ) private pure returns (uint256) {
        // If the amountGiven is entering the pool math (ExactIn), round down, since a lower apparent amountIn leads
        // to a lower calculated amountOut, favoring the pool.
        return
            params.kind == SwapKind.EXACT_IN
                ? params.amountGivenRaw.toScaled18ApplyRateRoundDown(
                    poolData.decimalScalingFactors[state.indexIn],
                    poolData.tokenRates[state.indexIn]
                )
                : params.amountGivenRaw.toScaled18ApplyRateRoundUp(
                    poolData.decimalScalingFactors[state.indexOut],
                    poolData.tokenRates[state.indexOut]
                );
    }

    struct SwapInternalLocals {
        uint256 swapFeeAmountScaled18;
        uint256 swapFeeIndex;
        IERC20 swapFeeToken;
        uint256 balanceInIncrement;
        uint256 balanceOutDecrement;
        uint256 swapFeeAmountRaw;
    }

    /**
     * @dev Main non-reentrant portion of the swap, which calls the pool hook and updates accounting. `vaultSwapParams`
     * are passed to the pool's `onSwap` hook.
     *
     * Preconditions: complete `SwapParams`, `SwapState`, and `PoolData`.
     * Side effects: mutates balancesRaw and balancesLiveScaled18 in `poolData`.
     * Updates `_aggregateFeeAmounts`, and `_poolTokenBalances` in storage.
     * Emits Swap event.
     */
    function _swap(
        SwapParams memory params,
        SwapState memory state,
        PoolData memory poolData,
        IBasePool.PoolSwapParams memory swapParams
    )
        internal
        nonReentrant
        returns (
            uint256 amountCalculatedRaw,
            uint256 amountCalculatedScaled18,
            uint256 amountInRaw,
            uint256 amountOutRaw
        )
    {
        SwapInternalLocals memory locals;

        // Perform the swap request hook and compute the new balances for 'token in' and 'token out' after the swap
        amountCalculatedScaled18 = IBasePool(params.pool).onSwap(swapParams);

        // Note that balances are kept in memory, and are not fully computed until the `setPoolBalances` below.
        // Intervening code cannot read balances from storage, as they are temporarily out-of-sync here. This function
        // is nonReentrant, to guard against read-only reentrancy issues.

        // Set locals.swapFeeAmountScaled18 based on the amountCalculated.
        if (state.swapFeePercentage > 0) {
            // Swap fee is always a percentage of the amountCalculated. On ExactIn, subtract it from the calculated
            // amountOut. On ExactOut, add it to the calculated amountIn.
            // Round up to avoid losses during precision loss.
            locals.swapFeeAmountScaled18 = amountCalculatedScaled18.mulUp(state.swapFeePercentage);
        }

        // (1) and (2): get raw amounts and check limits
        if (params.kind == SwapKind.EXACT_IN) {
            // Need to update `amountCalculatedScaled18` for the onAfterSwap hook.
            amountCalculatedScaled18 -= locals.swapFeeAmountScaled18;

            // For `ExactIn` the amount calculated is leaving the Vault, so we round down.
            amountCalculatedRaw = amountCalculatedScaled18.toRawUndoRateRoundDown(
                poolData.decimalScalingFactors[state.indexOut],
                poolData.tokenRates[state.indexOut]
            );

            (amountInRaw, amountOutRaw) = (params.amountGivenRaw, amountCalculatedRaw);

            if (amountOutRaw < params.limitRaw) {
                revert SwapLimit(amountOutRaw, params.limitRaw);
            }
        } else {
            amountCalculatedScaled18 += locals.swapFeeAmountScaled18;

            // For `ExactOut` the amount calculated is entering the Vault, so we round up.
            amountCalculatedRaw = amountCalculatedScaled18.toRawUndoRateRoundUp(
                poolData.decimalScalingFactors[state.indexIn],
                poolData.tokenRates[state.indexIn]
            );

            (amountInRaw, amountOutRaw) = (amountCalculatedRaw, params.amountGivenRaw);

            if (amountInRaw > params.limitRaw) {
                revert SwapLimit(amountInRaw, params.limitRaw);
            }
        }

        // 3) Deltas: debit for token in, credit for token out
        _takeDebt(params.tokenIn, amountInRaw);
        _supplyCredit(params.tokenOut, amountOutRaw);

        // 4) Compute and charge protocol and creator fees.
        (locals.swapFeeIndex, locals.swapFeeToken) = params.kind == SwapKind.EXACT_IN
            ? (state.indexOut, params.tokenOut)
            : (state.indexIn, params.tokenIn);

        // Note that protocol fee storage is updated before balance storage, as the final raw balances need to take
        // the fees into account.
        uint256 totalFeesRaw = _computeAndChargeAggregateSwapFees(
            poolData,
            locals.swapFeeAmountScaled18,
            params.pool,
            locals.swapFeeToken,
            locals.swapFeeIndex
        );

        // 5) Pool balances: raw and live
        // Adjust for raw swap amounts and total fees on the calculated end.
        // So that fees are always subtracted from pool balances:
        // For ExactIn, we increase the tokenIn balance by `amountIn`, and decrease the tokenOut balance by the
        // (`amountOut` + fees).
        // For ExactOut, we increase the tokenInBalance by (`amountIn` - fees), and decrease the tokenOut balance by
        // `amountOut`.
        (locals.balanceInIncrement, locals.balanceOutDecrement) = params.kind == SwapKind.EXACT_IN
            ? (amountInRaw, amountOutRaw + totalFeesRaw)
            : (amountInRaw - totalFeesRaw, amountOutRaw);

        poolData.updateRawAndLiveBalance(
            state.indexIn,
            poolData.balancesRaw[state.indexIn] + locals.balanceInIncrement,
            Rounding.ROUND_UP
        );
        poolData.updateRawAndLiveBalance(
            state.indexOut,
            poolData.balancesRaw[state.indexOut] - locals.balanceOutDecrement,
            Rounding.ROUND_DOWN
        );

        // 6) Store pool balances, raw and live (only index in and out)
        EnumerableMap.IERC20ToBytes32Map storage poolBalances = _poolTokenBalances[params.pool];
        poolBalances.unchecked_setAt(
            state.indexIn,
            PackedTokenBalance.toPackedBalance(
                poolData.balancesRaw[state.indexIn],
                poolData.balancesLiveScaled18[state.indexIn]
            )
        );
        poolBalances.unchecked_setAt(
            state.indexOut,
            PackedTokenBalance.toPackedBalance(
                poolData.balancesRaw[state.indexOut],
                poolData.balancesLiveScaled18[state.indexOut]
            )
        );

        // 7) Off-chain events
        // Since the swapFeeAmountScaled18 (derived from scaling up either the amountGiven or amountCalculated)
        // also contains the rate, undo it when converting to raw.
        locals.swapFeeAmountRaw = locals.swapFeeAmountScaled18.toRawUndoRateRoundDown(
            poolData.decimalScalingFactors[locals.swapFeeIndex],
            poolData.tokenRates[locals.swapFeeIndex]
        );

        emit Swap(
            params.pool,
            params.tokenIn,
            params.tokenOut,
            amountInRaw,
            amountOutRaw,
            state.swapFeePercentage,
            locals.swapFeeAmountRaw,
            locals.swapFeeToken
        );
    }

    /*******************************************************************************
                                Pool Operations
    *******************************************************************************/

    /// @inheritdoc IVaultMain
    function addLiquidity(
        AddLiquidityParams memory params
    )
        external
        onlyWhenUnlocked
        withInitializedPool(params.pool)
        returns (uint256[] memory amountsIn, uint256 bptAmountOut, bytes memory returnData)
    {
        // Round balances up when adding liquidity:
        // If proportional, higher balances = higher proportional amountsIn, favoring the pool.
        // If unbalanced, higher balances = lower invariant ratio with fees.
        // bptOut = supply * (ratio - 1), so lower ratio = less bptOut, favoring the pool.

        _ensureUnpausedAndGetVaultState(params.pool);
        HooksConfig memory hooksConfig = _hooksConfig[params.pool];

        // `_loadPoolDataUpdatingBalancesAndYieldFees` is non-reentrant, as it updates storage as well
        // as filling in poolData in memory. Since the add liquidity hooks are reentrant and could do anything,
        // including change these balances, we cannot defer settlement until `_addLiquidity`.
        //
        // Sets all fields in `poolData`. Side effects: updates `_poolTokenBalances`, and
        // `_aggregateFeeAmounts` in storage.
        PoolData memory poolData = _loadPoolDataUpdatingBalancesAndYieldFees(params.pool, Rounding.ROUND_UP);
        InputHelpers.ensureInputLengthMatch(poolData.tokens.length, params.maxAmountsIn.length);

        // Amounts are entering pool math, so round down.
        // Introducing amountsInScaled18 here and passing it through to _addLiquidity is not ideal,
        // but it avoids the even worse options of mutating amountsIn inside AddLiquidityParams,
        // or cluttering the AddLiquidityParams interface by adding amountsInScaled18.
        uint256[] memory maxAmountsInScaled18 = params.maxAmountsIn.copyToScaled18ApplyRateRoundDownArray(
            poolData.decimalScalingFactors,
            poolData.tokenRates
        );

        if (hooksConfig.onBeforeAddLiquidity(maxAmountsInScaled18, msg.sender, params, poolData)) {
            // The hook might alter the balances, so we need to read them again to ensure that the data is
            // fresh moving forward.
            // We also need to upscale (adding liquidity, so round up) again.
            poolData.reloadBalancesAndRates(_poolTokenBalances[params.pool], Rounding.ROUND_UP);

            // Also update maxAmountsInScaled18, as the rates might have changed.
            maxAmountsInScaled18 = params.maxAmountsIn.copyToScaled18ApplyRateRoundDownArray(
                poolData.decimalScalingFactors,
                poolData.tokenRates
            );
        }

        // The bulk of the work is done here: the corresponding Pool hook is called, and the final balances
        // are computed. This function is non-reentrant, as it performs the accounting updates.
        // Note that poolData is mutated to update the Raw and Live balances, so they are accurate when passed
        // into the AfterAddLiquidity hook.
        // `amountsInScaled18` will be overwritten in the custom case, so we need to pass it back and forth to
        // encapsulate that logic in `_addLiquidity`.
        uint256[] memory amountsInScaled18;
        (amountsIn, amountsInScaled18, bptAmountOut, returnData) = _addLiquidity(
            poolData,
            params,
            maxAmountsInScaled18
        );

        hooksConfig.onAfterAddLiquidity(amountsInScaled18, bptAmountOut, msg.sender, params, poolData);
    }

    /// @dev Avoid "stack too deep" - without polluting the Add/RemoveLiquidity params interface.
    struct LiquidityLocals {
        uint256 numTokens;
        uint256 totalFeesRaw;
        uint256 tokenIndex;
    }

    /**
     * @dev Calls the appropriate pool hook and calculates the required inputs and outputs for the operation
     * considering the given kind, and updates the vault's internal accounting. This includes:
     * - Setting pool balances
     * - Taking debt from the liquidity provider
     * - Minting pool tokens
     * - Emitting events
     *
     * It is non-reentrant, as it performs external calls and updates the vault's state accordingly.
     */
    function _addLiquidity(
        PoolData memory poolData,
        AddLiquidityParams memory params,
        uint256[] memory maxAmountsInScaled18
    )
        internal
        nonReentrant
        returns (
            uint256[] memory amountsInRaw,
            uint256[] memory amountsInScaled18,
            uint256 bptAmountOut,
            bytes memory returnData
        )
    {
        LiquidityLocals memory locals;
        locals.numTokens = poolData.tokens.length;
        uint256[] memory swapFeeAmountsScaled18;

        if (params.kind == AddLiquidityKind.PROPORTIONAL) {
            bptAmountOut = params.minBptAmountOut;
            // Initializes the swapFeeAmountsScaled18 empty array (no swap fees on proportional add liquidity)
            swapFeeAmountsScaled18 = new uint256[](locals.numTokens);

            amountsInScaled18 = BasePoolMath.computeProportionalAmountsIn(
                poolData.balancesLiveScaled18,
                _totalSupply(params.pool),
                bptAmountOut
            );
        } else if (params.kind == AddLiquidityKind.UNBALANCED) {
            poolData.poolConfig.requireUnbalancedLiquidityEnabled();

            amountsInScaled18 = maxAmountsInScaled18;
            (bptAmountOut, swapFeeAmountsScaled18) = BasePoolMath.computeAddLiquidityUnbalanced(
                poolData.balancesLiveScaled18,
                maxAmountsInScaled18,
                _totalSupply(params.pool),
                poolData.poolConfig.getStaticSwapFeePercentage(),
                IBasePool(params.pool).computeInvariant
            );
        } else if (params.kind == AddLiquidityKind.SINGLE_TOKEN_EXACT_OUT) {
            poolData.poolConfig.requireUnbalancedLiquidityEnabled();

            bptAmountOut = params.minBptAmountOut;
            locals.tokenIndex = InputHelpers.getSingleInputIndex(maxAmountsInScaled18);

            amountsInScaled18 = maxAmountsInScaled18;
            (amountsInScaled18[locals.tokenIndex], swapFeeAmountsScaled18) = BasePoolMath
                .computeAddLiquiditySingleTokenExactOut(
                    poolData.balancesLiveScaled18,
                    locals.tokenIndex,
                    bptAmountOut,
                    _totalSupply(params.pool),
                    poolData.poolConfig.getStaticSwapFeePercentage(),
                    IBasePool(params.pool).computeBalance
                );
        } else if (params.kind == AddLiquidityKind.CUSTOM) {
            poolData.poolConfig.requireAddCustomLiquidityEnabled();

            (amountsInScaled18, bptAmountOut, swapFeeAmountsScaled18, returnData) = IPoolLiquidity(params.pool)
                .onAddLiquidityCustom(
                    msg.sender,
                    maxAmountsInScaled18,
                    params.minBptAmountOut,
                    poolData.balancesLiveScaled18,
                    params.userData
                );
        } else {
            revert InvalidAddLiquidityKind();
        }

        // At this point we have the calculated BPT amount.
        if (bptAmountOut < params.minBptAmountOut) {
            revert BptAmountOutBelowMin(bptAmountOut, params.minBptAmountOut);
        }

        amountsInRaw = new uint256[](locals.numTokens);

        for (uint256 i = 0; i < locals.numTokens; ++i) {
            // 1) Calculate raw amount in.
            // amountsInRaw are amounts actually entering the Pool, so we round up.
            // Do not mutate in place yet, as we need them scaled for the `onAfterAddLiquidity` hook
            uint256 amountInRaw = amountsInScaled18[i].toRawUndoRateRoundUp(
                poolData.decimalScalingFactors[i],
                poolData.tokenRates[i]
            );
            amountsInRaw[i] = amountInRaw;

            IERC20 token = poolData.tokens[i];

            // 2) Check limits for raw amounts
            if (amountInRaw > params.maxAmountsIn[i]) {
                revert AmountInAboveMax(token, amountInRaw, params.maxAmountsIn[i]);
            }

            // 3) Deltas: Debit of token[i] for amountInRaw
            _takeDebt(token, amountInRaw);

<<<<<<< HEAD
                // 4) Compute and charge protocol and creator fees.
                locals.totalFeesRaw = _computeAndChargeAggregateSwapFees(
                    poolData,
                    swapFeeAmountsScaled18[i],
                    params.pool,
                    token,
                    i
                );
            }
=======
            // 4) Compute and charge protocol and creator fees.
            locals.totalFeesRaw = _computeAndChargeAggregateProtocolSwapFees(
                poolData,
                swapFeeAmountsScaled18[i],
                params.pool,
                token,
                i
            );
>>>>>>> f3075f6e

            // 5) Pool balances: raw and live
            // We need regular balances to complete the accounting, and the upscaled balances
            // to use in the `after` hook later on.

            // A pool's token balance increases by amounts in after adding liquidity, minus fees.
            poolData.updateRawAndLiveBalance(
                i,
                poolData.balancesRaw[i] + amountInRaw - locals.totalFeesRaw,
                Rounding.ROUND_UP
            );
        }

        // 6) Store pool balances, raw and live
        _writePoolBalancesToStorage(params.pool, poolData);

        // 7) BPT supply adjustment
        // When adding liquidity, we must mint tokens concurrently with updating pool balances,
        // as the pool's math relies on totalSupply.
        _mint(address(params.pool), params.to, bptAmountOut);

        // 8) Off-chain events
        emit PoolBalanceChanged(params.pool, params.to, amountsInRaw.unsafeCastToInt256(true));
    }

    /// @inheritdoc IVaultMain
    function removeLiquidity(
        RemoveLiquidityParams memory params
    )
        external
        onlyWhenUnlocked
        withInitializedPool(params.pool)
        returns (uint256 bptAmountIn, uint256[] memory amountsOut, bytes memory returnData)
    {
        // Round down when removing liquidity:
        // If proportional, lower balances = lower proportional amountsOut, favoring the pool.
        // If unbalanced, lower balances = lower invariant ratio without fees.
        // bptIn = supply * (1 - ratio), so lower ratio = more bptIn, favoring the pool.

        _ensureUnpausedAndGetVaultState(params.pool);
        HooksConfig memory hooksConfig = _hooksConfig[params.pool];

        // `_loadPoolDataUpdatingBalancesAndYieldFees` is non-reentrant, as it updates storage as well
        // as filling in poolData in memory. Since the swap hooks are reentrant and could do anything, including
        // change these balances, we cannot defer settlement until `_removeLiquidity`.
        //
        // Sets all fields in `poolData`. Side effects: updates `_poolTokenBalances` and
        // `_aggregateFeeAmounts in storage.
        PoolData memory poolData = _loadPoolDataUpdatingBalancesAndYieldFees(params.pool, Rounding.ROUND_DOWN);
        InputHelpers.ensureInputLengthMatch(poolData.tokens.length, params.minAmountsOut.length);

        // Amounts are entering pool math; higher amounts would burn more BPT, so round up to favor the pool.
        // Do not mutate minAmountsOut, so that we can directly compare the raw limits later, without potentially
        // losing precision by scaling up and then down.
        uint256[] memory minAmountsOutScaled18 = params.minAmountsOut.copyToScaled18ApplyRateRoundUpArray(
            poolData.decimalScalingFactors,
            poolData.tokenRates
        );

        if (hooksConfig.onBeforeRemoveLiquidity(minAmountsOutScaled18, msg.sender, params, poolData) == true) {
            // The hook might alter the balances, so we need to read them again to ensure that the data is
            // fresh moving forward.
            // We also need to upscale (removing liquidity, so round down) again.
            poolData.reloadBalancesAndRates(_poolTokenBalances[params.pool], Rounding.ROUND_DOWN);

            // Also update minAmountsOutScaled18, as the rates might have changed.
            minAmountsOutScaled18 = params.minAmountsOut.copyToScaled18ApplyRateRoundUpArray(
                poolData.decimalScalingFactors,
                poolData.tokenRates
            );
        }

        // The bulk of the work is done here: the corresponding Pool hook is called, and the final balances
        // are computed. This function is non-reentrant, as it performs the accounting updates.
        // Note that poolData is mutated to update the Raw and Live balances, so they are accurate when passed
        // into the AfterRemoveLiquidity hook.
        uint256[] memory amountsOutScaled18;
        (bptAmountIn, amountsOut, amountsOutScaled18, returnData) = _removeLiquidity(
            poolData,
            params,
            minAmountsOutScaled18
        );

        hooksConfig.onAfterRemoveLiquidity(amountsOutScaled18, bptAmountIn, msg.sender, params, poolData);
    }

    /**
     * @dev Calls the appropriate pool hook and calculates the required inputs and outputs for the operation
     * considering the given kind, and updates the vault's internal accounting. This includes:
     * - Setting pool balances
     * - Supplying credit to the liquidity provider
     * - Burning pool tokens
     * - Emitting events
     *
     * It is non-reentrant, as it performs external calls and updates the vault's state accordingly.
     */
    function _removeLiquidity(
        PoolData memory poolData,
        RemoveLiquidityParams memory params,
        uint256[] memory minAmountsOutScaled18
    )
        internal
        nonReentrant
        returns (
            uint256 bptAmountIn,
            uint256[] memory amountsOutRaw,
            uint256[] memory amountsOutScaled18,
            bytes memory returnData
        )
    {
        LiquidityLocals memory locals;
        locals.numTokens = poolData.tokens.length;
        uint256[] memory swapFeeAmountsScaled18;

        if (params.kind == RemoveLiquidityKind.PROPORTIONAL) {
            bptAmountIn = params.maxBptAmountIn;
            swapFeeAmountsScaled18 = new uint256[](locals.numTokens);
            amountsOutScaled18 = BasePoolMath.computeProportionalAmountsOut(
                poolData.balancesLiveScaled18,
                _totalSupply(params.pool),
                bptAmountIn
            );
        } else if (params.kind == RemoveLiquidityKind.SINGLE_TOKEN_EXACT_IN) {
            poolData.poolConfig.requireUnbalancedLiquidityEnabled();
            bptAmountIn = params.maxBptAmountIn;
            amountsOutScaled18 = minAmountsOutScaled18;
            locals.tokenIndex = InputHelpers.getSingleInputIndex(params.minAmountsOut);

            (amountsOutScaled18[locals.tokenIndex], swapFeeAmountsScaled18) = BasePoolMath
                .computeRemoveLiquiditySingleTokenExactIn(
                    poolData.balancesLiveScaled18,
                    locals.tokenIndex,
                    bptAmountIn,
                    _totalSupply(params.pool),
                    poolData.poolConfig.getStaticSwapFeePercentage(),
                    IBasePool(params.pool).computeBalance
                );
        } else if (params.kind == RemoveLiquidityKind.SINGLE_TOKEN_EXACT_OUT) {
            poolData.poolConfig.requireUnbalancedLiquidityEnabled();
            amountsOutScaled18 = minAmountsOutScaled18;
            locals.tokenIndex = InputHelpers.getSingleInputIndex(params.minAmountsOut);

            (bptAmountIn, swapFeeAmountsScaled18) = BasePoolMath.computeRemoveLiquiditySingleTokenExactOut(
                poolData.balancesLiveScaled18,
                locals.tokenIndex,
                amountsOutScaled18[locals.tokenIndex],
                _totalSupply(params.pool),
                poolData.poolConfig.getStaticSwapFeePercentage(),
                IBasePool(params.pool).computeInvariant
            );
        } else if (params.kind == RemoveLiquidityKind.CUSTOM) {
            poolData.poolConfig.requireRemoveCustomLiquidityEnabled();
            (bptAmountIn, amountsOutScaled18, swapFeeAmountsScaled18, returnData) = IPoolLiquidity(params.pool)
                .onRemoveLiquidityCustom(
                    msg.sender,
                    params.maxBptAmountIn,
                    minAmountsOutScaled18,
                    poolData.balancesLiveScaled18,
                    params.userData
                );
        } else {
            revert InvalidRemoveLiquidityKind();
        }

        if (bptAmountIn > params.maxBptAmountIn) {
            revert BptAmountInAboveMax(bptAmountIn, params.maxBptAmountIn);
        }

        amountsOutRaw = new uint256[](locals.numTokens);

        for (uint256 i = 0; i < locals.numTokens; ++i) {
            // 1) Calculate raw amount out.
            // amountsOut are amounts exiting the Pool, so we round down.
            // Do not mutate in place yet, as we need them scaled for the `onAfterRemoveLiquidity` hook
            uint256 amountOutRaw = amountsOutScaled18[i].toRawUndoRateRoundDown(
                poolData.decimalScalingFactors[i],
                poolData.tokenRates[i]
            );
            amountsOutRaw[i] = amountOutRaw;

            IERC20 token = poolData.tokens[i];
            // 2) Check limits for raw amounts
            if (amountOutRaw < params.minAmountsOut[i]) {
                revert AmountOutBelowMin(token, amountOutRaw, params.minAmountsOut[i]);
            }

            // 3) Deltas: Credit token[i] for amountOutRaw
            _supplyCredit(token, amountOutRaw);

<<<<<<< HEAD
                // 4) Compute and charge protocol and creator fees.
                locals.totalFeesRaw = _computeAndChargeAggregateSwapFees(
                    poolData,
                    swapFeeAmountsScaled18[i],
                    params.pool,
                    token,
                    i
                );
            }
=======
            // 4) Compute and charge protocol and creator fees.
            locals.totalFeesRaw = _computeAndChargeAggregateProtocolSwapFees(
                poolData,
                swapFeeAmountsScaled18[i],
                params.pool,
                token,
                i
            );
>>>>>>> f3075f6e

            // 5) Pool balances: raw and live
            // We need regular balances to complete the accounting, and the upscaled balances
            // to use in the `after` hook later on.

            // A Pool's token balance always decreases after an exit
            // (potentially by 0). Also adjust by protocol and pool creator fees.
            poolData.updateRawAndLiveBalance(
                i,
                poolData.balancesRaw[i] - (amountOutRaw + locals.totalFeesRaw),
                Rounding.ROUND_DOWN
            );
        }

        // 6) Store pool balances, raw and live
        _writePoolBalancesToStorage(params.pool, poolData);

        // 7) BPT supply adjustment
        _spendAllowance(address(params.pool), params.from, msg.sender, bptAmountIn);

        if (EVMCallModeHelpers.isStaticCall() && _vaultState.isQueryDisabled == false) {
            // Increase `from` balance to ensure the burn function succeeds.
            _queryModeBalanceIncrease(params.pool, params.from, bptAmountIn);
        }
        // When removing liquidity, we must burn tokens concurrently with updating pool balances,
        // as the pool's math relies on totalSupply.
        // Burning will be reverted if it results in a total supply less than the _MINIMUM_TOTAL_SUPPLY.
        _burn(address(params.pool), params.from, bptAmountIn);

        // 8) Off-chain events
        emit PoolBalanceChanged(
            params.pool,
            params.from,
            // We can unsafely cast to int256 because balances are stored as uint128 (see PackedTokenBalance).
            amountsOutRaw.unsafeCastToInt256(false)
        );
    }

    /**
     * @dev Preconditions: poolConfig, decimalScalingFactors, tokenRates in `poolData`.
     * Side effects: updates `_aggregateFeeAmounts` storage.
     * Note that this computes the aggregate total of the protocol fees and stores it, without emitting any events.
     * Splitting the fees and event emission occur during fee collection.
     * Should only be called in a non-reentrant context.
     *
     * @return totalFeesRaw Sum of protocol and pool creator fees raw
     */
    function _computeAndChargeAggregateSwapFees(
        PoolData memory poolData,
        uint256 swapFeeAmountScaled18,
        address pool,
        IERC20 token,
        uint256 index
    ) internal returns (uint256 totalFeesRaw) {
        uint256 aggregateSwapFeePercentage = poolData.poolConfig.getAggregateSwapFeePercentage();
        // If swapFeeAmount equals zero no need to charge anything\
        if (
            swapFeeAmountScaled18 > 0 &&
            aggregateSwapFeePercentage > 0 &&
            poolData.poolConfig.isPoolInRecoveryMode == false
        ) {
            uint256 aggregateSwapFeeAmountScaled18 = swapFeeAmountScaled18.mulUp(aggregateSwapFeePercentage);

            // Ensure we can never charge more than the total swap fee.
            if (aggregateSwapFeeAmountScaled18 > swapFeeAmountScaled18) {
                revert ProtocolFeesExceedTotalCollected();
            }

            totalFeesRaw = aggregateSwapFeeAmountScaled18.toRawUndoRateRoundDown(
                poolData.decimalScalingFactors[index],
                poolData.tokenRates[index]
            );

            // Both Swap and Yield fees are stored together in a PackedTokenBalance.
            // We have designated "Raw" the derived half for Swap fee storage.
            bytes32 currentPackedBalance = _aggregateFeeAmounts[pool][token];
            _aggregateFeeAmounts[pool][token] = currentPackedBalance.setBalanceRaw(
                currentPackedBalance.getBalanceRaw() + totalFeesRaw
            );
        }
    }

    /// @inheritdoc IVaultMain
    function getProtocolFeeController() external view returns (IProtocolFeeController) {
        return _protocolFeeController;
    }

    /*******************************************************************************
                             Yield-bearing token buffers
    *******************************************************************************/

    /// @inheritdoc IVaultMain
    function erc4626BufferWrapOrUnwrap(
        BufferWrapOrUnwrapParams memory params
    )
        public
        onlyWhenUnlocked
        whenVaultBuffersAreNotPaused
        nonReentrant
        returns (uint256 amountCalculatedRaw, uint256 amountInRaw, uint256 amountOutRaw)
    {
        IERC20 underlyingToken = IERC20(params.wrappedToken.asset());

        address bufferAsset = _bufferAssets[IERC20(params.wrappedToken)];

        if (bufferAsset != address(0) && bufferAsset != address(underlyingToken)) {
            // Asset was changed since the first addLiquidityToBuffer call
            revert WrongWrappedTokenAsset(address(params.wrappedToken));
        }

        if (params.amountGivenRaw < _MINIMUM_WRAP_AMOUNT) {
            // If amount given is too small, rounding issues can be introduced that favors the user and can drain
            // the buffer. _MINIMUM_WRAP_AMOUNT prevents it. Most tokens have protections against it already, this
            // is just an extra layer of security.
            revert WrapAmountTooSmall(address(params.wrappedToken));
        }

        if (params.direction == WrappingDirection.UNWRAP) {
            (amountCalculatedRaw, amountInRaw, amountOutRaw) = _unwrapWithBuffer(
                params.kind,
                underlyingToken,
                params.wrappedToken,
                params.amountGivenRaw
            );
            emit Unwrap(params.wrappedToken, underlyingToken, amountInRaw, amountOutRaw);
        } else {
            (amountCalculatedRaw, amountInRaw, amountOutRaw) = _wrapWithBuffer(
                params.kind,
                underlyingToken,
                params.wrappedToken,
                params.amountGivenRaw
            );
            emit Wrap(underlyingToken, params.wrappedToken, amountInRaw, amountOutRaw);
        }

        if (params.kind == SwapKind.EXACT_IN && amountOutRaw < params.limitRaw) {
            revert SwapLimit(amountOutRaw, params.limitRaw);
        }

        if (params.kind == SwapKind.EXACT_OUT && amountInRaw > params.limitRaw) {
            revert SwapLimit(amountInRaw, params.limitRaw);
        }
    }

    /**
     * @dev If the buffer has enough liquidity, it uses the wrapped token buffer to perform the wrap operation without
     * any external calls. If not, it wraps the assets needed to fulfill the trade + the surplus of assets in the
     * buffer, so that the buffer is rebalanced at the end of the operation.
     *
     * Updates `_reservesOf` and token deltas in storage.
     */
    function _wrapWithBuffer(
        SwapKind kind,
        IERC20 underlyingToken,
        IERC4626 wrappedToken,
        uint256 amountGiven
    ) private returns (uint256 amountCalculated, uint256 amountInUnderlying, uint256 amountOutWrapped) {
        bytes32 bufferBalances = _bufferTokenBalances[IERC20(wrappedToken)];

        if (kind == SwapKind.EXACT_IN) {
            // EXACT_IN wrap, so AmountGiven is underlying amount
            amountCalculated = wrappedToken.convertToShares(amountGiven);
            (amountInUnderlying, amountOutWrapped) = (amountGiven, amountCalculated);
        } else {
            // EXACT_OUT wrap, so AmountGiven is wrapped amount
            amountCalculated = wrappedToken.convertToAssets(amountGiven);
            (amountInUnderlying, amountOutWrapped) = (amountCalculated, amountGiven);
        }

        // Checking isStaticCall first, so we only parse _vaultState in static calls
        if (EVMCallModeHelpers.isStaticCall() == true && _vaultState.isQueryDisabled == false) {
            // Uses the most accurate calculation so that a query matches the actual operation
            if (kind == SwapKind.EXACT_IN) {
                amountCalculated = wrappedToken.previewDeposit(amountGiven);
                (amountInUnderlying, amountOutWrapped) = (amountGiven, amountCalculated);
            } else {
                amountCalculated = wrappedToken.previewMint(amountGiven);
                (amountInUnderlying, amountOutWrapped) = (amountCalculated, amountGiven);
            }
            _takeDebt(underlyingToken, amountInUnderlying);
            _supplyCredit(wrappedToken, amountOutWrapped);
            return (amountCalculated, amountInUnderlying, amountOutWrapped);
        }

        if (bufferBalances.getBalanceDerived() > amountOutWrapped) {
            // The buffer has enough liquidity to facilitate the wrap without making an external call.

            bufferBalances = PackedTokenBalance.toPackedBalance(
                bufferBalances.getBalanceRaw() + amountInUnderlying,
                bufferBalances.getBalanceDerived() - amountOutWrapped
            );
            _bufferTokenBalances[IERC20(wrappedToken)] = bufferBalances;
        } else {
            // The buffer does not have enough liquidity to facilitate the wrap without making an external call.
            // We wrap the user's tokens via an external call and additionally rebalance the buffer if it has a
            // surplus of underlying tokens.
            uint256 calculatedUnderlyingDelta;
            uint256 calculatedWrappedDelta;

            // Gets the amount of underlying to wrap in order to rebalance the buffer
            uint256 bufferUnderlyingSurplus = _getBufferUnderlyingSurplus(bufferBalances, wrappedToken);

            if (kind == SwapKind.EXACT_IN) {
                // The amount of underlying tokens to deposit is the necessary amount to fulfill the trade
                // (amountInUnderlying), plus the amount needed to leave the buffer rebalanced 50/50 at the end
                // (bufferUnderlyingSurplus)
                calculatedUnderlyingDelta = amountInUnderlying + bufferUnderlyingSurplus;

                underlyingToken.forceApprove(address(wrappedToken), calculatedUnderlyingDelta);
                // EXACT_IN requires the exact amount of underlying tokens to be deposited, so deposit is called
                wrappedToken.deposit(calculatedUnderlyingDelta, address(this));
            } else {
                if (bufferUnderlyingSurplus > 0) {
                    calculatedWrappedDelta = amountOutWrapped + wrappedToken.convertToShares(bufferUnderlyingSurplus);
                } else {
                    calculatedWrappedDelta = amountOutWrapped;
                }
                // Add convert error because mint can consume a different amount of tokens than we anticipated with
                // convert
                underlyingToken.forceApprove(
                    address(wrappedToken),
                    _addConvertError(amountInUnderlying + bufferUnderlyingSurplus)
                );

                // EXACT_OUT requires the exact amount of wrapped tokens to be returned, so mint is called
                wrappedToken.mint(calculatedWrappedDelta, address(this));

                // Remove approval, in case mint consumed less tokens than we approved, due to convert error
                underlyingToken.forceApprove(address(wrappedToken), 0);
            }

            (uint256 vaultUnderlyingDelta, uint256 vaultWrappedDelta) = _updateReservesAfterWrapping(
                underlyingToken,
                IERC20(wrappedToken)
            );

            _checkWrapOrUnwrapResults(
                wrappedToken,
                amountInUnderlying,
                bufferUnderlyingSurplus,
                vaultUnderlyingDelta,
                amountOutWrapped,
                0,
                vaultWrappedDelta
            );

            // Only updates buffer balances if buffer has a surplus of underlying tokens
            if (bufferUnderlyingSurplus > 0) {
                // If buffer has an underlying surplus, it wraps the surplus + amountIn, so the final amountIn needs
                // to discount that
                amountInUnderlying = vaultUnderlyingDelta - bufferUnderlyingSurplus;
                // Since bufferUnderlyingSurplus was wrapped, the final amountOut needs to discount the wrapped amount
                // that will stay in the buffer
                amountOutWrapped = vaultWrappedDelta - wrappedToken.convertToShares(bufferUnderlyingSurplus);

                // In a wrap operation, the underlying balance of the buffer will decrease and the wrapped balance will
                // increase. To decrease underlying balance, we get the delta amount that was deposited
                // (vaultUnderlyingDelta) and discounts the amount needed in the wrapping operation
                // (amountInUnderlying). Same logic applies to wrapped balances.
                bufferBalances = PackedTokenBalance.toPackedBalance(
                    bufferBalances.getBalanceRaw() - (vaultUnderlyingDelta - amountInUnderlying),
                    bufferBalances.getBalanceDerived() + (vaultWrappedDelta - amountOutWrapped)
                );
                _bufferTokenBalances[IERC20(wrappedToken)] = bufferBalances;
            } else {
                amountInUnderlying = vaultUnderlyingDelta;
                amountOutWrapped = vaultWrappedDelta;
            }
        }

        _takeDebt(underlyingToken, amountInUnderlying);
        _supplyCredit(wrappedToken, amountOutWrapped);
    }

    /**
     * @dev If the buffer has enough liquidity, it uses the wrapped token buffer to perform the unwrap operation
     * without any external calls. If not, it unwraps the assets needed to fulfill the trade + the surplus of assets
     * in the buffer, so that the buffer is rebalanced at the end of the operation.
     *
     * Updates `_reservesOf` and token deltas in storage.
     */
    function _unwrapWithBuffer(
        SwapKind kind,
        IERC20 underlyingToken,
        IERC4626 wrappedToken,
        uint256 amountGiven
    ) private returns (uint256 amountCalculated, uint256 amountInWrapped, uint256 amountOutUnderlying) {
        bytes32 bufferBalances = _bufferTokenBalances[IERC20(wrappedToken)];

        if (kind == SwapKind.EXACT_IN) {
            // EXACT_IN unwrap, so AmountGiven is wrapped amount
            amountCalculated = wrappedToken.convertToAssets(amountGiven);
            (amountOutUnderlying, amountInWrapped) = (amountCalculated, amountGiven);
        } else {
            // EXACT_OUT unwrap, so AmountGiven is underlying amount
            amountCalculated = wrappedToken.convertToShares(amountGiven);
            (amountOutUnderlying, amountInWrapped) = (amountGiven, amountCalculated);
        }

        // Checking isStaticCall first, so we only parse _vaultState in static calls
        if (EVMCallModeHelpers.isStaticCall() == true && _vaultState.isQueryDisabled == false) {
            // Uses the most accurate calculation so that a query matches the actual operation
            if (kind == SwapKind.EXACT_IN) {
                amountCalculated = wrappedToken.previewRedeem(amountGiven);
                (amountOutUnderlying, amountInWrapped) = (amountCalculated, amountGiven);
            } else {
                amountCalculated = wrappedToken.previewWithdraw(amountGiven);
                (amountOutUnderlying, amountInWrapped) = (amountGiven, amountCalculated);
            }
            _takeDebt(wrappedToken, amountInWrapped);
            _supplyCredit(underlyingToken, amountOutUnderlying);
            return (amountCalculated, amountInWrapped, amountOutUnderlying);
        }

        if (bufferBalances.getBalanceRaw() > amountOutUnderlying) {
            // the buffer has enough liquidity to facilitate the wrap without making an external call.
            bufferBalances = PackedTokenBalance.toPackedBalance(
                bufferBalances.getBalanceRaw() - amountOutUnderlying,
                bufferBalances.getBalanceDerived() + amountInWrapped
            );
            _bufferTokenBalances[IERC20(wrappedToken)] = bufferBalances;
        } else {
            // The buffer does not have enough liquidity to facilitate the unwrap without making an external call.
            // We unwrap the user's tokens via an external call and additionally rebalance the buffer if it has a
            // surplus of underlying tokens.

            // Gets the amount of wrapped tokens to unwrap in order to rebalance the buffer
            uint256 bufferWrappedSurplus = _getBufferWrappedSurplus(bufferBalances, wrappedToken);

            if (kind == SwapKind.EXACT_IN) {
                // EXACT_IN requires the exact amount of wrapped tokens to be unwrapped, so redeem is called
                // The amount of wrapped tokens to redeem is the necessary amount to fulfill the trade
                // (amountInWrapped), plus the amount needed to leave the buffer rebalanced 50/50 at the end
                // (bufferWrappedSurplus)
                wrappedToken.redeem(amountInWrapped + bufferWrappedSurplus, address(this), address(this));
            } else {
                // EXACT_OUT requires the exact amount of underlying tokens to be returned, so withdraw is called.
                // The amount of underlying tokens to withdraw is the necessary amount to fulfill the trade
                // (amountOutUnderlying), plus the amount needed to leave the buffer rebalanced 50/50 at the end
                // (bufferUnderlyingSurplus).
                if (bufferWrappedSurplus > 0) {
                    wrappedToken.withdraw(
                        amountOutUnderlying + wrappedToken.convertToAssets(bufferWrappedSurplus),
                        address(this),
                        address(this)
                    );
                } else {
                    wrappedToken.withdraw(amountOutUnderlying, address(this), address(this));
                }
            }

            (uint256 vaultUnderlyingDelta, uint256 vaultWrappedDelta) = _updateReservesAfterWrapping(
                underlyingToken,
                IERC20(wrappedToken)
            );

            _checkWrapOrUnwrapResults(
                wrappedToken,
                amountOutUnderlying,
                0,
                vaultUnderlyingDelta,
                amountInWrapped,
                bufferWrappedSurplus,
                vaultWrappedDelta
            );

            // Only updates buffer balances if buffer has a surplus of wrapped tokens
            if (bufferWrappedSurplus > 0) {
                // If buffer has a wrapped surplus, it unwraps surplus + amountIn, so the final amountIn needs to
                // discount that
                amountInWrapped = vaultWrappedDelta - bufferWrappedSurplus;
                // Since bufferWrappedSurplus was unwrapped, the final amountOut needs to discount the underlying
                // amount that will stay in the buffer
                amountOutUnderlying = vaultUnderlyingDelta - wrappedToken.convertToAssets(bufferWrappedSurplus);

                // In an unwrap operation, the underlying balance of the buffer will increase and the wrapped balance
                // will decrease. To increase the underlying balance, we get the delta amount that was withdrawn
                // (vaultUnderlyingDelta) and discount the amount expected in the unwrapping operation
                // (amountOutUnderlying). The same logic applies to wrapped balances.
                bufferBalances = PackedTokenBalance.toPackedBalance(
                    bufferBalances.getBalanceRaw() + (vaultUnderlyingDelta - amountOutUnderlying),
                    bufferBalances.getBalanceDerived() - (vaultWrappedDelta - amountInWrapped)
                );
                _bufferTokenBalances[IERC20(wrappedToken)] = bufferBalances;
            } else {
                amountOutUnderlying = vaultUnderlyingDelta;
                amountInWrapped = vaultWrappedDelta;
            }
        }

        _takeDebt(wrappedToken, amountInWrapped);
        _supplyCredit(underlyingToken, amountOutUnderlying);
    }

    /**
     * @dev Underlying surplus is the amount of underlying that need to be wrapped for the buffer to be rebalanced.
     * For instance, consider the following scenario:
     * - buffer balances: 2 wrapped and 10 underlying
     * - wrapped rate: 2
     * - normalized buffer balances: 4 wrapped as underlying (2 wrapped * rate) and 10 underlying
     * - surplus of underlying = (10 - 4) / 2 = 3 underlying
     * We need to wrap 3 underlying tokens to consider the buffer rebalanced.
     * - 3 underlying = 1.5 wrapped
     * - final balances: 3.5 wrapped (2 existing + 1.5 new) and 7 underlying (10 existing - 3)
     */
    function _getBufferUnderlyingSurplus(bytes32 bufferBalance, IERC4626 wrappedToken) internal view returns (uint256) {
        uint256 underlyingBalance = bufferBalance.getBalanceRaw();

        uint256 wrappedBalanceAsUnderlying = 0;
        if (bufferBalance.getBalanceDerived() > 0) {
            wrappedBalanceAsUnderlying = wrappedToken.convertToAssets(bufferBalance.getBalanceDerived());
        }

        return
            underlyingBalance > wrappedBalanceAsUnderlying ? (underlyingBalance - wrappedBalanceAsUnderlying) / 2 : 0;
    }

    /**
     * @dev Wrapped surplus is the amount of wrapped tokens that need to be unwrapped for the buffer to be rebalanced.
     * For instance, consider the following scenario:
     * - buffer balances: 10 wrapped and 4 underlying
     * - wrapped rate: 2
     * - normalized buffer balances: 10 wrapped and 2 underlying as wrapped (2 underlying / rate)
     * - surplus of wrapped = (10 - 2) / 2 = 4 wrapped
     * We need to unwrap 4 wrapped tokens to consider the buffer rebalanced.
     * - 4 wrapped = 8 underlying
     * - final balances: 6 wrapped (10 existing - 4) and 12 underlying (4 existing + 8 new)
     */
    function _getBufferWrappedSurplus(bytes32 bufferBalance, IERC4626 wrappedToken) internal view returns (uint256) {
        uint256 wrappedBalance = bufferBalance.getBalanceDerived();

        uint256 underlyingBalanceAsWrapped = 0;
        if (bufferBalance.getBalanceRaw() > 0) {
            underlyingBalanceAsWrapped = wrappedToken.convertToShares(bufferBalance.getBalanceRaw());
        }

        return wrappedBalance > underlyingBalanceAsWrapped ? (wrappedBalance - underlyingBalanceAsWrapped) / 2 : 0;
    }

    /**
     * @dev Updates reserves for underlying and wrapped tokens after wrap/unwrap operation:
     * - updates `_reservesOf`
     * - returns the delta underlying and wrapped tokens that were deposited/withdrawn from vault reserves
     */
    function _updateReservesAfterWrapping(
        IERC20 underlyingToken,
        IERC20 wrappedToken
    ) internal returns (uint256 vaultUnderlyingDelta, uint256 vaultWrappedDelta) {
        uint256 vaultUnderlyingBefore = _reservesOf[underlyingToken];
        uint256 vaultUnderlyingAfter = underlyingToken.balanceOf(address(this));
        _reservesOf[underlyingToken] = vaultUnderlyingAfter;

        uint256 vaultWrappedBefore = _reservesOf[IERC20(wrappedToken)];
        uint256 vaultWrappedAfter = wrappedToken.balanceOf(address(this));
        _reservesOf[wrappedToken] = vaultWrappedAfter;

        if (vaultUnderlyingBefore > vaultUnderlyingAfter) {
            // Wrap
            // Since deposit takes underlying tokens from the vault, the actual underlying tokens deposited is
            // underlyingBefore - underlyingAfter
            vaultUnderlyingDelta = vaultUnderlyingBefore - vaultUnderlyingAfter;
            // Since deposit puts wrapped tokens into the vault, the actual wrapped minted is
            // wrappedAfter - wrappedBefore
            vaultWrappedDelta = vaultWrappedAfter - vaultWrappedBefore;
        } else {
            // Unwrap
            // Since withdraw puts underlying tokens into the vault, the actual underlying token amount withdrawn is
            // assetsAfter - assetsBefore
            vaultUnderlyingDelta = vaultUnderlyingAfter - vaultUnderlyingBefore;
            // Since withdraw takes wrapped tokens from the vault, the actual wrapped token amount burned is
            // wrappedBefore - wrappedAfter
            vaultWrappedDelta = vaultWrappedBefore - vaultWrappedAfter;
        }
    }

    /**
     * @dev Check if vault deltas after wrap or unwrap operation match the expected amount calculated by
     * convertToAssets/convertToShares, with an error tolerance of _MAX_CONVERT_ERROR
     */
    function _checkWrapOrUnwrapResults(
        IERC4626 wrappedToken,
        uint256 wrapUnwrapUnderlyingExpected,
        uint256 bufferUnderlyingSurplus,
        uint256 vaultUnderlyingDelta,
        uint256 wrapUnwrapWrappedExpected,
        uint256 bufferWrappedSurplus,
        uint256 vaultWrappedDelta
    ) private view {
        uint256 expectedUnderlyingDelta;
        uint256 expectedWrappedDelta;
        if (bufferUnderlyingSurplus > 0) {
            // If buffer has a surplus of underlying, the expected underlying delta is the underlying amountIn from the
            // user (wrapUnwrapUnderlyingExpected) + bufferUnderlyingSurplus. This value left vault's reserves because
            // it was wrapped
            expectedUnderlyingDelta = wrapUnwrapUnderlyingExpected + bufferUnderlyingSurplus;
            // If buffer has a surplus of underlying, the expected wrapped delta is the wrapped amountOut to the
            // user (wrapUnwrapWrappedExpected) + converted bufferUnderlyingSurplus. This value was added to vault's
            // reserves because underlying was wrapped
            expectedWrappedDelta = wrapUnwrapWrappedExpected + wrappedToken.convertToShares(bufferUnderlyingSurplus);
        } else if (bufferWrappedSurplus > 0) {
            // If buffer has a surplus of wrapped, the expected wrapped delta is the wrapped amountIn from the
            // user (wrapUnwrapWrappedExpected) + bufferWrappedSurplus. This value left vault's reserves because
            // it was unwrapped
            expectedWrappedDelta = wrapUnwrapWrappedExpected + bufferWrappedSurplus;
            // If buffer has a surplus of wrapped, the expected underlying delta is the underlying amountOut to the
            // user (wrapUnwrapUnderlyingExpected) + converted bufferWrappedSurplus. This value was added to vault's
            // reserves because wrapped was redeemed
            expectedUnderlyingDelta = wrapUnwrapUnderlyingExpected + wrappedToken.convertToAssets(bufferWrappedSurplus);
        } else {
            // If no surplus, the expected delta is the amountsIn and amountsOut (perfectly balanced buffer or
            // operation was not in favor of rebalance)
            expectedUnderlyingDelta = wrapUnwrapUnderlyingExpected;
            expectedWrappedDelta = wrapUnwrapWrappedExpected;
        }

        if (
            (vaultUnderlyingDelta < expectedUnderlyingDelta &&
                expectedUnderlyingDelta - vaultUnderlyingDelta > _MAX_CONVERT_ERROR) ||
            (vaultUnderlyingDelta > expectedUnderlyingDelta &&
                vaultUnderlyingDelta - expectedUnderlyingDelta > _MAX_CONVERT_ERROR)
        ) {
            // If this error is thrown, it means the convert result had an absolute error greater than
            // _MAX_CONVERT_ERROR in comparison with the actual operation.
            revert WrongUnderlyingAmount(address(wrappedToken));
        }

        if (
            ((vaultWrappedDelta > expectedWrappedDelta) &&
                (vaultWrappedDelta - expectedWrappedDelta > _MAX_CONVERT_ERROR)) ||
            (vaultWrappedDelta < expectedWrappedDelta && expectedWrappedDelta - vaultWrappedDelta > _MAX_CONVERT_ERROR)
        ) {
            // If this error is thrown, it means the convert result had an absolute error greater than
            // _MAX_CONVERT_ERROR in comparison with the actual operation.
            revert WrongWrappedAmount(address(wrappedToken));
        }
    }

    /**
     * @dev IERC4626 convert and preview may have different results for the same input, and preview is usually more
     * accurate, but more expensive than convert. _MAX_CONVERT_ERROR limits the error between these two functions and
     * allow us to use convert safely.
     */
    function _addConvertError(uint256 amount) private pure returns (uint256) {
        return amount + _MAX_CONVERT_ERROR;
    }

    /*******************************************************************************
                                    Pool Information
    *******************************************************************************/

    /// @inheritdoc IVaultMain
    function getPoolTokenCountAndIndexOfToken(
        address pool,
        IERC20 token
    ) external view withRegisteredPool(pool) returns (uint256, uint256) {
        EnumerableMap.IERC20ToBytes32Map storage poolTokenBalances = _poolTokenBalances[pool];
        uint256 tokenCount = poolTokenBalances.length();
        // unchecked indexOf returns index + 1, or 0 if token is not present.
        uint256 index = poolTokenBalances.unchecked_indexOf(token);
        if (index == 0) {
            revert TokenNotRegistered();
        }

        unchecked {
            return (tokenCount, index - 1);
        }
    }

    /*******************************************************************************
                                    Authentication
    *******************************************************************************/

    /// @inheritdoc IVaultMain
    function getAuthorizer() external view returns (IAuthorizer) {
        return _authorizer;
    }

    /*******************************************************************************
                                     Default handlers
    *******************************************************************************/

    receive() external payable {
        revert CannotReceiveEth();
    }

    // solhint-disable no-complex-fallback

    /**
     * @inheritdoc Proxy
     * @dev Override proxy implementation of `fallback` to disallow incoming ETH transfers.
     * This function actually returns whatever the Vault Extension does when handling the request.
     */
    fallback() external payable override {
        if (msg.value > 0) {
            revert CannotReceiveEth();
        }

        _fallback();
    }

    /// @inheritdoc IVaultMain
    function getVaultExtension() external view returns (address) {
        return _implementation();
    }

    /**
     * @inheritdoc Proxy
     * @dev Returns Vault Extension, where fallback requests are forwarded.
     */
    function _implementation() internal view override returns (address) {
        return address(_vaultExtension);
    }
}<|MERGE_RESOLUTION|>--- conflicted
+++ resolved
@@ -659,26 +659,14 @@
             // 3) Deltas: Debit of token[i] for amountInRaw
             _takeDebt(token, amountInRaw);
 
-<<<<<<< HEAD
-                // 4) Compute and charge protocol and creator fees.
-                locals.totalFeesRaw = _computeAndChargeAggregateSwapFees(
-                    poolData,
-                    swapFeeAmountsScaled18[i],
-                    params.pool,
-                    token,
-                    i
-                );
-            }
-=======
             // 4) Compute and charge protocol and creator fees.
-            locals.totalFeesRaw = _computeAndChargeAggregateProtocolSwapFees(
+            locals.totalFeesRaw = _computeAndChargeAggregateSwapFees(
                 poolData,
                 swapFeeAmountsScaled18[i],
                 params.pool,
                 token,
                 i
             );
->>>>>>> f3075f6e
 
             // 5) Pool balances: raw and live
             // We need regular balances to complete the accounting, and the upscaled balances
@@ -868,26 +856,14 @@
             // 3) Deltas: Credit token[i] for amountOutRaw
             _supplyCredit(token, amountOutRaw);
 
-<<<<<<< HEAD
-                // 4) Compute and charge protocol and creator fees.
-                locals.totalFeesRaw = _computeAndChargeAggregateSwapFees(
-                    poolData,
-                    swapFeeAmountsScaled18[i],
-                    params.pool,
-                    token,
-                    i
-                );
-            }
-=======
             // 4) Compute and charge protocol and creator fees.
-            locals.totalFeesRaw = _computeAndChargeAggregateProtocolSwapFees(
+            locals.totalFeesRaw = _computeAndChargeAggregateSwapFees(
                 poolData,
                 swapFeeAmountsScaled18[i],
                 params.pool,
                 token,
                 i
             );
->>>>>>> f3075f6e
 
             // 5) Pool balances: raw and live
             // We need regular balances to complete the accounting, and the upscaled balances
