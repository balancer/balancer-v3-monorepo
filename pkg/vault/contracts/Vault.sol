// SPDX-License-Identifier: GPL-3.0-or-later

pragma solidity ^0.8.4;

import { Proxy } from "@openzeppelin/contracts/proxy/Proxy.sol";
import { SafeERC20 } from "@openzeppelin/contracts/token/ERC20/utils/SafeERC20.sol";
import { Address } from "@openzeppelin/contracts/utils/Address.sol";
import { SafeCast } from "@openzeppelin/contracts/utils/math/SafeCast.sol";
import { IERC20 } from "@openzeppelin/contracts/token/ERC20/IERC20.sol";
import { Address } from "@openzeppelin/contracts/utils/Address.sol";

import "@balancer-labs/v3-interfaces/contracts/vault/VaultErrors.sol";
import "@balancer-labs/v3-interfaces/contracts/vault/VaultTypes.sol";
import { IVaultExtension } from "@balancer-labs/v3-interfaces/contracts/vault/IVaultExtension.sol";
import { IVaultMain } from "@balancer-labs/v3-interfaces/contracts/vault/IVaultMain.sol";
import { IBasePool } from "@balancer-labs/v3-interfaces/contracts/vault/IBasePool.sol";
import { IPoolCallbacks } from "@balancer-labs/v3-interfaces/contracts/vault/IPoolCallbacks.sol";
import { IPoolLiquidity } from "@balancer-labs/v3-interfaces/contracts/vault/IPoolLiquidity.sol";
import { IAuthorizer } from "@balancer-labs/v3-interfaces/contracts/vault/IAuthorizer.sol";
import { IRateProvider } from "@balancer-labs/v3-interfaces/contracts/vault/IRateProvider.sol";

import { BasePoolMath } from "@balancer-labs/v3-solidity-utils/contracts/math/BasePoolMath.sol";
import { EVMCallModeHelpers } from "@balancer-labs/v3-solidity-utils/contracts/helpers/EVMCallModeHelpers.sol";
import { ScalingHelpers } from "@balancer-labs/v3-solidity-utils/contracts/helpers/ScalingHelpers.sol";
import { ArrayHelpers } from "@balancer-labs/v3-solidity-utils/contracts/helpers/ArrayHelpers.sol";
import { InputHelpers } from "@balancer-labs/v3-solidity-utils/contracts/helpers/InputHelpers.sol";
import { EnumerableMap } from "@balancer-labs/v3-solidity-utils/contracts/openzeppelin/EnumerableMap.sol";
import { Authentication } from "@balancer-labs/v3-solidity-utils/contracts/helpers/Authentication.sol";
import { FixedPoint } from "@balancer-labs/v3-solidity-utils/contracts/math/FixedPoint.sol";
import { BasePoolMath } from "@balancer-labs/v3-solidity-utils/contracts/math/BasePoolMath.sol";

import { PoolConfigBits, PoolConfigLib } from "./lib/PoolConfigLib.sol";
import { ERC20MultiToken } from "./token/ERC20MultiToken.sol";
import { VaultCommon } from "./VaultCommon.sol";

contract Vault is IVaultMain, VaultCommon, Proxy, ERC20MultiToken {
    using EnumerableMap for EnumerableMap.IERC20ToUint256Map;
    using InputHelpers for uint256;
    using FixedPoint for *;
    using ArrayHelpers for uint256[];
    using Address for *;
    using SafeERC20 for IERC20;
    using SafeCast for *;
    using PoolConfigLib for PoolConfig;
    using ScalingHelpers for *;

    /// @dev Modifier to make a function callable only when the Vault and Pool are not paused.
    modifier whenPoolNotPaused(address pool) {
        _ensureVaultNotPaused();
        _ensurePoolNotPaused(pool);
        _;
    }

    constructor(
        IVaultExtension vaultExtension,
        IAuthorizer authorizer,
        uint256 pauseWindowDuration,
        uint256 bufferPeriodDuration
    ) Authentication(bytes32(uint256(uint160(address(this))))) {
        if (pauseWindowDuration > MAX_PAUSE_WINDOW_DURATION) {
            revert VaultPauseWindowDurationTooLarge();
        }
        if (bufferPeriodDuration > MAX_BUFFER_PERIOD_DURATION) {
            revert PauseBufferPeriodDurationTooLarge();
        }

        uint256 pauseWindowEndTime = block.timestamp + pauseWindowDuration;

        _vaultPauseWindowEndTime = pauseWindowEndTime;
        _vaultBufferPeriodDuration = bufferPeriodDuration;
        _vaultBufferPeriodEndTime = pauseWindowEndTime + bufferPeriodDuration;

        _vaultExtension = vaultExtension;
        _authorizer = authorizer;
    }

    /*******************************************************************************
                              Transient Accounting
    *******************************************************************************/

    /**
     * @dev This modifier is used for functions that temporarily modify the `_tokenDeltas`
     * of the Vault but expect to revert or settle balances by the end of their execution.
     * It works by tracking the handlers involved in the execution and ensures that the
     * balances are properly settled by the time the last handler is executed.
     *
     * This is useful for functions like `invoke`, which performs arbitrary external calls:
     * we can keep track of temporary deltas changes, and make sure they are settled by the
     * time the external call is complete.
     */
    modifier transient() {
        // Add the current handler to the list
        _handlers.push(msg.sender);

        // The caller does everything here and has to settle all outstanding balances
        _;

        // Check if it's the last handler
        if (_handlers.length == 1) {
            // Ensure all balances are settled
            if (_nonzeroDeltaCount != 0) revert BalanceNotSettled();

            // Reset the handlers list
            delete _handlers;

            // Reset the counter
            delete _nonzeroDeltaCount;
        } else {
            // If it's not the last handler, simply remove it from the list
            _handlers.pop();
        }
    }

    /// @inheritdoc IVaultMain
    function invoke(bytes calldata data) external payable transient returns (bytes memory result) {
        // Executes the function call with value to the msg.sender.
        return (msg.sender).functionCallWithValue(data, msg.value);
    }

    /**
     * @dev This modifier ensures that the function it modifies can only be called
     * by the last handler in the `_handlers` array. This is used to enforce the
     * order of execution when multiple handlers are in play, ensuring only the
     * current or "active" handler can invoke certain operations in the Vault.
     * If no handler is found or the caller is not the expected handler,
     * it reverts the transaction with specific error messages.
     */
    modifier withHandler() {
        // If there are no handlers in the list, revert with an error.
        if (_handlers.length == 0) {
            revert NoHandler();
        }

        // Get the last handler from the `_handlers` array.
        // This represents the current active handler.
        address handler = _handlers[_handlers.length - 1];

        // If the current function caller is not the active handler, revert.
        if (msg.sender != handler) revert WrongHandler(msg.sender, handler);

        _;
    }

    /// @inheritdoc IVaultMain
    function settle(IERC20 token) public nonReentrant withHandler returns (uint256 paid) {
        uint256 reservesBefore = _tokenReserves[token];
        _tokenReserves[token] = token.balanceOf(address(this));
        paid = _tokenReserves[token] - reservesBefore;
        // subtraction must be safe
        _supplyCredit(token, paid, msg.sender);
    }

    /// @inheritdoc IVaultMain
    function wire(IERC20 token, address to, uint256 amount) public nonReentrant withHandler {
        // effects
        _takeDebt(token, amount, msg.sender);
        _tokenReserves[token] -= amount;
        // interactions
        token.safeTransfer(to, amount);
    }

    /// @inheritdoc IVaultMain
    function retrieve(IERC20 token, address from, uint256 amount) public nonReentrant withHandler onlyTrustedRouter {
        // effects
        _supplyCredit(token, amount, msg.sender);
        _tokenReserves[token] += amount;
        // interactions
        token.safeTransferFrom(from, address(this), amount);
    }

    /// @inheritdoc IVaultMain
    function getHandler(uint256 index) public view returns (address) {
        if (index >= _handlers.length) {
            revert HandlerOutOfBounds(index);
        }
        return _handlers[index];
    }

    /// @inheritdoc IVaultMain
    function getHandlersCount() external view returns (uint256) {
        return _handlers.length;
    }

    /// @inheritdoc IVaultMain
    function getNonzeroDeltaCount() external view returns (uint256) {
        return _nonzeroDeltaCount;
    }

    /// @inheritdoc IVaultMain
    function getTokenDelta(address user, IERC20 token) external view returns (int256) {
        return _tokenDeltas[user][token];
    }

    /// @inheritdoc IVaultMain
    function getTokenReserve(IERC20 token) external view returns (uint256) {
        return _tokenReserves[token];
    }

    /// @inheritdoc IVaultMain
    function getMinimumPoolTokens() external pure returns (uint256) {
        return _MIN_TOKENS;
    }

    /// @inheritdoc IVaultMain
    function getMaximumPoolTokens() external pure returns (uint256) {
        return _MAX_TOKENS;
    }

    /**
     * @notice Records the `debt` for a given handler and token.
     * @param token   The ERC20 token for which the `debt` will be accounted.
     * @param debt    The amount of `token` taken from the Vault in favor of the `handler`.
     * @param handler The account responsible for the debt.
     */
    function _takeDebt(IERC20 token, uint256 debt, address handler) internal {
        _accountDelta(token, debt.toInt256(), handler);
    }

    /**
     * @notice Records the `credit` for a given handler and token.
     * @param token   The ERC20 token for which the 'credit' will be accounted.
     * @param credit  The amount of `token` supplied to the Vault in favor of the `handler`.
     * @param handler The account credited with the amount.
     */
    function _supplyCredit(IERC20 token, uint256 credit, address handler) internal {
        _accountDelta(token, -credit.toInt256(), handler);
    }

    /**
     * @dev Accounts the delta for the given handler and token.
     * Positive delta represents debt, while negative delta represents surplus.
     * The function ensures that only the specified handler can update its respective delta.
     *
     * @param token   The ERC20 token for which the delta is being accounted.
     * @param delta   The difference in the token balance.
     *                Positive indicates a debit or a decrease in Vault's tokens,
     *                negative indicates a credit or an increase in Vault's tokens.
     * @param handler The handler whose balance difference is being accounted for.
     *                Must be the same as the caller of the function.
     */
    function _accountDelta(IERC20 token, int256 delta, address handler) internal {
        // If the delta is zero, there's nothing to account for.
        if (delta == 0) return;

        // Ensure that the handler specified is indeed the caller.
        if (handler != msg.sender) {
            revert WrongHandler(handler, msg.sender);
        }

        // Get the current recorded delta for this token and handler.
        int256 current = _tokenDeltas[handler][token];

        // Calculate the new delta after accounting for the change.
        int256 next = current + delta;

        unchecked {
            // If the resultant delta becomes zero after this operation,
            // decrease the count of non-zero deltas.
            if (next == 0) {
                _nonzeroDeltaCount--;
            }
            // If there was no previous delta (i.e., it was zero) and now we have one,
            // increase the count of non-zero deltas.
            else if (current == 0) {
                _nonzeroDeltaCount++;
            }
        }

        // Update the delta for this token and handler.
        _tokenDeltas[handler][token] = next;
    }

    /*******************************************************************************
                                    Queries
    *******************************************************************************/

    /// @dev Ensure that only static calls are made to the functions with this modifier.
    modifier query() {
        if (!EVMCallModeHelpers.isStaticCall()) {
            revert EVMCallModeHelpers.NotStaticCall();
        }

        if (_isQueryDisabled) {
            revert QueriesDisabled();
        }

        // Add the current handler to the list so `withHandler` does not revert
        _handlers.push(msg.sender);
        _;
    }

    /// @inheritdoc IVaultMain
    function quote(bytes calldata data) external payable query returns (bytes memory result) {
        // Forward the incoming call to the original sender of this transaction.
        return (msg.sender).functionCallWithValue(data, msg.value);
    }

    /// @inheritdoc IVaultMain
    function disableQuery() external authenticate {
        _isQueryDisabled = true;
    }

    /// @inheritdoc IVaultMain
    function isQueryDisabled() external view returns (bool) {
        return _isQueryDisabled;
    }

    /*******************************************************************************
                                    Pool Tokens
    *******************************************************************************/

    /// @inheritdoc IVaultMain
    function totalSupply(address token) external view returns (uint256) {
        return _totalSupply(token);
    }

    /// @inheritdoc IVaultMain
    function balanceOf(address token, address account) external view returns (uint256) {
        return _balanceOf(token, account);
    }

    /// @inheritdoc IVaultMain
    function allowance(address token, address owner, address spender) external view returns (uint256) {
        return _allowance(token, owner, spender);
    }

    /// @inheritdoc IVaultMain
    function transfer(address owner, address to, uint256 amount) external returns (bool) {
        _transfer(msg.sender, owner, to, amount);
        return true;
    }

    /// @inheritdoc IVaultMain
    function approve(address owner, address spender, uint256 amount) external returns (bool) {
        _approve(msg.sender, owner, spender, amount);
        return true;
    }

    /// @inheritdoc IVaultMain
    function transferFrom(address spender, address from, address to, uint256 amount) external returns (bool) {
        _spendAllowance(msg.sender, from, spender, amount);
        _transfer(msg.sender, from, to, amount);
        return true;
    }

    /*******************************************************************************
                                    Pool Operations
    *******************************************************************************/

    // The Vault performs all upscaling and downscaling (due to token decimals, rates, etc.), so that the pools
    // don't have to. However, scaling inevitably leads to rounding errors, so we take great care to ensure that
    // any rounding errors favor the Vault. An important invariant of the system is that there is no repeatable
    // path where tokensOut > tokensIn.
    //
    // In general, this means rounding up any values entering the Vault, and rounding down any values leaving
    // the Vault, so that external users either pay a little extra or receive a little less in the case of a
    // rounding error.
    //
    // However, it's not always straightforward to determine the correct rounding direction, given the presence
    // and complexity of intermediate steps. An "amountIn" sounds like it should be rounded up: but only if that
    // is the amount actually being transferred. If instead it is an amount sent to the pool math, where rounding
    // up would result in a *higher* calculated amount out, that would favor the user instead of the Vault. So in
    // that case, amountIn should be rounded down.
    //
    // See comments justifying the rounding direction in each case.
    //
    // TODO: this reasoning applies to Weighted Pool math, and is likely to apply to others as well, but of course
    // it's possible a new pool type might not conform. Duplicate the tests for new pool types (e.g., Stable Math).
    // Also, the final code should ensure that we are not relying entirely on the rounding directions here,
    // but have enough additional layers (e.g., minimum amounts, buffer wei on all transfers) to guarantee safety,
    // even if it turns out these directions are incorrect for a new pool type.

    /*******************************************************************************
                                          Swaps
    *******************************************************************************/

    struct SwapLocals {
        // Inline the shared struct fields vs. nesting, trading off verbosity for gas/memory/bytecode savings.
        uint256 indexIn;
        uint256 indexOut;
        uint256 tokenInBalance;
        uint256 tokenOutBalance;
        uint256 amountGivenScaled18;
        uint256 amountCalculatedScaled18;
        uint256 swapFeeAmountScaled18;
        uint256 swapFeePercentage;
        uint256 protocolSwapFeeAmountRaw;
        IBasePool.SwapParams poolSwapParams;
    }

    /// @inheritdoc IVaultMain
    function swap(
        SwapParams memory params
    )
        public
        withHandler
        withInitializedPool(params.pool)
        whenPoolNotPaused(params.pool)
        returns (uint256 amountCalculated, uint256 amountIn, uint256 amountOut)
    {
        if (params.amountGivenRaw == 0) {
            revert AmountGivenZero();
        }

        if (params.tokenIn == params.tokenOut) {
            revert CannotSwapSameToken();
        }

        // Fill in the PoolData structure, writing to the raw and last live balance storage, as well as protocol fees
        // storage, if yield fees are due. Since the swap callbacks are reentrant and could do anything, including
        // change these balances, we cannot simply store the pending yield fees (and balance changes) in the poolData
        // struct, to be settled in non-reentrant _swap with the rest of the accounting.
        PoolData memory poolData = _computePoolData(params.pool, Rounding.ROUND_DOWN);
        // Use the storage map only for translating token addresses to indices. Raw balances can be read from poolData.
        EnumerableMap.IERC20ToUint256Map storage poolBalances = _poolTokenBalances[params.pool];
        SwapLocals memory vars;

        // EnumerableMap stores indices *plus one* to use the zero index as a sentinel value for non-existence.
        vars.indexIn = poolBalances.unchecked_indexOf(params.tokenIn);
        vars.indexOut = poolBalances.unchecked_indexOf(params.tokenOut);

        // If either are zero, revert because the token wasn't registered to this pool.
        if (vars.indexIn == 0 || vars.indexOut == 0) {
            // We require the pool to be initialized, which means it's also registered.
            // This can only happen if the tokens are not registered.
            revert TokenNotRegistered();
        }

        // Convert to regular 0-based indices now, since we've established the tokens are valid.
        unchecked {
            vars.indexIn -= 1;
            vars.indexOut -= 1;
        }

        // poolData struct has current raw balances (possibly adjusted for yield fees in `_computePoolData`).
        vars.tokenInBalance = poolData.balancesRaw[vars.indexIn];
        vars.tokenOutBalance = poolData.balancesRaw[vars.indexOut];

        // If the amountGiven is entering the pool math (GivenIn), round down, since a lower apparent amountIn leads
        // to a lower calculated amountOut, favoring the pool.
        vars.amountGivenScaled18 = params.kind == SwapKind.GIVEN_IN
            ? params.amountGivenRaw.toScaled18ApplyRateRoundDown(
                poolData.decimalScalingFactors[vars.indexIn],
                poolData.tokenRates[vars.indexIn]
            )
            : params.amountGivenRaw.toScaled18ApplyRateRoundUp(
                poolData.decimalScalingFactors[vars.indexOut],
                poolData.tokenRates[vars.indexOut]
            );

        vars.swapFeePercentage = _getSwapFeePercentage(poolData.poolConfig);

        if (vars.swapFeePercentage > 0 && params.kind == SwapKind.GIVEN_OUT) {
            // Round up to avoid losses during precision loss.
            vars.swapFeeAmountScaled18 =
                vars.amountGivenScaled18.divUp(vars.swapFeePercentage.complement()) -
                vars.amountGivenScaled18;
        }

        // Create the pool callback params (used for both beforeSwap, if required, and the main swap callbacks).
        // Function and inclusion in SwapLocals needed to avoid "stack too deep".
        vars.poolSwapParams = _buildSwapCallbackParams(params, vars, poolData);

        if (poolData.poolConfig.callbacks.shouldCallBeforeSwap) {
            if (IPoolCallbacks(params.pool).onBeforeSwap(vars.poolSwapParams) == false) {
                revert CallbackFailed();
            }

            _updatePoolDataLiveBalancesAndRates(params.pool, poolData, Rounding.ROUND_DOWN);
            // The call to _buildSwapCallbackParams also modifies poolSwapParams.balancesScaled18.
            // Set here again explicitly to avoid relying on a side effect.
            // TODO: ugliness necessitated by the stack issues; revisit on any refactor to see if this can be cleaner.
            vars.poolSwapParams.balancesScaled18 = poolData.balancesLiveScaled18;
        }

        // Non-reentrant call that updates accounting.
        (amountCalculated, amountIn, amountOut) = _swap(params, vars, poolData, poolBalances);

        if (poolData.poolConfig.callbacks.shouldCallAfterSwap) {
            // Adjust balances for the AfterSwap callback.
            (uint256 amountInScaled18, uint256 amountOutScaled18) = params.kind == SwapKind.GIVEN_IN
                ? (vars.amountGivenScaled18, vars.amountCalculatedScaled18)
                : (vars.amountCalculatedScaled18, vars.amountGivenScaled18);

            if (
                IPoolCallbacks(params.pool).onAfterSwap(
                    IPoolCallbacks.AfterSwapParams({
                        kind: params.kind,
                        tokenIn: params.tokenIn,
                        tokenOut: params.tokenOut,
                        amountInScaled18: amountInScaled18,
                        amountOutScaled18: amountOutScaled18,
                        tokenInBalanceScaled18: poolData.balancesLiveScaled18[vars.indexIn] + amountInScaled18,
                        tokenOutBalanceScaled18: poolData.balancesLiveScaled18[vars.indexOut] - amountOutScaled18,
                        sender: msg.sender,
                        userData: params.userData
                    }),
                    vars.amountCalculatedScaled18
                ) == false
            ) {
                revert CallbackFailed();
            }
        }

        // Swap fee is always deducted from tokenOut.
        // Since the swapFeeAmountScaled18 (derived from scaling up either the amountGiven or amountCalculated)
        // also contains the rate, undo it when converting to raw.
        uint256 swapFeeAmountRaw = vars.swapFeeAmountScaled18.toRawUndoRateRoundDown(
            poolData.decimalScalingFactors[vars.indexOut],
            poolData.tokenRates[vars.indexOut]
        );

        emit Swap(params.pool, params.tokenIn, params.tokenOut, amountIn, amountOut, swapFeeAmountRaw);
    }

    function _buildSwapCallbackParams(
        SwapParams memory params,
        SwapLocals memory vars,
        PoolData memory poolData
    ) private view returns (IBasePool.SwapParams memory) {
        return
            IBasePool.SwapParams({
                kind: params.kind,
                amountGivenScaled18: vars.amountGivenScaled18 + vars.swapFeeAmountScaled18,
                balancesScaled18: poolData.balancesLiveScaled18,
                indexIn: vars.indexIn,
                indexOut: vars.indexOut,
                sender: msg.sender,
                userData: params.userData
            });
    }

    /// @dev Non-reentrant portion of the swap, which calls the main callback and updates accounting.
    function _swap(
        SwapParams memory vaultSwapParams,
        SwapLocals memory vars,
        PoolData memory poolData,
        EnumerableMap.IERC20ToUint256Map storage poolBalances
    ) internal nonReentrant returns (uint256 amountCalculated, uint256 amountIn, uint256 amountOut) {
        // Add swap fee to the amountGiven to account for the fee taken in GIVEN_OUT swap on tokenOut
        // Perform the swap request callback and compute the new balances for 'token in' and 'token out' after the swap
        // If it's a GivenIn swap, vars.swapFeeAmountScaled18 will be zero here, and set based on the amountCalculated.

        vars.amountCalculatedScaled18 = IBasePool(vaultSwapParams.pool).onSwap(vars.poolSwapParams);

        if (vars.swapFeePercentage > 0 && vaultSwapParams.kind == SwapKind.GIVEN_IN) {
            // Swap fee is a percentage of the amountCalculated for the GIVEN_IN swap
            // Round up to avoid losses during precision loss.
            vars.swapFeeAmountScaled18 = vars.amountCalculatedScaled18.mulUp(vars.swapFeePercentage);
            // Should subtract the fee from the amountCalculated for GIVEN_IN swap
            vars.amountCalculatedScaled18 -= vars.swapFeeAmountScaled18;
        }

        // For `GivenIn` the amount calculated is leaving the Vault, so we round down.
        // Round up when entering the Vault on `GivenOut`.
        amountCalculated = vaultSwapParams.kind == SwapKind.GIVEN_IN
            ? vars.amountCalculatedScaled18.toRawUndoRateRoundDown(
                poolData.decimalScalingFactors[vars.indexOut],
                poolData.tokenRates[vars.indexOut]
            )
            : vars.amountCalculatedScaled18.toRawUndoRateRoundUp(
                poolData.decimalScalingFactors[vars.indexIn],
                poolData.tokenRates[vars.indexIn]
            );

        (amountIn, amountOut) = vaultSwapParams.kind == SwapKind.GIVEN_IN
            ? (vaultSwapParams.amountGivenRaw, amountCalculated)
            : (amountCalculated, vaultSwapParams.amountGivenRaw);

        // Charge protocolSwapFee
        if (vars.swapFeeAmountScaled18 > 0 && _protocolSwapFeePercentage > 0) {
            // Always charge fees on tokenOut. Store amount in native decimals.
            // Since the swapFeeAmountScaled18 (derived from scaling up either the amountGiven or amountCalculated)
            // also contains the rate, undo it when converting to raw.
            vars.protocolSwapFeeAmountRaw = vars
                .swapFeeAmountScaled18
                .mulUp(_protocolSwapFeePercentage)
                .toRawUndoRateRoundDown(
                    poolData.decimalScalingFactors[vars.indexOut],
                    poolData.tokenRates[vars.indexOut]
                );

            _protocolFees[vaultSwapParams.tokenOut] += vars.protocolSwapFeeAmountRaw;
            emit ProtocolSwapFeeCharged(
                vaultSwapParams.pool,
                address(vaultSwapParams.tokenOut),
                vars.protocolSwapFeeAmountRaw
            );
        }

        // Use `unchecked_setAt` to save storage reads.
        poolBalances.unchecked_setAt(vars.indexIn, vars.tokenInBalance + amountIn);
        poolBalances.unchecked_setAt(vars.indexOut, vars.tokenOutBalance - amountOut - vars.protocolSwapFeeAmountRaw);

        // Account amountIn of tokenIn
        _takeDebt(vaultSwapParams.tokenIn, amountIn, msg.sender);
        // Account amountOut of tokenOut
        _supplyCredit(vaultSwapParams.tokenOut, amountOut, msg.sender);
    }

    /// @dev Returns swap fee for the pool.
    function _getSwapFeePercentage(PoolConfig memory config) internal pure returns (uint256) {
        if (config.hasDynamicSwapFee) {
            // TODO: Fetch dynamic swap fee from the pool using callback
            return 0;
        } else {
            return config.staticSwapFeePercentage;
        }
    }

    /*******************************************************************************
                            Pool Registration and Initialization
    *******************************************************************************/

    /// @inheritdoc IVaultMain
    function isPoolInitialized(address pool) external view returns (bool) {
        return _isPoolInitialized(pool);
    }

    /// @inheritdoc IVaultMain
    function isPoolInRecoveryMode(address pool) external view returns (bool) {
        return _isPoolInRecoveryMode(pool);
    }

    /// @inheritdoc IVaultMain
    function getPoolConfig(address pool) external view returns (PoolConfig memory) {
        return _poolConfig[pool].toPoolConfig();
    }

    /// @inheritdoc IVaultMain
    function getPoolTokens(address pool) external view withRegisteredPool(pool) returns (IERC20[] memory) {
        return _getPoolTokens(pool);
    }

    /// @inheritdoc IVaultMain
    function getPoolTokenCountAndIndexOfToken(
        address pool,
        IERC20 token
    ) external view withRegisteredPool(pool) returns (uint256, uint256) {
        EnumerableMap.IERC20ToUint256Map storage poolTokenBalances = _poolTokenBalances[pool];
        uint256 tokenCount = poolTokenBalances.length();
        // unchecked indexOf returns index + 1, or 0 if token is not present.
        uint256 index = poolTokenBalances.unchecked_indexOf(token);
        if (index == 0) {
            revert TokenNotRegistered();
        }

        unchecked {
            return (tokenCount, index - 1);
        }
    }

    /// @inheritdoc IVaultMain
    function getPoolTokenInfo(
        address pool
    )
        external
        view
        withRegisteredPool(pool)
        returns (
            IERC20[] memory tokens,
            TokenType[] memory tokenTypes,
            uint256[] memory balancesRaw,
            uint256[] memory decimalScalingFactors,
            IRateProvider[] memory rateProviders
        )
    {
        // Do not use _computePoolData, which makes external calls and could fail.
        TokenConfig[] memory tokenConfig;
        (tokenConfig, balancesRaw, decimalScalingFactors, ) = _getPoolTokenInfo(pool);

        uint256 numTokens = tokenConfig.length;
        tokens = new IERC20[](numTokens);
        tokenTypes = new TokenType[](numTokens);
        rateProviders = new IRateProvider[](numTokens);

        // TODO consider sending TokenConfig externally; maybe parallel arrays are friendlier off-chain.
        for (uint256 i = 0; i < numTokens; i++) {
            tokens[i] = tokenConfig[i].token;
            tokenTypes[i] = tokenConfig[i].tokenType;
            rateProviders[i] = tokenConfig[i].rateProvider;
        }
    }

    /// @inheritdoc IVaultMain
    function getPoolTokenRates(address pool) external view withRegisteredPool(pool) returns (uint256[] memory) {
        return _getPoolTokenRates(pool);
    }

<<<<<<< HEAD
    /// @dev Reverts unless `pool` corresponds to a registered Pool.
    modifier withRegisteredPool(address pool) {
        _ensureRegisteredPool(pool);
        _;
    }

    /// @dev Reverts unless `pool` corresponds to a registered Pool.
    function _ensureRegisteredPool(address pool) internal view {
        if (!_isPoolRegistered(pool)) {
            revert PoolNotRegistered(pool);
        }
    }

    /**
     * @dev The function will register the pool, setting its tokens with an initial balance of zero.
     * The function also checks for valid token addresses and ensures that the pool and tokens aren't
     * already registered.
     *
     * Emits a `PoolRegistered` event upon successful registration.
     */
    function _registerPool(
        address pool,
        TokenConfig[] memory tokenConfig,
        uint256 pauseWindowEndTime,
        address pauseManager,
        PoolCallbacks memory callbackConfig,
        LiquidityManagement memory liquidityManagement
    ) internal {
        // Ensure the pool isn't already registered
        if (_isPoolRegistered(pool)) {
            revert PoolAlreadyRegistered(pool);
        }

        // No room on the stack for a `numTokens` variable; have to use tokenConfig.length.
        if (tokenConfig.length < _MIN_TOKENS) {
            revert MinTokens();
        }
        if (tokenConfig.length > _MAX_TOKENS) {
            revert MaxTokens();
        }

        // Retrieve or create the pool's token balances mapping.
        EnumerableMap.IERC20ToUint256Map storage poolTokenBalances = _poolTokenBalances[pool];
        uint8[] memory tokenDecimalDiffs = new uint8[](tokenConfig.length);

        for (uint256 i = 0; i < tokenConfig.length; ++i) {
            TokenConfig memory tokenData = tokenConfig[i];
            IERC20 token = tokenData.token;

            // Ensure that the token address is valid
            if (token == IERC20(address(0))) {
                revert InvalidToken();
            }

            // Register the token with an initial balance of zero.
            // Ensure the token isn't already registered for the pool.
            // Note: EnumerableMaps require an explicit initial value when creating a key-value pair.
            if (poolTokenBalances.set(token, 0) == false) {
                revert TokenAlreadyRegistered(token);
            }
            _lastLivePoolTokenBalances[pool].set(token, 0);

            bool hasRateProvider = tokenData.rateProvider != IRateProvider(address(0));
            _poolTokenConfig[pool][token] = tokenData;

            if (tokenData.tokenType == TokenType.STANDARD) {
                if (hasRateProvider) {
                    revert InvalidTokenConfiguration();
                }
            } else if (tokenData.tokenType == TokenType.WITH_RATE) {
                if (hasRateProvider == false) {
                    revert InvalidTokenConfiguration();
                }
            } else if (tokenData.tokenType == TokenType.ERC4626) {
                // TODO implement in later phases.
                revert InvalidTokenConfiguration();
            } else {
                revert InvalidTokenType();
            }

            tokenDecimalDiffs[i] = uint8(18) - IERC20Metadata(address(token)).decimals();
        }

        // Store the pause manager. A zero address means default to the authorizer.
        _poolPauseManagers[pool] = pauseManager;

        // Store config and mark the pool as registered
        PoolConfig memory config = PoolConfigLib.toPoolConfig(_poolConfig[pool]);

        config.isPoolRegistered = true;
        config.callbacks = callbackConfig;
        config.liquidityManagement = liquidityManagement;
        config.tokenDecimalDiffs = PoolConfigLib.toTokenDecimalDiffs(tokenDecimalDiffs);
        config.pauseWindowEndTime = pauseWindowEndTime.toUint32();
        _poolConfig[pool] = config.fromPoolConfig();

        // Emit an event to log the pool registration (pass msg.sender as the factory argument)
        emit PoolRegistered(
            pool,
            msg.sender,
            tokenConfig,
            pauseWindowEndTime,
            pauseManager,
            callbackConfig,
            liquidityManagement
        );
    }

    /// @dev See `isPoolRegistered`
    function _isPoolRegistered(address pool) internal view returns (bool) {
        return _poolConfig[pool].isPoolRegistered();
    }

=======
>>>>>>> 45bfba48
    /// @dev See `isPoolInRecoveryMode`
    function _isPoolInRecoveryMode(address pool) internal view returns (bool) {
        return _poolConfig[pool].isPoolInRecoveryMode();
    }

    /// @dev Reverts unless `pool` corresponds to an initialized Pool.
    modifier withInitializedPool(address pool) {
        _ensureInitializedPool(pool);
        _;
    }

    /// @dev Reverts unless `pool` corresponds to an initialized Pool.
    function _ensureInitializedPool(address pool) internal view {
        if (!_isPoolInitialized(pool)) {
            revert PoolNotInitialized(pool);
        }
    }

    /// @dev See `isPoolInitialized`
    function _isPoolInitialized(address pool) internal view returns (bool) {
        return _poolConfig[pool].isPoolInitialized();
    }

    /**
     * @notice Fetches the tokens and their corresponding balances for a given pool.
     * @dev Utilizes an enumerable map to obtain pool token balances.
     * The function is structured to minimize storage reads by leveraging the `unchecked_at` method.
     *
     * @param pool The address of the pool for which tokens and balances are to be fetched.
     * @return tokens An array of token addresses.
     */
    function _getPoolTokens(address pool) internal view returns (IERC20[] memory tokens) {
        // Retrieve the mapping of tokens and their balances for the specified pool.
        EnumerableMap.IERC20ToUint256Map storage poolTokenBalances = _poolTokenBalances[pool];

        // Initialize arrays to store tokens based on the number of tokens in the pool.
        tokens = new IERC20[](poolTokenBalances.length());

        for (uint256 i = 0; i < tokens.length; ++i) {
            // Because the iteration is bounded by `tokens.length`, which matches the EnumerableMap's length,
            // we can safely use `unchecked_at`. This ensures that `i` is a valid token index and minimizes
            // storage reads.
            (tokens[i], ) = poolTokenBalances.unchecked_at(i);
        }
    }

    /**
     * @dev Called by the external `getPoolTokenRates` function, and internally during pool operations,
     * this will make external calls for tokens that have rate providers.
     */
    function _getPoolTokenRates(address pool) internal view returns (uint256[] memory tokenRates) {
        // Retrieve the mapping of tokens for the specified pool.
        EnumerableMap.IERC20ToUint256Map storage poolTokenBalances = _poolTokenBalances[pool];
        mapping(IERC20 => TokenConfig) storage poolTokenConfig = _poolTokenConfig[pool];

        // Initialize arrays to store tokens based on the number of tokens in the pool.
        tokenRates = new uint256[](poolTokenBalances.length());
        IERC20 token;

        for (uint256 i = 0; i < tokenRates.length; ++i) {
            // Because the iteration is bounded by `tokenRates.length`, which matches the EnumerableMap's
            // length, we can safely use `unchecked_at`. This ensures that `i` is a valid token index and minimizes
            // storage reads.
            (token, ) = poolTokenBalances.unchecked_at(i);
            TokenType tokenType = poolTokenConfig[token].tokenType;

            if (tokenType == TokenType.STANDARD) {
                tokenRates[i] = FixedPoint.ONE;
            } else if (tokenType == TokenType.WITH_RATE) {
                tokenRates[i] = poolTokenConfig[token].rateProvider.getRate();
            } else {
                // TODO implement ERC4626 at a later stage.
                revert InvalidTokenConfiguration();
            }
        }
    }

    /**
     * @notice Fetches the balances for a given pool, with decimal and rate scaling factors applied.
     * @dev Utilizes an enumerable map to obtain pool tokens and raw balances.
     * The function is structured to minimize storage reads by leveraging the `unchecked_at` method.
     * It is typically called after a reentrant callback (e.g., a "before" liquidity operation callback),
     * to refresh the poolData struct with any balances (or rates) that might have changed.
     *
     * @param pool The address of the pool
     * @param poolData The corresponding poolData to be read and updated
     * @param roundingDirection Whether balance scaling should round up or down
     */
    function _updatePoolDataLiveBalancesAndRates(
        address pool,
        PoolData memory poolData,
        Rounding roundingDirection
    ) internal view {
        // Retrieve the mapping of tokens and their balances for the specified pool.
        // poolData already contains rawBalances, but they could be stale, so fetch from the Vault.
        // Likewise, the rates could also have changed.
        EnumerableMap.IERC20ToUint256Map storage poolTokenBalances = _poolTokenBalances[pool];
        mapping(IERC20 => TokenConfig) storage poolTokenConfig = _poolTokenConfig[pool];
        uint256 numTokens = poolTokenBalances.length();
        uint256 balanceRaw;
        IERC20 token;

        for (uint256 i = 0; i < numTokens; ++i) {
            // Because the iteration is bounded by `tokens.length`, which matches the EnumerableMap's length,
            // we can safely use `unchecked_at`. This ensures that `i` is a valid token index and minimizes
            // storage reads.
            (token, balanceRaw) = poolTokenBalances.unchecked_at(i);
            TokenType tokenType = poolTokenConfig[token].tokenType;

            if (tokenType == TokenType.STANDARD) {
                poolData.tokenRates[i] = FixedPoint.ONE;
            } else if (tokenType == TokenType.WITH_RATE) {
                poolData.tokenRates[i] = poolTokenConfig[token].rateProvider.getRate();
            } else {
                // TODO implement ERC4626 at a later stage.
                revert InvalidTokenConfiguration();
            }

            poolData.balancesLiveScaled18[i] = roundingDirection == Rounding.ROUND_UP
                ? balanceRaw.toScaled18ApplyRateRoundUp(poolData.decimalScalingFactors[i], poolData.tokenRates[i])
                : balanceRaw.toScaled18ApplyRateRoundDown(poolData.decimalScalingFactors[i], poolData.tokenRates[i]);
        }
    }

    function _getPoolTokenInfo(
        address pool
    )
        internal
        view
        returns (
            TokenConfig[] memory tokenConfig,
            uint256[] memory balancesRaw,
            uint256[] memory decimalScalingFactors,
            PoolConfig memory poolConfig
        )
    {
        EnumerableMap.IERC20ToUint256Map storage poolTokenBalances = _poolTokenBalances[pool];
        mapping(IERC20 => TokenConfig) storage poolTokenConfig = _poolTokenConfig[pool];

        uint256 numTokens = poolTokenBalances.length();
        poolConfig = _poolConfig[pool].toPoolConfig();

        tokenConfig = new TokenConfig[](numTokens);
        balancesRaw = new uint256[](numTokens);
        decimalScalingFactors = PoolConfigLib.getDecimalScalingFactors(poolConfig, numTokens);
        IERC20 token;

        for (uint256 i = 0; i < numTokens; i++) {
            (token, balancesRaw[i]) = poolTokenBalances.unchecked_at(i);
            tokenConfig[i] = poolTokenConfig[token];
        }
    }

    /**
     * @dev Fill in PoolData, including paying protocol yield fees and computing final raw and live balances.
     * This function modifies protocol fees and last live balance storage. Since it modifies storage and makes
     * external calls, it must be nonReentrant.
     */
    function _computePoolData(
        address pool,
        Rounding roundingDirection
    ) internal nonReentrant returns (PoolData memory poolData) {
        (
            poolData.tokenConfig,
            poolData.balancesRaw,
            poolData.decimalScalingFactors,
            poolData.poolConfig
        ) = _getPoolTokenInfo(pool);

        EnumerableMap.IERC20ToUint256Map storage lastLiveBalances = _lastLivePoolTokenBalances[pool];
        EnumerableMap.IERC20ToUint256Map storage poolTokenBalances = _poolTokenBalances[pool];
        uint256 numTokens = poolData.tokenConfig.length;

        // Initialize arrays to store balances and rates based on the number of tokens in the pool.
        // Will be read raw, then upscaled and rounded as directed.
        poolData.balancesLiveScaled18 = new uint256[](numTokens);
        poolData.tokenRates = new uint256[](numTokens);
        uint256 yieldFeePercentage = _protocolYieldFeePercentage;

        for (uint256 i = 0; i < numTokens; ++i) {
            TokenType tokenType = poolData.tokenConfig[i].tokenType;
            // Initialize by token type: ERC4626 always pay yield fees.
            bool subjectToYieldProtocolFees = tokenType == TokenType.ERC4626;

            if (tokenType == TokenType.STANDARD) {
                poolData.tokenRates[i] = FixedPoint.ONE;
            } else if (tokenType == TokenType.WITH_RATE) {
                poolData.tokenRates[i] = poolData.tokenConfig[i].rateProvider.getRate();
                // Tokens with rates pay yield fees unless exempt.
                subjectToYieldProtocolFees = poolData.tokenConfig[i].yieldFeeExempt == false;
            } else {
                // TODO implement ERC4626 at a later stage. Not coming from user input, so can only be these three.
                revert InvalidTokenConfiguration();
            }

            _setLiveBalanceFromRawForToken(poolData, roundingDirection, i);

            // Check for yield protocol fees after initialization
            if (subjectToYieldProtocolFees && poolData.poolConfig.isPoolInitialized) {
                IERC20 token = poolData.tokenConfig[i].token;
                if (yieldFeePercentage > 0) {
                    uint256 yieldFeeAmountRaw = _computeYieldProtocolFeesDue(
                        poolData,
                        lastLiveBalances.unchecked_valueAt(i),
                        i,
                        yieldFeePercentage
                    );

                    if (yieldFeeAmountRaw > 0) {
                        // Charge protocol fee.
                        _protocolFees[token] += yieldFeeAmountRaw;
                        emit ProtocolYieldFeeCharged(pool, address(token), yieldFeeAmountRaw);

                        // Adjust raw and live balances.
                        poolData.balancesRaw[i] -= yieldFeeAmountRaw;
                        poolTokenBalances.unchecked_setAt(i, poolData.balancesRaw[i]);
                        _setLiveBalanceFromRawForToken(poolData, roundingDirection, i);
                    }
                }
                // Update last live balance
                lastLiveBalances.unchecked_setAt(i, poolData.balancesLiveScaled18[i]);
            }
        }
    }

    function _computeYieldProtocolFeesDue(
        PoolData memory poolData,
        uint256 lastLiveBalance,
        uint256 tokenIndex,
        uint256 yieldFeePercentage
    ) internal pure returns (uint256 feeAmountRaw) {
        uint256 liveBalanceDiff = poolData.balancesLiveScaled18[tokenIndex] - lastLiveBalance;

        if (liveBalanceDiff > 0) {
            feeAmountRaw = liveBalanceDiff.mulDown(yieldFeePercentage).toRawUndoRateRoundDown(
                poolData.decimalScalingFactors[tokenIndex],
                poolData.tokenRates[tokenIndex]
            );
        }
    }

    function _setLiveBalanceFromRawForToken(
        PoolData memory poolData,
        Rounding roundingDirection,
        uint256 tokenIndex
    ) private pure {
        poolData.balancesLiveScaled18[tokenIndex] = roundingDirection == Rounding.ROUND_UP
            ? poolData.balancesRaw[tokenIndex].toScaled18ApplyRateRoundUp(
                poolData.decimalScalingFactors[tokenIndex],
                poolData.tokenRates[tokenIndex]
            )
            : poolData.balancesRaw[tokenIndex].toScaled18ApplyRateRoundDown(
                poolData.decimalScalingFactors[tokenIndex],
                poolData.tokenRates[tokenIndex]
            );
    }

    /*******************************************************************************
                                Pool Operations
    *******************************************************************************/

    /// @dev Rejects routers not approved by governance and users
    modifier onlyTrustedRouter() {
        _onlyTrustedRouter(msg.sender);
        _;
    }

    /// @inheritdoc IVaultMain
    function initialize(
        address pool,
        address to,
        IERC20[] memory tokens,
        uint256[] memory exactAmountsIn,
        uint256 minBptAmountOut,
        bytes memory userData
    ) external withHandler withRegisteredPool(pool) whenPoolNotPaused(pool) returns (uint256 bptAmountOut) {
        PoolData memory poolData = _computePoolData(pool, Rounding.ROUND_DOWN);

        if (poolData.poolConfig.isPoolInitialized) {
            revert PoolAlreadyInitialized(pool);
        }
        uint256 numTokens = poolData.tokenConfig.length;

        InputHelpers.ensureInputLengthMatch(numTokens, exactAmountsIn.length);

        for (uint256 i = 0; i < numTokens; ++i) {
            IERC20 actualToken = poolData.tokenConfig[i].token;

            // Tokens passed into `initialize` are the "expected" tokens.
            if (actualToken != tokens[i]) {
                revert TokensMismatch(pool, address(tokens[i]), address(actualToken));
            }

            // Debit of token[i] for amountIn
            _takeDebt(actualToken, exactAmountsIn[i], msg.sender);
        }

        // Store the new Pool balances.
        _setPoolBalances(pool, exactAmountsIn);
        emit PoolBalanceChanged(pool, to, tokens, exactAmountsIn.unsafeCastToInt256(true));

        // Store config and mark the pool as initialized
        poolData.poolConfig.isPoolInitialized = true;
        _poolConfig[pool] = poolData.poolConfig.fromPoolConfig();

        // Finally, compute the initial amount of BPT to mint, which is simply the invariant after adding
        // exactAmountsIn. Doing this at the end also means we do not need to downscale exact amounts in.
        // Amounts are entering pool math, so round down. A lower invariant after the join means less bptOut,
        // favoring the pool.
        exactAmountsIn.toScaled18ApplyRateRoundDownArray(poolData.decimalScalingFactors, poolData.tokenRates);
        // Initialize live balances, incorporating the current rate.
        _setLastLivePoolBalances(pool, exactAmountsIn);

        if (poolData.poolConfig.callbacks.shouldCallBeforeInitialize) {
            if (IPoolCallbacks(pool).onBeforeInitialize(exactAmountsIn, userData) == false) {
                revert CallbackFailed();
            }
        }
        bptAmountOut = IBasePool(pool).computeInvariant(exactAmountsIn);
        if (poolData.poolConfig.callbacks.shouldCallAfterInitialize) {
            if (IPoolCallbacks(pool).onAfterInitialize(exactAmountsIn, bptAmountOut, userData) == false) {
                revert CallbackFailed();
            }
        }

        _ensureMinimumTotalSupply(bptAmountOut);

        // At this point we know that bptAmountOut >= _MINIMUM_TOTAL_SUPPLY, so this will not revert.
        bptAmountOut -= _MINIMUM_TOTAL_SUPPLY;
        // When adding liquidity, we must mint tokens concurrently with updating pool balances,
        // as the pool's math relies on totalSupply.
        // Minting will be reverted if it results in a total supply less than the _MINIMUM_TOTAL_SUPPLY.
        _mintMinimumSupplyReserve(address(pool));
        _mint(address(pool), to, bptAmountOut);

        // At this point we have the calculated BPT amount.
        if (bptAmountOut < minBptAmountOut) {
            revert BptAmountOutBelowMin(bptAmountOut, minBptAmountOut);
        }

        // Emit an event to log the pool initialization
        emit PoolInitialized(pool);
    }

    /// @inheritdoc IVaultMain
    function addLiquidity(
        AddLiquidityParams memory params
    )
        external
        withHandler
        withInitializedPool(params.pool)
        whenPoolNotPaused(params.pool)
        returns (uint256[] memory amountsIn, uint256 bptAmountOut, bytes memory returnData)
    {
        // Round balances up when adding liquidity:
        // If proportional, higher balances = higher proportional amountsIn, favoring the pool.
        // If unbalanced, higher balances = lower invariant ratio with fees.
        // bptOut = supply * (ratio - 1), so lower ratio = less bptOut, favoring the pool.
        PoolData memory poolData = _computePoolData(params.pool, Rounding.ROUND_UP);
        InputHelpers.ensureInputLengthMatch(poolData.tokenConfig.length, params.maxAmountsIn.length);

        // Amounts are entering pool math, so round down.
        // Introducing amountsInScaled18 here and passing it through to _addLiquidity is not ideal,
        // but it avoids the even worse options of mutating amountsIn inside AddLiquidityParams,
        // or cluttering the AddLiquidityParams interface by adding amountsInScaled18.
        uint256[] memory maxAmountsInScaled18 = params.maxAmountsIn.copyToScaled18ApplyRateRoundDownArray(
            poolData.decimalScalingFactors,
            poolData.tokenRates
        );

        if (poolData.poolConfig.callbacks.shouldCallBeforeAddLiquidity) {
            // TODO: check if `before` needs kind.
            if (
                IPoolCallbacks(params.pool).onBeforeAddLiquidity(
                    params.to,
                    maxAmountsInScaled18,
                    params.minBptAmountOut,
                    poolData.balancesLiveScaled18,
                    params.userData
                ) == false
            ) {
                revert CallbackFailed();
            }

            // The callback might alter the balances, so we need to read them again to ensure that the data is
            // fresh moving forward.
            // We also need to upscale (adding liquidity, so round up) again.
            _updatePoolDataLiveBalancesAndRates(params.pool, poolData, Rounding.ROUND_UP);
        }

        // The bulk of the work is done here: the corresponding Pool callback is invoked and its final balances
        // are computed. This function is non-reentrant, as it performs the accounting updates.
        // Note that poolData is mutated to update the Raw and Live balances, so they are accurate when passed
        // into the AfterAddLiquidity callback.
        // `amountsInScaled18` will be overwritten in the custom case, so we need to pass it back and forth to
        // encapsulate that logic in `_addLiquidity`.
        uint256[] memory amountsInScaled18;
        (amountsIn, amountsInScaled18, bptAmountOut, returnData) = _addLiquidity(
            poolData,
            params,
            maxAmountsInScaled18
        );

        if (poolData.poolConfig.callbacks.shouldCallAfterAddLiquidity) {
            if (
                IPoolCallbacks(params.pool).onAfterAddLiquidity(
                    params.to,
                    amountsInScaled18,
                    bptAmountOut,
                    poolData.balancesLiveScaled18,
                    params.userData
                ) == false
            ) {
                revert CallbackFailed();
            }
        }
    }

    /**
     * @dev Calls the appropriate pool callback and calculates the required inputs and outputs for the operation
     * considering the given kind, and updates the vault's internal accounting. This includes:
     * - Setting pool balances
     * - Taking debt from the liquidity provider
     * - Minting pool tokens
     * - Emitting events
     *
     * It is non-reentrant, as it performs external calls and updates the vault's state accordingly. This is the only
     * place where the state is updated within `addLiquidity`.
     */
    function _addLiquidity(
        PoolData memory poolData,
        AddLiquidityParams memory params,
        uint256[] memory maxAmountsInScaled18
    )
        internal
        nonReentrant
        returns (
            uint256[] memory amountsInRaw,
            uint256[] memory amountsInScaled18,
            uint256 bptAmountOut,
            bytes memory returnData
        )
    {
        if (params.kind == AddLiquidityKind.UNBALANCED) {
            amountsInScaled18 = maxAmountsInScaled18;
            bptAmountOut = BasePoolMath.computeAddLiquidityUnbalanced(
                poolData.balancesLiveScaled18,
                maxAmountsInScaled18,
                _totalSupply(params.pool),
                _getSwapFeePercentage(poolData.poolConfig),
                IBasePool(params.pool).computeInvariant
            );
        } else if (params.kind == AddLiquidityKind.SINGLE_TOKEN_EXACT_OUT) {
            bptAmountOut = params.minBptAmountOut;
            uint256 tokenIndex = InputHelpers.getSingleInputIndex(maxAmountsInScaled18);

            amountsInScaled18 = maxAmountsInScaled18;
            amountsInScaled18[tokenIndex] = BasePoolMath.computeAddLiquiditySingleTokenExactOut(
                poolData.balancesLiveScaled18,
                tokenIndex,
                bptAmountOut,
                _totalSupply(params.pool),
                _getSwapFeePercentage(poolData.poolConfig),
                IBasePool(params.pool).computeBalance
            );
        } else if (params.kind == AddLiquidityKind.CUSTOM) {
            _poolConfig[params.pool].requireSupportsAddLiquidityCustom();

            (amountsInScaled18, bptAmountOut, returnData) = IPoolLiquidity(params.pool).onAddLiquidityCustom(
                params.to,
                maxAmountsInScaled18,
                params.minBptAmountOut,
                poolData.balancesLiveScaled18,
                params.userData
            );
        } else {
            revert InvalidAddLiquidityKind();
        }

        // At this point we have the calculated BPT amount.
        if (bptAmountOut < params.minBptAmountOut) {
            revert BptAmountOutBelowMin(bptAmountOut, params.minBptAmountOut);
        }

        // TODO: enforce min and max.
        uint256 numTokens = poolData.tokenConfig.length;
        amountsInRaw = new uint256[](numTokens);
        IERC20[] memory tokens = new IERC20[](numTokens);

        for (uint256 i = 0; i < numTokens; ++i) {
            // amountsInRaw are amounts actually entering the Pool, so we round up.
            // Do not mutate in place yet, as we need them scaled for the `onAfterAddLiquidity` callback
            uint256 amountInRaw = amountsInScaled18[i].toRawUndoRateRoundUp(
                poolData.decimalScalingFactors[i],
                poolData.tokenRates[i]
            );
            IERC20 token = poolData.tokenConfig[i].token;
            tokens[i] = token;

            // The limits must be checked for raw amounts
            if (amountInRaw > params.maxAmountsIn[i]) {
                revert AmountInAboveMax(token, amountInRaw, params.maxAmountsIn[i]);
            }

            // Debit of token[i] for amountInRaw
            _takeDebt(token, amountInRaw, msg.sender);

            // We need regular balances to complete the accounting, and the upscaled balances
            // to use in the `after` callback later on.
            poolData.balancesRaw[i] += amountInRaw;
            poolData.balancesLiveScaled18[i] += amountsInScaled18[i];

            amountsInRaw[i] = amountInRaw;
        }

        // Store the new pool balances.
        _setPoolBalances(params.pool, poolData.balancesRaw);

        // When adding liquidity, we must mint tokens concurrently with updating pool balances,
        // as the pool's math relies on totalSupply.
        _mint(address(params.pool), params.to, bptAmountOut);

        emit PoolBalanceChanged(params.pool, params.to, tokens, amountsInRaw.unsafeCastToInt256(true));
    }

    /// @inheritdoc IVaultMain
    function removeLiquidity(
        RemoveLiquidityParams memory params
    )
        external
        withInitializedPool(params.pool)
        whenPoolNotPaused(params.pool)
        returns (uint256 bptAmountIn, uint256[] memory amountsOut, bytes memory returnData)
    {
        // Round down when removing liquidity:
        // If proportional, lower balances = lower proportional amountsOut, favoring the pool.
        // If unbalanced, lower balances = lower invariant ratio without fees.
        // bptIn = supply * (1 - ratio), so lower ratio = more bptIn, favoring the pool.
        PoolData memory poolData = _computePoolData(params.pool, Rounding.ROUND_DOWN);
        InputHelpers.ensureInputLengthMatch(poolData.tokenConfig.length, params.minAmountsOut.length);

        // Amounts are entering pool math; higher amounts would burn more BPT, so round up to favor the pool.
        // Do not mutate minAmountsOut, so that we can directly compare the raw limits later, without potentially
        // losing precision by scaling up and then down.
        uint256[] memory minAmountsOutScaled18 = params.minAmountsOut.copyToScaled18ApplyRateRoundUpArray(
            poolData.decimalScalingFactors,
            poolData.tokenRates
        );

        if (poolData.poolConfig.callbacks.shouldCallBeforeRemoveLiquidity) {
            // TODO: check if `before` callback needs kind.
            if (
                IPoolCallbacks(params.pool).onBeforeRemoveLiquidity(
                    params.from,
                    params.maxBptAmountIn,
                    minAmountsOutScaled18,
                    poolData.balancesLiveScaled18,
                    params.userData
                ) == false
            ) {
                revert CallbackFailed();
            }
            // The callback might alter the balances, so we need to read them again to ensure that the data is
            // fresh moving forward.
            // We also need to upscale (removing liquidity, so round down) again.
            _updatePoolDataLiveBalancesAndRates(params.pool, poolData, Rounding.ROUND_DOWN);
        }

        // The bulk of the work is done here: the corresponding Pool callback is invoked, and its final balances
        // are computed. This function is non-reentrant, as it performs the accounting updates.
        // Note that poolData is mutated to update the Raw and Live balances, so they are accurate when passed
        // into the AfterRemoveLiquidity callback.
        uint256[] memory amountsOutScaled18;
        (bptAmountIn, amountsOut, amountsOutScaled18, returnData) = _removeLiquidity(
            poolData,
            params,
            minAmountsOutScaled18
        );

        if (poolData.poolConfig.callbacks.shouldCallAfterRemoveLiquidity) {
            if (
                IPoolCallbacks(params.pool).onAfterRemoveLiquidity(
                    params.from,
                    bptAmountIn,
                    amountsOutScaled18,
                    poolData.balancesLiveScaled18,
                    params.userData
                ) == false
            ) {
                revert CallbackFailed();
            }
        }
    }

    /// @inheritdoc IVaultMain
    function removeLiquidityRecovery(
        address pool,
        address from,
        uint256 exactBptAmountIn
    )
        external
        nonReentrant
        withInitializedPool(pool)
        onlyInRecoveryMode(pool)
        returns (uint256[] memory amountsOutRaw)
    {
        // Retrieve the mapping of tokens and their balances for the specified pool.
        EnumerableMap.IERC20ToUint256Map storage poolTokenBalances = _poolTokenBalances[pool];
        uint256 numTokens = poolTokenBalances.length();

        // Initialize arrays to store tokens and balances based on the number of tokens in the pool.
        IERC20[] memory tokens = new IERC20[](numTokens);
        uint256[] memory balancesRaw = new uint256[](numTokens);

        for (uint256 i = 0; i < numTokens; ++i) {
            // Because the iteration is bounded by `tokens.length`, which matches the EnumerableMap's length,
            // we can safely use `unchecked_at`. This ensures that `i` is a valid token index and minimizes
            // storage reads.
            (tokens[i], balancesRaw[i]) = poolTokenBalances.unchecked_at(i);
        }

        amountsOutRaw = BasePoolMath.computeProportionalAmountsOut(balancesRaw, _totalSupply(pool), exactBptAmountIn);

        _removeLiquidityUpdateAccounting(pool, from, tokens, balancesRaw, exactBptAmountIn, amountsOutRaw);
    }

    /**
     * @dev Calls the appropriate pool callback and calculates the required inputs and outputs for the operation
     * considering the given kind, and updates the vault's internal accounting. This includes:
     * - Setting pool balances
     * - Supplying credit to the liquidity provider
     * - Burning pool tokens
     * - Emitting events
     *
     * It is non-reentrant, as it performs external calls and updates the vault's state accordingly. This is the only
     * place where the state is updated within `removeLiquidity`.
     */
    function _removeLiquidity(
        PoolData memory poolData,
        RemoveLiquidityParams memory params,
        uint256[] memory minAmountsOutScaled18
    )
        internal
        nonReentrant
        returns (
            uint256 bptAmountIn,
            uint256[] memory amountsOutRaw,
            uint256[] memory amountsOutScaled18,
            bytes memory returnData
        )
    {
        uint256 tokenOutIndex;

        if (params.kind == RemoveLiquidityKind.PROPORTIONAL) {
            bptAmountIn = params.maxBptAmountIn;
            amountsOutScaled18 = BasePoolMath.computeProportionalAmountsOut(
                poolData.balancesLiveScaled18,
                _totalSupply(params.pool),
                bptAmountIn
            );
        } else if (params.kind == RemoveLiquidityKind.SINGLE_TOKEN_EXACT_IN) {
            bptAmountIn = params.maxBptAmountIn;

            amountsOutScaled18 = minAmountsOutScaled18;
            tokenOutIndex = InputHelpers.getSingleInputIndex(params.minAmountsOut);
            amountsOutScaled18[tokenOutIndex] = BasePoolMath.computeRemoveLiquiditySingleTokenExactIn(
                poolData.balancesLiveScaled18,
                tokenOutIndex,
                bptAmountIn,
                _totalSupply(params.pool),
                _getSwapFeePercentage(poolData.poolConfig),
                IBasePool(params.pool).computeBalance
            );
        } else if (params.kind == RemoveLiquidityKind.SINGLE_TOKEN_EXACT_OUT) {
            amountsOutScaled18 = minAmountsOutScaled18;
            tokenOutIndex = InputHelpers.getSingleInputIndex(params.minAmountsOut);

            bptAmountIn = BasePoolMath.computeRemoveLiquiditySingleTokenExactOut(
                poolData.balancesLiveScaled18,
                tokenOutIndex,
                amountsOutScaled18[tokenOutIndex],
                _totalSupply(params.pool),
                _getSwapFeePercentage(poolData.poolConfig),
                IBasePool(params.pool).computeInvariant
            );
        } else if (params.kind == RemoveLiquidityKind.CUSTOM) {
            (bptAmountIn, amountsOutScaled18, returnData) = IPoolLiquidity(params.pool).onRemoveLiquidityCustom(
                params.from,
                params.maxBptAmountIn,
                minAmountsOutScaled18,
                poolData.balancesLiveScaled18,
                params.userData
            );
        } else {
            revert InvalidRemoveLiquidityKind();
        }

        if (bptAmountIn > params.maxBptAmountIn) {
            revert BptAmountInAboveMax(bptAmountIn, params.maxBptAmountIn);
        }

        uint256 numTokens = poolData.tokenConfig.length;
        IERC20[] memory tokens = new IERC20[](numTokens);
        amountsOutRaw = new uint256[](numTokens);

        for (uint256 i = 0; i < numTokens; ++i) {
            // Note that poolData.balancesRaw will also be updated in `_removeLiquidityUpdateAccounting`
            poolData.balancesLiveScaled18[i] -= amountsOutScaled18[i];
            tokens[i] = poolData.tokenConfig[i].token;

            // amountsOut are amounts exiting the Pool, so we round down.
            amountsOutRaw[i] = amountsOutScaled18[i].toRawUndoRateRoundDown(
                poolData.decimalScalingFactors[i],
                poolData.tokenRates[i]
            );

            if (amountsOutRaw[i] < params.minAmountsOut[i]) {
                revert AmountOutBelowMin(tokens[i], amountsOutRaw[i], params.minAmountsOut[i]);
            }
        }

        _removeLiquidityUpdateAccounting(
            params.pool,
            params.from,
            tokens,
            poolData.balancesRaw,
            bptAmountIn,
            amountsOutRaw
        );
    }

    /**
     * @dev Updates the vault's accounting within a `removeLiquidity` operation. This includes:
     * - Setting pool balances
     * - Supplying credit to the liquidity provider
     * - Burning pool tokens
     * - Emitting events
     *
     * This function also supports queries as a special case, where the pool tokens from the sender are not required.
     * It must be called in a non-reentrant context.
     */
    function _removeLiquidityUpdateAccounting(
        address pool,
        address from,
        IERC20[] memory tokens,
        uint256[] memory balancesRaw,
        uint256 bptAmountIn,
        uint256[] memory amountsOutRaw
    ) internal {
        for (uint256 i = 0; i < tokens.length; ++i) {
            // Credit token[i] for amountOut
            _supplyCredit(tokens[i], amountsOutRaw[i], msg.sender);

            // Compute the new Pool balances. A Pool's token balance always decreases after an exit (potentially by 0).
            balancesRaw[i] -= amountsOutRaw[i];
        }

        // Store the new pool balances.
        _setPoolBalances(pool, balancesRaw);

        // Trusted routers use Vault's allowances, which are infinite anyways for pool tokens.
        if (!_isTrustedRouter(msg.sender)) {
            _spendAllowance(address(pool), from, msg.sender, bptAmountIn);
        }

        if (!_isQueryDisabled && EVMCallModeHelpers.isStaticCall()) {
            // Increase `from` balance to ensure the burn function succeeds.
            _queryModeBalanceIncrease(pool, from, bptAmountIn);
        }
        // When removing liquidity, we must burn tokens concurrently with updating pool balances,
        // as the pool's math relies on totalSupply.
        // Burning will be reverted if it results in a total supply less than the _MINIMUM_TOTAL_SUPPLY.
        _burn(address(pool), from, bptAmountIn);

        emit PoolBalanceChanged(
            pool,
            from,
            tokens,
            // We can unsafely cast to int256 because balances are actually stored as uint112
            // TODO No they aren't anymore (stored as uint112)! Review this.
            amountsOutRaw.unsafeCastToInt256(false)
        );
    }

    /**
     * @dev Sets the balances of a Pool's tokens to `newBalances`.
     *
     * WARNING: this assumes `newBalances` has the same length and order as the Pool's tokens.
     */
    function _setPoolBalances(address pool, uint256[] memory newBalances) internal {
        EnumerableMap.IERC20ToUint256Map storage poolBalances = _poolTokenBalances[pool];

        for (uint256 i = 0; i < newBalances.length; ++i) {
            // Since we assume all newBalances are properly ordered, we can simply use `unchecked_setAt`
            // to avoid one less storage read per token.
            poolBalances.unchecked_setAt(i, newBalances[i]);
        }
    }

    /**
     * @dev Sets the live balances of a Pool's tokens to `newBalances`.
     *
     * WARNING: this assumes `newBalances` has the same length and order as the Pool's tokens.
     */
    function _setLastLivePoolBalances(address pool, uint256[] memory newBalances) internal {
        EnumerableMap.IERC20ToUint256Map storage liveBalances = _lastLivePoolTokenBalances[pool];

        for (uint256 i = 0; i < newBalances.length; ++i) {
            // Since we assume all newBalances are properly ordered, we can simply use `unchecked_setAt`
            // to avoid one less storage read per token.
            liveBalances.unchecked_setAt(i, newBalances[i]);
        }
    }

    function _onlyTrustedRouter(address sender) internal pure {
        if (!_isTrustedRouter(sender)) {
            revert RouterNotTrusted();
        }
    }

    function _isTrustedRouter(address) internal pure returns (bool) {
        //TODO: Implement based on approval by governance and user
        return true;
    }

    /*******************************************************************************
                                    Recovery Mode
    *******************************************************************************/

    /**
     * @dev Place on functions that may only be called when the associated pool is in recovery mode.
     * @param pool The pool
     */
    modifier onlyInRecoveryMode(address pool) {
        _ensurePoolInRecoveryMode(pool);
        _;
    }

    /// @inheritdoc IVaultMain
    function enableRecoveryMode(address pool) external withRegisteredPool(pool) authenticate {
        _ensurePoolNotInRecoveryMode(pool);
        _setPoolRecoveryMode(pool, true);
    }

    /// @inheritdoc IVaultMain
    function disableRecoveryMode(address pool) external withRegisteredPool(pool) authenticate {
        _ensurePoolInRecoveryMode(pool);
        _setPoolRecoveryMode(pool, false);
    }

    function _setPoolRecoveryMode(address pool, bool recoveryMode) internal {
        // Update poolConfig
        PoolConfig memory config = PoolConfigLib.toPoolConfig(_poolConfig[pool]);
        config.isPoolInRecoveryMode = recoveryMode;
        _poolConfig[pool] = config.fromPoolConfig();

        emit PoolRecoveryModeStateChanged(pool, recoveryMode);
    }

    /**
     * @dev Reverts if the pool is in recovery mode.
     * @param pool The pool
     */
    function _ensurePoolNotInRecoveryMode(address pool) internal view {
        if (_isPoolInRecoveryMode(pool)) {
            revert PoolInRecoveryMode(pool);
        }
    }

    /**
     * @dev Reverts if the pool is not in recovery mode.
     * @param pool The pool
     */
    function _ensurePoolInRecoveryMode(address pool) internal view {
        if (!_isPoolInRecoveryMode(pool)) {
            revert PoolNotInRecoveryMode(pool);
        }
    }

    /*******************************************************************************
                                        Fees
    *******************************************************************************/

    /// @inheritdoc IVaultMain
    function setProtocolSwapFeePercentage(uint256 newProtocolSwapFeePercentage) external authenticate {
        if (newProtocolSwapFeePercentage > _MAX_PROTOCOL_SWAP_FEE_PERCENTAGE) {
            revert ProtocolSwapFeePercentageTooHigh();
        }
        _protocolSwapFeePercentage = newProtocolSwapFeePercentage;
        emit ProtocolSwapFeePercentageChanged(newProtocolSwapFeePercentage);
    }

    /// @inheritdoc IVaultMain
    function getProtocolSwapFeePercentage() external view returns (uint256) {
        return _protocolSwapFeePercentage;
    }

    /// @inheritdoc IVaultMain
    function setProtocolYieldFeePercentage(uint256 newProtocolYieldFeePercentage) external authenticate {
        if (newProtocolYieldFeePercentage > _MAX_PROTOCOL_YIELD_FEE_PERCENTAGE) {
            revert ProtocolYieldFeePercentageTooHigh();
        }
        _protocolYieldFeePercentage = newProtocolYieldFeePercentage;
        emit ProtocolYieldFeePercentageChanged(newProtocolYieldFeePercentage);
    }

    /// @inheritdoc IVaultMain
    function getProtocolYieldFeePercentage() external view returns (uint256) {
        return _protocolYieldFeePercentage;
    }

    /// @inheritdoc IVaultMain
    function getProtocolFees(address token) external view returns (uint256) {
        return _protocolFees[IERC20(token)];
    }

    /// @inheritdoc IVaultMain
    function collectProtocolFees(IERC20[] calldata tokens) external authenticate nonReentrant {
        for (uint256 index = 0; index < tokens.length; index++) {
            IERC20 token = tokens[index];
            uint256 amount = _protocolFees[token];
            // checks
            if (amount > 0) {
                // effects
                // set fees to zero for the token
                _protocolFees[token] = 0;
                // interactions
                token.safeTransfer(msg.sender, amount);
                // emit an event
                emit ProtocolFeeCollected(token, amount);
            }
        }
    }

    /**
     * @inheritdoc IVaultMain
     * @dev This is a permissioned function, disabled if the pool is paused. The swap fee must be <=
     * MAX_SWAP_FEE_PERCENTAGE. Emits the SwapFeePercentageChanged event.
     */
    function setStaticSwapFeePercentage(
        address pool,
        uint256 swapFeePercentage
    ) external authenticate withRegisteredPool(pool) whenPoolNotPaused(pool) {
        _setStaticSwapFeePercentage(pool, swapFeePercentage);
    }

    function _setStaticSwapFeePercentage(address pool, uint256 swapFeePercentage) internal virtual {
        if (swapFeePercentage > _MAX_SWAP_FEE_PERCENTAGE) {
            revert SwapFeePercentageTooHigh();
        }

        PoolConfig memory config = PoolConfigLib.toPoolConfig(_poolConfig[pool]);
        config.staticSwapFeePercentage = swapFeePercentage.toUint64();
        _poolConfig[pool] = config.fromPoolConfig();

        emit SwapFeePercentageChanged(pool, swapFeePercentage);
    }

    /// @inheritdoc IVaultMain
    function getStaticSwapFeePercentage(address pool) external view returns (uint256) {
        return PoolConfigLib.toPoolConfig(_poolConfig[pool]).staticSwapFeePercentage;
    }

    /*******************************************************************************
                                    Authentication
    *******************************************************************************/

    /// @inheritdoc IVaultMain
    function getAuthorizer() external view returns (IAuthorizer) {
        return _authorizer;
    }

    /// @inheritdoc IVaultMain
    function setAuthorizer(IAuthorizer newAuthorizer) external nonReentrant authenticate {
        _authorizer = newAuthorizer;

        emit AuthorizerChanged(newAuthorizer);
    }

    /// @dev Access control is delegated to the Authorizer
    function _canPerform(bytes32 actionId, address user) internal view override returns (bool) {
        return _authorizer.canPerform(actionId, user, address(this));
    }

    /*******************************************************************************
                                    Vault Pausing
    *******************************************************************************/

    /// @inheritdoc IVaultMain
    function isVaultPaused() external view returns (bool) {
        return _isVaultPaused();
    }

    /// @inheritdoc IVaultMain
    function getVaultPausedState() public view returns (bool, uint256, uint256) {
        return (_isVaultPaused(), _vaultPauseWindowEndTime, _vaultBufferPeriodEndTime);
    }

    /// @inheritdoc IVaultMain
    function pauseVault() external authenticate {
        _setVaultPaused(true);
    }

    /// @inheritdoc IVaultMain
    function unpauseVault() external authenticate {
        _setVaultPaused(false);
    }

    /**
     * @dev The contract can only be paused until the end of the Pause Window, and
     * unpaused until the end of the Buffer Period.
     */
    function _setVaultPaused(bool pausing) internal {
        if (_isVaultPaused()) {
            if (pausing) {
                // Already paused, and we're trying to pause it again.
                revert VaultPaused();
            }

            // The Vault can always be unpaused while it's paused.
            // When the buffer period expires, `_isVaultPaused` will return false, so we would be in the outside
            // else clause, where trying to unpause will revert unconditionally.
        } else {
            if (pausing) {
                // Not already paused; we can pause within the window.
                if (block.timestamp >= _vaultPauseWindowEndTime) {
                    revert VaultPauseWindowExpired();
                }
            } else {
                // Not paused, and we're trying to unpause it.
                revert VaultNotPaused();
            }
        }

        _vaultPaused = pausing;

        emit VaultPausedStateChanged(pausing);
    }

    /*******************************************************************************
                                     Pool Pausing
    *******************************************************************************/

    modifier onlyAuthenticatedPauser(address pool) {
        address pauseManager = _poolPauseManagers[pool];

        if (pauseManager == address(0)) {
            // If there is no pause manager, default to the authorizer.
            _authenticateCaller();
        } else {
            // Sender must be the pause manager.
            if (msg.sender != pauseManager) {
                revert SenderIsNotPauseManager(pool);
            }
        }
        _;
    }

    /// @inheritdoc IVaultMain
    function isPoolPaused(address pool) external view withRegisteredPool(pool) returns (bool) {
        return _isPoolPaused(pool);
    }

    /// @inheritdoc IVaultMain
    function getPoolPausedState(
        address pool
    ) external view withRegisteredPool(pool) returns (bool, uint256, uint256, address) {
        (bool paused, uint256 pauseWindowEndTime) = _getPoolPausedState(pool);

        return (paused, pauseWindowEndTime, pauseWindowEndTime + _vaultBufferPeriodDuration, _poolPauseManagers[pool]);
    }

    /// @dev Check both the flag and timestamp to determine whether the pool is paused.
    function _isPoolPaused(address pool) internal view returns (bool) {
        (bool paused, ) = _getPoolPausedState(pool);

        return paused;
    }

    /// @dev Lowest level routine that plucks only the minimum necessary parts from storage.
    function _getPoolPausedState(address pool) private view returns (bool, uint256) {
        (bool pauseBit, uint256 pauseWindowEndTime) = PoolConfigLib.getPoolPausedState(_poolConfig[pool]);

        // Use the Vault's buffer period.
        return (pauseBit && block.timestamp <= pauseWindowEndTime + _vaultBufferPeriodDuration, pauseWindowEndTime);
    }

    /// @inheritdoc IVaultMain
    function pausePool(address pool) external withRegisteredPool(pool) onlyAuthenticatedPauser(pool) {
        _setPoolPaused(pool, true);
    }

    /// @inheritdoc IVaultMain
    function unpausePool(address pool) external withRegisteredPool(pool) onlyAuthenticatedPauser(pool) {
        _setPoolPaused(pool, false);
    }

    function _setPoolPaused(address pool, bool pausing) internal {
        PoolConfig memory config = PoolConfigLib.toPoolConfig(_poolConfig[pool]);

        if (_isPoolPaused(pool)) {
            if (pausing) {
                // Already paused, and we're trying to pause it again.
                revert PoolPaused(pool);
            }

            // The pool can always be unpaused while it's paused.
            // When the buffer period expires, `_isPoolPaused` will return false, so we would be in the outside
            // else clause, where trying to unpause will revert unconditionally.
        } else {
            if (pausing) {
                // Not already paused; we can pause within the window.
                if (block.timestamp >= config.pauseWindowEndTime) {
                    revert PoolPauseWindowExpired(pool);
                }
            } else {
                // Not paused, and we're trying to unpause it.
                revert PoolNotPaused(pool);
            }
        }

        // Update poolConfig.
        config.isPoolPaused = pausing;
        _poolConfig[pool] = config.fromPoolConfig();

        emit PoolPausedStateChanged(pool, pausing);
    }

    /**
     * @dev Reverts if the pool is paused.
     * @param pool The pool
     */
    function _ensurePoolNotPaused(address pool) internal view {
        if (_isPoolPaused(pool)) {
            revert PoolPaused(pool);
        }
    }

    /*******************************************************************************
                                     Default handlers
    *******************************************************************************/

    receive() external payable {
        revert CannotReceiveEth();
    }

    /**
     * @inheritdoc Proxy
     * @dev Override proxy implementation of `fallback` to disallow incoming ETH transfers.
     * This function actually returns whatever the Vault Extension does when handling the request.
     */
    fallback() external payable override {
        if (msg.value > 0) {
            revert CannotReceiveEth();
        }

        _fallback();
    }

    /// @inheritdoc IVaultMain
    function getVaultExtension() external view returns (address) {
        return _implementation();
    }

    /**
     * @inheritdoc Proxy
     * @dev Returns Vault Extension, where fallback requests are forwarded.
     */
    function _implementation() internal view override returns (address) {
        return address(_vaultExtension);
    }
}<|MERGE_RESOLUTION|>--- conflicted
+++ resolved
@@ -687,122 +687,6 @@
         return _getPoolTokenRates(pool);
     }
 
-<<<<<<< HEAD
-    /// @dev Reverts unless `pool` corresponds to a registered Pool.
-    modifier withRegisteredPool(address pool) {
-        _ensureRegisteredPool(pool);
-        _;
-    }
-
-    /// @dev Reverts unless `pool` corresponds to a registered Pool.
-    function _ensureRegisteredPool(address pool) internal view {
-        if (!_isPoolRegistered(pool)) {
-            revert PoolNotRegistered(pool);
-        }
-    }
-
-    /**
-     * @dev The function will register the pool, setting its tokens with an initial balance of zero.
-     * The function also checks for valid token addresses and ensures that the pool and tokens aren't
-     * already registered.
-     *
-     * Emits a `PoolRegistered` event upon successful registration.
-     */
-    function _registerPool(
-        address pool,
-        TokenConfig[] memory tokenConfig,
-        uint256 pauseWindowEndTime,
-        address pauseManager,
-        PoolCallbacks memory callbackConfig,
-        LiquidityManagement memory liquidityManagement
-    ) internal {
-        // Ensure the pool isn't already registered
-        if (_isPoolRegistered(pool)) {
-            revert PoolAlreadyRegistered(pool);
-        }
-
-        // No room on the stack for a `numTokens` variable; have to use tokenConfig.length.
-        if (tokenConfig.length < _MIN_TOKENS) {
-            revert MinTokens();
-        }
-        if (tokenConfig.length > _MAX_TOKENS) {
-            revert MaxTokens();
-        }
-
-        // Retrieve or create the pool's token balances mapping.
-        EnumerableMap.IERC20ToUint256Map storage poolTokenBalances = _poolTokenBalances[pool];
-        uint8[] memory tokenDecimalDiffs = new uint8[](tokenConfig.length);
-
-        for (uint256 i = 0; i < tokenConfig.length; ++i) {
-            TokenConfig memory tokenData = tokenConfig[i];
-            IERC20 token = tokenData.token;
-
-            // Ensure that the token address is valid
-            if (token == IERC20(address(0))) {
-                revert InvalidToken();
-            }
-
-            // Register the token with an initial balance of zero.
-            // Ensure the token isn't already registered for the pool.
-            // Note: EnumerableMaps require an explicit initial value when creating a key-value pair.
-            if (poolTokenBalances.set(token, 0) == false) {
-                revert TokenAlreadyRegistered(token);
-            }
-            _lastLivePoolTokenBalances[pool].set(token, 0);
-
-            bool hasRateProvider = tokenData.rateProvider != IRateProvider(address(0));
-            _poolTokenConfig[pool][token] = tokenData;
-
-            if (tokenData.tokenType == TokenType.STANDARD) {
-                if (hasRateProvider) {
-                    revert InvalidTokenConfiguration();
-                }
-            } else if (tokenData.tokenType == TokenType.WITH_RATE) {
-                if (hasRateProvider == false) {
-                    revert InvalidTokenConfiguration();
-                }
-            } else if (tokenData.tokenType == TokenType.ERC4626) {
-                // TODO implement in later phases.
-                revert InvalidTokenConfiguration();
-            } else {
-                revert InvalidTokenType();
-            }
-
-            tokenDecimalDiffs[i] = uint8(18) - IERC20Metadata(address(token)).decimals();
-        }
-
-        // Store the pause manager. A zero address means default to the authorizer.
-        _poolPauseManagers[pool] = pauseManager;
-
-        // Store config and mark the pool as registered
-        PoolConfig memory config = PoolConfigLib.toPoolConfig(_poolConfig[pool]);
-
-        config.isPoolRegistered = true;
-        config.callbacks = callbackConfig;
-        config.liquidityManagement = liquidityManagement;
-        config.tokenDecimalDiffs = PoolConfigLib.toTokenDecimalDiffs(tokenDecimalDiffs);
-        config.pauseWindowEndTime = pauseWindowEndTime.toUint32();
-        _poolConfig[pool] = config.fromPoolConfig();
-
-        // Emit an event to log the pool registration (pass msg.sender as the factory argument)
-        emit PoolRegistered(
-            pool,
-            msg.sender,
-            tokenConfig,
-            pauseWindowEndTime,
-            pauseManager,
-            callbackConfig,
-            liquidityManagement
-        );
-    }
-
-    /// @dev See `isPoolRegistered`
-    function _isPoolRegistered(address pool) internal view returns (bool) {
-        return _poolConfig[pool].isPoolRegistered();
-    }
-
-=======
->>>>>>> 45bfba48
     /// @dev See `isPoolInRecoveryMode`
     function _isPoolInRecoveryMode(address pool) internal view returns (bool) {
         return _poolConfig[pool].isPoolInRecoveryMode();
