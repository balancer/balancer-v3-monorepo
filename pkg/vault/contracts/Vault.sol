--- conflicted
+++ resolved
@@ -884,7 +884,7 @@
         // 7) BPT supply adjustment
         _spendAllowance(address(params.pool), params.from, msg.sender, bptAmountIn);
 
-        if (_isQueryContext(_vaultStateBits)) {
+        if (_isQueryContext()) {
             // Increase `from` balance to ensure the burn function succeeds.
             _queryModeBalanceIncrease(params.pool, params.from, bptAmountIn);
         }
@@ -1033,25 +1033,8 @@
             (amountInUnderlying, amountOutWrapped) = (amountCalculated, amountGiven);
         }
 
-<<<<<<< HEAD
-        // Checking isStaticCall first, so we only parse _vaultStateBits in static calls
-        if (_isQueryContext(_vaultStateBits)) {
-            // Uses the most accurate calculation so that a query matches the actual operation
-            if (kind == SwapKind.EXACT_IN) {
-                amountCalculated = wrappedToken.previewDeposit(amountGiven);
-                (amountInUnderlying, amountOutWrapped) = (amountGiven, amountCalculated);
-            } else {
-                amountCalculated = wrappedToken.previewMint(amountGiven);
-                (amountInUnderlying, amountOutWrapped) = (amountCalculated, amountGiven);
-            }
-            _takeDebt(underlyingToken, amountInUnderlying);
-            _supplyCredit(wrappedToken, amountOutWrapped);
-            return (amountCalculated, amountInUnderlying, amountOutWrapped);
-=======
-        // Checking isStaticCall first, so we only parse _vaultState in static calls
-        if (EVMCallModeHelpers.isStaticCall() == true && _vaultState.isQueryDisabled == false) {
+        if (_isQueryContext()) {
             return _calculateBufferAmounts(kind, wrappedToken, amountGiven);
->>>>>>> 5af3d0f5
         }
 
         if (bufferBalances.getBalanceDerived() > amountOutWrapped) {
@@ -1169,25 +1152,8 @@
             (amountOutUnderlying, amountInWrapped) = (amountGiven, amountCalculated);
         }
 
-<<<<<<< HEAD
-        // Checking isStaticCall first, so we only parse _vaultStateBits in static calls
-        if (_isQueryContext(_vaultStateBits)) {
-            // Uses the most accurate calculation so that a query matches the actual operation
-            if (kind == SwapKind.EXACT_IN) {
-                amountCalculated = wrappedToken.previewRedeem(amountGiven);
-                (amountOutUnderlying, amountInWrapped) = (amountCalculated, amountGiven);
-            } else {
-                amountCalculated = wrappedToken.previewWithdraw(amountGiven);
-                (amountOutUnderlying, amountInWrapped) = (amountGiven, amountCalculated);
-            }
-            _takeDebt(wrappedToken, amountInWrapped);
-            _supplyCredit(underlyingToken, amountOutUnderlying);
-            return (amountCalculated, amountInWrapped, amountOutUnderlying);
-=======
-        // Checking isStaticCall first, so we only parse _vaultState in static calls
-        if (EVMCallModeHelpers.isStaticCall() == true && _vaultState.isQueryDisabled == false) {
+        if (_isQueryContext()) {
             return _calculateBufferAmounts(kind, wrappedToken, amountGiven);
->>>>>>> 5af3d0f5
         }
 
         if (bufferBalances.getBalanceRaw() > amountOutUnderlying) {
@@ -1270,8 +1236,8 @@
         _supplyCredit(underlyingToken, amountOutUnderlying);
     }
 
-    function _isQueryContext(VaultStateBits vaultState) internal view returns (bool) {
-        return EVMCallModeHelpers.isStaticCall() && vaultState.isQueryDisabled() == false;
+    function _isQueryContext() internal view returns (bool) {
+        return EVMCallModeHelpers.isStaticCall() && _vaultStateBits.isQueryDisabled() == false;
     }
 
     /**
