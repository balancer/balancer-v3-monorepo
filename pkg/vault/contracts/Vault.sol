// SPDX-License-Identifier: GPL-3.0-or-later

pragma solidity ^0.8.4;

import { IERC20 } from "@openzeppelin/contracts/token/ERC20/IERC20.sol";
import { SafeERC20 } from "@openzeppelin/contracts/token/ERC20/utils/SafeERC20.sol";
import { Address } from "@openzeppelin/contracts/utils/Address.sol";
import { SafeCast } from "@openzeppelin/contracts/utils/math/SafeCast.sol";

import { IVault, PoolConfig, PoolCallbacks } from "@balancer-labs/v3-interfaces/contracts/vault/IVault.sol";
import { IVaultErrors } from "@balancer-labs/v3-interfaces/contracts/vault/IVaultErrors.sol";
import { IBasePool } from "@balancer-labs/v3-interfaces/contracts/vault/IBasePool.sol";
import { IAuthorizer } from "@balancer-labs/v3-interfaces/contracts/vault/IAuthorizer.sol";

import { ReentrancyGuard } from "@balancer-labs/v3-solidity-utils/contracts/openzeppelin/ReentrancyGuard.sol";
import { TemporarilyPausable } from "@balancer-labs/v3-solidity-utils/contracts/helpers/TemporarilyPausable.sol";
import { Asset, AssetHelpers } from "@balancer-labs/v3-solidity-utils/contracts/helpers/AssetHelpers.sol";
import { EVMCallModeHelpers } from "@balancer-labs/v3-solidity-utils/contracts/helpers/EVMCallModeHelpers.sol";

import { ArrayHelpers } from "@balancer-labs/v3-solidity-utils/contracts/helpers/ArrayHelpers.sol";
import { InputHelpers } from "@balancer-labs/v3-solidity-utils/contracts/helpers/InputHelpers.sol";
import { EnumerableMap } from "@balancer-labs/v3-solidity-utils/contracts/openzeppelin/EnumerableMap.sol";
import { Authentication } from "@balancer-labs/v3-solidity-utils/contracts/helpers/Authentication.sol";
import { ERC20MultiToken } from "@balancer-labs/v3-solidity-utils/contracts/token/ERC20MultiToken.sol";

import { PoolConfigBits, PoolConfigLib } from "./lib/PoolConfigLib.sol";
import { BasePoolMath } from "./libraries/BasePoolMath.sol";

contract Vault is IVault, IVaultErrors, Authentication, ERC20MultiToken, ReentrancyGuard, TemporarilyPausable {
    using EnumerableMap for EnumerableMap.IERC20ToUint256Map;
    using InputHelpers for uint256;
    using AssetHelpers for *;
    using ArrayHelpers for uint256[];
    using Address for *;
    using SafeERC20 for IERC20;
    using SafeCast for *;
    using PoolConfigLib for PoolConfig;
    using PoolConfigLib for PoolCallbacks;

    // Minimum BPT amount minted upon initialization.
    uint256 private constant _MINIMUM_BPT = 1e6;

    // Pools can have two, three, or four tokens.
    uint256 private constant _MIN_TOKENS = 2;
    uint256 private constant _MAX_TOKENS = 4;

    // Registry of pool configs.
    mapping(address => PoolConfigBits) internal _poolConfig;

    // Pool -> (token -> balance): Pool's ERC20 tokens balances stored at the Vault.
    mapping(address => EnumerableMap.IERC20ToUint256Map) internal _poolTokenBalances;

    /// @notice List of handlers. It is non-empty only during `invoke` calls.
    address[] private _handlers;

    /**
     * @notice The total number of nonzero deltas over all active + completed lockers.
     * @dev It is non-zero only during `invoke` calls.
     */
    uint256 private _nonzeroDeltaCount;

    /**
     * @notice Represents the asset due/owed to each handler.
     * @dev Must all net to zero when the last handler is released.
     */
    mapping(address => mapping(IERC20 => int256)) private _tokenDeltas;

    /**
     * @notice Represents the total reserve of each ERC20 token.
     * @dev It should be always equal to `token.balanceOf(vault)`, except during `invoke`.
     */
    mapping(IERC20 => uint256) private _tokenReserves;

    // Upgradeable contract in charge of setting permissions.
    IAuthorizer private _authorizer;

    /// @notice If set to true, disables query functionality of the Vault. Can be modified only by governance.
    bool private _isQueryDisabled;

    constructor(
        IAuthorizer authorizer,
        uint256 pauseWindowDuration,
        uint256 bufferPeriodDuration
    )
        Authentication(bytes32(uint256(uint160(address(this)))))
        TemporarilyPausable(pauseWindowDuration, bufferPeriodDuration)
    {
        _authorizer = authorizer;
    }

    /*******************************************************************************
                              Transient Accounting
    *******************************************************************************/

    /**
     * @dev This modifier is used for functions that temporarily modify the `_tokenDeltas`
     * of the Vault but expect to revert or settle balances by the end of their execution.
     * It works by tracking the handlers involved in the execution and ensures that the
     * balances are properly settled by the time the last handler is executed.
     *
     * This is useful for functions like `invoke`, which performs arbitrary external calls:
     * we can keep track of temporary deltas changes, and make sure they are settled by the
     * time the external call is complete.
     */
    modifier transient() {
        // Add the current handler to the list
        _handlers.push(msg.sender);

        // The caller does everything here and has to settle all outstanding balances
        _;

        // Check if it's the last handler
        if (_handlers.length == 1) {
            // Ensure all balances are settled
            if (_nonzeroDeltaCount != 0) revert BalanceNotSettled();

            // Reset the handlers list
            delete _handlers;

            // Reset the counter
            delete _nonzeroDeltaCount;
        } else {
            // If it's not the last handler, simply remove it from the list
            _handlers.pop();
        }
    }

    /// @inheritdoc IVault
    function invoke(bytes calldata data) external payable transient returns (bytes memory result) {
        // Executes the function call with value to the msg.sender.
        return (msg.sender).functionCallWithValue(data, msg.value);
    }

    /**
     * @dev This modifier ensures that the function it modifies can only be called
     * by the last handler in the `_handlers` array. This is used to enforce the
     * order of execution when multiple handlers are in play, ensuring only the
     * current or "active" handler can invoke certain operations in the Vault.
     * If no handler is found or the caller is not the expected handler,
     * it reverts the transaction with specific error messages.
     */
    modifier withHandler() {
        // If there are no handlers in the list, revert with an error.
        if (_handlers.length == 0) {
            revert NoHandler();
        }

        // Get the last handler from the `_handlers` array.
        // This represents the current active handler.
        address handler = _handlers[_handlers.length - 1];

        // If the current function caller is not the active handler, revert.
        if (msg.sender != handler) revert WrongHandler(msg.sender, handler);

        _;
    }

    /// @inheritdoc IVault
    function settle(IERC20 token) public nonReentrant withHandler returns (uint256 paid) {
        uint256 reservesBefore = _tokenReserves[token];
        _tokenReserves[token] = token.balanceOf(address(this));
        paid = _tokenReserves[token] - reservesBefore;
        // subtraction must be safe
        _supplyCredit(token, paid, msg.sender);
    }

    /// @inheritdoc IVault
    function wire(IERC20 token, address to, uint256 amount) public nonReentrant withHandler {
        // effects
        _takeDebt(token, amount, msg.sender);
        _tokenReserves[token] -= amount;
        // interactions
        token.safeTransfer(to, amount);
    }

    /// @inheritdoc IVault
    function retrieve(IERC20 token, address from, uint256 amount) public nonReentrant withHandler onlyTrustedRouter {
        // effects
        _supplyCredit(token, amount, msg.sender);
        _tokenReserves[token] += amount;
        // interactions
        token.safeTransferFrom(from, address(this), amount);
    }

    /// @inheritdoc IVault
    function getHandler(uint256 index) public view returns (address) {
        if (index >= _handlers.length) {
            revert HandlerOutOfBounds(index);
        }
        return _handlers[index];
    }

    /// @inheritdoc IVault
    function getHandlersCount() external view returns (uint256) {
        return _handlers.length;
    }

    /// @inheritdoc IVault
    function getNonzeroDeltaCount() external view returns (uint256) {
        return _nonzeroDeltaCount;
    }

    /// @inheritdoc IVault
    function getTokenDelta(address user, IERC20 token) external view returns (int256) {
        return _tokenDeltas[user][token];
    }

    /// @inheritdoc IVault
    function getTokenReserve(IERC20 token) external view returns (uint256) {
        return _tokenReserves[token];
    }

    /// @inheritdoc IVault
    function getMinimumPoolTokens() external pure returns (uint256) {
        return _MIN_TOKENS;
    }

    /// @inheritdoc IVault
    function getMaximumPoolTokens() external pure returns (uint256) {
        return _MAX_TOKENS;
    }

    /**
     * @notice Records the `debt` for a given handler and token.
     * @param token   The ERC20 token for which the `debt` will be accounted.
     * @param debt    The amount of `token` taken from the Vault in favor of the `handler`.
     * @param handler The account responsible for the debt.
     */
    function _takeDebt(IERC20 token, uint256 debt, address handler) internal {
        _accountDelta(token, debt.toInt256(), handler);
    }

    /**
     * @notice Records the `credit` for a given handler and token.
     * @param token   The ERC20 token for which the 'credit' will be accounted.
     * @param credit  The amount of `token` supplied to the Vault in favor of the `handler`.
     * @param handler The account credited with the amount.
     */
    function _supplyCredit(IERC20 token, uint256 credit, address handler) internal {
        _accountDelta(token, -credit.toInt256(), handler);
    }

    /**
     * @dev Accounts the delta for the given handler and token.
     * Positive delta represents debt, while negative delta represents surplus.
     * The function ensures that only the specified handler can update its respective delta.
     *
     * @param token   The ERC20 token for which the delta is being accounted.
     * @param delta   The difference in the token balance.
     *                Positive indicates a debit or a decrease in Vault's assets,
     *                negative indicates a credit or an increase in Vault's assets.
     * @param handler The handler whose balance difference is being accounted for.
     *                Must be the same as the caller of the function.
     */
    function _accountDelta(IERC20 token, int256 delta, address handler) internal {
        // If the delta is zero, there's nothing to account for.
        if (delta == 0) return;

        // Ensure that the handler specified is indeed the caller.
        if (handler != msg.sender) {
            revert WrongHandler(handler, msg.sender);
        }

        // Get the current recorded delta for this token and handler.
        int256 current = _tokenDeltas[handler][token];

        // Calculate the new delta after accounting for the change.
        int256 next = current + delta;

        unchecked {
            // If the resultant delta becomes zero after this operation,
            // decrease the count of non-zero deltas.
            if (next == 0) {
                _nonzeroDeltaCount--;
            }
            // If there was no previous delta (i.e., it was zero) and now we have one,
            // increase the count of non-zero deltas.
            else if (current == 0) {
                _nonzeroDeltaCount++;
            }
        }

        // Update the delta for this token and handler.
        _tokenDeltas[handler][token] = next;
    }

    /*******************************************************************************
                                    Queries
    *******************************************************************************/

    /// @dev Ensure that only static calls are made to the functions with this modifier.
    modifier query() {
        if (!EVMCallModeHelpers.isStaticCall()) {
            revert EVMCallModeHelpers.NotStaticCall();
        }

        if (_isQueryDisabled) {
            revert QueriesDisabled();
        }

        // Add the current handler to the list so `withHandler` does not revert
        _handlers.push(msg.sender);
        _;
    }

    /// @inheritdoc IVault
    function quote(bytes calldata data) external payable query returns (bytes memory result) {
        // Forward the incoming call to the original sender of this transaction.
        return (msg.sender).functionCallWithValue(data, msg.value);
    }

    /// @inheritdoc IVault
    function disableQuery() external authenticate {
        _isQueryDisabled = true;
    }

    /// @inheritdoc IVault
    function isQueryDisabled() external view returns (bool) {
        return _isQueryDisabled;
    }

    /*******************************************************************************
                                    Pool Tokens
    *******************************************************************************/

    /// @inheritdoc IVault
    function totalSupply(address token) external view returns (uint256) {
        return _totalSupply(token);
    }

    /// @inheritdoc IVault
    function balanceOf(address token, address account) external view returns (uint256) {
        return _balanceOf(token, account);
    }

    /// @inheritdoc IVault
    function allowance(address token, address owner, address spender) external view returns (uint256) {
        return _allowance(token, owner, spender);
    }

    /// @inheritdoc IVault
    function transfer(address owner, address to, uint256 amount) external returns (bool) {
        _transfer(msg.sender, owner, to, amount);
        return true;
    }

    /// @inheritdoc IVault
    function approve(address owner, address spender, uint256 amount) external returns (bool) {
        _approve(msg.sender, owner, spender, amount);
        return true;
    }

    /// @inheritdoc IVault
    function transferFrom(address spender, address from, address to, uint256 amount) external returns (bool) {
        _spendAllowance(msg.sender, from, spender, amount);
        _transfer(msg.sender, from, to, amount);
        return true;
    }

    /*******************************************************************************
                                          Swaps
    *******************************************************************************/

    /// @inheritdoc IVault
    function swap(
        SwapParams memory params
    )
        public
        whenNotPaused
        withHandler
        withInitializedPool(params.pool)
        returns (uint256 amountCalculated, uint256 amountIn, uint256 amountOut)
    {
        if (params.amountGiven == 0) {
            revert AmountGivenZero();
        }

        if (params.tokenIn == params.tokenOut) {
            revert CannotSwapSameToken();
        }

        // We access both token indexes without checking existence, because we will do it manually immediately after.
        EnumerableMap.IERC20ToUint256Map storage poolBalances = _poolTokenBalances[params.pool];
        uint256 indexIn = poolBalances.unchecked_indexOf(params.tokenIn);
        uint256 indexOut = poolBalances.unchecked_indexOf(params.tokenOut);

        if (indexIn == 0 || indexOut == 0) {
            // We require the pool to be initialized, which means it's also registered.
            // This can only happen if the tokens are not registered.
            revert TokenNotRegistered();
        }

        // EnumerableMap stores indices *plus one* to use the zero index as a sentinel value - because these are valid,
        // we can undo this.
        indexIn -= 1;
        indexOut -= 1;

        uint256 tokenInBalance;
        uint256 tokenOutBalance;

        uint256[] memory currentBalances = new uint256[](poolBalances.length());

        for (uint256 i = 0; i < poolBalances.length(); i++) {
            // Because the iteration is bounded by `tokenAmount`, and no tokens are registered or deregistered here, we
            // know `i` is a valid token index and can use `unchecked_valueAt` to save storage reads.
            uint256 balance = poolBalances.unchecked_valueAt(i);

            currentBalances[i] = balance;

            if (i == indexIn) {
                tokenInBalance = balance;
            } else if (i == indexOut) {
                tokenOutBalance = balance;
            }
        }

        // Perform the swap request callback and compute the new balances for 'token in' and 'token out' after the swap
        amountCalculated = IBasePool(params.pool).onSwap(
            IBasePool.SwapParams({
                kind: params.kind,
                tokenIn: params.tokenIn,
                tokenOut: params.tokenOut,
                amountGiven: params.amountGiven,
                balances: currentBalances,
                indexIn: indexIn,
                indexOut: indexOut,
                sender: msg.sender,
                userData: params.userData
            })
        );

        (amountIn, amountOut) = params.kind == SwapKind.GIVEN_IN
            ? (params.amountGiven, amountCalculated)
            : (amountCalculated, params.amountGiven);

        tokenInBalance = tokenInBalance + amountIn;
        tokenOutBalance = tokenOutBalance - amountOut;

        // Because no tokens were registered or deregistered between now or when we retrieved the indexes for
        // 'token in' and 'token out', we can use `unchecked_setAt` to save storage reads.
        poolBalances.unchecked_setAt(indexIn, tokenInBalance);
        poolBalances.unchecked_setAt(indexOut, tokenOutBalance);

        // Account amountIn of tokenIn
        _takeDebt(params.tokenIn, amountIn, msg.sender);
        // Account amountOut of tokenOut
        _supplyCredit(params.tokenOut, amountOut, msg.sender);

        if (_poolConfig[params.pool].shouldCallAfterSwap()) {
            // if callback is enabled, then update balances
            if (
                IBasePool(params.pool).onAfterSwap(
                    IBasePool.AfterSwapParams({
                        kind: params.kind,
                        tokenIn: params.tokenIn,
                        tokenOut: params.tokenOut,
                        amountIn: amountIn,
                        amountOut: amountOut,
                        tokenInBalance: tokenInBalance,
                        tokenOutBalance: tokenOutBalance,
                        sender: msg.sender,
                        userData: params.userData
                    }),
                    amountCalculated
                ) == false
            ) {
                revert CallbackFailed();
            }
        }

        emit Swap(params.pool, params.tokenIn, params.tokenOut, amountIn, amountOut);
    }

    /*******************************************************************************
                            Pool Registration and Initialization
    *******************************************************************************/

    /// @inheritdoc IVault
    function registerPool(
        address factory,
        IERC20[] memory tokens,
        PoolCallbacks calldata poolCallbacks
    ) external nonReentrant whenNotPaused {
        _registerPool(factory, tokens, poolCallbacks);
    }

    /// @inheritdoc IVault
    function isRegisteredPool(address pool) external view returns (bool) {
        return _isRegisteredPool(pool);
    }

    /// @inheritdoc IVault
    function isInitializedPool(address pool) external view returns (bool) {
        return _isInitializedPool(pool);
    }

    /// @inheritdoc IVault
    function getPoolConfig(address pool) external view returns (PoolConfig memory) {
        return _poolConfig[pool].toPoolConfig();
    }

    /// @inheritdoc IVault
    function getPoolTokens(
        address pool
    ) external view withRegisteredPool(pool) returns (IERC20[] memory tokens, uint256[] memory balances) {
        return _getPoolTokens(pool);
    }

    /// @dev Reverts unless `pool` corresponds to a registered Pool.
    modifier withRegisteredPool(address pool) {
        _ensureRegisteredPool(pool);
        _;
    }

    /// @dev Reverts unless `pool` corresponds to a registered Pool.
    function _ensureRegisteredPool(address pool) internal view {
        if (!_isRegisteredPool(pool)) {
            revert PoolNotRegistered(pool);
        }
    }

    /**
     * @dev The function will register the pool, setting its tokens with an initial balance of zero.
     * The function also checks for valid token addresses and ensures that the pool and tokens aren't
     * already registered.
     *
     * Emits a `PoolRegistered` event upon successful registration.
     */
    function _registerPool(address factory, IERC20[] memory tokens, PoolCallbacks memory callbackConfig) internal {
        address pool = msg.sender;

        // Ensure the pool isn't already registered
        if (_isRegisteredPool(pool)) {
            revert PoolAlreadyRegistered(pool);
        }

        if (tokens.length < _MIN_TOKENS) {
            revert MinTokens();
        }
        if (tokens.length > _MAX_TOKENS) {
            revert MaxTokens();
        }

        // Retrieve or create the pool's token balances mapping
        EnumerableMap.IERC20ToUint256Map storage poolTokenBalances = _poolTokenBalances[pool];

        for (uint256 i = 0; i < tokens.length; ++i) {
            IERC20 token = tokens[i];

            // Ensure that the token address is valid
            if (token == IERC20(address(0))) {
                revert InvalidToken();
            }

            // Register the token with an initial balance of zero.
            // Note: EnumerableMaps require an explicit initial value when creating a key-value pair.
            bool added = poolTokenBalances.set(tokens[i], 0);

            // Ensure the token isn't already registered for the pool
            if (!added) {
                revert TokenAlreadyRegistered(tokens[i]);
            }
        }

        // Store config and mark the pool as registered
        PoolConfig memory config = PoolConfigLib.toPoolConfig(_poolConfig[pool]);
        config.isRegisteredPool = true;
        config.callbacks = callbackConfig;
        _poolConfig[pool] = config.fromPoolConfig();

        // Emit an event to log the pool registration
        emit PoolRegistered(pool, factory, tokens);
    }

    /// @dev See `isRegisteredPool`
    function _isRegisteredPool(address pool) internal view returns (bool) {
        return _poolConfig[pool].isPoolRegistered();
    }

    /// @dev Reverts unless `pool` corresponds to an initialized Pool.
    modifier withInitializedPool(address pool) {
        _ensureInitializedPool(pool);
        _;
    }

    /// @dev Reverts unless `pool` corresponds to an initialized Pool.
    function _ensureInitializedPool(address pool) internal view {
        if (!_isInitializedPool(pool)) {
            revert PoolNotInitialized(pool);
        }
    }

    /// @dev See `isInitialized`
    function _isInitializedPool(address pool) internal view returns (bool) {
        return _poolConfig[pool].isPoolInitialized();
    }

    /**
     * @notice Fetches the tokens and their corresponding balances for a given pool.
     * @dev Utilizes an enumerable map to obtain pool token balances.
     * The function is structured to minimize storage reads by leveraging the `unchecked_at` method.
     *
     * @param pool The address of the pool for which tokens and balances are to be fetched.
     * @return tokens An array of token addresses.
     * @return balances An array of corresponding token balances.
     */
    function _getPoolTokens(address pool) internal view returns (IERC20[] memory tokens, uint256[] memory balances) {
        // Retrieve the mapping of tokens and their balances for the specified pool.
        EnumerableMap.IERC20ToUint256Map storage poolTokenBalances = _poolTokenBalances[pool];

        // Initialize arrays to store tokens and their balances based on the number of tokens in the pool.
        tokens = new IERC20[](poolTokenBalances.length());
        balances = new uint256[](tokens.length);

        for (uint256 i = 0; i < tokens.length; ++i) {
            // Because the iteration is bounded by `tokens.length`, which matches the EnumerableMap's length,
            // we can safely use `unchecked_at`. This ensures that `i` is a valid token index and minimizes
            // storage reads.
            (tokens[i], balances[i]) = poolTokenBalances.unchecked_at(i);
        }
    }

    /*******************************************************************************
                                Pool Operations
    *******************************************************************************/

    /// @dev Rejects routers not approved by governance and users
    modifier onlyTrustedRouter() {
        _onlyTrustedRouter(msg.sender);
        _;
    }

    /// @inheritdoc IVault
    function initialize(
        address pool,
        address to,
        IERC20[] memory tokens,
        uint256[] memory maxAmountsIn,
        bytes memory userData
    )
        external
        withHandler
        whenNotPaused
        withRegisteredPool(pool)
        returns (uint256[] memory amountsIn, uint256 bptAmountOut)
    {
        PoolConfig memory config = _poolConfig[pool].toPoolConfig();

        if (config.isInitializedPool) {
            revert PoolAlreadyInitialized(pool);
        }

        InputHelpers.ensureInputLengthMatch(tokens.length, maxAmountsIn.length);

        _validateTokensAndGetBalances(pool, tokens);

        (amountsIn, bptAmountOut) = IBasePool(pool).onInitialize(maxAmountsIn, userData);

        if (bptAmountOut < _MINIMUM_BPT) {
            revert BptAmountBelowAbsoluteMin();
        }

        for (uint256 i = 0; i < tokens.length; ++i) {
            uint256 amountIn = amountsIn[i];

            // Debit of token[i] for amountIn
            _takeDebt(tokens[i], amountIn, msg.sender);
        }

        // Store the new Pool balances.
        _setPoolBalances(pool, amountsIn);

        // When adding liquidity, we must mint tokens concurrently with updating pool balances,
        // as the pool's math relies on totalSupply.
        // At this point we know that bptAmountOut >= _MINIMUM_BPT, so this will not revert.
        bptAmountOut -= _MINIMUM_BPT;
        _mint(address(pool), to, bptAmountOut);
        _mintToAddressZero(address(pool), _MINIMUM_BPT);

        // Store config and mark the pool as initialized
        config.isInitializedPool = true;
        _poolConfig[pool] = config.fromPoolConfig();

        // Emit an event to log the pool initialization
        emit PoolInitialized(pool);

        emit PoolBalanceChanged(pool, msg.sender, tokens, amountsIn.unsafeCastToInt256(true));
    }

    /// @inheritdoc IVault
    function addLiquidity(
        address pool,
        address to,
        IERC20[] memory tokens,
        uint256[] memory maxAmountsIn,
        uint256 minBptAmountOut,
        IBasePool.AddLiquidityKind kind,
        bytes memory userData
    )
        external
        withHandler
        whenNotPaused
        withInitializedPool(pool)
        returns (uint256[] memory amountsIn, uint256 bptAmountOut)
    {
        InputHelpers.ensureInputLengthMatch(tokens.length, maxAmountsIn.length);

        // We first check that the caller passed the Pool's registered tokens in the correct order
        // and retrieve the current balance for each.
        uint256[] memory balances = _validateTokensAndGetBalances(pool, tokens);

        // The bulk of the work is done here: the corresponding Pool callback is invoked
        // its final balances are computed
        (amountsIn, bptAmountOut) = IBasePool(pool).onAddLiquidity(
            msg.sender,
            balances,
            maxAmountsIn,
            minBptAmountOut,
            kind,
            userData
        );

        uint256[] memory finalBalances = new uint256[](balances.length);
        for (uint256 i = 0; i < tokens.length; ++i) {
            uint256 amountIn = amountsIn[i];

            // Debit of token[i] for amountIn
            _takeDebt(tokens[i], amountIn, msg.sender);

            finalBalances[i] = balances[i] + amountIn;
        }

        // Store the new pool balances.
        _setPoolBalances(pool, finalBalances);

        // When adding liquidity, we must mint tokens concurrently with updating pool balances,
        // as the pool's math relies on totalSupply.
        _mint(address(pool), to, bptAmountOut);

        if (_poolConfig[pool].shouldCallAfterAddLiquidity()) {
            if (IBasePool(pool).onAfterAddLiquidity(msg.sender, balances, userData, amountsIn, bptAmountOut) == false) {
                revert CallbackFailed();
            }
        }

        emit PoolBalanceChanged(pool, msg.sender, tokens, amountsIn.unsafeCastToInt256(true));
    }

<<<<<<< HEAD
    function addLiquidityProportional(
        address pool,
        uint256[] memory maxAmountsIn,
        uint256 exactBptAmountOut
    ) external withHandler whenNotPaused withInitializedPool(pool) returns (uint256[] memory amountsIn) {
        if (!IBasePool(pool).supportsAddLiquidityProportional()) {
            revert DoesNotSupportAddLiquidityProportional(pool);
        }

        (IERC20[] memory tokens, uint256[] memory balances) = _getPoolTokens(pool);

        InputHelpers.ensureInputLengthMatch(tokens.length, maxAmountsIn.length);

        IBasePool(pool).onBeforeAdd(balances);

        amountsIn = BasePoolMath.computeProportionalAmountsIn(balances, _totalSupply(pool), exactBptAmountOut);

        // check amountsIn < maxAmountsIn
        // _accountDeltas
        // _setPoolBalances
        // emit PoolBalanceChanged
    }

    function addLiquidityUnbalanced(
        address pool,
        uint256[] memory exactAmountsIn,
        uint256
    ) external withHandler whenNotPaused withInitializedPool(pool) returns (uint256 bptAmountOut) {
        (, uint256[] memory balances) = _getPoolTokens(pool);

        IBasePool(pool).onBeforeAdd(balances);

        bptAmountOut = IBasePool(pool).onAddLiquidityUnbalanced(msg.sender, exactAmountsIn, balances);

        // check bptAmountOut >= minBptAmountOut
        // _accountDeltas
        // _setPoolBalances
        // emit PoolBalanceChanged
    }

    function addLiquiditySingleAsset(
        address pool,
        IERC20 tokenIn,
        uint256 exactBptAmountOut
    ) external withHandler whenNotPaused withInitializedPool(pool) returns (uint256 amountIn) {
        (, uint256[] memory balances) = _getPoolTokens(pool);

        IBasePool(pool).onBeforeAdd(balances);

        amountIn = IBasePool(pool).onAddLiquiditySingleAsset(msg.sender, tokenIn, exactBptAmountOut, balances);

        // _accountDeltas
        // _setPoolBalances
        // emit PoolBalanceChanged
    }

    function addLiquidityCustom(
        address pool,
        bytes memory userData
    )
        external
        withHandler
        whenNotPaused
        withInitializedPool(pool)
        returns (uint256[] memory amountsIn, uint256 bptAmountOut, bytes memory returnData)
    {
        (, uint256[] memory balances) = _getPoolTokens(pool);

        IBasePool(pool).onBeforeAdd(balances);

        (amountsIn, bptAmountOut, returnData) = IBasePool(pool).onAddLiquidityCustom(msg.sender, userData, balances);

        // _accountDeltas
        // _setPoolBalances
        // emit PoolBalanceChanged
    }

    /**
     * @inheritdoc IVault
     * @dev Trusted routers can burn pool tokens belonging to any user and require no prior approval from the user.
     * Untrusted routers require prior approval from the user. This is the only function allowed to call
     * _queryModeBalanceIncrease (and only in a query context).
     */
=======
    /// @inheritdoc IVault
>>>>>>> 942fe789
    function removeLiquidity(
        address pool,
        address from,
        IERC20[] memory tokens,
        uint256[] memory minAmountsOut,
        uint256 maxBptAmountIn,
        IBasePool.RemoveLiquidityKind kind,
        bytes memory userData
    )
        external
        whenNotPaused
        nonReentrant
        withInitializedPool(pool)
        returns (uint256[] memory amountsOut, uint256 bptAmountIn)
    {
        InputHelpers.ensureInputLengthMatch(tokens.length, minAmountsOut.length);

        // We first check that the caller passed the Pool's registered tokens in the correct order, and retrieve the
        // current balance for each.
        uint256[] memory balances = _validateTokensAndGetBalances(pool, tokens);

        // The bulk of the work is done here: the corresponding Pool callback is invoked,
        // and its final balances are computed
        (amountsOut, bptAmountIn) = IBasePool(pool).onRemoveLiquidity(
            msg.sender,
            balances,
            minAmountsOut,
            maxBptAmountIn,
            kind,
            userData
        );

        uint256[] memory finalBalances = new uint256[](balances.length);
        for (uint256 i = 0; i < tokens.length; ++i) {
            uint256 amountOut = amountsOut[i];

            // Credit token[i] for amountIn
            _supplyCredit(tokens[i], amountOut, msg.sender);

            // Compute the new Pool balances. A Pool's token balance always decreases after an exit (potentially by 0).
            finalBalances[i] = balances[i] - amountOut;
        }

        // Store the new pool balances.
        _setPoolBalances(pool, finalBalances);

        if (!_isTrustedRouter(msg.sender)) {
            _spendAllowance(address(pool), from, msg.sender, bptAmountIn);
        }
        if (!_isQueryDisabled && EVMCallModeHelpers.isStaticCall()) {
            // Increase `from` balance to ensure the burn function succeeds.
            _queryModeBalanceIncrease(pool, from, bptAmountIn);
        }
        // When removing liquidity, we must burn tokens concurrently with updating pool balances,
        // as the pool's math relies on totalSupply.
        _burn(address(pool), from, bptAmountIn);

        if (_poolConfig[pool].shouldCallAfterRemoveLiquidity()) {
            if (
                IBasePool(pool).onAfterRemoveLiquidity(msg.sender, balances, bptAmountIn, userData, amountsOut) == false
            ) {
                revert CallbackFailed();
            }
        }

        emit PoolBalanceChanged(
            pool,
            msg.sender,
            tokens,
            // We can unsafely cast to int256 because balances are actually stored as uint112
            amountsOut.unsafeCastToInt256(false)
        );
    }

    /**
     * @dev Sets the balances of a Pool's tokens to `newBalances`.
     *
     * WARNING: this assumes `newBalances` has the same length and order as the Pool's tokens.
     */
    function _setPoolBalances(address pool, uint256[] memory newBalances) internal {
        EnumerableMap.IERC20ToUint256Map storage poolBalances = _poolTokenBalances[pool];

        for (uint256 i = 0; i < newBalances.length; ++i) {
            // Since we assume all newBalances are properly ordered, we can simply use `unchecked_setAt`
            // to avoid one less storage read per token.
            poolBalances.unchecked_setAt(i, newBalances[i]);
        }
    }

    /**
     * @dev Returns the total balances for `pool`'s `expectedTokens`.
     *
     * `expectedTokens` must exactly equal the token array returned by `getPoolTokens`: both arrays must have the same
     * length, elements and order. Additionally, the Pool must have at least one registered token.
     */
    function _validateTokensAndGetBalances(
        address pool,
        IERC20[] memory expectedTokens
    ) private view returns (uint256[] memory) {
        (IERC20[] memory actualTokens, uint256[] memory balances) = _getPoolTokens(pool);
        InputHelpers.ensureInputLengthMatch(actualTokens.length, expectedTokens.length);
        if (actualTokens.length == 0) {
            revert PoolHasNoTokens(pool);
        }

        for (uint256 i = 0; i < actualTokens.length; ++i) {
            if (actualTokens[i] != expectedTokens[i]) {
                revert TokensMismatch(address(actualTokens[i]), address(expectedTokens[i]));
            }
        }

        return balances;
    }

    function _onlyTrustedRouter(address sender) internal pure {
        if (!_isTrustedRouter(sender)) {
            revert RouterNotTrusted();
        }
    }

    function _isTrustedRouter(address) internal pure returns (bool) {
        //TODO: Implement based on approval by governance and user
        return true;
    }

    /*******************************************************************************
                                    Authentication
    *******************************************************************************/

    /// @inheritdoc IVault
    function getAuthorizer() external view returns (IAuthorizer) {
        return _authorizer;
    }

    /// @inheritdoc IVault
    function setAuthorizer(IAuthorizer newAuthorizer) external nonReentrant authenticate {
        _authorizer = newAuthorizer;

        emit AuthorizerChanged(newAuthorizer);
    }

    /// @dev Access control is delegated to the Authorizer
    function _canPerform(bytes32 actionId, address user) internal view override returns (bool) {
        return _authorizer.canPerform(actionId, user, address(this));
    }
}<|MERGE_RESOLUTION|>--- conflicted
+++ resolved
@@ -746,7 +746,6 @@
         emit PoolBalanceChanged(pool, msg.sender, tokens, amountsIn.unsafeCastToInt256(true));
     }
 
-<<<<<<< HEAD
     function addLiquidityProportional(
         address pool,
         uint256[] memory maxAmountsIn,
@@ -824,15 +823,7 @@
         // emit PoolBalanceChanged
     }
 
-    /**
-     * @inheritdoc IVault
-     * @dev Trusted routers can burn pool tokens belonging to any user and require no prior approval from the user.
-     * Untrusted routers require prior approval from the user. This is the only function allowed to call
-     * _queryModeBalanceIncrease (and only in a query context).
-     */
-=======
-    /// @inheritdoc IVault
->>>>>>> 942fe789
+    /// @inheritdoc IVault
     function removeLiquidity(
         address pool,
         address from,
