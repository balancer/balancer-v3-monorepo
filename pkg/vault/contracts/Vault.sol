--- conflicted
+++ resolved
@@ -8,15 +8,10 @@
 import { Address } from "@openzeppelin/contracts/utils/Address.sol";
 import { SafeCast } from "@openzeppelin/contracts/utils/math/SafeCast.sol";
 
-<<<<<<< HEAD
-// solhint-disable-next-line max-line-length
+// solhint-disable max-line-length
 import { IVault, PoolConfig, PoolCallbacks, PoolPauseConfig, LiquidityManagement } from "@balancer-labs/v3-interfaces/contracts/vault/IVault.sol";
-=======
-// solhint-disable max-line-length
-import { IVault, PoolConfig, PoolCallbacks, LiquidityManagement } from "@balancer-labs/v3-interfaces/contracts/vault/IVault.sol";
 import { ITemporarilyPausable } from "@balancer-labs/v3-interfaces/contracts/solidity-utils/helpers/ITemporarilyPausable.sol";
 // solhint-enable max-line-length
->>>>>>> e40f404c
 import { IBasePool } from "@balancer-labs/v3-interfaces/contracts/vault/IBasePool.sol";
 import { IAuthorizer } from "@balancer-labs/v3-interfaces/contracts/vault/IAuthorizer.sol";
 
@@ -552,15 +547,7 @@
         withInitializedPool(params.pool)
         returns (uint256 amountCalculated, uint256 amountIn, uint256 amountOut)
     {
-<<<<<<< HEAD
-        // Modifier causes stack too deep
-        _ensureVaultNotPaused();
-        _ensurePoolNotPaused(params.pool);
-
-        if (params.amountGiven == 0) {
-=======
         if (params.rawAmountGiven == 0) {
->>>>>>> e40f404c
             revert AmountGivenZero();
         }
 
@@ -1490,21 +1477,13 @@
             revert VaultPaused();
         }
     }
-<<<<<<< HEAD
-
-    /// @dev Reverts if the Vault is not paused.
-    function _ensureVaultPaused() internal view {
-        if (!_isVaultPaused()) {
-            revert VaultNotPaused();
-        }
-    }
 
     /*******************************************************************************
                                      Pool Pausing
     *******************************************************************************/
 
     /// @inheritdoc IVault
-    function poolPaused(address pool) external view withRegisteredPool(pool) returns (bool) {
+    function isPoolPaused(address pool) external view withRegisteredPool(pool) returns (bool) {
         return _isPoolPaused(pool);
     }
 
@@ -1540,21 +1519,24 @@
 
         PoolPauseConfig memory pauseConfig = PoolPauseConfigLib.toPoolPauseConfig(_poolPauseConfig[pool]);
 
-        if (pausing) {
-            if (pauseConfig.isPoolPaused) {
+        if (_isPoolPaused(pool)) {
+            if (pausing) {
+                // Already paused, and we're trying to pause it again.
                 revert PoolPaused(pool);
             }
 
-            if (block.timestamp >= pauseConfig.pauseWindowEndTime) {
-                revert PoolPauseWindowExpired(pool);
-            }
+            // The pool can always be unpaused while it's paused.
+            // When the buffer period expires, `_isPoolPaused` will return false, so we would be in the outside
+            // else clause, where trying to unpause will revert unconditionally.
         } else {
-            if (!pauseConfig.isPoolPaused) {
+            if (pausing) {
+                // Not already paused; we can pause within the window.
+                if (block.timestamp >= pauseConfig.pauseWindowEndTime) {
+                    revert PoolPauseWindowExpired(pool);
+                }
+            } else {
+                // Not paused, and we're trying to unpause it.
                 revert PoolNotPaused(pool);
-            }
-
-            if (block.timestamp >= pauseConfig.bufferPeriodEndTime) {
-                revert PoolBufferPeriodExpired(pool);
             }
         }
 
@@ -1574,6 +1556,4 @@
             revert PoolPaused(pool);
         }
     }
-=======
->>>>>>> e40f404c
 }