--- conflicted
+++ resolved
@@ -451,6 +451,9 @@
         uint256 indexOut;
         uint256 tokenInBalance;
         uint256 tokenOutBalance;
+        uint256 swapFeeAmount;
+        uint256 swapFeePercentage;
+        uint256 protocolSwapFeeAmount;
     }
 
     function _populateSwapLocals(
@@ -510,14 +513,6 @@
                                           Swaps
     *******************************************************************************/
 
-    // Helper struct to avoid stack too deep errors
-    struct SwapVars {
-        PoolConfigBits config;
-        uint256 swapFee;
-        uint256 indexIn;
-        uint256 indexOut;
-    }
-
     /// @inheritdoc IVault
     function swap(
         SwapParams memory params
@@ -536,50 +531,6 @@
             revert CannotSwapSameToken();
         }
 
-<<<<<<< HEAD
-        SwapVars memory vars = SwapVars({
-            // Read pool config once to save on gas
-            config: _poolConfig[params.pool],
-            swapFee: 0,
-            indexIn: 0,
-            indexOut: 0
-        });
-
-        // We access both token indexes without checking existence, because we will do it manually immediately after.
-        EnumerableMap.IERC20ToUint256Map storage poolBalances = _poolTokenBalances[params.pool];
-        vars.indexIn = poolBalances.unchecked_indexOf(params.tokenIn);
-        vars.indexOut = poolBalances.unchecked_indexOf(params.tokenOut);
-
-        if (vars.indexIn == 0 || vars.indexOut == 0) {
-            // We require the pool to be initialized, which means it's also registered.
-            // This can only happen if the tokens are not registered.
-            revert TokenNotRegistered();
-        }
-
-        // EnumerableMap stores indices *plus one* to use the zero index as a sentinel value - because these are valid,
-        // we can undo this.
-        vars.indexIn -= 1;
-        vars.indexOut -= 1;
-
-        uint256 tokenInBalance;
-        uint256 tokenOutBalance;
-
-        uint256[] memory currentBalances = new uint256[](poolBalances.length());
-
-        for (uint256 i = 0; i < poolBalances.length(); i++) {
-            // Because the iteration is bounded by `tokenAmount`, and no tokens are registered or deregistered here, we
-            // know `i` is a valid token index and can use `unchecked_valueAt` to save storage reads.
-            uint256 balance = poolBalances.unchecked_valueAt(i);
-
-            currentBalances[i] = balance;
-
-            if (i == vars.indexIn) {
-                tokenInBalance = balance;
-            } else if (i == vars.indexOut) {
-                tokenOutBalance = balance;
-            }
-        }
-=======
         (SwapLocals memory vars, EnumerableMap.IERC20ToUint256Map storage poolBalances) = _populateSwapLocals(params);
 
         // If the amountGiven is entering the pool math (GivenIn), round down, since a lower apparent amountIn leads
@@ -587,33 +538,28 @@
         uint256 upscaledAmountGiven = params.kind == SwapKind.GIVEN_IN
             ? params.amountGiven.upscaleDown(vars.scalingFactors[vars.indexIn])
             : params.amountGiven.upscaleUp(vars.scalingFactors[vars.indexOut]);
->>>>>>> 12977cda
-
-        if (params.kind == IVault.SwapKind.GIVEN_OUT) {
-            uint256 swapFeePercentage = _getSwapFeePercentage(vars.config);
+
+        vars.swapFeePercentage = _getSwapFeePercentage(vars.config);
+
+        if (vars.swapFeePercentage > 0 && params.kind == IVault.SwapKind.GIVEN_OUT) {
             // Round up to avoid losses during precision loss.
-            vars.swapFee = swapFeePercentage != 0
-                ? params.amountGiven.divUp(
-                    swapFeePercentage.complement(PoolConfigLib.SWAP_FEE_PRECISION),
+            vars.swapFeeAmount =
+                upscaledAmountGiven.divUp(
+                    vars.swapFeePercentage.complement(PoolConfigLib.SWAP_FEE_PRECISION),
                     PoolConfigLib.SWAP_FEE_PRECISION
-                ) - params.amountGiven
-                : 0;
-        }
-
+                ) -
+                upscaledAmountGiven;
+        }
+
+        // Add swap fee to the amountGiven to account for the fee taken in GIVEN_OUT swap on tokenOut
         // Perform the swap request callback and compute the new balances for 'token in' and 'token out' after the swap
         uint256 upscaledAmountCalculated = IBasePool(params.pool).onSwap(
             IBasePool.SwapParams({
                 kind: params.kind,
                 tokenIn: params.tokenIn,
                 tokenOut: params.tokenOut,
-<<<<<<< HEAD
-                // Add swap fee to the amountGiven to account for the fee taken in GIVEN_OUT swap on tokenOut
-                amountGiven: params.amountGiven + vars.swapFee,
-                balances: currentBalances,
-=======
-                amountGiven: upscaledAmountGiven,
+                amountGiven: upscaledAmountGiven + vars.swapFeeAmount,
                 balances: vars.upscaledBalances,
->>>>>>> 12977cda
                 indexIn: vars.indexIn,
                 indexOut: vars.indexOut,
                 sender: msg.sender,
@@ -621,51 +567,41 @@
             })
         );
 
-<<<<<<< HEAD
-        if (params.kind == IVault.SwapKind.GIVEN_IN) {
-            uint256 swapFeePercentage = _getSwapFeePercentage(vars.config);
+        if (vars.swapFeePercentage > 0 && params.kind == IVault.SwapKind.GIVEN_IN) {
             // Swap fee is a percentage of the amountCalculated for the GIVEN_IN swap
             // Round up to avoid losses during precision loss.
-            vars.swapFee = swapFeePercentage != 0
-                ? amountCalculated.mulUp(swapFeePercentage, PoolConfigLib.SWAP_FEE_PRECISION)
-                : 0;
+            vars.swapFeeAmount = upscaledAmountCalculated.mulUp(
+                vars.swapFeePercentage,
+                PoolConfigLib.SWAP_FEE_PRECISION
+            );
             // Should substract the fee from the amountCalculated for GIVEN_IN swap
-            amountCalculated -= vars.swapFee;
-        }
-=======
+            upscaledAmountCalculated -= vars.swapFeeAmount;
+        }
+
         // For `GivenIn` the amount calculated is leaving the Vault, so we round down.
         // Round up when entering the Vault on `GivenOut`.
         amountCalculated = params.kind == SwapKind.GIVEN_IN
             ? upscaledAmountCalculated.downscaleDown(vars.scalingFactors[vars.indexOut])
             : upscaledAmountCalculated.downscaleUp(vars.scalingFactors[vars.indexIn]);
->>>>>>> 12977cda
 
         (amountIn, amountOut) = params.kind == SwapKind.GIVEN_IN
             ? (params.amountGiven, amountCalculated)
             : (amountCalculated, params.amountGiven);
 
-<<<<<<< HEAD
         // Charge protocolSwapFee
-        uint256 protocolSwapFee;
-        if (vars.swapFee > 0 && _protocolSwapFeePercentage > 0) {
-            protocolSwapFee = vars.swapFee.mulUp(_protocolSwapFeePercentage, PoolConfigLib.SWAP_FEE_PRECISION);
-            // Always charge fees on tokenOut
-            _protocolSwapFees[params.tokenOut] += protocolSwapFee;
-        }
-
-        tokenInBalance = tokenInBalance + amountIn;
-        // Subtract protocol swap fee from the pool balance.
-        tokenOutBalance = tokenOutBalance - amountOut - protocolSwapFee;
-
-        // Because no tokens were registered or deregistered between now or when we retrieved the indexes for
-        // 'token in' and 'token out', we can use `unchecked_setAt` to save storage reads.
-        poolBalances.unchecked_setAt(vars.indexIn, tokenInBalance);
-        poolBalances.unchecked_setAt(vars.indexOut, tokenOutBalance);
-=======
+        if (vars.swapFeeAmount > 0 && _protocolSwapFeePercentage > 0) {
+            // Always charge fees on tokenOut. Store amount in native decimals.
+            vars.protocolSwapFeeAmount = vars
+                .swapFeeAmount
+                .mulUp(_protocolSwapFeePercentage, PoolConfigLib.SWAP_FEE_PRECISION)
+                .downscaleDown(vars.scalingFactors[vars.indexOut]);
+
+            _protocolSwapFees[params.tokenOut] += vars.protocolSwapFeeAmount;
+        }
+
         // Use `unchecked_setAt` to save storage reads.
         poolBalances.unchecked_setAt(vars.indexIn, vars.tokenInBalance + amountIn);
-        poolBalances.unchecked_setAt(vars.indexOut, vars.tokenOutBalance - amountOut);
->>>>>>> 12977cda
+        poolBalances.unchecked_setAt(vars.indexOut, vars.tokenOutBalance - amountOut - vars.protocolSwapFeeAmount);
 
         // Account amountIn of tokenIn
         _takeDebt(params.tokenIn, amountIn, msg.sender);
@@ -701,13 +637,13 @@
         emit Swap(params.pool, params.tokenIn, params.tokenOut, amountIn, amountOut);
     }
 
-    /// @dev Returns swap fee for the pool
-    function _getSwapFeePercentage(PoolConfigBits config) internal pure returns (uint256) {
-        if (config.hasDynamicSwapFee()) {
+    /// @dev Returns swap fee for the pool.
+    function _getSwapFeePercentage(PoolConfig memory config) internal pure returns (uint256) {
+        if (config.hasDynamicSwapFee) {
             // TODO: Fetch dynamic swap fee from the pool using callback
             return 0;
         } else {
-            return config.getStaticSwapFee();
+            return config.staticSwapFeePercentage;
         }
     }
 
@@ -1071,14 +1007,9 @@
             // Credit token[i] for amountIn
             _supplyCredit(tokens[i], amountOut, msg.sender);
 
-<<<<<<< HEAD
-            // Compute the new Pool balances. A pool's token balance always decreases after an exit (potentially by 0).
-            finalBalances[i] = balances[i] - amountOut;
-=======
             // Compute the new Pool balances. A Pool's token balance always decreases after an exit (potentially by 0).
             finalBalances[i] = vars.balances[i] - amountOut;
             amountsOut[i] = amountOut;
->>>>>>> 12977cda
         }
 
         // Store the new pool balances.
@@ -1221,7 +1152,7 @@
             revert MaxSwapFeePercentage();
         }
         PoolConfig memory config = PoolConfigLib.toPoolConfig(_poolConfig[pool]);
-        config.staticSwapFee = swapFeePercentage;
+        config.staticSwapFeePercentage = swapFeePercentage;
         _poolConfig[pool] = config.fromPoolConfig();
 
         emit SwapFeePercentageChanged(swapFeePercentage);
@@ -1229,7 +1160,7 @@
 
     /// @inheritdoc IVault
     function getSwapFeePercentage(address pool) external view returns (uint24) {
-        return PoolConfigLib.toPoolConfig(_poolConfig[pool]).staticSwapFee;
+        return PoolConfigLib.toPoolConfig(_poolConfig[pool]).staticSwapFeePercentage;
     }
 
     /*******************************************************************************
