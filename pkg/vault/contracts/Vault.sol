--- conflicted
+++ resolved
@@ -221,15 +221,6 @@
         // At this point, the static swap fee percentage is loaded in the swap state as the default,
         // to be used unless the pool has a dynamic swap fee. It is also passed into the hook, to support common cases
         // where the dynamic fee computation logic uses it.
-<<<<<<< HEAD
-        (bool dynamicSwapFeeCalculated, uint256 dynamicSwapFee) = hooksConfig.callComputeDynamicSwapFeeHook(
-            swapParams,
-            params.pool,
-            state.swapFeePercentage
-        );
-        if (dynamicSwapFeeCalculated) {
-            state.swapFeePercentage = dynamicSwapFee;
-=======
         if (poolData.poolConfigBits.shouldCallComputeDynamicSwapFee()) {
             (bool dynamicSwapFeeCalculated, uint256 dynamicSwapFee) = poolData
                 .poolConfigBits
@@ -238,7 +229,6 @@
             if (dynamicSwapFeeCalculated) {
                 state.swapFeePercentage = dynamicSwapFee;
             }
->>>>>>> 187ccb34
         }
 
         // Non-reentrant call that updates accounting.
