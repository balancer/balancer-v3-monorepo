// SPDX-License-Identifier: GPL-3.0-or-later

pragma solidity ^0.8.24;

import { Proxy } from "@openzeppelin/contracts/proxy/Proxy.sol";
import { SafeERC20 } from "@openzeppelin/contracts/token/ERC20/utils/SafeERC20.sol";
import { Address } from "@openzeppelin/contracts/utils/Address.sol";
import { IERC20 } from "@openzeppelin/contracts/token/ERC20/IERC20.sol";
import { IERC4626 } from "@openzeppelin/contracts/interfaces/IERC4626.sol";
import { Address } from "@openzeppelin/contracts/utils/Address.sol";

import "@balancer-labs/v3-interfaces/contracts/vault/VaultTypes.sol";
import { IAuthorizer } from "@balancer-labs/v3-interfaces/contracts/vault/IAuthorizer.sol";
import { IVaultAdmin } from "@balancer-labs/v3-interfaces/contracts/vault/IVaultAdmin.sol";
import { IVaultExtension } from "@balancer-labs/v3-interfaces/contracts/vault/IVaultExtension.sol";
import { IVaultMain } from "@balancer-labs/v3-interfaces/contracts/vault/IVaultMain.sol";
import { IBasePool } from "@balancer-labs/v3-interfaces/contracts/vault/IBasePool.sol";
import { IHooks } from "@balancer-labs/v3-interfaces/contracts/vault/IHooks.sol";
import { IPoolLiquidity } from "@balancer-labs/v3-interfaces/contracts/vault/IPoolLiquidity.sol";
import { IRateProvider } from "@balancer-labs/v3-interfaces/contracts/vault/IRateProvider.sol";
import { IProtocolFeeController } from "@balancer-labs/v3-interfaces/contracts/vault/IProtocolFeeController.sol";

import { EVMCallModeHelpers } from "@balancer-labs/v3-solidity-utils/contracts/helpers/EVMCallModeHelpers.sol";
import { ScalingHelpers } from "@balancer-labs/v3-solidity-utils/contracts/helpers/ScalingHelpers.sol";
import { ArrayHelpers } from "@balancer-labs/v3-solidity-utils/contracts/helpers/ArrayHelpers.sol";
import { InputHelpers } from "@balancer-labs/v3-solidity-utils/contracts/helpers/InputHelpers.sol";
import {
    TransientStorageHelpers
} from "@balancer-labs/v3-solidity-utils/contracts/helpers/TransientStorageHelpers.sol";
import { FixedPoint } from "@balancer-labs/v3-solidity-utils/contracts/math/FixedPoint.sol";
import { BasePoolMath } from "@balancer-labs/v3-solidity-utils/contracts/math/BasePoolMath.sol";
import { EnumerableMap } from "@balancer-labs/v3-solidity-utils/contracts/openzeppelin/EnumerableMap.sol";
import { StorageSlot } from "@balancer-labs/v3-solidity-utils/contracts/openzeppelin/StorageSlot.sol";

import { VaultStateLib, VaultStateBits, VaultStateBits } from "./lib/VaultStateLib.sol";
import { PoolConfigLib } from "./lib/PoolConfigLib.sol";
import { HooksConfigLib, HooksConfigBits } from "./lib/HooksConfigLib.sol";
import { PackedTokenBalance } from "./lib/PackedTokenBalance.sol";
import { PoolDataLib } from "./lib/PoolDataLib.sol";
import { BufferPackedTokenBalance } from "./lib/BufferPackedBalance.sol";
import { VaultCommon } from "./VaultCommon.sol";

contract Vault is IVaultMain, VaultCommon, Proxy {
    using EnumerableMap for EnumerableMap.IERC20ToBytes32Map;
    using PackedTokenBalance for bytes32;
    using InputHelpers for uint256;
    using FixedPoint for *;
    using ArrayHelpers for uint256[];
    using Address for *;
    using SafeERC20 for IERC20;
    using PoolConfigLib for PoolConfigBits;
    using ScalingHelpers for *;
    using BufferPackedTokenBalance for bytes32;
    using TransientStorageHelpers for *;
    using StorageSlot for *;
    using PoolDataLib for PoolData;

    constructor(IVaultExtension vaultExtension, IAuthorizer authorizer, IProtocolFeeController protocolFeeController) {
        if (address(vaultExtension.vault()) != address(this)) {
            revert WrongVaultExtensionDeployment();
        }

        if (address(protocolFeeController.vault()) != address(this)) {
            revert WrongProtocolFeeControllerDeployment();
        }

        _vaultExtension = vaultExtension;
        _protocolFeeController = protocolFeeController;

        _vaultPauseWindowEndTime = IVaultAdmin(address(vaultExtension)).getPauseWindowEndTime();
        _vaultBufferPeriodDuration = IVaultAdmin(address(vaultExtension)).getBufferPeriodDuration();
        _vaultBufferPeriodEndTime = IVaultAdmin(address(vaultExtension)).getBufferPeriodEndTime();

        _authorizer = authorizer;
    }

    /*******************************************************************************
                              Transient Accounting
    *******************************************************************************/

    /**
     * @dev This modifier is used for functions that temporarily modify the token deltas
     * of the Vault, but expect to revert or settle balances by the end of their execution.
     * It works by ensuring that the balances are properly settled by the time the last
     * operation is executed.
     *
     * This is useful for functions like `lock`, which perform arbitrary external calls:
     * we can keep track of temporary deltas changes, and make sure they are settled by the
     * time the external call is complete.
     */
    modifier transient() {
        bool isUnlockedBefore = _isUnlocked().tload();

        if (isUnlockedBefore == false) {
            _isUnlocked().tstore(true);
        }

        // The caller does everything here and has to settle all outstanding balances
        _;

        if (isUnlockedBefore == false) {
            if (_nonZeroDeltaCount().tload() != 0) {
                revert BalanceNotSettled();
            }

            _isUnlocked().tstore(false);
        }
    }

    /// @inheritdoc IVaultMain
<<<<<<< HEAD
    function unlock(bytes calldata data) external transient returns (bytes memory result) {
        return (msg.sender).functionCall(data);
=======
    function unlock(bytes calldata data) external payable transient returns (bytes memory result) {
        // Executes the function call with value to the msg.sender (router).
        return (msg.sender).functionCallWithValue(data, msg.value);
>>>>>>> 7e93508d
    }

    /// @inheritdoc IVaultMain
    function settle(IERC20 token) public nonReentrant onlyWhenUnlocked returns (uint256 paid) {
        uint256 reservesBefore = _reservesOf[token];
        _reservesOf[token] = token.balanceOf(address(this));
        paid = _reservesOf[token] - reservesBefore;

        _supplyCredit(token, paid);
    }

    /// @inheritdoc IVaultMain
    function sendTo(IERC20 token, address to, uint256 amount) public nonReentrant onlyWhenUnlocked {
        _takeDebt(token, amount);
        _reservesOf[token] -= amount;

        token.safeTransfer(to, amount);
    }

    /*******************************************************************************
                                    Pool Operations
    *******************************************************************************/

    // The Vault performs all upscaling and downscaling (due to token decimals, rates, etc.), so that the pools
    // don't have to. However, scaling inevitably leads to rounding errors, so we take great care to ensure that
    // any rounding errors favor the Vault. An important invariant of the system is that there is no repeatable
    // path where tokensOut > tokensIn.
    //
    // In general, this means rounding up any values entering the Vault, and rounding down any values leaving
    // the Vault, so that external users either pay a little extra or receive a little less in the case of a
    // rounding error.
    //
    // However, it's not always straightforward to determine the correct rounding direction, given the presence
    // and complexity of intermediate steps. An "amountIn" sounds like it should be rounded up: but only if that
    // is the amount actually being transferred. If instead it is an amount sent to the pool math, where rounding
    // up would result in a *higher* calculated amount out, that would favor the user instead of the Vault. So in
    // that case, amountIn should be rounded down.
    //
    // See comments justifying the rounding direction in each case.
    //
    // TODO: this reasoning applies to Weighted Pool math, and is likely to apply to others as well, but of course
    // it's possible a new pool type might not conform. Duplicate the tests for new pool types (e.g., Stable Math).
    // Also, the final code should ensure that we are not relying entirely on the rounding directions here,
    // but have enough additional layers (e.g., minimum amounts, buffer wei on all transfers) to guarantee safety,
    // even if it turns out these directions are incorrect for a new pool type.

    /*******************************************************************************
                                          Swaps
    *******************************************************************************/

    /// @inheritdoc IVaultMain
    function swap(
        SwapParams memory params
    )
        public
        onlyWhenUnlocked
        withInitializedPool(params.pool)
        returns (uint256 amountCalculated, uint256 amountIn, uint256 amountOut)
    {
        _ensureUnpaused(params.pool);
        HooksConfigBits hooksConfig = _hooksConfigBits[params.pool];

        if (params.amountGivenRaw == 0) {
            revert AmountGivenZero();
        }

        if (params.tokenIn == params.tokenOut) {
            revert CannotSwapSameToken();
        }

        // `_loadPoolDataUpdatingBalancesAndYieldFees` is non-reentrant, as it updates storage as well
        // as filling in poolData in memory. Since the swap hooks are reentrant and could do anything, including
        // change these balances, we cannot defer settlement until `_swap`.
        //
        // Sets all fields in `poolData`. Side effects: updates `_poolTokenBalances`, `_aggregateFeeAmounts`
        // in storage.
        PoolData memory poolData = _loadPoolDataUpdatingBalancesAndYieldFees(params.pool, Rounding.ROUND_DOWN);

        // State is fully populated here, and shall not be modified at a lower level.
        SwapState memory state = _loadSwapState(params, poolData);

        IBasePool.PoolSwapParams memory swapParams = _buildPoolSwapParams(params, state, poolData);

        if (hooksConfig.callBeforeSwapHook(swapParams, params.pool)) {
            // The call to `onBeforeSwap` could potentially update token rates and balances.
            // We update `poolData.tokenRates`, `poolData.rawBalances` and `poolData.balancesLiveScaled18`
            // to ensure the `onSwap` and `onComputeDynamicSwapFee` are called with the current values.
            poolData.reloadBalancesAndRates(_poolTokenBalances[params.pool], Rounding.ROUND_DOWN);

            // Also update amountGivenScaled18, as it will now be used in the swap, and the rates might have changed.
            state.amountGivenScaled18 = _computeAmountGivenScaled18(params, poolData, state);

            swapParams = _buildPoolSwapParams(params, state, poolData);
        }

        // Note that this must be called *after* the before hook, to guarantee that the swap params are the same
        // as those passed to the main operation.
        // At this point, the static swap fee percentage is loaded in the swap state as the default,
        // to be used unless the pool has a dynamic swap fee. It is also passed into the hook, to support common cases
        // where the dynamic fee computation logic uses it.
        (bool dynamicSwapFeeCalculated, uint256 dynamicSwapFee) = hooksConfig.callComputeDynamicSwapFeeHook(
            swapParams,
            state.swapFeePercentage
        );
        if (dynamicSwapFeeCalculated) {
            state.swapFeePercentage = dynamicSwapFee;
        }

        // Non-reentrant call that updates accounting.
        // The following side-effects are important to note:
        // PoolData balancesRaw and balancesLiveScaled18 are adjusted for swap amounts and fees inside of _swap.
        uint256 amountCalculatedScaled18;
        (amountCalculated, amountCalculatedScaled18, amountIn, amountOut) = _swap(params, state, poolData, swapParams);

        // If the hook contract does not exist or does not implement onAfterSwap, HooksConfigLib returns the original
        // amountCalculated. Otherwise, the new amount calculated is 'amountCalculated + delta'. If the underlying
        // hook fails, or limits are violated, `onAfterSwap` will revert.
        // Uses msg.sender as the router (the contract that called the vault)
        amountCalculated = hooksConfig.callAfterSwapHook(
            amountCalculatedScaled18,
            amountCalculated,
            msg.sender,
            params,
            state,
            poolData
        );

        if (params.kind == SwapKind.EXACT_IN) {
            amountOut = amountCalculated;
        } else {
            amountIn = amountCalculated;
        }
    }

    function _loadSwapState(
        SwapParams memory params,
        PoolData memory poolData
    ) private view returns (SwapState memory state) {
        // Use the storage map only for translating token addresses to indices. Raw balances can be read from poolData.
        EnumerableMap.IERC20ToBytes32Map storage poolBalances = _poolTokenBalances[params.pool];

        // EnumerableMap stores indices *plus one* to use the zero index as a sentinel value for non-existence.
        uint256 indexIn = poolBalances.unchecked_indexOf(params.tokenIn);
        uint256 indexOut = poolBalances.unchecked_indexOf(params.tokenOut);

        // If either are zero, revert because the token wasn't registered to this pool.
        if (indexIn == 0 || indexOut == 0) {
            // We require the pool to be initialized, which means it's also registered.
            // This can only happen if the tokens are not registered.
            revert TokenNotRegistered();
        }

        // Convert to regular 0-based indices now, since we've established the tokens are valid.
        unchecked {
            indexIn -= 1;
            indexOut -= 1;
        }

        state.indexIn = indexIn;
        state.indexOut = indexOut;

        // If the amountGiven is entering the pool math (ExactIn), round down, since a lower apparent amountIn leads
        // to a lower calculated amountOut, favoring the pool.
        state.amountGivenScaled18 = _computeAmountGivenScaled18(params, poolData, state);
        state.swapFeePercentage = poolData.poolConfigBits.getStaticSwapFeePercentage();
    }

    function _buildPoolSwapParams(
        SwapParams memory params,
        SwapState memory state,
        PoolData memory poolData
    ) internal view returns (IBasePool.PoolSwapParams memory) {
        // Uses msg.sender as the router (the contract that called the vault)
        return
            IBasePool.PoolSwapParams({
                kind: params.kind,
                amountGivenScaled18: state.amountGivenScaled18,
                balancesScaled18: poolData.balancesLiveScaled18,
                indexIn: state.indexIn,
                indexOut: state.indexOut,
                router: msg.sender,
                userData: params.userData
            });
    }

    /**
     * @dev Preconditions: decimalScalingFactors and tokenRates in `poolData` must be current.
     * Uses amountGivenRaw and kind from `params`.
     */
    function _computeAmountGivenScaled18(
        SwapParams memory params,
        PoolData memory poolData,
        SwapState memory state
    ) private pure returns (uint256) {
        // If the amountGiven is entering the pool math (ExactIn), round down, since a lower apparent amountIn leads
        // to a lower calculated amountOut, favoring the pool.
        return
            params.kind == SwapKind.EXACT_IN
                ? params.amountGivenRaw.toScaled18ApplyRateRoundDown(
                    poolData.decimalScalingFactors[state.indexIn],
                    poolData.tokenRates[state.indexIn]
                )
                : params.amountGivenRaw.toScaled18ApplyRateRoundUp(
                    poolData.decimalScalingFactors[state.indexOut],
                    poolData.tokenRates[state.indexOut]
                );
    }

    struct SwapInternalLocals {
        uint256 swapFeeAmountScaled18;
        uint256 swapFeeIndex;
        IERC20 swapFeeToken;
        uint256 balanceInIncrement;
        uint256 balanceOutDecrement;
        uint256 swapFeeAmountRaw;
    }

    /**
     * @dev Main non-reentrant portion of the swap, which calls the pool hook and updates accounting. `vaultSwapParams`
     * are passed to the pool's `onSwap` hook.
     *
     * Preconditions: complete `SwapParams`, `SwapState`, and `PoolData`.
     * Side effects: mutates balancesRaw and balancesLiveScaled18 in `poolData`.
     * Updates `_aggregateFeeAmounts`, and `_poolTokenBalances` in storage.
     * Emits Swap event.
     */
    function _swap(
        SwapParams memory params,
        SwapState memory state,
        PoolData memory poolData,
        IBasePool.PoolSwapParams memory swapParams
    )
        internal
        nonReentrant
        returns (
            uint256 amountCalculatedRaw,
            uint256 amountCalculatedScaled18,
            uint256 amountInRaw,
            uint256 amountOutRaw
        )
    {
        SwapInternalLocals memory locals;

        // Perform the swap request hook and compute the new balances for 'token in' and 'token out' after the swap
        amountCalculatedScaled18 = IBasePool(params.pool).onSwap(swapParams);

        // Note that balances are kept in memory, and are not fully computed until the `setPoolBalances` below.
        // Intervening code cannot read balances from storage, as they are temporarily out-of-sync here. This function
        // is nonReentrant, to guard against read-only reentrancy issues.

        // Set locals.swapFeeAmountScaled18 based on the amountCalculated.
        if (state.swapFeePercentage > 0) {
            // Swap fee is always a percentage of the amountCalculated. On ExactIn, subtract it from the calculated
            // amountOut. On ExactOut, add it to the calculated amountIn.
            // Round up to avoid losses during precision loss.
            locals.swapFeeAmountScaled18 = amountCalculatedScaled18.mulUp(state.swapFeePercentage);
        }

        // (1) and (2): get raw amounts and check limits
        if (params.kind == SwapKind.EXACT_IN) {
            // Need to update `amountCalculatedScaled18` for the onAfterSwap hook.
            amountCalculatedScaled18 -= locals.swapFeeAmountScaled18;

            // For `ExactIn` the amount calculated is leaving the Vault, so we round down.
            amountCalculatedRaw = amountCalculatedScaled18.toRawUndoRateRoundDown(
                poolData.decimalScalingFactors[state.indexOut],
                poolData.tokenRates[state.indexOut]
            );

            (amountInRaw, amountOutRaw) = (params.amountGivenRaw, amountCalculatedRaw);

            if (amountOutRaw < params.limitRaw) {
                revert SwapLimit(amountOutRaw, params.limitRaw);
            }
        } else {
            amountCalculatedScaled18 += locals.swapFeeAmountScaled18;

            // For `ExactOut` the amount calculated is entering the Vault, so we round up.
            amountCalculatedRaw = amountCalculatedScaled18.toRawUndoRateRoundUp(
                poolData.decimalScalingFactors[state.indexIn],
                poolData.tokenRates[state.indexIn]
            );

            (amountInRaw, amountOutRaw) = (amountCalculatedRaw, params.amountGivenRaw);

            if (amountInRaw > params.limitRaw) {
                revert SwapLimit(amountInRaw, params.limitRaw);
            }
        }

        // 3) Deltas: debit for token in, credit for token out
        _takeDebt(params.tokenIn, amountInRaw);
        _supplyCredit(params.tokenOut, amountOutRaw);

        // 4) Compute and charge protocol and creator fees.
        (locals.swapFeeIndex, locals.swapFeeToken) = params.kind == SwapKind.EXACT_IN
            ? (state.indexOut, params.tokenOut)
            : (state.indexIn, params.tokenIn);

        // Note that protocol fee storage is updated before balance storage, as the final raw balances need to take
        // the fees into account.
        uint256 totalFeesRaw = _computeAndChargeAggregateSwapFees(
            poolData,
            locals.swapFeeAmountScaled18,
            params.pool,
            locals.swapFeeToken,
            locals.swapFeeIndex
        );

        // 5) Pool balances: raw and live
        // Adjust for raw swap amounts and total fees on the calculated end.
        // So that fees are always subtracted from pool balances:
        // For ExactIn, we increase the tokenIn balance by `amountIn`, and decrease the tokenOut balance by the
        // (`amountOut` + fees).
        // For ExactOut, we increase the tokenInBalance by (`amountIn` - fees), and decrease the tokenOut balance by
        // `amountOut`.
        (locals.balanceInIncrement, locals.balanceOutDecrement) = params.kind == SwapKind.EXACT_IN
            ? (amountInRaw, amountOutRaw + totalFeesRaw)
            : (amountInRaw - totalFeesRaw, amountOutRaw);

        poolData.updateRawAndLiveBalance(
            state.indexIn,
            poolData.balancesRaw[state.indexIn] + locals.balanceInIncrement,
            Rounding.ROUND_UP
        );
        poolData.updateRawAndLiveBalance(
            state.indexOut,
            poolData.balancesRaw[state.indexOut] - locals.balanceOutDecrement,
            Rounding.ROUND_DOWN
        );

        // 6) Store pool balances, raw and live (only index in and out)
        EnumerableMap.IERC20ToBytes32Map storage poolBalances = _poolTokenBalances[params.pool];
        poolBalances.unchecked_setAt(
            state.indexIn,
            PackedTokenBalance.toPackedBalance(
                poolData.balancesRaw[state.indexIn],
                poolData.balancesLiveScaled18[state.indexIn]
            )
        );
        poolBalances.unchecked_setAt(
            state.indexOut,
            PackedTokenBalance.toPackedBalance(
                poolData.balancesRaw[state.indexOut],
                poolData.balancesLiveScaled18[state.indexOut]
            )
        );

        // 7) Off-chain events
        // Since the swapFeeAmountScaled18 (derived from scaling up either the amountGiven or amountCalculated)
        // also contains the rate, undo it when converting to raw.
        locals.swapFeeAmountRaw = locals.swapFeeAmountScaled18.toRawUndoRateRoundDown(
            poolData.decimalScalingFactors[locals.swapFeeIndex],
            poolData.tokenRates[locals.swapFeeIndex]
        );

        emit Swap(
            params.pool,
            params.tokenIn,
            params.tokenOut,
            amountInRaw,
            amountOutRaw,
            state.swapFeePercentage,
            locals.swapFeeAmountRaw,
            locals.swapFeeToken
        );
    }

    /*******************************************************************************
                                Pool Operations
    *******************************************************************************/

    /// @inheritdoc IVaultMain
    function addLiquidity(
        AddLiquidityParams memory params
    )
        external
        onlyWhenUnlocked
        withInitializedPool(params.pool)
        returns (uint256[] memory amountsIn, uint256 bptAmountOut, bytes memory returnData)
    {
        // Round balances up when adding liquidity:
        // If proportional, higher balances = higher proportional amountsIn, favoring the pool.
        // If unbalanced, higher balances = lower invariant ratio with fees.
        // bptOut = supply * (ratio - 1), so lower ratio = less bptOut, favoring the pool.

        _ensureUnpaused(params.pool);
        HooksConfigBits hooksConfig = _hooksConfigBits[params.pool];

        // `_loadPoolDataUpdatingBalancesAndYieldFees` is non-reentrant, as it updates storage as well
        // as filling in poolData in memory. Since the add liquidity hooks are reentrant and could do anything,
        // including change these balances, we cannot defer settlement until `_addLiquidity`.
        //
        // Sets all fields in `poolData`. Side effects: updates `_poolTokenBalances`, and
        // `_aggregateFeeAmounts` in storage.
        PoolData memory poolData = _loadPoolDataUpdatingBalancesAndYieldFees(params.pool, Rounding.ROUND_UP);
        InputHelpers.ensureInputLengthMatch(poolData.tokens.length, params.maxAmountsIn.length);

        // Amounts are entering pool math, so round down.
        // Introducing amountsInScaled18 here and passing it through to _addLiquidity is not ideal,
        // but it avoids the even worse options of mutating amountsIn inside AddLiquidityParams,
        // or cluttering the AddLiquidityParams interface by adding amountsInScaled18.
        uint256[] memory maxAmountsInScaled18 = params.maxAmountsIn.copyToScaled18ApplyRateRoundDownArray(
            poolData.decimalScalingFactors,
            poolData.tokenRates
        );

        // Uses msg.sender as the router (the contract that called the vault)
        if (hooksConfig.callBeforeAddLiquidityHook(msg.sender, maxAmountsInScaled18, params, poolData)) {
            // If the hook library returns true, the hook code was executed, and might have altered the balances,
            // so we need to read them again to ensure that the data is fresh moving forward.
            // We also need to upscale (adding liquidity, so round up) again.
            poolData.reloadBalancesAndRates(_poolTokenBalances[params.pool], Rounding.ROUND_UP);

            // Also update maxAmountsInScaled18, as the rates might have changed.
            maxAmountsInScaled18 = params.maxAmountsIn.copyToScaled18ApplyRateRoundDownArray(
                poolData.decimalScalingFactors,
                poolData.tokenRates
            );
        }

        // The bulk of the work is done here: the corresponding Pool hook is called, and the final balances
        // are computed. This function is non-reentrant, as it performs the accounting updates.
        // Note that poolData is mutated to update the Raw and Live balances, so they are accurate when passed
        // into the AfterAddLiquidity hook.
        // `amountsInScaled18` will be overwritten in the custom case, so we need to pass it back and forth to
        // encapsulate that logic in `_addLiquidity`.
        uint256[] memory amountsInScaled18;
        (amountsIn, amountsInScaled18, bptAmountOut, returnData) = _addLiquidity(
            poolData,
            params,
            maxAmountsInScaled18
        );

        // AmountsIn can be changed by onAfterAddLiquidity if the hook charges fees or gives discounts
        // Uses msg.sender as the router (the contract that called the vault)
        amountsIn = hooksConfig.callAfterAddLiquidityHook(
            msg.sender,
            amountsInScaled18,
            amountsIn,
            bptAmountOut,
            params,
            poolData
        );
    }

    /// @dev Avoid "stack too deep" - without polluting the Add/RemoveLiquidity params interface.
    struct LiquidityLocals {
        uint256 numTokens;
        uint256 totalFeesRaw;
        uint256 tokenIndex;
    }

    /**
     * @dev Calls the appropriate pool hook and calculates the required inputs and outputs for the operation
     * considering the given kind, and updates the vault's internal accounting. This includes:
     * - Setting pool balances
     * - Taking debt from the liquidity provider
     * - Minting pool tokens
     * - Emitting events
     *
     * It is non-reentrant, as it performs external calls and updates the vault's state accordingly.
     */
    function _addLiquidity(
        PoolData memory poolData,
        AddLiquidityParams memory params,
        uint256[] memory maxAmountsInScaled18
    )
        internal
        nonReentrant
        returns (
            uint256[] memory amountsInRaw,
            uint256[] memory amountsInScaled18,
            uint256 bptAmountOut,
            bytes memory returnData
        )
    {
        LiquidityLocals memory locals;
        locals.numTokens = poolData.tokens.length;
        uint256[] memory swapFeeAmountsScaled18;

        if (params.kind == AddLiquidityKind.PROPORTIONAL) {
            bptAmountOut = params.minBptAmountOut;
            // Initializes the swapFeeAmountsScaled18 empty array (no swap fees on proportional add liquidity)
            swapFeeAmountsScaled18 = new uint256[](locals.numTokens);

            amountsInScaled18 = BasePoolMath.computeProportionalAmountsIn(
                poolData.balancesLiveScaled18,
                _totalSupply(params.pool),
                bptAmountOut
            );
        } else if (params.kind == AddLiquidityKind.UNBALANCED) {
            poolData.poolConfigBits.requireUnbalancedLiquidityEnabled();

            amountsInScaled18 = maxAmountsInScaled18;
            (bptAmountOut, swapFeeAmountsScaled18) = BasePoolMath.computeAddLiquidityUnbalanced(
                poolData.balancesLiveScaled18,
                maxAmountsInScaled18,
                _totalSupply(params.pool),
                poolData.poolConfigBits.getStaticSwapFeePercentage(),
                IBasePool(params.pool).computeInvariant
            );
        } else if (params.kind == AddLiquidityKind.SINGLE_TOKEN_EXACT_OUT) {
            poolData.poolConfigBits.requireUnbalancedLiquidityEnabled();

            bptAmountOut = params.minBptAmountOut;
            locals.tokenIndex = InputHelpers.getSingleInputIndex(maxAmountsInScaled18);

            amountsInScaled18 = maxAmountsInScaled18;
            (amountsInScaled18[locals.tokenIndex], swapFeeAmountsScaled18) = BasePoolMath
                .computeAddLiquiditySingleTokenExactOut(
                    poolData.balancesLiveScaled18,
                    locals.tokenIndex,
                    bptAmountOut,
                    _totalSupply(params.pool),
                    poolData.poolConfigBits.getStaticSwapFeePercentage(),
                    IBasePool(params.pool).computeBalance
                );
        } else if (params.kind == AddLiquidityKind.CUSTOM) {
            poolData.poolConfigBits.requireAddCustomLiquidityEnabled();

            // Uses msg.sender as the router (the contract that called the vault)
            (amountsInScaled18, bptAmountOut, swapFeeAmountsScaled18, returnData) = IPoolLiquidity(params.pool)
                .onAddLiquidityCustom(
                    msg.sender,
                    maxAmountsInScaled18,
                    params.minBptAmountOut,
                    poolData.balancesLiveScaled18,
                    params.userData
                );
        } else {
            revert InvalidAddLiquidityKind();
        }

        // At this point we have the calculated BPT amount.
        if (bptAmountOut < params.minBptAmountOut) {
            revert BptAmountOutBelowMin(bptAmountOut, params.minBptAmountOut);
        }

        amountsInRaw = new uint256[](locals.numTokens);

        for (uint256 i = 0; i < locals.numTokens; ++i) {
            // 1) Calculate raw amount in.
            // amountsInRaw are amounts actually entering the Pool, so we round up.
            // Do not mutate in place yet, as we need them scaled for the `onAfterAddLiquidity` hook
            uint256 amountInRaw = amountsInScaled18[i].toRawUndoRateRoundUp(
                poolData.decimalScalingFactors[i],
                poolData.tokenRates[i]
            );
            amountsInRaw[i] = amountInRaw;

            IERC20 token = poolData.tokens[i];

            // 2) Check limits for raw amounts
            if (amountInRaw > params.maxAmountsIn[i]) {
                revert AmountInAboveMax(token, amountInRaw, params.maxAmountsIn[i]);
            }

            // 3) Deltas: Debit of token[i] for amountInRaw
            _takeDebt(token, amountInRaw);

            // 4) Compute and charge protocol and creator fees.
            locals.totalFeesRaw = _computeAndChargeAggregateSwapFees(
                poolData,
                swapFeeAmountsScaled18[i],
                params.pool,
                token,
                i
            );

            // 5) Pool balances: raw and live
            // We need regular balances to complete the accounting, and the upscaled balances
            // to use in the `after` hook later on.

            // A pool's token balance increases by amounts in after adding liquidity, minus fees.
            poolData.updateRawAndLiveBalance(
                i,
                poolData.balancesRaw[i] + amountInRaw - locals.totalFeesRaw,
                Rounding.ROUND_UP
            );
        }

        // 6) Store pool balances, raw and live
        _writePoolBalancesToStorage(params.pool, poolData);

        // 7) BPT supply adjustment
        // When adding liquidity, we must mint tokens concurrently with updating pool balances,
        // as the pool's math relies on totalSupply.
        _mint(address(params.pool), params.to, bptAmountOut);

        // 8) Off-chain events
        emit PoolBalanceChanged(params.pool, params.to, amountsInRaw.unsafeCastToInt256(true));
    }

    /// @inheritdoc IVaultMain
    function removeLiquidity(
        RemoveLiquidityParams memory params
    )
        external
        onlyWhenUnlocked
        withInitializedPool(params.pool)
        returns (uint256 bptAmountIn, uint256[] memory amountsOut, bytes memory returnData)
    {
        // Round down when removing liquidity:
        // If proportional, lower balances = lower proportional amountsOut, favoring the pool.
        // If unbalanced, lower balances = lower invariant ratio without fees.
        // bptIn = supply * (1 - ratio), so lower ratio = more bptIn, favoring the pool.
        _ensureUnpaused(params.pool);

        HooksConfigBits hooksConfig = _hooksConfigBits[params.pool];

        // `_loadPoolDataUpdatingBalancesAndYieldFees` is non-reentrant, as it updates storage as well
        // as filling in poolData in memory. Since the swap hooks are reentrant and could do anything, including
        // change these balances, we cannot defer settlement until `_removeLiquidity`.
        //
        // Sets all fields in `poolData`. Side effects: updates `_poolTokenBalances` and
        // `_aggregateFeeAmounts in storage.
        PoolData memory poolData = _loadPoolDataUpdatingBalancesAndYieldFees(params.pool, Rounding.ROUND_DOWN);
        InputHelpers.ensureInputLengthMatch(poolData.tokens.length, params.minAmountsOut.length);

        // Amounts are entering pool math; higher amounts would burn more BPT, so round up to favor the pool.
        // Do not mutate minAmountsOut, so that we can directly compare the raw limits later, without potentially
        // losing precision by scaling up and then down.
        uint256[] memory minAmountsOutScaled18 = params.minAmountsOut.copyToScaled18ApplyRateRoundUpArray(
            poolData.decimalScalingFactors,
            poolData.tokenRates
        );

        // Uses msg.sender as the router (the contract that called the vault)
        if (hooksConfig.callBeforeRemoveLiquidityHook(minAmountsOutScaled18, msg.sender, params, poolData)) {
            // The hook might alter the balances, so we need to read them again to ensure that the data is
            // fresh moving forward.
            // We also need to upscale (removing liquidity, so round down) again.
            poolData.reloadBalancesAndRates(_poolTokenBalances[params.pool], Rounding.ROUND_DOWN);

            // Also update minAmountsOutScaled18, as the rates might have changed.
            minAmountsOutScaled18 = params.minAmountsOut.copyToScaled18ApplyRateRoundUpArray(
                poolData.decimalScalingFactors,
                poolData.tokenRates
            );
        }

        // The bulk of the work is done here: the corresponding Pool hook is called, and the final balances
        // are computed. This function is non-reentrant, as it performs the accounting updates.
        // Note that poolData is mutated to update the Raw and Live balances, so they are accurate when passed
        // into the AfterRemoveLiquidity hook.
        uint256[] memory amountsOutScaled18;
        (bptAmountIn, amountsOut, amountsOutScaled18, returnData) = _removeLiquidity(
            poolData,
            params,
            minAmountsOutScaled18
        );

        // AmountsOut can be changed by onAfterRemoveLiquidity if the hook charges fees or gives discounts
        // Uses msg.sender as the router (the contract that called the vault)
        amountsOut = hooksConfig.callAfterRemoveLiquidityHook(
            msg.sender,
            amountsOutScaled18,
            amountsOut,
            bptAmountIn,
            params,
            poolData
        );
    }

    /**
     * @dev Calls the appropriate pool hook and calculates the required inputs and outputs for the operation
     * considering the given kind, and updates the vault's internal accounting. This includes:
     * - Setting pool balances
     * - Supplying credit to the liquidity provider
     * - Burning pool tokens
     * - Emitting events
     *
     * It is non-reentrant, as it performs external calls and updates the vault's state accordingly.
     */
    function _removeLiquidity(
        PoolData memory poolData,
        RemoveLiquidityParams memory params,
        uint256[] memory minAmountsOutScaled18
    )
        internal
        nonReentrant
        returns (
            uint256 bptAmountIn,
            uint256[] memory amountsOutRaw,
            uint256[] memory amountsOutScaled18,
            bytes memory returnData
        )
    {
        LiquidityLocals memory locals;
        locals.numTokens = poolData.tokens.length;
        uint256[] memory swapFeeAmountsScaled18;

        if (params.kind == RemoveLiquidityKind.PROPORTIONAL) {
            bptAmountIn = params.maxBptAmountIn;
            swapFeeAmountsScaled18 = new uint256[](locals.numTokens);
            amountsOutScaled18 = BasePoolMath.computeProportionalAmountsOut(
                poolData.balancesLiveScaled18,
                _totalSupply(params.pool),
                bptAmountIn
            );
        } else if (params.kind == RemoveLiquidityKind.SINGLE_TOKEN_EXACT_IN) {
            poolData.poolConfigBits.requireUnbalancedLiquidityEnabled();
            bptAmountIn = params.maxBptAmountIn;
            amountsOutScaled18 = minAmountsOutScaled18;
            locals.tokenIndex = InputHelpers.getSingleInputIndex(params.minAmountsOut);

            (amountsOutScaled18[locals.tokenIndex], swapFeeAmountsScaled18) = BasePoolMath
                .computeRemoveLiquiditySingleTokenExactIn(
                    poolData.balancesLiveScaled18,
                    locals.tokenIndex,
                    bptAmountIn,
                    _totalSupply(params.pool),
                    poolData.poolConfigBits.getStaticSwapFeePercentage(),
                    IBasePool(params.pool).computeBalance
                );
        } else if (params.kind == RemoveLiquidityKind.SINGLE_TOKEN_EXACT_OUT) {
            poolData.poolConfigBits.requireUnbalancedLiquidityEnabled();
            amountsOutScaled18 = minAmountsOutScaled18;
            locals.tokenIndex = InputHelpers.getSingleInputIndex(params.minAmountsOut);

            (bptAmountIn, swapFeeAmountsScaled18) = BasePoolMath.computeRemoveLiquiditySingleTokenExactOut(
                poolData.balancesLiveScaled18,
                locals.tokenIndex,
                amountsOutScaled18[locals.tokenIndex],
                _totalSupply(params.pool),
                poolData.poolConfigBits.getStaticSwapFeePercentage(),
                IBasePool(params.pool).computeInvariant
            );
        } else if (params.kind == RemoveLiquidityKind.CUSTOM) {
            poolData.poolConfigBits.requireRemoveCustomLiquidityEnabled();
            // Uses msg.sender as the router (the contract that called the vault)
            (bptAmountIn, amountsOutScaled18, swapFeeAmountsScaled18, returnData) = IPoolLiquidity(params.pool)
                .onRemoveLiquidityCustom(
                    msg.sender,
                    params.maxBptAmountIn,
                    minAmountsOutScaled18,
                    poolData.balancesLiveScaled18,
                    params.userData
                );
        } else {
            revert InvalidRemoveLiquidityKind();
        }

        if (bptAmountIn > params.maxBptAmountIn) {
            revert BptAmountInAboveMax(bptAmountIn, params.maxBptAmountIn);
        }

        amountsOutRaw = new uint256[](locals.numTokens);

        for (uint256 i = 0; i < locals.numTokens; ++i) {
            // 1) Calculate raw amount out.
            // amountsOut are amounts exiting the Pool, so we round down.
            // Do not mutate in place yet, as we need them scaled for the `onAfterRemoveLiquidity` hook
            uint256 amountOutRaw = amountsOutScaled18[i].toRawUndoRateRoundDown(
                poolData.decimalScalingFactors[i],
                poolData.tokenRates[i]
            );
            amountsOutRaw[i] = amountOutRaw;

            IERC20 token = poolData.tokens[i];
            // 2) Check limits for raw amounts
            if (amountOutRaw < params.minAmountsOut[i]) {
                revert AmountOutBelowMin(token, amountOutRaw, params.minAmountsOut[i]);
            }

            // 3) Deltas: Credit token[i] for amountOutRaw
            _supplyCredit(token, amountOutRaw);

            // 4) Compute and charge protocol and creator fees.
            locals.totalFeesRaw = _computeAndChargeAggregateSwapFees(
                poolData,
                swapFeeAmountsScaled18[i],
                params.pool,
                token,
                i
            );

            // 5) Pool balances: raw and live
            // We need regular balances to complete the accounting, and the upscaled balances
            // to use in the `after` hook later on.

            // A Pool's token balance always decreases after an exit
            // (potentially by 0). Also adjust by protocol and pool creator fees.
            poolData.updateRawAndLiveBalance(
                i,
                poolData.balancesRaw[i] - (amountOutRaw + locals.totalFeesRaw),
                Rounding.ROUND_DOWN
            );
        }

        // 6) Store pool balances, raw and live
        _writePoolBalancesToStorage(params.pool, poolData);

        // 7) BPT supply adjustment
        // Uses msg.sender as the router (the contract that called the vault)
        _spendAllowance(address(params.pool), params.from, msg.sender, bptAmountIn);

        if (_isQueryContext()) {
            // Increase `from` balance to ensure the burn function succeeds.
            _queryModeBalanceIncrease(params.pool, params.from, bptAmountIn);
        }
        // When removing liquidity, we must burn tokens concurrently with updating pool balances,
        // as the pool's math relies on totalSupply.
        // Burning will be reverted if it results in a total supply less than the _MINIMUM_TOTAL_SUPPLY.
        _burn(address(params.pool), params.from, bptAmountIn);

        // 8) Off-chain events
        emit PoolBalanceChanged(
            params.pool,
            params.from,
            // We can unsafely cast to int256 because balances are stored as uint128 (see PackedTokenBalance).
            amountsOutRaw.unsafeCastToInt256(false)
        );
    }

    /**
     * @dev Preconditions: poolConfigBits, decimalScalingFactors, tokenRates in `poolData`.
     * Side effects: updates `_aggregateFeeAmounts` storage.
     * Note that this computes the aggregate total of the protocol fees and stores it, without emitting any events.
     * Splitting the fees and event emission occur during fee collection.
     * Should only be called in a non-reentrant context.
     *
     * @return totalFeesRaw Sum of protocol and pool creator fees raw
     */
    function _computeAndChargeAggregateSwapFees(
        PoolData memory poolData,
        uint256 swapFeeAmountScaled18,
        address pool,
        IERC20 token,
        uint256 index
    ) internal returns (uint256 totalFeesRaw) {
        uint256 aggregateSwapFeePercentage = poolData.poolConfigBits.getAggregateSwapFeePercentage();
        // If swapFeeAmount equals zero no need to charge anything\
        if (
            swapFeeAmountScaled18 > 0 &&
            aggregateSwapFeePercentage > 0 &&
            poolData.poolConfigBits.isPoolInRecoveryMode() == false
        ) {
            uint256 aggregateSwapFeeAmountScaled18 = swapFeeAmountScaled18.mulUp(aggregateSwapFeePercentage);

            // Ensure we can never charge more than the total swap fee.
            if (aggregateSwapFeeAmountScaled18 > swapFeeAmountScaled18) {
                revert ProtocolFeesExceedTotalCollected();
            }

            totalFeesRaw = aggregateSwapFeeAmountScaled18.toRawUndoRateRoundDown(
                poolData.decimalScalingFactors[index],
                poolData.tokenRates[index]
            );

            // Both Swap and Yield fees are stored together in a PackedTokenBalance.
            // We have designated "Raw" the derived half for Swap fee storage.
            bytes32 currentPackedBalance = _aggregateFeeAmounts[pool][token];
            _aggregateFeeAmounts[pool][token] = currentPackedBalance.setBalanceRaw(
                currentPackedBalance.getBalanceRaw() + totalFeesRaw
            );
        }
    }

    /// @inheritdoc IVaultMain
    function getProtocolFeeController() external view returns (IProtocolFeeController) {
        return _protocolFeeController;
    }

    /*******************************************************************************
                             Yield-bearing token buffers
    *******************************************************************************/

    /// @inheritdoc IVaultMain
    function erc4626BufferWrapOrUnwrap(
        BufferWrapOrUnwrapParams memory params
    )
        public
        onlyWhenUnlocked
        whenVaultBuffersAreNotPaused
        nonReentrant
        returns (uint256 amountCalculatedRaw, uint256 amountInRaw, uint256 amountOutRaw)
    {
        IERC20 underlyingToken = IERC20(params.wrappedToken.asset());

        address bufferAsset = _bufferAssets[IERC20(params.wrappedToken)];

        if (bufferAsset != address(0) && bufferAsset != address(underlyingToken)) {
            // Asset was changed since the first addLiquidityToBuffer call
            revert WrongWrappedTokenAsset(address(params.wrappedToken));
        }

        if (params.amountGivenRaw < _MINIMUM_WRAP_AMOUNT) {
            // If amount given is too small, rounding issues can be introduced that favors the user and can drain
            // the buffer. _MINIMUM_WRAP_AMOUNT prevents it. Most tokens have protections against it already, this
            // is just an extra layer of security.
            revert WrapAmountTooSmall(address(params.wrappedToken));
        }

        if (params.direction == WrappingDirection.UNWRAP) {
            (amountCalculatedRaw, amountInRaw, amountOutRaw) = _unwrapWithBuffer(
                params.kind,
                underlyingToken,
                params.wrappedToken,
                params.amountGivenRaw
            );
            emit Unwrap(params.wrappedToken, underlyingToken, amountInRaw, amountOutRaw);
        } else {
            (amountCalculatedRaw, amountInRaw, amountOutRaw) = _wrapWithBuffer(
                params.kind,
                underlyingToken,
                params.wrappedToken,
                params.amountGivenRaw
            );
            emit Wrap(underlyingToken, params.wrappedToken, amountInRaw, amountOutRaw);
        }

        if (params.kind == SwapKind.EXACT_IN && amountOutRaw < params.limitRaw) {
            revert SwapLimit(amountOutRaw, params.limitRaw);
        }

        if (params.kind == SwapKind.EXACT_OUT && amountInRaw > params.limitRaw) {
            revert SwapLimit(amountInRaw, params.limitRaw);
        }
    }

    /**
     * @dev If the buffer has enough liquidity, it uses the wrapped token buffer to perform the wrap operation without
     * any external calls. If not, it wraps the assets needed to fulfill the trade + the surplus of assets in the
     * buffer, so that the buffer is rebalanced at the end of the operation.
     *
     * Updates `_reservesOf` and token deltas in storage.
     */
    function _wrapWithBuffer(
        SwapKind kind,
        IERC20 underlyingToken,
        IERC4626 wrappedToken,
        uint256 amountGiven
    ) private returns (uint256 amountCalculated, uint256 amountInUnderlying, uint256 amountOutWrapped) {
        bytes32 bufferBalances = _bufferTokenBalances[IERC20(wrappedToken)];

        if (kind == SwapKind.EXACT_IN) {
            // EXACT_IN wrap, so AmountGiven is underlying amount
            amountCalculated = wrappedToken.convertToShares(amountGiven);
            (amountInUnderlying, amountOutWrapped) = (amountGiven, amountCalculated);
        } else {
            // EXACT_OUT wrap, so AmountGiven is wrapped amount
            amountCalculated = wrappedToken.convertToAssets(amountGiven);
            (amountInUnderlying, amountOutWrapped) = (amountCalculated, amountGiven);
        }

        if (_isQueryContext()) {
            return _calculateBufferAmounts(kind, wrappedToken, amountGiven);
        }

        if (bufferBalances.getBalanceDerived() > amountOutWrapped) {
            // The buffer has enough liquidity to facilitate the wrap without making an external call.

            bufferBalances = PackedTokenBalance.toPackedBalance(
                bufferBalances.getBalanceRaw() + amountInUnderlying,
                bufferBalances.getBalanceDerived() - amountOutWrapped
            );
            _bufferTokenBalances[IERC20(wrappedToken)] = bufferBalances;
        } else {
            // The buffer does not have enough liquidity to facilitate the wrap without making an external call.
            // We wrap the user's tokens via an external call and additionally rebalance the buffer if it has a
            // surplus of underlying tokens.
            uint256 calculatedUnderlyingDelta;
            uint256 calculatedWrappedDelta;

            // Gets the amount of underlying to wrap in order to rebalance the buffer
            uint256 bufferUnderlyingSurplus = _getBufferUnderlyingSurplus(bufferBalances, wrappedToken);

            if (kind == SwapKind.EXACT_IN) {
                // The amount of underlying tokens to deposit is the necessary amount to fulfill the trade
                // (amountInUnderlying), plus the amount needed to leave the buffer rebalanced 50/50 at the end
                // (bufferUnderlyingSurplus)
                calculatedUnderlyingDelta = amountInUnderlying + bufferUnderlyingSurplus;

                underlyingToken.forceApprove(address(wrappedToken), calculatedUnderlyingDelta);
                // EXACT_IN requires the exact amount of underlying tokens to be deposited, so deposit is called
                wrappedToken.deposit(calculatedUnderlyingDelta, address(this));
            } else {
                if (bufferUnderlyingSurplus > 0) {
                    calculatedWrappedDelta = amountOutWrapped + wrappedToken.convertToShares(bufferUnderlyingSurplus);
                } else {
                    calculatedWrappedDelta = amountOutWrapped;
                }
                // Add convert error because mint can consume a different amount of tokens than we anticipated with
                // convert
                underlyingToken.forceApprove(
                    address(wrappedToken),
                    _addConvertError(amountInUnderlying + bufferUnderlyingSurplus)
                );

                // EXACT_OUT requires the exact amount of wrapped tokens to be returned, so mint is called
                wrappedToken.mint(calculatedWrappedDelta, address(this));

                // Remove approval, in case mint consumed less tokens than we approved, due to convert error
                underlyingToken.forceApprove(address(wrappedToken), 0);
            }

            (uint256 vaultUnderlyingDelta, uint256 vaultWrappedDelta) = _updateReservesAfterWrapping(
                underlyingToken,
                IERC20(wrappedToken)
            );

            _checkWrapOrUnwrapResults(
                wrappedToken,
                amountInUnderlying,
                bufferUnderlyingSurplus,
                vaultUnderlyingDelta,
                amountOutWrapped,
                0,
                vaultWrappedDelta
            );

            // Only updates buffer balances if buffer has a surplus of underlying tokens
            if (bufferUnderlyingSurplus > 0) {
                // If buffer has an underlying surplus, it wraps the surplus + amountIn, so the final amountIn needs
                // to discount that
                amountInUnderlying = vaultUnderlyingDelta - bufferUnderlyingSurplus;
                // Since bufferUnderlyingSurplus was wrapped, the final amountOut needs to discount the wrapped amount
                // that will stay in the buffer
                amountOutWrapped = vaultWrappedDelta - wrappedToken.convertToShares(bufferUnderlyingSurplus);

                // In a wrap operation, the underlying balance of the buffer will decrease and the wrapped balance will
                // increase. To decrease underlying balance, we get the delta amount that was deposited
                // (vaultUnderlyingDelta) and discounts the amount needed in the wrapping operation
                // (amountInUnderlying). Same logic applies to wrapped balances.
                bufferBalances = PackedTokenBalance.toPackedBalance(
                    bufferBalances.getBalanceRaw() - (vaultUnderlyingDelta - amountInUnderlying),
                    bufferBalances.getBalanceDerived() + (vaultWrappedDelta - amountOutWrapped)
                );
                _bufferTokenBalances[IERC20(wrappedToken)] = bufferBalances;
            } else {
                amountInUnderlying = vaultUnderlyingDelta;
                amountOutWrapped = vaultWrappedDelta;
            }
        }

        _takeDebt(underlyingToken, amountInUnderlying);
        _supplyCredit(wrappedToken, amountOutWrapped);
    }

    /**
     * @dev If the buffer has enough liquidity, it uses the wrapped token buffer to perform the unwrap operation
     * without any external calls. If not, it unwraps the assets needed to fulfill the trade + the surplus of assets
     * in the buffer, so that the buffer is rebalanced at the end of the operation.
     *
     * Updates `_reservesOf` and token deltas in storage.
     */
    function _unwrapWithBuffer(
        SwapKind kind,
        IERC20 underlyingToken,
        IERC4626 wrappedToken,
        uint256 amountGiven
    ) private returns (uint256 amountCalculated, uint256 amountInWrapped, uint256 amountOutUnderlying) {
        bytes32 bufferBalances = _bufferTokenBalances[IERC20(wrappedToken)];

        if (kind == SwapKind.EXACT_IN) {
            // EXACT_IN unwrap, so AmountGiven is wrapped amount
            amountCalculated = wrappedToken.convertToAssets(amountGiven);
            (amountOutUnderlying, amountInWrapped) = (amountCalculated, amountGiven);
        } else {
            // EXACT_OUT unwrap, so AmountGiven is underlying amount
            amountCalculated = wrappedToken.convertToShares(amountGiven);
            (amountOutUnderlying, amountInWrapped) = (amountGiven, amountCalculated);
        }

        if (_isQueryContext()) {
            return _calculateBufferAmounts(kind, wrappedToken, amountGiven);
        }

        if (bufferBalances.getBalanceRaw() > amountOutUnderlying) {
            // the buffer has enough liquidity to facilitate the wrap without making an external call.
            bufferBalances = PackedTokenBalance.toPackedBalance(
                bufferBalances.getBalanceRaw() - amountOutUnderlying,
                bufferBalances.getBalanceDerived() + amountInWrapped
            );
            _bufferTokenBalances[IERC20(wrappedToken)] = bufferBalances;
        } else {
            // The buffer does not have enough liquidity to facilitate the unwrap without making an external call.
            // We unwrap the user's tokens via an external call and additionally rebalance the buffer if it has a
            // surplus of underlying tokens.

            // Gets the amount of wrapped tokens to unwrap in order to rebalance the buffer
            uint256 bufferWrappedSurplus = _getBufferWrappedSurplus(bufferBalances, wrappedToken);

            if (kind == SwapKind.EXACT_IN) {
                // EXACT_IN requires the exact amount of wrapped tokens to be unwrapped, so redeem is called
                // The amount of wrapped tokens to redeem is the necessary amount to fulfill the trade
                // (amountInWrapped), plus the amount needed to leave the buffer rebalanced 50/50 at the end
                // (bufferWrappedSurplus)
                wrappedToken.redeem(amountInWrapped + bufferWrappedSurplus, address(this), address(this));
            } else {
                // EXACT_OUT requires the exact amount of underlying tokens to be returned, so withdraw is called.
                // The amount of underlying tokens to withdraw is the necessary amount to fulfill the trade
                // (amountOutUnderlying), plus the amount needed to leave the buffer rebalanced 50/50 at the end
                // (bufferUnderlyingSurplus).
                if (bufferWrappedSurplus > 0) {
                    wrappedToken.withdraw(
                        amountOutUnderlying + wrappedToken.convertToAssets(bufferWrappedSurplus),
                        address(this),
                        address(this)
                    );
                } else {
                    wrappedToken.withdraw(amountOutUnderlying, address(this), address(this));
                }
            }

            (uint256 vaultUnderlyingDelta, uint256 vaultWrappedDelta) = _updateReservesAfterWrapping(
                underlyingToken,
                IERC20(wrappedToken)
            );

            _checkWrapOrUnwrapResults(
                wrappedToken,
                amountOutUnderlying,
                0,
                vaultUnderlyingDelta,
                amountInWrapped,
                bufferWrappedSurplus,
                vaultWrappedDelta
            );

            // Only updates buffer balances if buffer has a surplus of wrapped tokens
            if (bufferWrappedSurplus > 0) {
                // If buffer has a wrapped surplus, it unwraps surplus + amountIn, so the final amountIn needs to
                // discount that
                amountInWrapped = vaultWrappedDelta - bufferWrappedSurplus;
                // Since bufferWrappedSurplus was unwrapped, the final amountOut needs to discount the underlying
                // amount that will stay in the buffer
                amountOutUnderlying = vaultUnderlyingDelta - wrappedToken.convertToAssets(bufferWrappedSurplus);

                // In an unwrap operation, the underlying balance of the buffer will increase and the wrapped balance
                // will decrease. To increase the underlying balance, we get the delta amount that was withdrawn
                // (vaultUnderlyingDelta) and discount the amount expected in the unwrapping operation
                // (amountOutUnderlying). The same logic applies to wrapped balances.
                bufferBalances = PackedTokenBalance.toPackedBalance(
                    bufferBalances.getBalanceRaw() + (vaultUnderlyingDelta - amountOutUnderlying),
                    bufferBalances.getBalanceDerived() - (vaultWrappedDelta - amountInWrapped)
                );
                _bufferTokenBalances[IERC20(wrappedToken)] = bufferBalances;
            } else {
                amountOutUnderlying = vaultUnderlyingDelta;
                amountInWrapped = vaultWrappedDelta;
            }
        }

        _takeDebt(wrappedToken, amountInWrapped);
        _supplyCredit(underlyingToken, amountOutUnderlying);
    }

    function _isQueryContext() internal view returns (bool) {
        return EVMCallModeHelpers.isStaticCall() && _vaultStateBits.isQueryDisabled() == false;
    }

    /**
     * @dev Call VaultExtension to calculate the amounts for wrap/unwrap operations.
     */
    function _calculateBufferAmounts(
        SwapKind kind,
        IERC4626 wrappedToken,
        uint256 amountGiven
    ) internal returns (uint256 amountCalculated, uint256 amountInUnderlying, uint256 amountOutWrapped) {
        bytes memory data = Address.functionDelegateCall(
            _implementation(),
            abi.encodeWithSelector(IVaultExtension.calculateBufferAmounts.selector, kind, wrappedToken, amountGiven)
        );
        return abi.decode(data, (uint256, uint256, uint256));
    }

    /**
     * @dev Underlying surplus is the amount of underlying that need to be wrapped for the buffer to be rebalanced.
     * For instance, consider the following scenario:
     * - buffer balances: 2 wrapped and 10 underlying
     * - wrapped rate: 2
     * - normalized buffer balances: 4 wrapped as underlying (2 wrapped * rate) and 10 underlying
     * - surplus of underlying = (10 - 4) / 2 = 3 underlying
     * We need to wrap 3 underlying tokens to consider the buffer rebalanced.
     * - 3 underlying = 1.5 wrapped
     * - final balances: 3.5 wrapped (2 existing + 1.5 new) and 7 underlying (10 existing - 3)
     */
    function _getBufferUnderlyingSurplus(bytes32 bufferBalance, IERC4626 wrappedToken) internal view returns (uint256) {
        uint256 underlyingBalance = bufferBalance.getBalanceRaw();

        uint256 wrappedBalanceAsUnderlying = 0;
        if (bufferBalance.getBalanceDerived() > 0) {
            wrappedBalanceAsUnderlying = wrappedToken.convertToAssets(bufferBalance.getBalanceDerived());
        }

        return
            underlyingBalance > wrappedBalanceAsUnderlying ? (underlyingBalance - wrappedBalanceAsUnderlying) / 2 : 0;
    }

    /**
     * @dev Wrapped surplus is the amount of wrapped tokens that need to be unwrapped for the buffer to be rebalanced.
     * For instance, consider the following scenario:
     * - buffer balances: 10 wrapped and 4 underlying
     * - wrapped rate: 2
     * - normalized buffer balances: 10 wrapped and 2 underlying as wrapped (2 underlying / rate)
     * - surplus of wrapped = (10 - 2) / 2 = 4 wrapped
     * We need to unwrap 4 wrapped tokens to consider the buffer rebalanced.
     * - 4 wrapped = 8 underlying
     * - final balances: 6 wrapped (10 existing - 4) and 12 underlying (4 existing + 8 new)
     */
    function _getBufferWrappedSurplus(bytes32 bufferBalance, IERC4626 wrappedToken) internal view returns (uint256) {
        uint256 wrappedBalance = bufferBalance.getBalanceDerived();

        uint256 underlyingBalanceAsWrapped = 0;
        if (bufferBalance.getBalanceRaw() > 0) {
            underlyingBalanceAsWrapped = wrappedToken.convertToShares(bufferBalance.getBalanceRaw());
        }

        return wrappedBalance > underlyingBalanceAsWrapped ? (wrappedBalance - underlyingBalanceAsWrapped) / 2 : 0;
    }

    /**
     * @dev Updates reserves for underlying and wrapped tokens after wrap/unwrap operation:
     * - updates `_reservesOf`
     * - returns the delta underlying and wrapped tokens that were deposited/withdrawn from vault reserves
     */
    function _updateReservesAfterWrapping(
        IERC20 underlyingToken,
        IERC20 wrappedToken
    ) internal returns (uint256 vaultUnderlyingDelta, uint256 vaultWrappedDelta) {
        uint256 vaultUnderlyingBefore = _reservesOf[underlyingToken];
        uint256 vaultUnderlyingAfter = underlyingToken.balanceOf(address(this));
        _reservesOf[underlyingToken] = vaultUnderlyingAfter;

        uint256 vaultWrappedBefore = _reservesOf[IERC20(wrappedToken)];
        uint256 vaultWrappedAfter = wrappedToken.balanceOf(address(this));
        _reservesOf[wrappedToken] = vaultWrappedAfter;

        if (vaultUnderlyingBefore > vaultUnderlyingAfter) {
            // Wrap
            // Since deposit takes underlying tokens from the vault, the actual underlying tokens deposited is
            // underlyingBefore - underlyingAfter
            vaultUnderlyingDelta = vaultUnderlyingBefore - vaultUnderlyingAfter;
            // Since deposit puts wrapped tokens into the vault, the actual wrapped minted is
            // wrappedAfter - wrappedBefore
            vaultWrappedDelta = vaultWrappedAfter - vaultWrappedBefore;
        } else {
            // Unwrap
            // Since withdraw puts underlying tokens into the vault, the actual underlying token amount withdrawn is
            // assetsAfter - assetsBefore
            vaultUnderlyingDelta = vaultUnderlyingAfter - vaultUnderlyingBefore;
            // Since withdraw takes wrapped tokens from the vault, the actual wrapped token amount burned is
            // wrappedBefore - wrappedAfter
            vaultWrappedDelta = vaultWrappedBefore - vaultWrappedAfter;
        }
    }

    /**
     * @dev Check if vault deltas after wrap or unwrap operation match the expected amount calculated by
     * convertToAssets/convertToShares, with an error tolerance of _MAX_CONVERT_ERROR
     */
    function _checkWrapOrUnwrapResults(
        IERC4626 wrappedToken,
        uint256 wrapUnwrapUnderlyingExpected,
        uint256 bufferUnderlyingSurplus,
        uint256 vaultUnderlyingDelta,
        uint256 wrapUnwrapWrappedExpected,
        uint256 bufferWrappedSurplus,
        uint256 vaultWrappedDelta
    ) private view {
        uint256 expectedUnderlyingDelta;
        uint256 expectedWrappedDelta;
        if (bufferUnderlyingSurplus > 0) {
            // If buffer has a surplus of underlying, the expected underlying delta is the underlying amountIn from the
            // user (wrapUnwrapUnderlyingExpected) + bufferUnderlyingSurplus. This value left vault's reserves because
            // it was wrapped
            expectedUnderlyingDelta = wrapUnwrapUnderlyingExpected + bufferUnderlyingSurplus;
            // If buffer has a surplus of underlying, the expected wrapped delta is the wrapped amountOut to the
            // user (wrapUnwrapWrappedExpected) + converted bufferUnderlyingSurplus. This value was added to vault's
            // reserves because underlying was wrapped
            expectedWrappedDelta = wrapUnwrapWrappedExpected + wrappedToken.convertToShares(bufferUnderlyingSurplus);
        } else if (bufferWrappedSurplus > 0) {
            // If buffer has a surplus of wrapped, the expected wrapped delta is the wrapped amountIn from the
            // user (wrapUnwrapWrappedExpected) + bufferWrappedSurplus. This value left vault's reserves because
            // it was unwrapped
            expectedWrappedDelta = wrapUnwrapWrappedExpected + bufferWrappedSurplus;
            // If buffer has a surplus of wrapped, the expected underlying delta is the underlying amountOut to the
            // user (wrapUnwrapUnderlyingExpected) + converted bufferWrappedSurplus. This value was added to vault's
            // reserves because wrapped was redeemed
            expectedUnderlyingDelta = wrapUnwrapUnderlyingExpected + wrappedToken.convertToAssets(bufferWrappedSurplus);
        } else {
            // If no surplus, the expected delta is the amountsIn and amountsOut (perfectly balanced buffer or
            // operation was not in favor of rebalance)
            expectedUnderlyingDelta = wrapUnwrapUnderlyingExpected;
            expectedWrappedDelta = wrapUnwrapWrappedExpected;
        }

        if (
            (vaultUnderlyingDelta < expectedUnderlyingDelta &&
                expectedUnderlyingDelta - vaultUnderlyingDelta > _MAX_CONVERT_ERROR) ||
            (vaultUnderlyingDelta > expectedUnderlyingDelta &&
                vaultUnderlyingDelta - expectedUnderlyingDelta > _MAX_CONVERT_ERROR)
        ) {
            // If this error is thrown, it means the convert result had an absolute error greater than
            // _MAX_CONVERT_ERROR in comparison with the actual operation.
            revert WrongUnderlyingAmount(address(wrappedToken));
        }

        if (
            ((vaultWrappedDelta > expectedWrappedDelta) &&
                (vaultWrappedDelta - expectedWrappedDelta > _MAX_CONVERT_ERROR)) ||
            (vaultWrappedDelta < expectedWrappedDelta && expectedWrappedDelta - vaultWrappedDelta > _MAX_CONVERT_ERROR)
        ) {
            // If this error is thrown, it means the convert result had an absolute error greater than
            // _MAX_CONVERT_ERROR in comparison with the actual operation.
            revert WrongWrappedAmount(address(wrappedToken));
        }
    }

    /**
     * @dev IERC4626 convert and preview may have different results for the same input, and preview is usually more
     * accurate, but more expensive than convert. _MAX_CONVERT_ERROR limits the error between these two functions and
     * allow us to use convert safely.
     */
    function _addConvertError(uint256 amount) private pure returns (uint256) {
        return amount + _MAX_CONVERT_ERROR;
    }

    /*******************************************************************************
                                    Pool Information
    *******************************************************************************/

    /// @inheritdoc IVaultMain
    function getPoolTokenCountAndIndexOfToken(
        address pool,
        IERC20 token
    ) external view withRegisteredPool(pool) returns (uint256, uint256) {
        EnumerableMap.IERC20ToBytes32Map storage poolTokenBalances = _poolTokenBalances[pool];
        uint256 tokenCount = poolTokenBalances.length();
        // unchecked indexOf returns index + 1, or 0 if token is not present.
        uint256 index = poolTokenBalances.unchecked_indexOf(token);
        if (index == 0) {
            revert TokenNotRegistered();
        }

        unchecked {
            return (tokenCount, index - 1);
        }
    }

    /*******************************************************************************
                                    Authentication
    *******************************************************************************/

    /// @inheritdoc IVaultMain
    function getAuthorizer() external view returns (IAuthorizer) {
        return _authorizer;
    }

    /*******************************************************************************
                                     Default handlers
    *******************************************************************************/

    receive() external payable {
        revert CannotReceiveEth();
    }

    // solhint-disable no-complex-fallback

    /**
     * @inheritdoc Proxy
     * @dev Override proxy implementation of `fallback` to disallow incoming ETH transfers.
     * This function actually returns whatever the Vault Extension does when handling the request.
     */
    fallback() external payable override {
        if (msg.value > 0) {
            revert CannotReceiveEth();
        }

        _fallback();
    }

    /// @inheritdoc IVaultMain
    function getVaultExtension() external view returns (address) {
        return _implementation();
    }

    /**
     * @inheritdoc Proxy
     * @dev Returns Vault Extension, where fallback requests are forwarded.
     */
    function _implementation() internal view override returns (address) {
        return address(_vaultExtension);
    }
}<|MERGE_RESOLUTION|>--- conflicted
+++ resolved
@@ -108,14 +108,8 @@
     }
 
     /// @inheritdoc IVaultMain
-<<<<<<< HEAD
     function unlock(bytes calldata data) external transient returns (bytes memory result) {
         return (msg.sender).functionCall(data);
-=======
-    function unlock(bytes calldata data) external payable transient returns (bytes memory result) {
-        // Executes the function call with value to the msg.sender (router).
-        return (msg.sender).functionCallWithValue(data, msg.value);
->>>>>>> 7e93508d
     }
 
     /// @inheritdoc IVaultMain
