// SPDX-License-Identifier: GPL-3.0-or-later

pragma solidity ^0.8.4;

import { IERC20 } from "@openzeppelin/contracts/token/ERC20/IERC20.sol";
import { SafeERC20 } from "@openzeppelin/contracts/token/ERC20/utils/SafeERC20.sol";
import { Address } from "@openzeppelin/contracts/utils/Address.sol";
import { SafeCast } from "@openzeppelin/contracts/utils/math/SafeCast.sol";

import { IVault, PoolConfig } from "@balancer-labs/v3-interfaces/contracts/vault/IVault.sol";
import { IVaultErrors } from "@balancer-labs/v3-interfaces/contracts/vault/IVaultErrors.sol";
import { IBasePool } from "@balancer-labs/v3-interfaces/contracts/vault/IBasePool.sol";
import { IAuthorizer } from "@balancer-labs/v3-interfaces/contracts/vault/IAuthorizer.sol";

import { ReentrancyGuard } from "@balancer-labs/v3-solidity-utils/contracts/openzeppelin/ReentrancyGuard.sol";
import { Authentication } from "@balancer-labs/v3-solidity-utils/contracts/helpers/Authentication.sol";
import { TemporarilyPausable } from "@balancer-labs/v3-solidity-utils/contracts/helpers/TemporarilyPausable.sol";
import { Asset, AssetHelpers } from "@balancer-labs/v3-solidity-utils/contracts/helpers/AssetHelpers.sol";
import { ArrayHelpers } from "@balancer-labs/v3-solidity-utils/contracts/helpers/ArrayHelpers.sol";
import { InputHelpers } from "@balancer-labs/v3-solidity-utils/contracts/helpers/InputHelpers.sol";
import { EnumerableMap } from "@balancer-labs/v3-solidity-utils/contracts/openzeppelin/EnumerableMap.sol";

import { ERC20MultiToken } from "./ERC20MultiToken.sol";
import { PoolConfigBits, PoolConfigLib } from "./lib/PoolConfigLib.sol";

contract Vault is IVault, IVaultErrors, Authentication, ERC20MultiToken, ReentrancyGuard, TemporarilyPausable {
    using EnumerableMap for EnumerableMap.IERC20ToUint256Map;
    using InputHelpers for uint256;
    using AssetHelpers for *;
    using ArrayHelpers for uint256[];
    using Address for *;
    using SafeERC20 for IERC20;
    using SafeCast for *;
    using PoolConfigLib for PoolConfig;

<<<<<<< HEAD
    // Upgradeable contract in charge of setting permissions.
    IAuthorizer private _authorizer;

    // Registry of pool addresses.
    mapping(address => bool) private _isPoolRegistered;
=======
    // Registry of pool configs.
    mapping(address => PoolConfigBits) internal _poolConfig;
>>>>>>> 6c91fdae

    // Pool -> (token -> balance): Pool's ERC20 tokens balances stored at the Vault.
    mapping(address => EnumerableMap.IERC20ToUint256Map) internal _poolTokenBalances;

    /// @notice List of handlers. It is non-empty only during `invoke` calls.
    address[] private _handlers;
    /// @notice The total number of nonzero deltas over all active + completed lockers.
    /// @dev It is non-zero only during `invoke` calls.
    uint256 private _nonzeroDeltaCount;
    /// @notice Represents the asset due/owed to each handler.
    /// @dev Must all net to zero when the last handler is released.
    mapping(address => mapping(IERC20 => int256)) private _tokenDeltas;
    /// @notice Represents the total reserve of each ERC20 token.
    /// @dev It should be always equal to `token.balanceOf(vault)`, with only
    /// exception being during the `invoke` call.
    mapping(IERC20 => uint256) private _tokenReserves;

    /**
     * @notice If set to true, disables query functionality (quote function) in the Vault.
     * @dev Can only by modified by goverannce.
     */
    bool private _isQueryDisabled;

    constructor(
        IAuthorizer authorizer,
        uint256 pauseWindowDuration,
        uint256 bufferPeriodDuration
    )
        Authentication(bytes32(uint256(uint160(address(this)))))
        TemporarilyPausable(pauseWindowDuration, bufferPeriodDuration)
    {
        _authorizer = authorizer;
    }

    /*******************************************************************************
                              Transient Accounting
    *******************************************************************************/

    /**
     * @dev This modifier is used for functions that temporarily modify the `_tokenDeltas`
     * of the Vault but expect to revert or settle balances by the end of their execution.
     * It works by tracking the handlers involved in the execution and ensures that the
     * balances are properly settled by the time the last handler is executed.
     *
     * This is useful for functions like `invoke`, which performs arbitrary external calls:
     * we can keep track of temporary deltas changes, and make sure they are settled by the
     * time the external call is complete.
     */
    modifier transient() {
        // Add the current handler to the list
        _handlers.push(msg.sender);

        // The caller does everything here and has to settle all outstanding balances
        _;

        // Check if it's the last handler
        if (_handlers.length == 1) {
            // Ensure all balances are settled
            if (_nonzeroDeltaCount != 0) revert BalanceNotSettled();

            // Reset the handlers list
            delete _handlers;

            // Reset the counter
            delete _nonzeroDeltaCount;
        } else {
            // If it's not the last handler, simply remove it from the list
            _handlers.pop();
        }
    }

    /**
     * @inheritdoc IVault
     * @dev Allows the external calling of a function via the Vault contract to
     * access Vault's functions guarded by `withHandler`.
     * `transient` modifier ensuring balances changes within the Vault are settled.
     */
    function invoke(bytes calldata data) external payable transient returns (bytes memory result) {
        // Executes the function call with value to the msg.sender.
        return (msg.sender).functionCallWithValue(data, msg.value);
    }

    /**
     * @dev This modifier ensures that the function it modifies can only be called
     * by the last handler in the `_handlers` array. This is used to enforce the
     * order of execution when multiple handlers are in play, ensuring only the
     * current or "active" handler can invoke certain operations in the Vault.
     * If no handler is found or the caller is not the expected handler,
     * it reverts the transaction with specific error messages.
     */
    modifier withHandler() {
        // If there are no handlers in the list, revert with an error.
        if (_handlers.length == 0) {
            revert NoHandler();
        }

        // Get the last handler from the `_handlers` array.
        // This represents the current active handler.
        address handler = _handlers[_handlers.length - 1];

        // If the current function caller is not the active handler, revert.
        if (msg.sender != handler) revert WrongHandler(msg.sender, handler);

        _;
    }

    /// @inheritdoc IVault
    function settle(IERC20 token) public nonReentrant withHandler returns (uint256 paid) {
        uint256 reservesBefore = _tokenReserves[token];
        _tokenReserves[token] = token.balanceOf(address(this));
        paid = _tokenReserves[token] - reservesBefore;
        // subtraction must be safe
        _supplyCredit(token, paid, msg.sender);
    }

    /// @inheritdoc IVault
    function wire(IERC20 token, address to, uint256 amount) public nonReentrant withHandler {
        // effects
        _takeDebt(token, amount, msg.sender);
        _tokenReserves[token] -= amount;
        // interactions
        token.safeTransfer(to, amount);
    }

    /// @inheritdoc IVault
    function mint(IERC20 token, address to, uint256 amount) public nonReentrant withHandler {
        _takeDebt(token, amount, msg.sender);
        _mint(address(token), to, amount);
    }

    /// @inheritdoc IVault
    function retrieve(IERC20 token, address from, uint256 amount) public nonReentrant withHandler {
        // effects
        _supplyCredit(token, amount, msg.sender);
        _tokenReserves[token] += amount;
        // interactions
        token.safeTransferFrom(from, address(this), amount);
    }

    /// @inheritdoc IVault
    function burn(IERC20 token, address owner, uint256 amount) public nonReentrant withHandler {
        _supplyCredit(token, amount, msg.sender);
        _spendAllowance(address(token), owner, address(this), amount);
        _burn(address(token), owner, amount);
    }

    /// @inheritdoc IVault
    function getHandler(uint256 index) public view returns (address) {
        if (index >= _handlers.length) {
            revert HandlerOutOfBounds(index);
        }
        return _handlers[index];
    }

    /// @inheritdoc IVault
    function getHandlersCount() external view returns (uint256) {
        return _handlers.length;
    }

    /// @inheritdoc IVault
    function getNonzeroDeltaCount() external view returns (uint256) {
        return _nonzeroDeltaCount;
    }

    /// @inheritdoc IVault
    function getTokenDelta(address user, IERC20 token) external view returns (int256) {
        return _tokenDeltas[user][token];
    }

    /// @inheritdoc IVault
    function getTokenReserve(IERC20 token) external view returns (uint256) {
        return _tokenReserves[token];
    }

    /**
     * @notice Records the `debt` for a given handler and token.
     *
     * @param token   The ERC20 token for which the `debt` will be accounted.
     * @param debt    The amount of `token` taken from the Vault in favor of the `handler`.
     * @param handler The account responsible for the debt.
     */
    function _takeDebt(IERC20 token, uint256 debt, address handler) internal {
        _accountDelta(token, debt.toInt256(), handler);
    }

    /**
     * @notice Records the `credit` for a given handler and token.
     *
     * @param token   The ERC20 token for which the 'credit' will be accounted.
     * @param credit  The amount of `token` supplied to the Vault in favor of the `handler`.
     * @param handler The account credited with the amount.
     */
    function _supplyCredit(IERC20 token, uint256 credit, address handler) internal {
        _accountDelta(token, -credit.toInt256(), handler);
    }

    /**
     * @dev Accounts the delta for the given handler and token.
     * Positive delta represents debt, while negative delta represents surplus.
     * The function ensures that only the specified handler can update its respective delta.
     *
     * @param token   The ERC20 token for which the delta is being accounted.
     * @param delta   The difference in the token balance.
     *                Positive indicates a debit or a decrease in Vault's assets,
     *                negative indicates a credit or an increase in Vault's assets.
     * @param handler The handler whose balance difference is being accounted for.
     *                Must be the same as the caller of the function.
     */
    function _accountDelta(IERC20 token, int256 delta, address handler) internal {
        // If the delta is zero, there's nothing to account for.
        if (delta == 0) return;

        // Ensure that the handler specified is indeed the caller.
        if (handler != msg.sender) {
            revert WrongHandler(handler, msg.sender);
        }

        // Get the current recorded delta for this token and handler.
        int256 current = _tokenDeltas[handler][token];

        // Calculate the new delta after accounting for the change.
        int256 next = current + delta;

        unchecked {
            // If the resultant delta becomes zero after this operation,
            // decrease the count of non-zero deltas.
            if (next == 0) {
                _nonzeroDeltaCount--;
            }
            // If there was no previous delta (i.e., it was zero) and now we have one,
            // increase the count of non-zero deltas.
            else if (current == 0) {
                _nonzeroDeltaCount++;
            }
        }

        // Update the delta for this token and handler.
        _tokenDeltas[handler][token] = next;
    }

    /*******************************************************************************
                                    Queries
    *******************************************************************************/

    /**
     * @dev Ensure that only static calls are made to the functions with this modifier.
     * A static call is one where `tx.origin` equals 0x0 for most implementations.
     * More https://twitter.com/0xkarmacoma/status/1493380279309717505
     */
    modifier query() {
        // Check if the transaction initiator is different from 0x0.
        // If so, it's not a eth_call and we revert.
        // https://ethereum.org/en/developers/docs/apis/json-rpc/#eth_call
        if (tx.origin != address(0)) {
            // solhint-disable-previous-line avoid-tx-origin
            revert NotStaticCall();
        }

        if (_isQueryDisabled) {
            revert QueryDisabled();
        }

        // Add the current handler to the list so `withHandler` does not revert
        _handlers.push(msg.sender);
        _;
    }

    /**
     * @inheritdoc IVault
     * @dev Allows querying any operation on the Vault that has the `withHandler` modifier.
     */
    function quote(bytes calldata data) external payable query returns (bytes memory result) {
        // Forward the incoming call to the original sender of this transaction.
        return (msg.sender).functionCallWithValue(data, msg.value);
    }

    /// @inheritdoc IVault
    function disableQuery() external authenticate {
        _setDisableQuery(true);
    }

    /// @inheritdoc IVault
    function enableQuery() external authenticate {
        _setDisableQuery(false);
    }

    function _setDisableQuery(bool disableQuery_) private {
        bool currentlyDisabled = _isQueryDisabled;

        if (disableQuery_) {
            if (currentlyDisabled) {
                revert QueryAlreadyDisabled();
            }

            emit QueriesDisabled(msg.sender);
        } else {
            if (!currentlyDisabled) {
                revert QueryNotDisabled();
            }

            emit QueriesEnabled(msg.sender);
        }

        _isQueryDisabled = disableQuery_;
    }

    /// @inheritdoc IVault
    function isQueryDisabled() external view returns (bool) {
        return _isQueryDisabled;
    }

    /*******************************************************************************
                                    ERC20 Tokens
    *******************************************************************************/

    /// @inheritdoc IVault
    function totalSupply(address token) external view returns (uint256) {
        return _totalSupply(token);
    }

    /// @inheritdoc IVault
    function balanceOf(address token, address account) external view returns (uint256) {
        return _balanceOf(token, account);
    }

    /// @inheritdoc IVault
    function allowance(address token, address owner, address spender) external view returns (uint256) {
        return _allowance(token, owner, spender);
    }

    /// @inheritdoc IVault
    function transfer(address token, address to, uint256 amount) external returns (bool) {
        _transfer(token, msg.sender, to, amount);
        return true;
    }

    /// @inheritdoc IVault
    function approve(address token, address spender, uint256 amount) external returns (bool) {
        _approve(token, msg.sender, spender, amount);
        return true;
    }

    /// @inheritdoc IVault
    function transferFrom(address token, address from, address to, uint256 amount) external returns (bool) {
        _spendAllowance(token, from, msg.sender, amount);
        _transfer(token, from, to, amount);
        return true;
    }

    /// @inheritdoc IVault
    function poolTokenTransfer(address owner, address to, uint256 amount) external returns (bool) {
        _transfer(msg.sender, owner, to, amount);
        return true;
    }

    /// @inheritdoc IVault
    function poolTokenApprove(address owner, address spender, uint256 amount) external returns (bool) {
        _approve(msg.sender, owner, spender, amount);
        return true;
    }

    /// @inheritdoc IVault
    function poolTokenTransferFrom(address spender, address from, address to, uint256 amount) external returns (bool) {
        _spendAllowance(msg.sender, from, spender, amount);
        _transfer(msg.sender, from, to, amount);
        return true;
    }

    /*******************************************************************************
                                          Swaps
    *******************************************************************************/

    /// @inheritdoc IVault
    function swap(
        SwapParams memory params
    ) public whenNotPaused withHandler returns (uint256 amountCalculated, uint256 amountIn, uint256 amountOut) {
        if (params.amountGiven == 0) {
            revert AmountGivenZero();
        }

        if (params.tokenIn == params.tokenOut) {
            revert CannotSwapSameToken();
        }

        // We access both token indexes without checking existence, because we will do it manually immediately after.
        EnumerableMap.IERC20ToUint256Map storage poolBalances = _poolTokenBalances[params.pool];
        uint256 indexIn = poolBalances.unchecked_indexOf(params.tokenIn);
        uint256 indexOut = poolBalances.unchecked_indexOf(params.tokenOut);

        if (indexIn == 0 || indexOut == 0) {
            // The tokens might not be registered because the Pool itself is not registered. We check this to provide a
            // more accurate revert reason.
            _ensureRegisteredPool(params.pool);
            revert TokenNotRegistered();
        }

        // EnumerableMap stores indices *plus one* to use the zero index as a sentinel value - because these are valid,
        // we can undo this.
        indexIn -= 1;
        indexOut -= 1;

        uint256 tokenInBalance;
        uint256 tokenOutBalance;

        uint256[] memory currentBalances = new uint256[](poolBalances.length());

        for (uint256 i = 0; i < poolBalances.length(); i++) {
            // Because the iteration is bounded by `tokenAmount`, and no tokens are registered or deregistered here, we
            // know `i` is a valid token index and can use `unchecked_valueAt` to save storage reads.
            uint256 balance = poolBalances.unchecked_valueAt(i);

            currentBalances[i] = balance;

            if (i == indexIn) {
                tokenInBalance = balance;
            } else if (i == indexOut) {
                tokenOutBalance = balance;
            }
        }

        // Perform the swap request callback and compute the new balances for 'token in' and 'token out' after the swap
        amountCalculated = IBasePool(params.pool).onSwap(
            IBasePool.SwapParams({
                kind: params.kind,
                tokenIn: params.tokenIn,
                tokenOut: params.tokenOut,
                amountGiven: params.amountGiven,
                balances: currentBalances,
                indexIn: indexIn,
                indexOut: indexOut,
                sender: msg.sender,
                userData: params.userData
            })
        );

        (amountIn, amountOut) = params.kind == SwapKind.GIVEN_IN
            ? (params.amountGiven, amountCalculated)
            : (amountCalculated, params.amountGiven);

        tokenInBalance = tokenInBalance + amountIn;
        tokenOutBalance = tokenOutBalance - amountOut;

        // Because no tokens were registered or deregistered between now or when we retrieved the indexes for
        // 'token in' and 'token out', we can use `unchecked_setAt` to save storage reads.
        poolBalances.unchecked_setAt(indexIn, tokenInBalance);
        poolBalances.unchecked_setAt(indexOut, tokenOutBalance);

        // Account amountIn of tokenIn
        _takeDebt(params.tokenIn, amountIn, msg.sender);
        // Account amountOut of tokenOut
        _supplyCredit(params.tokenOut, amountOut, msg.sender);

        if (_poolConfig[params.pool].shouldCallAfterSwap() == true) {
            // if hook is enabled, then update balances
            if (
                IBasePool(params.pool).onAfterSwap(
                    IBasePool.AfterSwapParams({
                        kind: params.kind,
                        tokenIn: params.tokenIn,
                        tokenOut: params.tokenOut,
                        amountIn: amountIn,
                        amountOut: amountOut,
                        tokenInBalance: tokenInBalance,
                        tokenOutBalance: tokenOutBalance,
                        sender: msg.sender,
                        userData: params.userData
                    }),
                    amountCalculated
                ) == false
            ) {
                revert HookCallFailed();
            }
        }

        emit Swap(params.pool, params.tokenIn, params.tokenOut, amountIn, amountOut);
    }

    /*******************************************************************************
                                    Pool Registration
    *******************************************************************************/

    /**
     * @dev The function is designed to be called by a pool itself. The function will register the pool,
     *      setting its tokens with an initial balance of zero. The function also checks for valid token addresses
     *      and ensures that the pool and tokens aren't already registered.
     *      Emits a `PoolRegistered` event upon successful registration.
     * @inheritdoc IVault
     */
    function registerPool(
        address factory,
        IERC20[] memory tokens,
        PoolConfig calldata config
    ) external nonReentrant whenNotPaused {
        _registerPool(factory, tokens, config);
    }

    /// @inheritdoc IVault
    function isRegisteredPool(address pool) external view returns (bool) {
        return _isRegisteredPool(pool);
    }

    /// @inheritdoc IVault
    function getPoolConfig(address pool) external view returns (PoolConfig memory) {
        return _poolConfig[pool].toPoolConfig();
    }

    /// @inheritdoc IVault
    function getPoolTokens(
        address pool
    ) external view withRegisteredPool(pool) returns (IERC20[] memory tokens, uint256[] memory balances) {
        return _getPoolTokens(pool);
    }

    /// @dev Reverts unless `pool` corresponds to a registered Pool.
    modifier withRegisteredPool(address pool) {
        _ensureRegisteredPool(pool);
        _;
    }

    /// @dev Reverts unless `pool` corresponds to a registered Pool.
    function _ensureRegisteredPool(address pool) internal view {
        if (!_isRegisteredPool(pool)) {
            revert PoolNotRegistered(pool);
        }
    }

    /// @dev See `registerPool`
    function _registerPool(address factory, IERC20[] memory tokens, PoolConfig memory config) internal {
        address pool = msg.sender;

        // Ensure the pool isn't already registered
        if (_isRegisteredPool(pool)) {
            revert PoolAlreadyRegistered(pool);
        }

        // Retrieve or create the pool's token balances mapping
        EnumerableMap.IERC20ToUint256Map storage poolTokenBalances = _poolTokenBalances[pool];

        for (uint256 i = 0; i < tokens.length; ++i) {
            IERC20 token = tokens[i];

            // Ensure that the token address is valid
            if (token == IERC20(address(0))) {
                revert InvalidToken();
            }

            // Register the token with an initial balance of zero.
            // Note: EnumerableMaps require an explicit initial value when creating a key-value pair.
            bool added = poolTokenBalances.set(tokens[i], 0);

            // Ensure the token isn't already registered for the pool
            if (!added) {
                revert TokenAlreadyRegistered(tokens[i]);
            }
        }

        // Store config and mark the pool as registered
        config.isRegisteredPool = true;
        _poolConfig[pool] = config.fromPoolConfig();

        // Emit an event to log the pool registration
        emit PoolRegistered(pool, factory, tokens);
    }

    /// @dev See `isRegisteredPool`
    function _isRegisteredPool(address pool) internal view returns (bool) {
        return _poolConfig[pool].isPoolRegistered();
    }

    /**
     * @notice Fetches the tokens and their corresponding balances for a given pool.
     * @dev Utilizes an enumerable map to obtain pool token balances.
     * The function is structured to minimize storage reads by leveraging the `unchecked_at` method.
     *
     * @param pool The address of the pool for which tokens and balances are to be fetched.
     * @return tokens An array of token addresses.
     * @return balances An array of corresponding token balances.
     */
    function _getPoolTokens(address pool) internal view returns (IERC20[] memory tokens, uint256[] memory balances) {
        // Retrieve the mapping of tokens and their balances for the specified pool.
        EnumerableMap.IERC20ToUint256Map storage poolTokenBalances = _poolTokenBalances[pool];

        // Initialize arrays to store tokens and their balances based on the number of tokens in the pool.
        tokens = new IERC20[](poolTokenBalances.length());
        balances = new uint256[](tokens.length);

        for (uint256 i = 0; i < tokens.length; ++i) {
            // Because the iteration is bounded by `tokens.length`, which matches the EnumerableMap's length,
            // we can safely use `unchecked_at`. This ensures that `i` is a valid token index and minimizes
            // storage reads.
            (tokens[i], balances[i]) = poolTokenBalances.unchecked_at(i);
        }
    }

    /*******************************************************************************
                                    Pools
    *******************************************************************************/

    /// @inheritdoc IVault
    function addLiquidity(
        address pool,
        IERC20[] memory tokens,
        uint256[] memory maxAmountsIn,
        bytes memory userData
    )
        external
        withHandler
        whenNotPaused
        withRegisteredPool(pool)
        returns (uint256[] memory amountsIn, uint256 bptAmountOut)
    {
        InputHelpers.ensureInputLengthMatch(tokens.length, maxAmountsIn.length);

        // We first check that the caller passed the Pool's registered tokens in the correct order
        // and retrieve the current balance for each.
        uint256[] memory balances = _validateTokensAndGetBalances(pool, tokens);

        // The bulk of the work is done here: the corresponding Pool hook is called
        // its final balances are computed
        (amountsIn, bptAmountOut) = IBasePool(pool).onAddLiquidity(msg.sender, balances, maxAmountsIn, userData);

        uint256[] memory finalBalances = new uint256[](balances.length);
        for (uint256 i = 0; i < tokens.length; ++i) {
            uint256 amountIn = amountsIn[i];

            // Debit of token[i] for amountIn
            _takeDebt(tokens[i], amountIn, msg.sender);

            finalBalances[i] = balances[i] + amountIn;
        }

        // All that remains is storing the new Pool balances.
        _setPoolBalances(pool, finalBalances);

        // Credit bptAmountOut of pool tokens
        _supplyCredit(IERC20(pool), bptAmountOut, msg.sender);

        if (_poolConfig[pool].shouldCallAfterAddLiquidity() == true) {
            if (
                IBasePool(pool).onAfterAddLiquidity(
                    msg.sender,
                    balances,
                    maxAmountsIn,
                    userData,
                    amountsIn,
                    bptAmountOut
                ) == false
            ) {
                revert HookCallFailed();
            }
        }

        emit PoolBalanceChanged(pool, msg.sender, tokens, amountsIn.unsafeCastToInt256(true));
    }

    /// @inheritdoc IVault
    function removeLiquidity(
        address pool,
        IERC20[] memory tokens,
        uint256[] memory minAmountsOut,
        uint256 bptAmountIn,
        bytes memory userData
    ) external whenNotPaused nonReentrant withRegisteredPool(pool) returns (uint256[] memory amountsOut) {
        InputHelpers.ensureInputLengthMatch(tokens.length, minAmountsOut.length);

        // We first check that the caller passed the Pool's registered tokens in the correct order, and retrieve the
        // current balance for each.
        uint256[] memory balances = _validateTokensAndGetBalances(pool, tokens);

        // The bulk of the work is done here: the corresponding Pool hook is called, its final balances are computed
        amountsOut = IBasePool(pool).onRemoveLiquidity(msg.sender, balances, minAmountsOut, bptAmountIn, userData);

        uint256[] memory finalBalances = new uint256[](balances.length);
        for (uint256 i = 0; i < tokens.length; ++i) {
            uint256 amountOut = amountsOut[i];

            // Credit token[i] for amountIn
            _supplyCredit(tokens[i], amountOut, msg.sender);

            // Compute the new Pool balances. A Pool's token balance always decreases after an exit (potentially by 0).
            finalBalances[i] = balances[i] - amountOut;
        }

        // All that remains is storing the new Pool balances.
        _setPoolBalances(pool, finalBalances);

        // Debit bptAmountOut of pool tokens
        _takeDebt(IERC20(pool), bptAmountIn, msg.sender);

        if (_poolConfig[pool].shouldCallAfterRemoveLiquidity() == true) {
            if (
                IBasePool(pool).onAfterRemoveLiquidity(
                    msg.sender,
                    balances,
                    minAmountsOut,
                    bptAmountIn,
                    userData,
                    amountsOut
                ) == false
            ) {
                revert HookCallFailed();
            }
        }

        emit PoolBalanceChanged(
            pool,
            msg.sender,
            tokens,
            // We can unsafely cast to int256 because balances are actually stored as uint112
            amountsOut.unsafeCastToInt256(false)
        );
    }

    /**
     * @dev Sets the balances of a Pool's tokens to `newBalances`.
     *
     * WARNING: this assumes `newBalances` has the same length and order as the Pool's tokens.
     */
    function _setPoolBalances(address pool, uint256[] memory newBalances) internal {
        EnumerableMap.IERC20ToUint256Map storage poolBalances = _poolTokenBalances[pool];

        for (uint256 i = 0; i < newBalances.length; ++i) {
            // Since we assume all newBalances are properly ordered, we can simply use `unchecked_setAt`
            // to avoid one less storage read per token.
            poolBalances.unchecked_setAt(i, newBalances[i]);
        }
    }

    /**
     * @dev Returns the total balances for `pool`'s `expectedTokens`.
     *
     * `expectedTokens` must exactly equal the token array returned by `getPoolTokens`: both arrays must have the same
     * length, elements and order. Additionally, the Pool must have at least one registered token.
     */
    function _validateTokensAndGetBalances(
        address pool,
        IERC20[] memory expectedTokens
    ) private view returns (uint256[] memory) {
        (IERC20[] memory actualTokens, uint256[] memory balances) = _getPoolTokens(pool);
        InputHelpers.ensureInputLengthMatch(actualTokens.length, expectedTokens.length);
        if (actualTokens.length == 0) {
            revert PoolHasNoTokens(pool);
        }

        for (uint256 i = 0; i < actualTokens.length; ++i) {
            if (actualTokens[i] != expectedTokens[i]) {
                revert TokensMismatch(address(actualTokens[i]), address(expectedTokens[i]));
            }
        }

        return balances;
    }

    /// @inheritdoc IVault
    function pauseVault() external authenticate {
        _setPaused(true);
    }

    /// @inheritdoc IVault
    function unpauseVault() external authenticate {
        _setPaused(false);
    }

    /*******************************************************************************
                                    Authentication
    *******************************************************************************/

    /// @inheritdoc IVault
    function getAuthorizer() external view returns (IAuthorizer) {
        return _authorizer;
    }

    /// @inheritdoc IVault
    function setAuthorizer(IAuthorizer newAuthorizer) external authenticate {
        _authorizer = newAuthorizer;

        emit AuthorizerChanged(newAuthorizer);
    }

    /**
     * @dev Access control is delegated to the Authorizer
     */
    function _canPerform(bytes32 actionId, address user) internal view override returns (bool) {
        return _authorizer.canPerform(actionId, user, address(this));
    }
}<|MERGE_RESOLUTION|>--- conflicted
+++ resolved
@@ -33,16 +33,14 @@
     using SafeCast for *;
     using PoolConfigLib for PoolConfig;
 
-<<<<<<< HEAD
     // Upgradeable contract in charge of setting permissions.
     IAuthorizer private _authorizer;
 
     // Registry of pool addresses.
     mapping(address => bool) private _isPoolRegistered;
-=======
+
     // Registry of pool configs.
     mapping(address => PoolConfigBits) internal _poolConfig;
->>>>>>> 6c91fdae
 
     // Pool -> (token -> balance): Pool's ERC20 tokens balances stored at the Vault.
     mapping(address => EnumerableMap.IERC20ToUint256Map) internal _poolTokenBalances;
