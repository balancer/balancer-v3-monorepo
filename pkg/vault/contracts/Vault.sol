--- conflicted
+++ resolved
@@ -18,11 +18,6 @@
 import { InputHelpers } from "@balancer-labs/v3-solidity-utils/contracts/helpers/InputHelpers.sol";
 import { EnumerableMap } from "@balancer-labs/v3-solidity-utils/contracts/openzeppelin/EnumerableMap.sol";
 import { ERC20MultiToken } from "@balancer-labs/v3-solidity-utils/contracts/token/ERC20MultiToken.sol";
-
-<<<<<<< HEAD
-=======
-import { ERC20MultiToken } from "./ERC20MultiToken.sol";
->>>>>>> 6c91fdae
 import { PoolConfigBits, PoolConfigLib } from "./lib/PoolConfigLib.sol";
 
 contract Vault is IVault, IVaultErrors, ERC20MultiToken, ReentrancyGuard, TemporarilyPausable {
@@ -499,19 +494,11 @@
      * @inheritdoc IVault
      */
     function registerPool(
-<<<<<<< HEAD
-        address pool,
-=======
->>>>>>> 6c91fdae
         address factory,
         IERC20[] memory tokens,
         PoolConfig calldata config
     ) external nonReentrant whenNotPaused {
-<<<<<<< HEAD
-        _registerPool(pool, factory, tokens, config);
-=======
         _registerPool(factory, tokens, config);
->>>>>>> 6c91fdae
     }
 
     /// @inheritdoc IVault
@@ -545,13 +532,9 @@
     }
 
     /// @dev See `registerPool`
-<<<<<<< HEAD
-    function _registerPool(address pool, address factory, IERC20[] memory tokens, PoolConfig memory config) internal {
-=======
     function _registerPool(address factory, IERC20[] memory tokens, PoolConfig memory config) internal {
         address pool = msg.sender;
 
->>>>>>> 6c91fdae
         // Ensure the pool isn't already registered
         if (_isRegisteredPool(pool)) {
             revert PoolAlreadyRegistered(pool);
