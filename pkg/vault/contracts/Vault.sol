// SPDX-License-Identifier: GPL-3.0-or-later

pragma solidity ^0.8.4;

import { Proxy } from "@openzeppelin/contracts/proxy/Proxy.sol";
import { SafeERC20 } from "@openzeppelin/contracts/token/ERC20/utils/SafeERC20.sol";
import { Address } from "@openzeppelin/contracts/utils/Address.sol";
import { SafeCast } from "@openzeppelin/contracts/utils/math/SafeCast.sol";
import { IERC20 } from "@openzeppelin/contracts/token/ERC20/IERC20.sol";
import { Address } from "@openzeppelin/contracts/utils/Address.sol";

import "@balancer-labs/v3-interfaces/contracts/vault/VaultTypes.sol";
import { IVaultExtension } from "@balancer-labs/v3-interfaces/contracts/vault/IVaultExtension.sol";
import { IVaultMain } from "@balancer-labs/v3-interfaces/contracts/vault/IVaultMain.sol";
import { IBasePool } from "@balancer-labs/v3-interfaces/contracts/vault/IBasePool.sol";
import { IPoolCallbacks } from "@balancer-labs/v3-interfaces/contracts/vault/IPoolCallbacks.sol";
import { IPoolLiquidity } from "@balancer-labs/v3-interfaces/contracts/vault/IPoolLiquidity.sol";
import { IAuthorizer } from "@balancer-labs/v3-interfaces/contracts/vault/IAuthorizer.sol";
import { IRateProvider } from "@balancer-labs/v3-interfaces/contracts/vault/IRateProvider.sol";

import { BasePoolMath } from "@balancer-labs/v3-solidity-utils/contracts/math/BasePoolMath.sol";
import { EVMCallModeHelpers } from "@balancer-labs/v3-solidity-utils/contracts/helpers/EVMCallModeHelpers.sol";
import { ScalingHelpers } from "@balancer-labs/v3-solidity-utils/contracts/helpers/ScalingHelpers.sol";
import { ArrayHelpers } from "@balancer-labs/v3-solidity-utils/contracts/helpers/ArrayHelpers.sol";
import { InputHelpers } from "@balancer-labs/v3-solidity-utils/contracts/helpers/InputHelpers.sol";
import { EnumerableMap } from "@balancer-labs/v3-solidity-utils/contracts/openzeppelin/EnumerableMap.sol";
import { Authentication } from "@balancer-labs/v3-solidity-utils/contracts/helpers/Authentication.sol";
import { FixedPoint } from "@balancer-labs/v3-solidity-utils/contracts/math/FixedPoint.sol";
import { BasePoolMath } from "@balancer-labs/v3-solidity-utils/contracts/math/BasePoolMath.sol";

import { PoolConfigBits, PoolConfigLib } from "./lib/PoolConfigLib.sol";
import { ERC20MultiToken } from "./token/ERC20MultiToken.sol";
import { VaultCommon } from "./VaultCommon.sol";

contract Vault is IVaultMain, VaultCommon, Proxy, ERC20MultiToken {
    using EnumerableMap for EnumerableMap.IERC20ToUint256Map;
    using InputHelpers for uint256;
    using FixedPoint for *;
    using ArrayHelpers for uint256[];
    using Address for *;
    using SafeERC20 for IERC20;
    using SafeCast for *;
    using PoolConfigLib for PoolConfig;
    using ScalingHelpers for *;

    constructor(
        IVaultExtension vaultExtension,
        IAuthorizer authorizer
    ) Authentication(bytes32(uint256(uint160(address(this))))) {
        _vaultExtension = vaultExtension;
        _authorizer = authorizer;

        _vaultPauseWindowEndTime = vaultExtension.getPauseWindowEndTime();
        _vaultBufferPeriodDuration = vaultExtension.getBufferPeriodDuration();
        _vaultBufferPeriodEndTime = vaultExtension.getBufferPeriodEndTime();
    }

    /*******************************************************************************
                              Transient Accounting
    *******************************************************************************/

    /**
     * @dev This modifier is used for functions that temporarily modify the `_tokenDeltas`
     * of the Vault but expect to revert or settle balances by the end of their execution.
     * It works by tracking the handlers involved in the execution and ensures that the
     * balances are properly settled by the time the last handler is executed.
     *
     * This is useful for functions like `invoke`, which performs arbitrary external calls:
     * we can keep track of temporary deltas changes, and make sure they are settled by the
     * time the external call is complete.
     */
    modifier transient() {
        // Add the current handler to the list
        _handlers.push(msg.sender);

        // The caller does everything here and has to settle all outstanding balances
        _;

        // Check if it's the last handler
        if (_handlers.length == 1) {
            // Ensure all balances are settled
            if (_nonzeroDeltaCount != 0) revert BalanceNotSettled();

            // Reset the handlers list
            delete _handlers;

            // Reset the counter
            delete _nonzeroDeltaCount;
        } else {
            // If it's not the last handler, simply remove it from the list
            _handlers.pop();
        }
    }

    /// @inheritdoc IVaultMain
    function invoke(bytes calldata data) external payable transient returns (bytes memory result) {
        // Executes the function call with value to the msg.sender.
        return (msg.sender).functionCallWithValue(data, msg.value);
    }

    /**
     * @dev This modifier ensures that the function it modifies can only be called
     * by the last handler in the `_handlers` array. This is used to enforce the
     * order of execution when multiple handlers are in play, ensuring only the
     * current or "active" handler can invoke certain operations in the Vault.
     * If no handler is found or the caller is not the expected handler,
     * it reverts the transaction with specific error messages.
     */
    modifier withHandler() {
        // If there are no handlers in the list, revert with an error.
        if (_handlers.length == 0) {
            revert NoHandler();
        }

        // Get the last handler from the `_handlers` array.
        // This represents the current active handler.
        address handler = _handlers[_handlers.length - 1];

        // If the current function caller is not the active handler, revert.
        if (msg.sender != handler) revert WrongHandler(msg.sender, handler);

        _;
    }

    /// @inheritdoc IVaultMain
    function settle(IERC20 token) public nonReentrant withHandler returns (uint256 paid) {
        uint256 reservesBefore = _tokenReserves[token];
        _tokenReserves[token] = token.balanceOf(address(this));
        paid = _tokenReserves[token] - reservesBefore;
        // subtraction must be safe
        _supplyCredit(token, paid, msg.sender);
    }

    /// @inheritdoc IVaultMain
    function wire(IERC20 token, address to, uint256 amount) public nonReentrant withHandler {
        // effects
        _takeDebt(token, amount, msg.sender);
        _tokenReserves[token] -= amount;
        // interactions
        token.safeTransfer(to, amount);
    }

    /// @inheritdoc IVaultMain
    function retrieve(IERC20 token, address from, uint256 amount) public nonReentrant withHandler onlyTrustedRouter {
        // effects
        _supplyCredit(token, amount, msg.sender);
        _tokenReserves[token] += amount;
        // interactions
        token.safeTransferFrom(from, address(this), amount);
    }

    /**
     * @notice Records the `debt` for a given handler and token.
     * @param token   The ERC20 token for which the `debt` will be accounted.
     * @param debt    The amount of `token` taken from the Vault in favor of the `handler`.
     * @param handler The account responsible for the debt.
     */
    function _takeDebt(IERC20 token, uint256 debt, address handler) internal {
        _accountDelta(token, debt.toInt256(), handler);
    }

    /**
     * @notice Records the `credit` for a given handler and token.
     * @param token   The ERC20 token for which the 'credit' will be accounted.
     * @param credit  The amount of `token` supplied to the Vault in favor of the `handler`.
     * @param handler The account credited with the amount.
     */
    function _supplyCredit(IERC20 token, uint256 credit, address handler) internal {
        _accountDelta(token, -credit.toInt256(), handler);
    }

    /**
     * @dev Accounts the delta for the given handler and token.
     * Positive delta represents debt, while negative delta represents surplus.
     * The function ensures that only the specified handler can update its respective delta.
     *
     * @param token   The ERC20 token for which the delta is being accounted.
     * @param delta   The difference in the token balance.
     *                Positive indicates a debit or a decrease in Vault's tokens,
     *                negative indicates a credit or an increase in Vault's tokens.
     * @param handler The handler whose balance difference is being accounted for.
     *                Must be the same as the caller of the function.
     */
    function _accountDelta(IERC20 token, int256 delta, address handler) internal {
        // If the delta is zero, there's nothing to account for.
        if (delta == 0) return;

        // Ensure that the handler specified is indeed the caller.
        if (handler != msg.sender) {
            revert WrongHandler(handler, msg.sender);
        }

        // Get the current recorded delta for this token and handler.
        int256 current = _tokenDeltas[handler][token];

        // Calculate the new delta after accounting for the change.
        int256 next = current + delta;

        unchecked {
            // If the resultant delta becomes zero after this operation,
            // decrease the count of non-zero deltas.
            if (next == 0) {
                _nonzeroDeltaCount--;
            }
            // If there was no previous delta (i.e., it was zero) and now we have one,
            // increase the count of non-zero deltas.
            else if (current == 0) {
                _nonzeroDeltaCount++;
            }
        }

        // Update the delta for this token and handler.
        _tokenDeltas[handler][token] = next;
    }

    /*******************************************************************************
                                    Pool Tokens
    *******************************************************************************/

    /// @inheritdoc IVaultMain
    function totalSupply(address token) external view returns (uint256) {
        return _totalSupply(token);
    }

    /// @inheritdoc IVaultMain
    function balanceOf(address token, address account) external view returns (uint256) {
        return _balanceOf(token, account);
    }

    /// @inheritdoc IVaultMain
    function allowance(address token, address owner, address spender) external view returns (uint256) {
        return _allowance(token, owner, spender);
    }

    /// @inheritdoc IVaultMain
    function transfer(address owner, address to, uint256 amount) external returns (bool) {
        _transfer(msg.sender, owner, to, amount);
        return true;
    }

    /// @inheritdoc IVaultMain
    function approve(address owner, address spender, uint256 amount) external returns (bool) {
        _approve(msg.sender, owner, spender, amount);
        return true;
    }

    /// @inheritdoc IVaultMain
    function transferFrom(address spender, address from, address to, uint256 amount) external returns (bool) {
        _spendAllowance(msg.sender, from, spender, amount);
        _transfer(msg.sender, from, to, amount);
        return true;
    }

    /*******************************************************************************
                                    Pool Operations
    *******************************************************************************/

    // The Vault performs all upscaling and downscaling (due to token decimals, rates, etc.), so that the pools
    // don't have to. However, scaling inevitably leads to rounding errors, so we take great care to ensure that
    // any rounding errors favor the Vault. An important invariant of the system is that there is no repeatable
    // path where tokensOut > tokensIn.
    //
    // In general, this means rounding up any values entering the Vault, and rounding down any values leaving
    // the Vault, so that external users either pay a little extra or receive a little less in the case of a
    // rounding error.
    //
    // However, it's not always straightforward to determine the correct rounding direction, given the presence
    // and complexity of intermediate steps. An "amountIn" sounds like it should be rounded up: but only if that
    // is the amount actually being transferred. If instead it is an amount sent to the pool math, where rounding
    // up would result in a *higher* calculated amount out, that would favor the user instead of the Vault. So in
    // that case, amountIn should be rounded down.
    //
    // See comments justifying the rounding direction in each case.
    //
    // TODO: this reasoning applies to Weighted Pool math, and is likely to apply to others as well, but of course
    // it's possible a new pool type might not conform. Duplicate the tests for new pool types (e.g., Stable Math).
    // Also, the final code should ensure that we are not relying entirely on the rounding directions here,
    // but have enough additional layers (e.g., minimum amounts, buffer wei on all transfers) to guarantee safety,
    // even if it turns out these directions are incorrect for a new pool type.

    /*******************************************************************************
                                          Swaps
    *******************************************************************************/

    struct SwapLocals {
        // Inline the shared struct fields vs. nesting, trading off verbosity for gas/memory/bytecode savings.
        uint256 indexIn;
        uint256 indexOut;
        uint256 tokenInBalance;
        uint256 tokenOutBalance;
        uint256 amountGivenScaled18;
        uint256 amountCalculatedScaled18;
        uint256 swapFeeAmountScaled18;
        uint256 swapFeePercentage;
        uint256 protocolSwapFeeAmountRaw;
        IBasePool.SwapParams poolSwapParams;
    }

    /// @inheritdoc IVaultMain
    function swap(
        SwapParams memory params
    )
        public
        withHandler
        withInitializedPool(params.pool)
        whenPoolNotPaused(params.pool)
        returns (uint256 amountCalculated, uint256 amountIn, uint256 amountOut)
    {
        if (params.amountGivenRaw == 0) {
            revert AmountGivenZero();
        }

        if (params.tokenIn == params.tokenOut) {
            revert CannotSwapSameToken();
        }

        // Fill in the PoolData structure, writing to the raw and last live balance storage, as well as protocol fees
        // storage, if yield fees are due. Since the swap callbacks are reentrant and could do anything, including
        // change these balances, we cannot simply store the pending yield fees (and balance changes) in the poolData
        // struct, to be settled in non-reentrant _swap with the rest of the accounting.
        PoolData memory poolData = _updateLiveBalancesAndComputePoolData(params.pool, Rounding.ROUND_DOWN);
        // Use the storage map only for translating token addresses to indices. Raw balances can be read from poolData.
        EnumerableMap.IERC20ToUint256Map storage poolBalances = _poolTokenBalances[params.pool];
        SwapLocals memory vars;

        // EnumerableMap stores indices *plus one* to use the zero index as a sentinel value for non-existence.
        vars.indexIn = poolBalances.unchecked_indexOf(params.tokenIn);
        vars.indexOut = poolBalances.unchecked_indexOf(params.tokenOut);

        // If either are zero, revert because the token wasn't registered to this pool.
        if (vars.indexIn == 0 || vars.indexOut == 0) {
            // We require the pool to be initialized, which means it's also registered.
            // This can only happen if the tokens are not registered.
            revert TokenNotRegistered();
        }

        // Convert to regular 0-based indices now, since we've established the tokens are valid.
        unchecked {
            vars.indexIn -= 1;
            vars.indexOut -= 1;
        }

        // poolData struct has current raw balances (possibly adjusted for yield fees in `_updateLiveBalancesAndComputePoolData`).
        vars.tokenInBalance = poolData.balancesRaw[vars.indexIn];
        vars.tokenOutBalance = poolData.balancesRaw[vars.indexOut];

        // If the amountGiven is entering the pool math (GivenIn), round down, since a lower apparent amountIn leads
        // to a lower calculated amountOut, favoring the pool.
        vars.amountGivenScaled18 = params.kind == SwapKind.GIVEN_IN
            ? params.amountGivenRaw.toScaled18ApplyRateRoundDown(
                poolData.decimalScalingFactors[vars.indexIn],
                poolData.tokenRates[vars.indexIn]
            )
            : params.amountGivenRaw.toScaled18ApplyRateRoundUp(
                poolData.decimalScalingFactors[vars.indexOut],
                poolData.tokenRates[vars.indexOut]
            );

        vars.swapFeePercentage = _getSwapFeePercentage(poolData.poolConfig);

        if (vars.swapFeePercentage > 0 && params.kind == SwapKind.GIVEN_OUT) {
            // Round up to avoid losses during precision loss.
            vars.swapFeeAmountScaled18 =
                vars.amountGivenScaled18.divUp(vars.swapFeePercentage.complement()) -
                vars.amountGivenScaled18;
        }

        // Create the pool callback params (used for both beforeSwap, if required, and the main swap callbacks).
        // Function and inclusion in SwapLocals needed to avoid "stack too deep".
        vars.poolSwapParams = _buildSwapCallbackParams(params, vars, poolData);

        if (poolData.poolConfig.callbacks.shouldCallBeforeSwap) {
            if (IPoolCallbacks(params.pool).onBeforeSwap(vars.poolSwapParams) == false) {
                revert CallbackFailed();
            }

            _updatePoolDataLiveBalancesAndRates(params.pool, poolData, Rounding.ROUND_DOWN);
            // The call to _buildSwapCallbackParams also modifies poolSwapParams.balancesScaled18.
            // Set here again explicitly to avoid relying on a side effect.
            // TODO: ugliness necessitated by the stack issues; revisit on any refactor to see if this can be cleaner.
            vars.poolSwapParams.balancesScaled18 = poolData.balancesLiveScaled18;
        }

        // Non-reentrant call that updates accounting.
        (amountCalculated, amountIn, amountOut) = _swap(params, vars, poolData, poolBalances);

        if (poolData.poolConfig.callbacks.shouldCallAfterSwap) {
            // Adjust balances for the AfterSwap callback.
            (uint256 amountInScaled18, uint256 amountOutScaled18) = params.kind == SwapKind.GIVEN_IN
                ? (vars.amountGivenScaled18, vars.amountCalculatedScaled18)
                : (vars.amountCalculatedScaled18, vars.amountGivenScaled18);

            if (
                IPoolCallbacks(params.pool).onAfterSwap(
                    IPoolCallbacks.AfterSwapParams({
                        kind: params.kind,
                        tokenIn: params.tokenIn,
                        tokenOut: params.tokenOut,
                        amountInScaled18: amountInScaled18,
                        amountOutScaled18: amountOutScaled18,
                        tokenInBalanceScaled18: poolData.balancesLiveScaled18[vars.indexIn] + amountInScaled18,
                        tokenOutBalanceScaled18: poolData.balancesLiveScaled18[vars.indexOut] - amountOutScaled18,
                        sender: msg.sender,
                        userData: params.userData
                    }),
                    vars.amountCalculatedScaled18
                ) == false
            ) {
                revert CallbackFailed();
            }
        }

        // Swap fee is always deducted from tokenOut.
        // Since the swapFeeAmountScaled18 (derived from scaling up either the amountGiven or amountCalculated)
        // also contains the rate, undo it when converting to raw.
        uint256 swapFeeAmountRaw = vars.swapFeeAmountScaled18.toRawUndoRateRoundDown(
            poolData.decimalScalingFactors[vars.indexOut],
            poolData.tokenRates[vars.indexOut]
        );

        emit Swap(params.pool, params.tokenIn, params.tokenOut, amountIn, amountOut, swapFeeAmountRaw);
    }

    function _buildSwapCallbackParams(
        SwapParams memory params,
        SwapLocals memory vars,
        PoolData memory poolData
    ) private view returns (IBasePool.SwapParams memory) {
        return
            IBasePool.SwapParams({
                kind: params.kind,
                amountGivenScaled18: vars.amountGivenScaled18 + vars.swapFeeAmountScaled18,
                balancesScaled18: poolData.balancesLiveScaled18,
                indexIn: vars.indexIn,
                indexOut: vars.indexOut,
                sender: msg.sender,
                userData: params.userData
            });
    }

    /// @dev Non-reentrant portion of the swap, which calls the main callback and updates accounting.
    function _swap(
        SwapParams memory vaultSwapParams,
        SwapLocals memory vars,
        PoolData memory poolData,
        EnumerableMap.IERC20ToUint256Map storage poolBalances
    ) internal nonReentrant returns (uint256 amountCalculated, uint256 amountIn, uint256 amountOut) {
        // Add swap fee to the amountGiven to account for the fee taken in GIVEN_OUT swap on tokenOut
        // Perform the swap request callback and compute the new balances for 'token in' and 'token out' after the swap
        // If it's a GivenIn swap, vars.swapFeeAmountScaled18 will be zero here, and set based on the amountCalculated.

        vars.amountCalculatedScaled18 = IBasePool(vaultSwapParams.pool).onSwap(vars.poolSwapParams);

        if (vars.swapFeePercentage > 0 && vaultSwapParams.kind == SwapKind.GIVEN_IN) {
            // Swap fee is a percentage of the amountCalculated for the GIVEN_IN swap
            // Round up to avoid losses during precision loss.
            vars.swapFeeAmountScaled18 = vars.amountCalculatedScaled18.mulUp(vars.swapFeePercentage);
            // Should subtract the fee from the amountCalculated for GIVEN_IN swap
            vars.amountCalculatedScaled18 -= vars.swapFeeAmountScaled18;
        }

        // For `GivenIn` the amount calculated is leaving the Vault, so we round down.
        // Round up when entering the Vault on `GivenOut`.
        amountCalculated = vaultSwapParams.kind == SwapKind.GIVEN_IN
            ? vars.amountCalculatedScaled18.toRawUndoRateRoundDown(
                poolData.decimalScalingFactors[vars.indexOut],
                poolData.tokenRates[vars.indexOut]
            )
            : vars.amountCalculatedScaled18.toRawUndoRateRoundUp(
                poolData.decimalScalingFactors[vars.indexIn],
                poolData.tokenRates[vars.indexIn]
            );

        (amountIn, amountOut) = vaultSwapParams.kind == SwapKind.GIVEN_IN
            ? (vaultSwapParams.amountGivenRaw, amountCalculated)
            : (amountCalculated, vaultSwapParams.amountGivenRaw);

        // Charge protocolSwapFee
        if (vars.swapFeeAmountScaled18 > 0 && _protocolSwapFeePercentage > 0) {
            // Always charge fees on tokenOut. Store amount in native decimals.
            // Since the swapFeeAmountScaled18 (derived from scaling up either the amountGiven or amountCalculated)
            // also contains the rate, undo it when converting to raw.
            vars.protocolSwapFeeAmountRaw = vars
                .swapFeeAmountScaled18
                .mulUp(_protocolSwapFeePercentage)
                .toRawUndoRateRoundDown(
                    poolData.decimalScalingFactors[vars.indexOut],
                    poolData.tokenRates[vars.indexOut]
                );

            _protocolFees[vaultSwapParams.tokenOut] += vars.protocolSwapFeeAmountRaw;
            emit ProtocolSwapFeeCharged(
                vaultSwapParams.pool,
                address(vaultSwapParams.tokenOut),
                vars.protocolSwapFeeAmountRaw
            );
        }

        // Use `unchecked_setAt` to save storage reads.
        poolBalances.unchecked_setAt(vars.indexIn, vars.tokenInBalance + amountIn);
        poolBalances.unchecked_setAt(vars.indexOut, vars.tokenOutBalance - amountOut - vars.protocolSwapFeeAmountRaw);

        // Account amountIn of tokenIn
        _takeDebt(vaultSwapParams.tokenIn, amountIn, msg.sender);
        // Account amountOut of tokenOut
        _supplyCredit(vaultSwapParams.tokenOut, amountOut, msg.sender);
    }

    /// @dev Returns swap fee for the pool.
    function _getSwapFeePercentage(PoolConfig memory config) internal pure returns (uint256) {
        if (config.hasDynamicSwapFee) {
            // TODO: Fetch dynamic swap fee from the pool using callback
            return 0;
        } else {
            return config.staticSwapFeePercentage;
        }
    }

    /*******************************************************************************
                            Pool Registration and Initialization
    *******************************************************************************/

    /// @dev Reverts unless `pool` corresponds to an initialized Pool.
    modifier withInitializedPool(address pool) {
        _ensureInitializedPool(pool);
        _;
    }

    /**
     * @notice Fetches the balances for a given pool, with decimal and rate scaling factors applied.
     * @dev Utilizes an enumerable map to obtain pool tokens and raw balances.
     * The function is structured to minimize storage reads by leveraging the `unchecked_at` method.
     * It is typically called after a reentrant callback (e.g., a "before" liquidity operation callback),
     * to refresh the poolData struct with any balances (or rates) that might have changed.
     *
     * @param pool The address of the pool
     * @param poolData The corresponding poolData to be read and updated
     * @param roundingDirection Whether balance scaling should round up or down
     */
    function _updatePoolDataLiveBalancesAndRates(
        address pool,
        PoolData memory poolData,
        Rounding roundingDirection
    ) internal view {
        // Retrieve the mapping of tokens and their balances for the specified pool.
        // poolData already contains rawBalances, but they could be stale, so fetch from the Vault.
        // Likewise, the rates could also have changed.
        EnumerableMap.IERC20ToUint256Map storage poolTokenBalances = _poolTokenBalances[pool];
        mapping(IERC20 => TokenConfig) storage poolTokenConfig = _poolTokenConfig[pool];
        uint256 numTokens = poolTokenBalances.length();
        uint256 balanceRaw;
        IERC20 token;

        for (uint256 i = 0; i < numTokens; ++i) {
            // Because the iteration is bounded by `tokens.length`, which matches the EnumerableMap's length,
            // we can safely use `unchecked_at`. This ensures that `i` is a valid token index and minimizes
            // storage reads.
            (token, balanceRaw) = poolTokenBalances.unchecked_at(i);
            TokenType tokenType = poolTokenConfig[token].tokenType;

            if (tokenType == TokenType.STANDARD) {
                poolData.tokenRates[i] = FixedPoint.ONE;
            } else if (tokenType == TokenType.WITH_RATE) {
                poolData.tokenRates[i] = poolTokenConfig[token].rateProvider.getRate();
            } else {
                // TODO implement ERC4626 at a later stage.
                revert InvalidTokenConfiguration();
            }

            poolData.balancesLiveScaled18[i] = roundingDirection == Rounding.ROUND_UP
                ? balanceRaw.toScaled18ApplyRateRoundUp(poolData.decimalScalingFactors[i], poolData.tokenRates[i])
                : balanceRaw.toScaled18ApplyRateRoundDown(poolData.decimalScalingFactors[i], poolData.tokenRates[i]);
        }
    }

    /**
     * @dev Get poolData and compute protocol yield fees due, without changing any state.
     */
    function _getPoolDataAndYieldFees(
        address pool,
        Rounding roundingDirection
    ) internal view returns (PoolData memory poolData, uint256[] memory dueProtocolYieldFees) {
        (
            poolData.tokenConfig,
            poolData.balancesRaw,
            poolData.decimalScalingFactors,
            poolData.poolConfig
        ) = _getPoolTokenInfo(pool);

        EnumerableMap.IERC20ToUint256Map storage lastLiveBalances = _lastLivePoolTokenBalances[pool];
        uint256 numTokens = poolData.tokenConfig.length;

        dueProtocolYieldFees = new uint256[](numTokens);

        // Initialize arrays to store balances and rates based on the number of tokens in the pool.
        // Will be read raw, then upscaled and rounded as directed.
        poolData.balancesLiveScaled18 = new uint256[](numTokens);
        poolData.tokenRates = new uint256[](numTokens);
        uint256 yieldFeePercentage = _protocolYieldFeePercentage;

        for (uint256 i = 0; i < numTokens; ++i) {
            TokenType tokenType = poolData.tokenConfig[i].tokenType;

            // Do not charge yield fees until the pool is initialized.
            // ERC4626 tokens always pay yield fees; WITH_RATE tokens pay unless exempt.
            bool subjectToYieldProtocolFees = poolData.poolConfig.isPoolInitialized &&
                (tokenType == TokenType.ERC4626 ||
                    (tokenType == TokenType.WITH_RATE && poolData.tokenConfig[i].yieldFeeExempt == false));

            if (tokenType == TokenType.STANDARD) {
                poolData.tokenRates[i] = FixedPoint.ONE;
            } else if (tokenType == TokenType.WITH_RATE) {
                poolData.tokenRates[i] = poolData.tokenConfig[i].rateProvider.getRate();
            } else {
                // TODO implement ERC4626 at a later stage. Not coming from user input, so can only be these three.
                revert InvalidTokenConfiguration();
            }

            _setLiveBalanceFromRawForToken(poolData, roundingDirection, i);

            // Check for yield protocol fees after initialization
            if (subjectToYieldProtocolFees) {
                if (yieldFeePercentage > 0) {
                    uint256 yieldFeeAmountRaw = _computeYieldProtocolFeesDue(
                        poolData,
                        lastLiveBalances.unchecked_valueAt(i),
                        i,
                        yieldFeePercentage
                    );

                    if (yieldFeeAmountRaw > 0) {
                        dueProtocolYieldFees[i] = yieldFeeAmountRaw;

                        // Adjust raw and live balances.
                        poolData.balancesRaw[i] -= yieldFeeAmountRaw;
                        _setLiveBalanceFromRawForToken(poolData, roundingDirection, i);
                    }
                }
            }
        }
    }

    /**
     * @dev Fill in PoolData, including paying protocol yield fees and computing final raw and live balances.
     * This function modifies protocol fees and last live balance storage. Since it modifies storage and makes
     * external calls, it must be nonReentrant.
     */
    function _updateLiveBalancesAndComputePoolData(
        address pool,
        Rounding roundingDirection
    ) internal nonReentrant returns (PoolData memory poolData) {
        uint256[] memory dueProtocolYieldFees;

        (poolData, dueProtocolYieldFees) = _getPoolDataAndYieldFees(pool, roundingDirection);

        EnumerableMap.IERC20ToUint256Map storage poolTokenBalances = _poolTokenBalances[pool];
        EnumerableMap.IERC20ToUint256Map storage lastLiveBalances = _lastLivePoolTokenBalances[pool];

        uint256 numTokens = poolData.tokenConfig.length;

        for (uint256 i = 0; i < numTokens; ++i) {
            IERC20 token = poolData.tokenConfig[i].token;
            uint256 yieldFeeAmountRaw = dueProtocolYieldFees[i];

            if (yieldFeeAmountRaw > 0) {
                // Charge protocol fee.
                _protocolFees[token] += yieldFeeAmountRaw;
                emit ProtocolYieldFeeCharged(pool, address(token), yieldFeeAmountRaw);

                // Adjust raw and live balances.
                poolTokenBalances.unchecked_setAt(i, poolData.balancesRaw[i]);
                _setLiveBalanceFromRawForToken(poolData, roundingDirection, i);
            }
            // Update last live balance
            lastLiveBalances.unchecked_setAt(i, poolData.balancesLiveScaled18[i]);
        }
    }

    function _computeYieldProtocolFeesDue(
        PoolData memory poolData,
        uint256 lastLiveBalance,
        uint256 tokenIndex,
        uint256 yieldFeePercentage
    ) internal pure returns (uint256 feeAmountRaw) {
        uint256 currentLiveBalance = poolData.balancesLiveScaled18[tokenIndex];

        if (currentLiveBalance > lastLiveBalance) {
            unchecked {
                // Magnitudes checked above, so it's safe to do unchecked math here.
                uint256 liveBalanceDiff = currentLiveBalance - lastLiveBalance;

                feeAmountRaw = liveBalanceDiff.mulDown(yieldFeePercentage).toRawUndoRateRoundDown(
                    poolData.decimalScalingFactors[tokenIndex],
                    poolData.tokenRates[tokenIndex]
                );
            }
        }
    }

    function _setLiveBalanceFromRawForToken(
        PoolData memory poolData,
        Rounding roundingDirection,
        uint256 tokenIndex
    ) private pure {
        poolData.balancesLiveScaled18[tokenIndex] = roundingDirection == Rounding.ROUND_UP
            ? poolData.balancesRaw[tokenIndex].toScaled18ApplyRateRoundUp(
                poolData.decimalScalingFactors[tokenIndex],
                poolData.tokenRates[tokenIndex]
            )
            : poolData.balancesRaw[tokenIndex].toScaled18ApplyRateRoundDown(
                poolData.decimalScalingFactors[tokenIndex],
                poolData.tokenRates[tokenIndex]
            );
    }

    /*******************************************************************************
                                Pool Operations
    *******************************************************************************/

    /// @dev Rejects routers not approved by governance and users
    modifier onlyTrustedRouter() {
        _onlyTrustedRouter(msg.sender);
        _;
    }

    /// @inheritdoc IVaultMain
    function initialize(
        address pool,
        address to,
        IERC20[] memory tokens,
        uint256[] memory exactAmountsIn,
        uint256 minBptAmountOut,
        bytes memory userData
    ) external withHandler withRegisteredPool(pool) whenPoolNotPaused(pool) returns (uint256 bptAmountOut) {
<<<<<<< HEAD
        PoolData memory poolData = _updateLiveBalancesAndComputePoolData(pool, Rounding.ROUND_DOWN);
=======
        PoolData memory poolData = _getPoolData(pool, Rounding.ROUND_DOWN);
>>>>>>> 9d8f0e8f

        if (poolData.poolConfig.isPoolInitialized) {
            revert PoolAlreadyInitialized(pool);
        }
        uint256 numTokens = poolData.tokenConfig.length;

        InputHelpers.ensureInputLengthMatch(numTokens, exactAmountsIn.length);

<<<<<<< HEAD
        for (uint256 i = 0; i < numTokens; ++i) {
            IERC20 actualToken = poolData.tokenConfig[i].token;
=======
        // Amounts are entering pool math, so round down. A lower invariant after the join means less bptOut,
        // favoring the pool.
        uint256[] memory exactAmountsInScaled18 = exactAmountsIn.copyToScaled18ApplyRateRoundDownArray(
            poolData.decimalScalingFactors,
            poolData.tokenRates
        );

        if (poolData.config.callbacks.shouldCallBeforeInitialize) {
            if (IPoolCallbacks(pool).onBeforeInitialize(exactAmountsInScaled18, userData) == false) {
                revert CallbackFailed();
            }
        }

        bptAmountOut = _initialize(pool, to, poolData, tokens, exactAmountsIn, exactAmountsInScaled18, minBptAmountOut);

        if (poolData.config.callbacks.shouldCallAfterInitialize) {
            if (IPoolCallbacks(pool).onAfterInitialize(exactAmountsInScaled18, bptAmountOut, userData) == false) {
                revert CallbackFailed();
            }
        }
    }

    function _initialize(
        address pool,
        address to,
        PoolData memory poolData,
        IERC20[] memory tokens,
        uint256[] memory exactAmountsIn,
        uint256[] memory exactAmountsInScaled18,
        uint256 minBptAmountOut
    ) internal nonReentrant returns (uint256 bptAmountOut) {
        for (uint256 i = 0; i < poolData.tokens.length; ++i) {
            IERC20 actualToken = poolData.tokens[i];
>>>>>>> 9d8f0e8f

            // Tokens passed into `initialize` are the "expected" tokens.
            if (actualToken != tokens[i]) {
                revert TokensMismatch(pool, address(tokens[i]), address(actualToken));
            }

            // Debit of token[i] for amountIn
            _takeDebt(actualToken, exactAmountsIn[i], msg.sender);
        }

        // Store the new Pool balances.
        _setPoolBalances(pool, exactAmountsIn);
        emit PoolBalanceChanged(pool, to, tokens, exactAmountsIn.unsafeCastToInt256(true));

        // Store config and mark the pool as initialized
        poolData.poolConfig.isPoolInitialized = true;
        _poolConfig[pool] = poolData.poolConfig.fromPoolConfig();

<<<<<<< HEAD
        // Finally, compute the initial amount of BPT to mint, which is simply the invariant after adding
        // exactAmountsIn. Doing this at the end also means we do not need to downscale exact amounts in.
        // Amounts are entering pool math, so round down. A lower invariant after the join means less bptOut,
        // favoring the pool.
        exactAmountsIn.toScaled18ApplyRateRoundDownArray(poolData.decimalScalingFactors, poolData.tokenRates);
        // Initialize live balances, incorporating the current rate.
        _setLastLivePoolBalances(pool, exactAmountsIn);

        if (poolData.poolConfig.callbacks.shouldCallBeforeInitialize) {
            if (IPoolCallbacks(pool).onBeforeInitialize(exactAmountsIn, userData) == false) {
                revert CallbackFailed();
            }
        }
        bptAmountOut = IBasePool(pool).computeInvariant(exactAmountsIn);
        if (poolData.poolConfig.callbacks.shouldCallAfterInitialize) {
            if (IPoolCallbacks(pool).onAfterInitialize(exactAmountsIn, bptAmountOut, userData) == false) {
                revert CallbackFailed();
            }
        }
=======
        // Pass scaled balances to the pool
        bptAmountOut = IBasePool(pool).computeInvariant(exactAmountsInScaled18);
>>>>>>> 9d8f0e8f

        _ensureMinimumTotalSupply(bptAmountOut);

        // At this point we know that bptAmountOut >= _MINIMUM_TOTAL_SUPPLY, so this will not revert.
        bptAmountOut -= _MINIMUM_TOTAL_SUPPLY;
        // When adding liquidity, we must mint tokens concurrently with updating pool balances,
        // as the pool's math relies on totalSupply.
        // Minting will be reverted if it results in a total supply less than the _MINIMUM_TOTAL_SUPPLY.
        _mintMinimumSupplyReserve(address(pool));
        _mint(address(pool), to, bptAmountOut);

        // At this point we have the calculated BPT amount.
        if (bptAmountOut < minBptAmountOut) {
            revert BptAmountOutBelowMin(bptAmountOut, minBptAmountOut);
        }

        // Emit an event to log the pool initialization
        emit PoolInitialized(pool);
    }

    /// @inheritdoc IVaultMain
    function addLiquidity(
        AddLiquidityParams memory params
    )
        external
        withHandler
        withInitializedPool(params.pool)
        whenPoolNotPaused(params.pool)
        returns (uint256[] memory amountsIn, uint256 bptAmountOut, bytes memory returnData)
    {
        // Round balances up when adding liquidity:
        // If proportional, higher balances = higher proportional amountsIn, favoring the pool.
        // If unbalanced, higher balances = lower invariant ratio with fees.
        // bptOut = supply * (ratio - 1), so lower ratio = less bptOut, favoring the pool.
        PoolData memory poolData = _updateLiveBalancesAndComputePoolData(params.pool, Rounding.ROUND_UP);
        InputHelpers.ensureInputLengthMatch(poolData.tokenConfig.length, params.maxAmountsIn.length);

        // Amounts are entering pool math, so round down.
        // Introducing amountsInScaled18 here and passing it through to _addLiquidity is not ideal,
        // but it avoids the even worse options of mutating amountsIn inside AddLiquidityParams,
        // or cluttering the AddLiquidityParams interface by adding amountsInScaled18.
        uint256[] memory maxAmountsInScaled18 = params.maxAmountsIn.copyToScaled18ApplyRateRoundDownArray(
            poolData.decimalScalingFactors,
            poolData.tokenRates
        );

        if (poolData.poolConfig.callbacks.shouldCallBeforeAddLiquidity) {
            // TODO: check if `before` needs kind.
            if (
                IPoolCallbacks(params.pool).onBeforeAddLiquidity(
                    params.to,
                    maxAmountsInScaled18,
                    params.minBptAmountOut,
                    poolData.balancesLiveScaled18,
                    params.userData
                ) == false
            ) {
                revert CallbackFailed();
            }

            // The callback might alter the balances, so we need to read them again to ensure that the data is
            // fresh moving forward.
            // We also need to upscale (adding liquidity, so round up) again.
            _updatePoolDataLiveBalancesAndRates(params.pool, poolData, Rounding.ROUND_UP);
        }

        // The bulk of the work is done here: the corresponding Pool callback is invoked and its final balances
        // are computed. This function is non-reentrant, as it performs the accounting updates.
        // Note that poolData is mutated to update the Raw and Live balances, so they are accurate when passed
        // into the AfterAddLiquidity callback.
        // `amountsInScaled18` will be overwritten in the custom case, so we need to pass it back and forth to
        // encapsulate that logic in `_addLiquidity`.
        uint256[] memory amountsInScaled18;
        (amountsIn, amountsInScaled18, bptAmountOut, returnData) = _addLiquidity(
            poolData,
            params,
            maxAmountsInScaled18
        );

        if (poolData.poolConfig.callbacks.shouldCallAfterAddLiquidity) {
            if (
                IPoolCallbacks(params.pool).onAfterAddLiquidity(
                    params.to,
                    amountsInScaled18,
                    bptAmountOut,
                    poolData.balancesLiveScaled18,
                    params.userData
                ) == false
            ) {
                revert CallbackFailed();
            }
        }
    }

    /**
     * @dev Calls the appropriate pool callback and calculates the required inputs and outputs for the operation
     * considering the given kind, and updates the vault's internal accounting. This includes:
     * - Setting pool balances
     * - Taking debt from the liquidity provider
     * - Minting pool tokens
     * - Emitting events
     *
     * It is non-reentrant, as it performs external calls and updates the vault's state accordingly. This is the only
     * place where the state is updated within `addLiquidity`.
     */
    function _addLiquidity(
        PoolData memory poolData,
        AddLiquidityParams memory params,
        uint256[] memory maxAmountsInScaled18
    )
        internal
        nonReentrant
        returns (
            uint256[] memory amountsInRaw,
            uint256[] memory amountsInScaled18,
            uint256 bptAmountOut,
            bytes memory returnData
        )
    {
        if (params.kind == AddLiquidityKind.UNBALANCED) {
            amountsInScaled18 = maxAmountsInScaled18;
            bptAmountOut = BasePoolMath.computeAddLiquidityUnbalanced(
                poolData.balancesLiveScaled18,
                maxAmountsInScaled18,
                _totalSupply(params.pool),
                _getSwapFeePercentage(poolData.poolConfig),
                IBasePool(params.pool).computeInvariant
            );
        } else if (params.kind == AddLiquidityKind.SINGLE_TOKEN_EXACT_OUT) {
            bptAmountOut = params.minBptAmountOut;
            uint256 tokenIndex = InputHelpers.getSingleInputIndex(maxAmountsInScaled18);

            amountsInScaled18 = maxAmountsInScaled18;
            amountsInScaled18[tokenIndex] = BasePoolMath.computeAddLiquiditySingleTokenExactOut(
                poolData.balancesLiveScaled18,
                tokenIndex,
                bptAmountOut,
                _totalSupply(params.pool),
                _getSwapFeePercentage(poolData.poolConfig),
                IBasePool(params.pool).computeBalance
            );
        } else if (params.kind == AddLiquidityKind.CUSTOM) {
            _poolConfig[params.pool].requireSupportsAddLiquidityCustom();

            (amountsInScaled18, bptAmountOut, returnData) = IPoolLiquidity(params.pool).onAddLiquidityCustom(
                params.to,
                maxAmountsInScaled18,
                params.minBptAmountOut,
                poolData.balancesLiveScaled18,
                params.userData
            );
        } else {
            revert InvalidAddLiquidityKind();
        }

        // At this point we have the calculated BPT amount.
        if (bptAmountOut < params.minBptAmountOut) {
            revert BptAmountOutBelowMin(bptAmountOut, params.minBptAmountOut);
        }

        // TODO: enforce min and max.
        uint256 numTokens = poolData.tokenConfig.length;
        amountsInRaw = new uint256[](numTokens);
        IERC20[] memory tokens = new IERC20[](numTokens);

        for (uint256 i = 0; i < numTokens; ++i) {
            // amountsInRaw are amounts actually entering the Pool, so we round up.
            // Do not mutate in place yet, as we need them scaled for the `onAfterAddLiquidity` callback
            uint256 amountInRaw = amountsInScaled18[i].toRawUndoRateRoundUp(
                poolData.decimalScalingFactors[i],
                poolData.tokenRates[i]
            );
            IERC20 token = poolData.tokenConfig[i].token;
            tokens[i] = token;

            // The limits must be checked for raw amounts
            if (amountInRaw > params.maxAmountsIn[i]) {
                revert AmountInAboveMax(token, amountInRaw, params.maxAmountsIn[i]);
            }

            // Debit of token[i] for amountInRaw
            _takeDebt(token, amountInRaw, msg.sender);

            // We need regular balances to complete the accounting, and the upscaled balances
            // to use in the `after` callback later on.
            poolData.balancesRaw[i] += amountInRaw;
            poolData.balancesLiveScaled18[i] += amountsInScaled18[i];

            amountsInRaw[i] = amountInRaw;
        }

        // Store the new pool balances.
        _setPoolBalances(params.pool, poolData.balancesRaw);

        // When adding liquidity, we must mint tokens concurrently with updating pool balances,
        // as the pool's math relies on totalSupply.
        _mint(address(params.pool), params.to, bptAmountOut);

        emit PoolBalanceChanged(params.pool, params.to, tokens, amountsInRaw.unsafeCastToInt256(true));
    }

    /// @inheritdoc IVaultMain
    function removeLiquidity(
        RemoveLiquidityParams memory params
    )
        external
        withInitializedPool(params.pool)
        whenPoolNotPaused(params.pool)
        returns (uint256 bptAmountIn, uint256[] memory amountsOut, bytes memory returnData)
    {
        // Round down when removing liquidity:
        // If proportional, lower balances = lower proportional amountsOut, favoring the pool.
        // If unbalanced, lower balances = lower invariant ratio without fees.
        // bptIn = supply * (1 - ratio), so lower ratio = more bptIn, favoring the pool.
        PoolData memory poolData = _updateLiveBalancesAndComputePoolData(params.pool, Rounding.ROUND_DOWN);
        InputHelpers.ensureInputLengthMatch(poolData.tokenConfig.length, params.minAmountsOut.length);

        // Amounts are entering pool math; higher amounts would burn more BPT, so round up to favor the pool.
        // Do not mutate minAmountsOut, so that we can directly compare the raw limits later, without potentially
        // losing precision by scaling up and then down.
        uint256[] memory minAmountsOutScaled18 = params.minAmountsOut.copyToScaled18ApplyRateRoundUpArray(
            poolData.decimalScalingFactors,
            poolData.tokenRates
        );

        if (poolData.poolConfig.callbacks.shouldCallBeforeRemoveLiquidity) {
            // TODO: check if `before` callback needs kind.
            if (
                IPoolCallbacks(params.pool).onBeforeRemoveLiquidity(
                    params.from,
                    params.maxBptAmountIn,
                    minAmountsOutScaled18,
                    poolData.balancesLiveScaled18,
                    params.userData
                ) == false
            ) {
                revert CallbackFailed();
            }
            // The callback might alter the balances, so we need to read them again to ensure that the data is
            // fresh moving forward.
            // We also need to upscale (removing liquidity, so round down) again.
            _updatePoolDataLiveBalancesAndRates(params.pool, poolData, Rounding.ROUND_DOWN);
        }

        // The bulk of the work is done here: the corresponding Pool callback is invoked, and its final balances
        // are computed. This function is non-reentrant, as it performs the accounting updates.
        // Note that poolData is mutated to update the Raw and Live balances, so they are accurate when passed
        // into the AfterRemoveLiquidity callback.
        uint256[] memory amountsOutScaled18;
        (bptAmountIn, amountsOut, amountsOutScaled18, returnData) = _removeLiquidity(
            poolData,
            params,
            minAmountsOutScaled18
        );

        if (poolData.poolConfig.callbacks.shouldCallAfterRemoveLiquidity) {
            if (
                IPoolCallbacks(params.pool).onAfterRemoveLiquidity(
                    params.from,
                    bptAmountIn,
                    amountsOutScaled18,
                    poolData.balancesLiveScaled18,
                    params.userData
                ) == false
            ) {
                revert CallbackFailed();
            }
        }
    }

    /// @inheritdoc IVaultMain
    function removeLiquidityRecovery(
        address pool,
        address from,
        uint256 exactBptAmountIn
    )
        external
        nonReentrant
        withInitializedPool(pool)
        onlyInRecoveryMode(pool)
        returns (uint256[] memory amountsOutRaw)
    {
        // Retrieve the mapping of tokens and their balances for the specified pool.
        EnumerableMap.IERC20ToUint256Map storage poolTokenBalances = _poolTokenBalances[pool];
        uint256 numTokens = poolTokenBalances.length();

        // Initialize arrays to store tokens and balances based on the number of tokens in the pool.
        IERC20[] memory tokens = new IERC20[](numTokens);
        uint256[] memory balancesRaw = new uint256[](numTokens);

        for (uint256 i = 0; i < numTokens; ++i) {
            // Because the iteration is bounded by `tokens.length`, which matches the EnumerableMap's length,
            // we can safely use `unchecked_at`. This ensures that `i` is a valid token index and minimizes
            // storage reads.
            (tokens[i], balancesRaw[i]) = poolTokenBalances.unchecked_at(i);
        }

        amountsOutRaw = BasePoolMath.computeProportionalAmountsOut(balancesRaw, _totalSupply(pool), exactBptAmountIn);

        _removeLiquidityUpdateAccounting(pool, from, tokens, balancesRaw, exactBptAmountIn, amountsOutRaw);
    }

    /**
     * @dev Calls the appropriate pool callback and calculates the required inputs and outputs for the operation
     * considering the given kind, and updates the vault's internal accounting. This includes:
     * - Setting pool balances
     * - Supplying credit to the liquidity provider
     * - Burning pool tokens
     * - Emitting events
     *
     * It is non-reentrant, as it performs external calls and updates the vault's state accordingly. This is the only
     * place where the state is updated within `removeLiquidity`.
     */
    function _removeLiquidity(
        PoolData memory poolData,
        RemoveLiquidityParams memory params,
        uint256[] memory minAmountsOutScaled18
    )
        internal
        nonReentrant
        returns (
            uint256 bptAmountIn,
            uint256[] memory amountsOutRaw,
            uint256[] memory amountsOutScaled18,
            bytes memory returnData
        )
    {
        uint256 tokenOutIndex;

        if (params.kind == RemoveLiquidityKind.PROPORTIONAL) {
            bptAmountIn = params.maxBptAmountIn;
            amountsOutScaled18 = BasePoolMath.computeProportionalAmountsOut(
                poolData.balancesLiveScaled18,
                _totalSupply(params.pool),
                bptAmountIn
            );
        } else if (params.kind == RemoveLiquidityKind.SINGLE_TOKEN_EXACT_IN) {
            bptAmountIn = params.maxBptAmountIn;

            amountsOutScaled18 = minAmountsOutScaled18;
            tokenOutIndex = InputHelpers.getSingleInputIndex(params.minAmountsOut);
            amountsOutScaled18[tokenOutIndex] = BasePoolMath.computeRemoveLiquiditySingleTokenExactIn(
                poolData.balancesLiveScaled18,
                tokenOutIndex,
                bptAmountIn,
                _totalSupply(params.pool),
                _getSwapFeePercentage(poolData.poolConfig),
                IBasePool(params.pool).computeBalance
            );
        } else if (params.kind == RemoveLiquidityKind.SINGLE_TOKEN_EXACT_OUT) {
            amountsOutScaled18 = minAmountsOutScaled18;
            tokenOutIndex = InputHelpers.getSingleInputIndex(params.minAmountsOut);

            bptAmountIn = BasePoolMath.computeRemoveLiquiditySingleTokenExactOut(
                poolData.balancesLiveScaled18,
                tokenOutIndex,
                amountsOutScaled18[tokenOutIndex],
                _totalSupply(params.pool),
                _getSwapFeePercentage(poolData.poolConfig),
                IBasePool(params.pool).computeInvariant
            );
        } else if (params.kind == RemoveLiquidityKind.CUSTOM) {
            (bptAmountIn, amountsOutScaled18, returnData) = IPoolLiquidity(params.pool).onRemoveLiquidityCustom(
                params.from,
                params.maxBptAmountIn,
                minAmountsOutScaled18,
                poolData.balancesLiveScaled18,
                params.userData
            );
        } else {
            revert InvalidRemoveLiquidityKind();
        }

        if (bptAmountIn > params.maxBptAmountIn) {
            revert BptAmountInAboveMax(bptAmountIn, params.maxBptAmountIn);
        }

        uint256 numTokens = poolData.tokenConfig.length;
        IERC20[] memory tokens = new IERC20[](numTokens);
        amountsOutRaw = new uint256[](numTokens);

        for (uint256 i = 0; i < numTokens; ++i) {
            // Note that poolData.balancesRaw will also be updated in `_removeLiquidityUpdateAccounting`
            poolData.balancesLiveScaled18[i] -= amountsOutScaled18[i];
            tokens[i] = poolData.tokenConfig[i].token;

            // amountsOut are amounts exiting the Pool, so we round down.
            amountsOutRaw[i] = amountsOutScaled18[i].toRawUndoRateRoundDown(
                poolData.decimalScalingFactors[i],
                poolData.tokenRates[i]
            );

            if (amountsOutRaw[i] < params.minAmountsOut[i]) {
                revert AmountOutBelowMin(tokens[i], amountsOutRaw[i], params.minAmountsOut[i]);
            }
        }

        _removeLiquidityUpdateAccounting(
            params.pool,
            params.from,
            tokens,
            poolData.balancesRaw,
            bptAmountIn,
            amountsOutRaw
        );
    }

    /**
     * @dev Updates the vault's accounting within a `removeLiquidity` operation. This includes:
     * - Setting pool balances
     * - Supplying credit to the liquidity provider
     * - Burning pool tokens
     * - Emitting events
     *
     * This function also supports queries as a special case, where the pool tokens from the sender are not required.
     * It must be called in a non-reentrant context.
     */
    function _removeLiquidityUpdateAccounting(
        address pool,
        address from,
        IERC20[] memory tokens,
        uint256[] memory balancesRaw,
        uint256 bptAmountIn,
        uint256[] memory amountsOutRaw
    ) internal {
        for (uint256 i = 0; i < tokens.length; ++i) {
            // Credit token[i] for amountOut
            _supplyCredit(tokens[i], amountsOutRaw[i], msg.sender);

            // Compute the new Pool balances. A Pool's token balance always decreases after an exit (potentially by 0).
            balancesRaw[i] -= amountsOutRaw[i];
        }

        // Store the new pool balances.
        _setPoolBalances(pool, balancesRaw);

        // Trusted routers use Vault's allowances, which are infinite anyways for pool tokens.
        if (!_isTrustedRouter(msg.sender)) {
            _spendAllowance(address(pool), from, msg.sender, bptAmountIn);
        }

        if (!_isQueryDisabled && EVMCallModeHelpers.isStaticCall()) {
            // Increase `from` balance to ensure the burn function succeeds.
            _queryModeBalanceIncrease(pool, from, bptAmountIn);
        }
        // When removing liquidity, we must burn tokens concurrently with updating pool balances,
        // as the pool's math relies on totalSupply.
        // Burning will be reverted if it results in a total supply less than the _MINIMUM_TOTAL_SUPPLY.
        _burn(address(pool), from, bptAmountIn);

        emit PoolBalanceChanged(
            pool,
            from,
            tokens,
            // We can unsafely cast to int256 because balances are actually stored as uint112
            // TODO No they aren't anymore (stored as uint112)! Review this.
            amountsOutRaw.unsafeCastToInt256(false)
        );
    }

    /**
     * @dev Sets the balances of a Pool's tokens to `newBalances`.
     *
     * WARNING: this assumes `newBalances` has the same length and order as the Pool's tokens.
     */
    function _setPoolBalances(address pool, uint256[] memory newBalances) internal {
        EnumerableMap.IERC20ToUint256Map storage poolBalances = _poolTokenBalances[pool];

        for (uint256 i = 0; i < newBalances.length; ++i) {
            // Since we assume all newBalances are properly ordered, we can simply use `unchecked_setAt`
            // to avoid one less storage read per token.
            poolBalances.unchecked_setAt(i, newBalances[i]);
        }
    }

    /**
     * @dev Sets the live balances of a Pool's tokens to `newBalances`.
     *
     * WARNING: this assumes `newBalances` has the same length and order as the Pool's tokens.
     */
    function _setLastLivePoolBalances(address pool, uint256[] memory newBalances) internal {
        EnumerableMap.IERC20ToUint256Map storage liveBalances = _lastLivePoolTokenBalances[pool];

        for (uint256 i = 0; i < newBalances.length; ++i) {
            // Since we assume all newBalances are properly ordered, we can simply use `unchecked_setAt`
            // to avoid one less storage read per token.
            liveBalances.unchecked_setAt(i, newBalances[i]);
        }
    }

    function _onlyTrustedRouter(address sender) internal pure {
        if (!_isTrustedRouter(sender)) {
            revert RouterNotTrusted();
        }
    }

    function _isTrustedRouter(address) internal pure returns (bool) {
        //TODO: Implement based on approval by governance and user
        return true;
    }

    /*******************************************************************************
                                    Authentication
    *******************************************************************************/

    /// @inheritdoc IVaultMain
    function getAuthorizer() external view returns (IAuthorizer) {
        return _authorizer;
    }

    /// @inheritdoc IVaultMain
    function setAuthorizer(IAuthorizer newAuthorizer) external nonReentrant authenticate {
        _authorizer = newAuthorizer;

        emit AuthorizerChanged(newAuthorizer);
    }

    /// @dev Access control is delegated to the Authorizer
    function _canPerform(bytes32 actionId, address user) internal view override returns (bool) {
        return _authorizer.canPerform(actionId, user, address(this));
    }

    /*******************************************************************************
                                     Default handlers
    *******************************************************************************/

    receive() external payable {
        revert CannotReceiveEth();
    }

    /**
     * @inheritdoc Proxy
     * @dev Override proxy implementation of `fallback` to disallow incoming ETH transfers.
     * This function actually returns whatever the Vault Extension does when handling the request.
     */
    fallback() external payable override {
        if (msg.value > 0) {
            revert CannotReceiveEth();
        }

        _fallback();
    }

    /// @inheritdoc IVaultMain
    function getVaultExtension() external view returns (address) {
        return _implementation();
    }

    /**
     * @inheritdoc Proxy
     * @dev Returns Vault Extension, where fallback requests are forwarded.
     */
    function _implementation() internal view override returns (address) {
        return address(_vaultExtension);
    }
}<|MERGE_RESOLUTION|>--- conflicted
+++ resolved
@@ -732,11 +732,7 @@
         uint256 minBptAmountOut,
         bytes memory userData
     ) external withHandler withRegisteredPool(pool) whenPoolNotPaused(pool) returns (uint256 bptAmountOut) {
-<<<<<<< HEAD
         PoolData memory poolData = _updateLiveBalancesAndComputePoolData(pool, Rounding.ROUND_DOWN);
-=======
-        PoolData memory poolData = _getPoolData(pool, Rounding.ROUND_DOWN);
->>>>>>> 9d8f0e8f
 
         if (poolData.poolConfig.isPoolInitialized) {
             revert PoolAlreadyInitialized(pool);
@@ -745,10 +741,6 @@
 
         InputHelpers.ensureInputLengthMatch(numTokens, exactAmountsIn.length);
 
-<<<<<<< HEAD
-        for (uint256 i = 0; i < numTokens; ++i) {
-            IERC20 actualToken = poolData.tokenConfig[i].token;
-=======
         // Amounts are entering pool math, so round down. A lower invariant after the join means less bptOut,
         // favoring the pool.
         uint256[] memory exactAmountsInScaled18 = exactAmountsIn.copyToScaled18ApplyRateRoundDownArray(
@@ -756,7 +748,7 @@
             poolData.tokenRates
         );
 
-        if (poolData.config.callbacks.shouldCallBeforeInitialize) {
+        if (poolData.poolConfig.callbacks.shouldCallBeforeInitialize) {
             if (IPoolCallbacks(pool).onBeforeInitialize(exactAmountsInScaled18, userData) == false) {
                 revert CallbackFailed();
             }
@@ -764,7 +756,7 @@
 
         bptAmountOut = _initialize(pool, to, poolData, tokens, exactAmountsIn, exactAmountsInScaled18, minBptAmountOut);
 
-        if (poolData.config.callbacks.shouldCallAfterInitialize) {
+        if (poolData.poolConfig.callbacks.shouldCallAfterInitialize) {
             if (IPoolCallbacks(pool).onAfterInitialize(exactAmountsInScaled18, bptAmountOut, userData) == false) {
                 revert CallbackFailed();
             }
@@ -780,9 +772,8 @@
         uint256[] memory exactAmountsInScaled18,
         uint256 minBptAmountOut
     ) internal nonReentrant returns (uint256 bptAmountOut) {
-        for (uint256 i = 0; i < poolData.tokens.length; ++i) {
-            IERC20 actualToken = poolData.tokens[i];
->>>>>>> 9d8f0e8f
+        for (uint256 i = 0; i < poolData.tokenConfig.length; ++i) {
+            IERC20 actualToken = poolData.tokenConfig[i].token;
 
             // Tokens passed into `initialize` are the "expected" tokens.
             if (actualToken != tokens[i]) {
@@ -795,36 +786,17 @@
 
         // Store the new Pool balances.
         _setPoolBalances(pool, exactAmountsIn);
+        // Initialize live balances, incorporating the current rate.
+        _setLastLivePoolBalances(pool, exactAmountsInScaled18);
+
         emit PoolBalanceChanged(pool, to, tokens, exactAmountsIn.unsafeCastToInt256(true));
 
         // Store config and mark the pool as initialized
         poolData.poolConfig.isPoolInitialized = true;
         _poolConfig[pool] = poolData.poolConfig.fromPoolConfig();
 
-<<<<<<< HEAD
-        // Finally, compute the initial amount of BPT to mint, which is simply the invariant after adding
-        // exactAmountsIn. Doing this at the end also means we do not need to downscale exact amounts in.
-        // Amounts are entering pool math, so round down. A lower invariant after the join means less bptOut,
-        // favoring the pool.
-        exactAmountsIn.toScaled18ApplyRateRoundDownArray(poolData.decimalScalingFactors, poolData.tokenRates);
-        // Initialize live balances, incorporating the current rate.
-        _setLastLivePoolBalances(pool, exactAmountsIn);
-
-        if (poolData.poolConfig.callbacks.shouldCallBeforeInitialize) {
-            if (IPoolCallbacks(pool).onBeforeInitialize(exactAmountsIn, userData) == false) {
-                revert CallbackFailed();
-            }
-        }
-        bptAmountOut = IBasePool(pool).computeInvariant(exactAmountsIn);
-        if (poolData.poolConfig.callbacks.shouldCallAfterInitialize) {
-            if (IPoolCallbacks(pool).onAfterInitialize(exactAmountsIn, bptAmountOut, userData) == false) {
-                revert CallbackFailed();
-            }
-        }
-=======
         // Pass scaled balances to the pool
         bptAmountOut = IBasePool(pool).computeInvariant(exactAmountsInScaled18);
->>>>>>> 9d8f0e8f
 
         _ensureMinimumTotalSupply(bptAmountOut);
 
