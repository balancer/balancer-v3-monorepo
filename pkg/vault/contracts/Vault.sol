// SPDX-License-Identifier: GPL-3.0-or-later

pragma solidity ^0.8.4;

import { Proxy } from "@openzeppelin/contracts/proxy/Proxy.sol";
import { SafeERC20 } from "@openzeppelin/contracts/token/ERC20/utils/SafeERC20.sol";
import { Address } from "@openzeppelin/contracts/utils/Address.sol";
import { SafeCast } from "@openzeppelin/contracts/utils/math/SafeCast.sol";
import { IERC20 } from "@openzeppelin/contracts/token/ERC20/IERC20.sol";
import { IERC4626 } from "@openzeppelin/contracts/interfaces/IERC4626.sol";
import { Address } from "@openzeppelin/contracts/utils/Address.sol";

import "@balancer-labs/v3-interfaces/contracts/vault/VaultTypes.sol";
import { IAuthorizer } from "@balancer-labs/v3-interfaces/contracts/vault/IAuthorizer.sol";
import { IVaultAdmin } from "@balancer-labs/v3-interfaces/contracts/vault/IVaultAdmin.sol";
import { IVaultExtension } from "@balancer-labs/v3-interfaces/contracts/vault/IVaultExtension.sol";
import { IVaultMain } from "@balancer-labs/v3-interfaces/contracts/vault/IVaultMain.sol";
import { IBasePool } from "@balancer-labs/v3-interfaces/contracts/vault/IBasePool.sol";
import { IPoolHooks } from "@balancer-labs/v3-interfaces/contracts/vault/IPoolHooks.sol";
import { IBufferPool } from "@balancer-labs/v3-interfaces/contracts/vault/IBufferPool.sol";
import { IPoolLiquidity } from "@balancer-labs/v3-interfaces/contracts/vault/IPoolLiquidity.sol";
import { IRateProvider } from "@balancer-labs/v3-interfaces/contracts/vault/IRateProvider.sol";

import { BasePoolMath } from "@balancer-labs/v3-solidity-utils/contracts/math/BasePoolMath.sol";
import { EVMCallModeHelpers } from "@balancer-labs/v3-solidity-utils/contracts/helpers/EVMCallModeHelpers.sol";
import { ScalingHelpers } from "@balancer-labs/v3-solidity-utils/contracts/helpers/ScalingHelpers.sol";
import { ArrayHelpers } from "@balancer-labs/v3-solidity-utils/contracts/helpers/ArrayHelpers.sol";
import { InputHelpers } from "@balancer-labs/v3-solidity-utils/contracts/helpers/InputHelpers.sol";
import { EnumerableMap } from "@balancer-labs/v3-solidity-utils/contracts/openzeppelin/EnumerableMap.sol";
import { FixedPoint } from "@balancer-labs/v3-solidity-utils/contracts/math/FixedPoint.sol";
import { BasePoolMath } from "@balancer-labs/v3-solidity-utils/contracts/math/BasePoolMath.sol";
import { Authentication } from "@balancer-labs/v3-solidity-utils/contracts/helpers/Authentication.sol";

import { VaultStateBits, VaultStateLib } from "./lib/VaultStateLib.sol";
import { PoolConfigBits, PoolConfigLib } from "./lib/PoolConfigLib.sol";
import { PackedTokenBalance } from "./lib/PackedTokenBalance.sol";
import { VaultCommon } from "./VaultCommon.sol";

contract Vault is IVaultMain, VaultCommon, Proxy {
    using EnumerableMap for EnumerableMap.IERC20ToBytes32Map;
    using PackedTokenBalance for bytes32;
    using InputHelpers for uint256;
    using FixedPoint for *;
    using ArrayHelpers for uint256[];
    using Address for *;
    using SafeERC20 for IERC20;
    using SafeCast for *;
    using PoolConfigLib for PoolConfig;
    using ScalingHelpers for *;
    using VaultStateLib for VaultStateBits;

    constructor(IVaultExtension vaultExtension, IAuthorizer authorizer) {
        if (address(vaultExtension.vault()) != address(this)) {
            revert WrongVaultExtensionDeployment();
        }

        _vaultExtension = vaultExtension;

        _vaultPauseWindowEndTime = IVaultAdmin(address(vaultExtension)).getPauseWindowEndTime();
        _vaultBufferPeriodDuration = IVaultAdmin(address(vaultExtension)).getBufferPeriodDuration();
        _vaultBufferPeriodEndTime = IVaultAdmin(address(vaultExtension)).getBufferPeriodEndTime();

        _authorizer = authorizer;
    }

    /*******************************************************************************
                              Transient Accounting
    *******************************************************************************/

    /**
     * @dev This modifier is used for functions that temporarily modify the `_tokenDeltas`
     * of the Vault but expect to revert or settle balances by the end of their execution.
     * It works by tracking the lockers involved in the execution and ensures that the
     * balances are properly settled by the time the last locker is executed.
     *
     * This is useful for functions like `lock`, which perform arbitrary external calls:
     * we can keep track of temporary deltas changes, and make sure they are settled by the
     * time the external call is complete.
     */
    modifier transient() {
        // Add the current locker to the list
        _lockers.push(msg.sender);

        // The caller does everything here and has to settle all outstanding balances
        _;

        // Check if it's the last locker
        if (_lockers.length == 1) {
            // Ensure all balances are settled
            if (_nonzeroDeltaCount != 0) revert BalanceNotSettled();

            // Reset the lockers list
            delete _lockers;

            // Reset the counter
            delete _nonzeroDeltaCount;
        } else {
            // If it's not the last locker, simply remove it from the list
            _lockers.pop();
        }
    }

    /// @inheritdoc IVaultMain
    function lock(bytes calldata data) external payable transient returns (bytes memory result) {
        // Executes the function call with value to the msg.sender.
        return (msg.sender).functionCallWithValue(data, msg.value);
    }

    /// @inheritdoc IVaultMain
    function settle(IERC20 token) public nonReentrant withLocker returns (uint256 paid) {
        uint256 reservesBefore = _reservesOf[token];
        _reservesOf[token] = token.balanceOf(address(this));
        paid = _reservesOf[token] - reservesBefore;

        _supplyCredit(token, paid, msg.sender);
    }

    /// @inheritdoc IVaultMain
    function sendTo(IERC20 token, address to, uint256 amount) public nonReentrant withLocker {
        _takeDebt(token, amount, msg.sender);
        _reservesOf[token] -= amount;

        token.safeTransfer(to, amount);
    }

    /// @inheritdoc IVaultMain
<<<<<<< HEAD
    function retrieve(
        IERC20 token,
        address from,
        uint256 amount
    ) public nonReentrant withHandler onlyTrustedRouter(from) {
        // effects
=======
    function takeFrom(IERC20 token, address from, uint256 amount) public nonReentrant withLocker onlyTrustedRouter {
>>>>>>> 68c116c6
        _supplyCredit(token, amount, msg.sender);
        _reservesOf[token] += amount;

        token.safeTransferFrom(from, address(this), amount);
    }

    /*******************************************************************************
                                    Pool Operations
    *******************************************************************************/

    // The Vault performs all upscaling and downscaling (due to token decimals, rates, etc.), so that the pools
    // don't have to. However, scaling inevitably leads to rounding errors, so we take great care to ensure that
    // any rounding errors favor the Vault. An important invariant of the system is that there is no repeatable
    // path where tokensOut > tokensIn.
    //
    // In general, this means rounding up any values entering the Vault, and rounding down any values leaving
    // the Vault, so that external users either pay a little extra or receive a little less in the case of a
    // rounding error.
    //
    // However, it's not always straightforward to determine the correct rounding direction, given the presence
    // and complexity of intermediate steps. An "amountIn" sounds like it should be rounded up: but only if that
    // is the amount actually being transferred. If instead it is an amount sent to the pool math, where rounding
    // up would result in a *higher* calculated amount out, that would favor the user instead of the Vault. So in
    // that case, amountIn should be rounded down.
    //
    // See comments justifying the rounding direction in each case.
    //
    // TODO: this reasoning applies to Weighted Pool math, and is likely to apply to others as well, but of course
    // it's possible a new pool type might not conform. Duplicate the tests for new pool types (e.g., Stable Math).
    // Also, the final code should ensure that we are not relying entirely on the rounding directions here,
    // but have enough additional layers (e.g., minimum amounts, buffer wei on all transfers) to guarantee safety,
    // even if it turns out these directions are incorrect for a new pool type.

    /*******************************************************************************
                                          Swaps
    *******************************************************************************/

    struct SwapLocals {
        // Inline the shared struct fields vs. nesting, trading off verbosity for gas/memory/bytecode savings.
        uint256 indexIn;
        uint256 indexOut;
        uint256 amountGivenScaled18;
        uint256 amountCalculatedScaled18;
        uint256 swapFeeAmountScaled18;
        uint256 swapFeePercentage;
        uint256 protocolSwapFeeAmountRaw;
    }

    /// @inheritdoc IVaultMain
    function swap(
        SwapParams memory params
    )
        public
        withLocker
        withInitializedPool(params.pool)
        returns (uint256 amountCalculated, uint256 amountIn, uint256 amountOut)
    {
        VaultState memory vaultState = _ensureUnpausedAndGetVaultState(params.pool);

        if (params.amountGivenRaw == 0) {
            revert AmountGivenZero();
        }

        if (params.tokenIn == params.tokenOut) {
            revert CannotSwapSameToken();
        }

        // `_computePoolDataUpdatingBalancesAndFees` is non-reentrant, as it updates storage as well as filling in
        // poolData in memory. Since the swap hooks are reentrant and could do anything, including change these
        // balances, we cannot defer settlement until `_swap`.
        //
        // Sets all fields in `poolData`. Side effects: updates `_poolBalances`, `_protocolFees` in storage.
        PoolData memory poolData = _computePoolDataUpdatingBalancesAndFees(
            params.pool,
            Rounding.ROUND_DOWN,
            vaultState.protocolYieldFeePercentage
        );

        // Use the storage map only for translating token addresses to indices. Raw balances can be read from poolData.
        EnumerableMap.IERC20ToBytes32Map storage poolBalances = _poolTokenBalances[params.pool];

        SwapLocals memory vars;
        // EnumerableMap stores indices *plus one* to use the zero index as a sentinel value for non-existence.
        vars.indexIn = poolBalances.unchecked_indexOf(params.tokenIn);
        vars.indexOut = poolBalances.unchecked_indexOf(params.tokenOut);

        // If either are zero, revert because the token wasn't registered to this pool.
        if (vars.indexIn == 0 || vars.indexOut == 0) {
            // We require the pool to be initialized, which means it's also registered.
            // This can only happen if the tokens are not registered.
            revert TokenNotRegistered();
        }

        // Convert to regular 0-based indices now, since we've established the tokens are valid.
        unchecked {
            vars.indexIn -= 1;
            vars.indexOut -= 1;
        }

        // If the amountGiven is entering the pool math (ExactIn), round down, since a lower apparent amountIn leads
        // to a lower calculated amountOut, favoring the pool.
        _updateAmountGivenInVars(vars, params, poolData);

        vars.swapFeePercentage = _getSwapFeePercentage(poolData.poolConfig);

        if (vars.swapFeePercentage > 0 && params.kind == SwapKind.EXACT_OUT) {
            // Round up to avoid losses during precision loss.
            vars.swapFeeAmountScaled18 =
                vars.amountGivenScaled18.divUp(vars.swapFeePercentage.complement()) -
                vars.amountGivenScaled18;

            vars.amountGivenScaled18 += vars.swapFeeAmountScaled18;
        }

        if (poolData.poolConfig.hooks.shouldCallBeforeSwap) {
            if (IPoolHooks(params.pool).onBeforeSwap(_buildPoolSwapParams(params, vars, poolData)) == false) {
                revert BeforeSwapHookFailed();
            }

            _updatePoolDataLiveBalancesAndRates(params.pool, poolData, Rounding.ROUND_DOWN);

            // Also update amountGivenScaled18, as it will now be used in the swap, and the rates might have changed.
            _updateAmountGivenInVars(vars, params, poolData);
        }

        // Non-reentrant call that updates accounting.
        (amountCalculated, amountIn, amountOut) = _swap(params, vars, poolData, vaultState);

        if (poolData.poolConfig.hooks.shouldCallAfterSwap) {
            // Adjust balances for the AfterSwap hook.
            (uint256 amountInScaled18, uint256 amountOutScaled18) = params.kind == SwapKind.EXACT_IN
                ? (vars.amountGivenScaled18, vars.amountCalculatedScaled18)
                : (vars.amountCalculatedScaled18, vars.amountGivenScaled18);
            if (
                IPoolHooks(params.pool).onAfterSwap(
                    IPoolHooks.AfterSwapParams({
                        kind: params.kind,
                        tokenIn: params.tokenIn,
                        tokenOut: params.tokenOut,
                        amountInScaled18: amountInScaled18,
                        amountOutScaled18: amountOutScaled18,
                        tokenInBalanceScaled18: poolData.balancesLiveScaled18[vars.indexIn],
                        tokenOutBalanceScaled18: poolData.balancesLiveScaled18[vars.indexOut],
                        sender: msg.sender,
                        userData: params.userData
                    }),
                    vars.amountCalculatedScaled18
                ) == false
            ) {
                revert AfterSwapHookFailed();
            }
        }

        // Swap fee is always deducted from tokenOut.
        // Since the swapFeeAmountScaled18 (derived from scaling up either the amountGiven or amountCalculated)
        // also contains the rate, undo it when converting to raw.
        uint256 swapFeeAmountRaw = vars.swapFeeAmountScaled18.toRawUndoRateRoundDown(
            poolData.decimalScalingFactors[vars.indexOut],
            poolData.tokenRates[vars.indexOut]
        );

        emit Swap(params.pool, params.tokenIn, params.tokenOut, amountIn, amountOut, swapFeeAmountRaw);
    }

    function _buildPoolSwapParams(
        SwapParams memory params,
        SwapLocals memory vars,
        PoolData memory poolData
    ) private view returns (IBasePool.PoolSwapParams memory) {
        return
            IBasePool.PoolSwapParams({
                kind: params.kind,
                amountGivenScaled18: vars.amountGivenScaled18,
                balancesScaled18: poolData.balancesLiveScaled18,
                indexIn: vars.indexIn,
                indexOut: vars.indexOut,
                sender: msg.sender,
                userData: params.userData
            });
    }

    /**
     * @dev Preconditions: decimalScalingFactors and tokenRates in `poolData` must be current.
     * Uses amountGivenRaw and kind from `params`. Side effects: mutates `amountGivenScaled18` in vars.
     */
    function _updateAmountGivenInVars(
        SwapLocals memory vars,
        SwapParams memory params,
        PoolData memory poolData
    ) private pure {
        // If the amountGiven is entering the pool math (ExactIn), round down, since a lower apparent amountIn leads
        // to a lower calculated amountOut, favoring the pool.
        vars.amountGivenScaled18 = params.kind == SwapKind.EXACT_IN
            ? params.amountGivenRaw.toScaled18ApplyRateRoundDown(
                poolData.decimalScalingFactors[vars.indexIn],
                poolData.tokenRates[vars.indexIn]
            )
            : params.amountGivenRaw.toScaled18ApplyRateRoundUp(
                poolData.decimalScalingFactors[vars.indexOut],
                poolData.tokenRates[vars.indexOut]
            );
    }

    /**
     * @dev Main non-reentrant portion of the swap, which calls the pool hook and updates accounting. `vaultSwapParams`
     * are passed to the pool's `onSwap` hook.
     *
     * Preconditions: swapFeePercentage in vars. decimalScalingFactors, tokenRates, poolConfig in `poolData`.
     * Side effects: mutates swapFeeAmountScaled18, amountCalculatedScaled18, protocolSwapFeeAmountRaw in vars.
     * Mutates balancesRaw, balancesLiveScaled18 in `poolData`.
     * Updates `_protocolFees`, `_poolBalances` in storage.
     */
    function _swap(
        SwapParams memory params,
        SwapLocals memory vars,
        PoolData memory poolData,
        VaultState memory vaultState
    ) internal nonReentrant returns (uint256 amountCalculated, uint256 amountIn, uint256 amountOut) {
        // Perform the swap request hook and compute the new balances for 'token in' and 'token out' after the swap

        vars.amountCalculatedScaled18 = IBasePool(params.pool).onSwap(_buildPoolSwapParams(params, vars, poolData));

        // Note that balances are kept in memory, and are not fully computed until the `setPoolBalances` below.
        // Intervening code cannot read balances from storage, as they are temporarily out-of-sync here. This function
        // is nonReentrant, to guard against read-only reentrancy issues.

        if (params.kind == SwapKind.EXACT_IN) {
            // If it's an ExactIn swap, set vars.swapFeeAmountScaled18 based on the amountCalculated.
            if (vars.swapFeePercentage > 0) {
                // Swap fee is a percentage of the amountCalculated for the EXACT_IN swap
                // Round up to avoid losses during precision loss.
                vars.swapFeeAmountScaled18 = vars.amountCalculatedScaled18.mulUp(vars.swapFeePercentage);
                // Should subtract the fee from the amountCalculated for EXACT_IN swap
                vars.amountCalculatedScaled18 -= vars.swapFeeAmountScaled18;
            }

            // For `ExactIn` the amount calculated is leaving the Vault, so we round down.
            amountCalculated = vars.amountCalculatedScaled18.toRawUndoRateRoundDown(
                poolData.decimalScalingFactors[vars.indexOut],
                poolData.tokenRates[vars.indexOut]
            );
            (amountIn, amountOut) = (params.amountGivenRaw, amountCalculated);

            if (amountOut < params.limitRaw) {
                revert SwapLimit(amountOut, params.limitRaw);
            }
        } else {
            // Round up when entering the Vault on `ExactOut`.
            amountCalculated = vars.amountCalculatedScaled18.toRawUndoRateRoundUp(
                poolData.decimalScalingFactors[vars.indexIn],
                poolData.tokenRates[vars.indexIn]
            );
            (amountIn, amountOut) = (amountCalculated, params.amountGivenRaw);

            if (amountIn > params.limitRaw) {
                revert SwapLimit(amountIn, params.limitRaw);
            }
        }

        // Compute and charge protocol fees. Note that protocol fee storage is updated before balance storage,
        // as the final raw balances need to take the protocol fees into account.
        vars.protocolSwapFeeAmountRaw = _computeAndChargeProtocolFees(
            poolData,
            vars.swapFeeAmountScaled18,
            vaultState.protocolSwapFeePercentage,
            params.pool,
            params.tokenOut,
            vars.indexOut
        );

        poolData.balancesRaw[vars.indexIn] += amountIn;
        poolData.balancesRaw[vars.indexOut] =
            poolData.balancesRaw[vars.indexOut] -
            amountOut -
            vars.protocolSwapFeeAmountRaw;

        // Set both raw and last live balances.
        _setPoolBalances(params.pool, poolData);

        // Account amountIn of tokenIn
        _takeDebt(params.tokenIn, amountIn, msg.sender);
        // Account amountOut of tokenOut
        _supplyCredit(params.tokenOut, amountOut, msg.sender);
    }

    /// @dev Returns swap fee for the pool.
    function _getSwapFeePercentage(PoolConfig memory config) internal pure returns (uint256) {
        if (config.hasDynamicSwapFee) {
            // TODO: Fetch dynamic swap fee from the pool using hook
            return 0;
        } else {
            return config.staticSwapFeePercentage;
        }
    }

    /*******************************************************************************
                            Pool Registration and Initialization
    *******************************************************************************/

    /**
     * @dev This is typically called after a reentrant callback (e.g., a "before" liquidity operation callback),
     * to refresh the poolData struct with any balances (or rates) that might have changed.
     *
     * Preconditions: tokenConfig, balancesRaw, and decimalScalingFactors must be current in `poolData`.
     * Side effects: mutates tokenRates, balancesLiveScaled18 in `poolData`.
     */
    function _updatePoolDataLiveBalancesAndRates(
        address pool,
        PoolData memory poolData,
        Rounding roundingDirection
    ) internal view {
        _updateTokenRatesInPoolData(poolData);

        // It's possible a reentrant hook changed the raw balances in Vault storage.
        // Update them before computing the live balances.
        (, uint256[] memory balancesRaw, , ) = _getPoolTokenInfo(pool);

        for (uint256 i = 0; i < poolData.tokenConfig.length; ++i) {
            poolData.balancesRaw[i] = balancesRaw[i];

            // Note the order dependency. This requires up-to-date tokenRates in `poolData`,
            // so `_updateTokenRatesInPoolData` must be called first.
            _updateLiveTokenBalanceInPoolData(poolData, roundingDirection, i);
        }
    }

    /*******************************************************************************
                                Pool Operations
    *******************************************************************************/

    /// @dev Rejects routers not approved by governance and users
    modifier onlyTrustedRouter(address user) {
        _onlyTrustedRouter(msg.sender, user);
        _;
    }

    /// @dev Avoid "stack too deep" - without polluting the Add/RemoveLiquidity params interface.
    struct LiquidityLocals {
        uint256 numTokens;
        uint256 protocolSwapFeeAmountRaw;
        uint256 tokenIndex;
    }

    /// @inheritdoc IVaultMain
    function addLiquidity(
        AddLiquidityParams memory params
    )
        external
        withLocker
        withInitializedPool(params.pool)
        returns (uint256[] memory amountsIn, uint256 bptAmountOut, bytes memory returnData)
    {
        // Round balances up when adding liquidity:
        // If proportional, higher balances = higher proportional amountsIn, favoring the pool.
        // If unbalanced, higher balances = lower invariant ratio with fees.
        // bptOut = supply * (ratio - 1), so lower ratio = less bptOut, favoring the pool.

        VaultState memory vaultState = _ensureUnpausedAndGetVaultState(params.pool);

        // `_computePoolDataUpdatingBalancesAndFees` is non-reentrant, as it updates storage as well as filling in
        // poolData in memory. Since the add liquidity hooks are reentrant and could do anything, including change
        // these balances, we cannot defer settlement until `_addLiquidity`.
        //
        // Sets all fields in `poolData`. Side effects: updates `_poolBalances`, `_protocolFees` in storage.
        PoolData memory poolData = _computePoolDataUpdatingBalancesAndFees(
            params.pool,
            Rounding.ROUND_UP,
            vaultState.protocolYieldFeePercentage
        );
        InputHelpers.ensureInputLengthMatch(poolData.tokenConfig.length, params.maxAmountsIn.length);

        // Amounts are entering pool math, so round down.
        // Introducing amountsInScaled18 here and passing it through to _addLiquidity is not ideal,
        // but it avoids the even worse options of mutating amountsIn inside AddLiquidityParams,
        // or cluttering the AddLiquidityParams interface by adding amountsInScaled18.
        uint256[] memory maxAmountsInScaled18 = params.maxAmountsIn.copyToScaled18ApplyRateRoundDownArray(
            poolData.decimalScalingFactors,
            poolData.tokenRates
        );

        if (poolData.poolConfig.hooks.shouldCallBeforeAddLiquidity) {
            if (
                IPoolHooks(params.pool).onBeforeAddLiquidity(
                    params.to,
                    params.kind,
                    maxAmountsInScaled18,
                    params.minBptAmountOut,
                    poolData.balancesLiveScaled18,
                    params.userData
                ) == false
            ) {
                revert BeforeAddLiquidityHookFailed();
            }

            // The hook might alter the balances, so we need to read them again to ensure that the data is
            // fresh moving forward.
            // We also need to upscale (adding liquidity, so round up) again.
            _updatePoolDataLiveBalancesAndRates(params.pool, poolData, Rounding.ROUND_UP);

            // Also update maxAmountsInScaled18, as the rates might have changed.
            maxAmountsInScaled18 = params.maxAmountsIn.copyToScaled18ApplyRateRoundDownArray(
                poolData.decimalScalingFactors,
                poolData.tokenRates
            );
        }

        // The bulk of the work is done here: the corresponding Pool hook is called, and the final balances
        // are computed. This function is non-reentrant, as it performs the accounting updates.
        // Note that poolData is mutated to update the Raw and Live balances, so they are accurate when passed
        // into the AfterAddLiquidity hook.
        // `amountsInScaled18` will be overwritten in the custom case, so we need to pass it back and forth to
        // encapsulate that logic in `_addLiquidity`.
        uint256[] memory amountsInScaled18;
        (amountsIn, amountsInScaled18, bptAmountOut, returnData) = _addLiquidity(
            poolData,
            params,
            maxAmountsInScaled18,
            vaultState
        );

        if (poolData.poolConfig.hooks.shouldCallAfterAddLiquidity) {
            if (
                IPoolHooks(params.pool).onAfterAddLiquidity(
                    params.to,
                    amountsInScaled18,
                    bptAmountOut,
                    poolData.balancesLiveScaled18,
                    params.userData
                ) == false
            ) {
                revert AfterAddLiquidityHookFailed();
            }
        }
    }

    /**
     * @dev Calls the appropriate pool hook and calculates the required inputs and outputs for the operation
     * considering the given kind, and updates the vault's internal accounting. This includes:
     * - Setting pool balances
     * - Taking debt from the liquidity provider
     * - Minting pool tokens
     * - Emitting events
     *
     * It is non-reentrant, as it performs external calls and updates the vault's state accordingly.
     */
    function _addLiquidity(
        PoolData memory poolData,
        AddLiquidityParams memory params,
        uint256[] memory maxAmountsInScaled18,
        VaultState memory vaultState
    )
        internal
        nonReentrant
        returns (
            uint256[] memory amountsInRaw,
            uint256[] memory amountsInScaled18,
            uint256 bptAmountOut,
            bytes memory returnData
        )
    {
        LiquidityLocals memory vars;
        vars.numTokens = poolData.tokenConfig.length;

        uint256[] memory swapFeeAmountsScaled18;
        if (params.kind == AddLiquidityKind.UNBALANCED) {
            amountsInScaled18 = maxAmountsInScaled18;
            (bptAmountOut, swapFeeAmountsScaled18) = BasePoolMath.computeAddLiquidityUnbalanced(
                poolData.balancesLiveScaled18,
                maxAmountsInScaled18,
                _totalSupply(params.pool),
                _getSwapFeePercentage(poolData.poolConfig),
                IBasePool(params.pool).computeInvariant
            );
        } else if (params.kind == AddLiquidityKind.SINGLE_TOKEN_EXACT_OUT) {
            bptAmountOut = params.minBptAmountOut;
            vars.tokenIndex = InputHelpers.getSingleInputIndex(maxAmountsInScaled18);

            amountsInScaled18 = maxAmountsInScaled18;
            (amountsInScaled18[vars.tokenIndex], swapFeeAmountsScaled18) = BasePoolMath
                .computeAddLiquiditySingleTokenExactOut(
                    poolData.balancesLiveScaled18,
                    vars.tokenIndex,
                    bptAmountOut,
                    _totalSupply(params.pool),
                    _getSwapFeePercentage(poolData.poolConfig),
                    IBasePool(params.pool).computeBalance
                );
        } else if (params.kind == AddLiquidityKind.CUSTOM) {
            _poolConfig[params.pool].requireSupportsAddLiquidityCustom();

            (amountsInScaled18, bptAmountOut, swapFeeAmountsScaled18, returnData) = IPoolLiquidity(params.pool)
                .onAddLiquidityCustom(
                    params.to,
                    maxAmountsInScaled18,
                    params.minBptAmountOut,
                    poolData.balancesLiveScaled18,
                    params.userData
                );
        } else {
            revert InvalidAddLiquidityKind();
        }

        // At this point we have the calculated BPT amount.
        if (bptAmountOut < params.minBptAmountOut) {
            revert BptAmountOutBelowMin(bptAmountOut, params.minBptAmountOut);
        }

        amountsInRaw = new uint256[](vars.numTokens);
        IERC20[] memory tokens = new IERC20[](vars.numTokens);

        for (uint256 i = 0; i < vars.numTokens; ++i) {
            IERC20 token = poolData.tokenConfig[i].token;
            tokens[i] = token;

            // Compute and charge protocol fees.
            vars.protocolSwapFeeAmountRaw = _computeAndChargeProtocolFees(
                poolData,
                swapFeeAmountsScaled18[i],
                vaultState.protocolSwapFeePercentage,
                params.pool,
                token,
                i
            );

            // amountsInRaw are amounts actually entering the Pool, so we round up.
            // Do not mutate in place yet, as we need them scaled for the `onAfterAddLiquidity` hook
            uint256 amountInRaw = amountsInScaled18[i].toRawUndoRateRoundUp(
                poolData.decimalScalingFactors[i],
                poolData.tokenRates[i]
            );

            // The limits must be checked for raw amounts
            if (amountInRaw > params.maxAmountsIn[i]) {
                revert AmountInAboveMax(token, amountInRaw, params.maxAmountsIn[i]);
            }

            // Debit of token[i] for amountInRaw
            _takeDebt(token, amountInRaw, msg.sender);

            // We need regular balances to complete the accounting, and the upscaled balances
            // to use in the `after` hook later on.
            poolData.balancesRaw[i] += (amountInRaw - vars.protocolSwapFeeAmountRaw);

            poolData.balancesLiveScaled18[i] += (amountsInScaled18[i] -
                swapFeeAmountsScaled18[i].mulUp(vaultState.protocolSwapFeePercentage));

            amountsInRaw[i] = amountInRaw;
        }

        // Store the new raw and last live pool balances.
        _setPoolBalances(params.pool, poolData);

        // When adding liquidity, we must mint tokens concurrently with updating pool balances,
        // as the pool's math relies on totalSupply.
        _mint(address(params.pool), params.to, bptAmountOut);

        emit PoolBalanceChanged(params.pool, params.to, tokens, amountsInRaw.unsafeCastToInt256(true));
    }

    /// @inheritdoc IVaultMain
    function removeLiquidity(
        RemoveLiquidityParams memory params
    )
        external
        withLocker
        withInitializedPool(params.pool)
        returns (uint256 bptAmountIn, uint256[] memory amountsOut, bytes memory returnData)
    {
        // Round down when removing liquidity:
        // If proportional, lower balances = lower proportional amountsOut, favoring the pool.
        // If unbalanced, lower balances = lower invariant ratio without fees.
        // bptIn = supply * (1 - ratio), so lower ratio = more bptIn, favoring the pool.

        VaultState memory vaultState = _ensureUnpausedAndGetVaultState(params.pool);

        // `_computePoolDataUpdatingBalancesAndFees` is non-reentrant, as it updates storage as well as filling in
        // poolData in memory. Since the remove liquidity hooks are reentrant and could do anything, including change
        // these balances, we cannot defer settlement until `_removeLiquidity`.
        //
        // Sets all fields in `poolData`. Side effects: updates `_poolBalances`, `_protocolFees` in storage.
        PoolData memory poolData = _computePoolDataUpdatingBalancesAndFees(
            params.pool,
            Rounding.ROUND_DOWN,
            vaultState.protocolYieldFeePercentage
        );
        InputHelpers.ensureInputLengthMatch(poolData.tokenConfig.length, params.minAmountsOut.length);

        // Amounts are entering pool math; higher amounts would burn more BPT, so round up to favor the pool.
        // Do not mutate minAmountsOut, so that we can directly compare the raw limits later, without potentially
        // losing precision by scaling up and then down.
        uint256[] memory minAmountsOutScaled18 = params.minAmountsOut.copyToScaled18ApplyRateRoundUpArray(
            poolData.decimalScalingFactors,
            poolData.tokenRates
        );

        if (poolData.poolConfig.hooks.shouldCallBeforeRemoveLiquidity) {
            if (
                IPoolHooks(params.pool).onBeforeRemoveLiquidity(
                    params.from,
                    params.kind,
                    params.maxBptAmountIn,
                    minAmountsOutScaled18,
                    poolData.balancesLiveScaled18,
                    params.userData
                ) == false
            ) {
                revert BeforeRemoveLiquidityHookFailed();
            }
            // The hook might alter the balances, so we need to read them again to ensure that the data is
            // fresh moving forward.
            // We also need to upscale (removing liquidity, so round down) again.
            _updatePoolDataLiveBalancesAndRates(params.pool, poolData, Rounding.ROUND_DOWN);

            // Also update minAmountsOutScaled18, as the rates might have changed.
            minAmountsOutScaled18 = params.minAmountsOut.copyToScaled18ApplyRateRoundUpArray(
                poolData.decimalScalingFactors,
                poolData.tokenRates
            );
        }

        // The bulk of the work is done here: the corresponding Pool hook is called, and the final balances
        // are computed. This function is non-reentrant, as it performs the accounting updates.
        // Note that poolData is mutated to update the Raw and Live balances, so they are accurate when passed
        // into the AfterRemoveLiquidity hook.
        uint256[] memory amountsOutScaled18;
        (bptAmountIn, amountsOut, amountsOutScaled18, returnData) = _removeLiquidity(
            poolData,
            params,
            minAmountsOutScaled18,
            vaultState
        );

        if (poolData.poolConfig.hooks.shouldCallAfterRemoveLiquidity) {
            if (
                IPoolHooks(params.pool).onAfterRemoveLiquidity(
                    params.from,
                    bptAmountIn,
                    amountsOutScaled18,
                    poolData.balancesLiveScaled18,
                    params.userData
                ) == false
            ) {
                revert AfterRemoveLiquidityHookFailed();
            }
        }
    }

    /**
     * @dev Calls the appropriate pool hook and calculates the required inputs and outputs for the operation
     * considering the given kind, and updates the vault's internal accounting. This includes:
     * - Setting pool balances
     * - Supplying credit to the liquidity provider
     * - Burning pool tokens
     * - Emitting events
     *
     * It is non-reentrant, as it performs external calls and updates the vault's state accordingly.
     */
    function _removeLiquidity(
        PoolData memory poolData,
        RemoveLiquidityParams memory params,
        uint256[] memory minAmountsOutScaled18,
        VaultState memory vaultState
    )
        internal
        nonReentrant
        returns (
            uint256 bptAmountIn,
            uint256[] memory amountsOutRaw,
            uint256[] memory amountsOutScaled18,
            bytes memory returnData
        )
    {
        LiquidityLocals memory vars;
        uint256[] memory swapFeeAmountsScaled18;

        if (params.kind == RemoveLiquidityKind.PROPORTIONAL) {
            bptAmountIn = params.maxBptAmountIn;
            swapFeeAmountsScaled18 = new uint256[](poolData.balancesLiveScaled18.length);
            amountsOutScaled18 = BasePoolMath.computeProportionalAmountsOut(
                poolData.balancesLiveScaled18,
                _totalSupply(params.pool),
                bptAmountIn
            );
        } else if (params.kind == RemoveLiquidityKind.SINGLE_TOKEN_EXACT_IN) {
            bptAmountIn = params.maxBptAmountIn;

            amountsOutScaled18 = minAmountsOutScaled18;
            vars.tokenIndex = InputHelpers.getSingleInputIndex(params.minAmountsOut);
            (amountsOutScaled18[vars.tokenIndex], swapFeeAmountsScaled18) = BasePoolMath
                .computeRemoveLiquiditySingleTokenExactIn(
                    poolData.balancesLiveScaled18,
                    vars.tokenIndex,
                    bptAmountIn,
                    _totalSupply(params.pool),
                    _getSwapFeePercentage(poolData.poolConfig),
                    IBasePool(params.pool).computeBalance
                );
        } else if (params.kind == RemoveLiquidityKind.SINGLE_TOKEN_EXACT_OUT) {
            amountsOutScaled18 = minAmountsOutScaled18;
            vars.tokenIndex = InputHelpers.getSingleInputIndex(params.minAmountsOut);

            (bptAmountIn, swapFeeAmountsScaled18) = BasePoolMath.computeRemoveLiquiditySingleTokenExactOut(
                poolData.balancesLiveScaled18,
                vars.tokenIndex,
                amountsOutScaled18[vars.tokenIndex],
                _totalSupply(params.pool),
                _getSwapFeePercentage(poolData.poolConfig),
                IBasePool(params.pool).computeInvariant
            );
        } else if (params.kind == RemoveLiquidityKind.CUSTOM) {
            _poolConfig[params.pool].requireSupportsRemoveLiquidityCustom();
            (bptAmountIn, amountsOutScaled18, swapFeeAmountsScaled18, returnData) = IPoolLiquidity(params.pool)
                .onRemoveLiquidityCustom(
                    params.from,
                    params.maxBptAmountIn,
                    minAmountsOutScaled18,
                    poolData.balancesLiveScaled18,
                    params.userData
                );
        } else {
            revert InvalidRemoveLiquidityKind();
        }

        if (bptAmountIn > params.maxBptAmountIn) {
            revert BptAmountInAboveMax(bptAmountIn, params.maxBptAmountIn);
        }

        vars.numTokens = poolData.tokenConfig.length;
        IERC20[] memory tokens = new IERC20[](vars.numTokens);
        amountsOutRaw = new uint256[](vars.numTokens);

        for (uint256 i = 0; i < vars.numTokens; ++i) {
            IERC20 token = poolData.tokenConfig[i].token;
            tokens[i] = token;

            // Compute and charge protocol fees.
            vars.protocolSwapFeeAmountRaw = _computeAndChargeProtocolFees(
                poolData,
                swapFeeAmountsScaled18[i],
                vaultState.protocolSwapFeePercentage,
                params.pool,
                token,
                i
            );

            // Subtract protocol fees charged from the pool's balances
            poolData.balancesRaw[i] -= vars.protocolSwapFeeAmountRaw;

            poolData.balancesLiveScaled18[i] -= (amountsOutScaled18[i] +
                swapFeeAmountsScaled18[i].mulUp(vaultState.protocolSwapFeePercentage));

            // amountsOut are amounts exiting the Pool, so we round down.
            amountsOutRaw[i] = amountsOutScaled18[i].toRawUndoRateRoundDown(
                poolData.decimalScalingFactors[i],
                poolData.tokenRates[i]
            );

            if (amountsOutRaw[i] < params.minAmountsOut[i]) {
                revert AmountOutBelowMin(token, amountsOutRaw[i], params.minAmountsOut[i]);
            }

            // Credit token[i] for amountOut
            _supplyCredit(token, amountsOutRaw[i], msg.sender);

            // Compute the new Pool balances. A Pool's token balance always decreases after an exit
            // (potentially by 0).
            poolData.balancesRaw[i] -= amountsOutRaw[i];
        }

        _setPoolBalances(params.pool, poolData);

        // Trusted routers use Vault's allowances, which are infinite anyways for pool tokens.
        if (!_isTrustedRouter(msg.sender, params.from)) {
            _spendAllowance(address(params.pool), params.from, msg.sender, bptAmountIn);
        }

        if (!vaultState.isQueryDisabled && EVMCallModeHelpers.isStaticCall()) {
            // Increase `from` balance to ensure the burn function succeeds.
            _queryModeBalanceIncrease(params.pool, params.from, bptAmountIn);
        }
        // When removing liquidity, we must burn tokens concurrently with updating pool balances,
        // as the pool's math relies on totalSupply.
        // Burning will be reverted if it results in a total supply less than the _MINIMUM_TOTAL_SUPPLY.
        _burn(address(params.pool), params.from, bptAmountIn);

        emit PoolBalanceChanged(
            params.pool,
            params.from,
            tokens,
            // We can unsafely cast to int256 because balances are stored as uint128 (see PackedTokenBalance).
            amountsOutRaw.unsafeCastToInt256(false)
        );
    }

    function _onlyTrustedRouter(address router, address user) internal view {
        // If the router is the user, then it is trusted a priori.
        if (!(router == user || _isTrustedRouter(router, user))) {
            revert RouterNotTrusted(router, user);
        }
    }

    /**
     * @dev Preconditions: poolConfig, decimalScalingFactors, tokenRates in `poolData`.
     * Side effects: updates `_protocolFees` storage (and emits event).
     * Should only be called in a non-reentrant context.
     */
    function _computeAndChargeProtocolFees(
        PoolData memory poolData,
        uint256 swapFeeAmountScaled18,
        uint256 protocolSwapFeePercentage,
        address pool,
        IERC20 token,
        uint256 index
    ) internal returns (uint256 protocolSwapFeeAmountRaw) {
        // If swapFeeAmount equals zero no need to charge anything
        if (
            swapFeeAmountScaled18 > 0 &&
            protocolSwapFeePercentage > 0 &&
            poolData.poolConfig.isPoolInRecoveryMode == false
        ) {
            // Always charge fees on token. Store amount in native decimals.
            // Since the swapFeeAmountScaled18 also contains the rate, undo it when converting to raw.
            protocolSwapFeeAmountRaw = swapFeeAmountScaled18.mulUp(protocolSwapFeePercentage).toRawUndoRateRoundDown(
                poolData.decimalScalingFactors[index],
                poolData.tokenRates[index]
            );

            _protocolFees[token] += protocolSwapFeeAmountRaw;
            emit ProtocolSwapFeeCharged(pool, address(token), protocolSwapFeeAmountRaw);
        }
    }

    /*******************************************************************************
                                    Pool Information
    *******************************************************************************/

    /// @inheritdoc IVaultMain
    function getPoolTokenCountAndIndexOfToken(
        address pool,
        IERC20 token
    ) external view withRegisteredPool(pool) returns (uint256, uint256) {
        EnumerableMap.IERC20ToBytes32Map storage poolTokenBalances = _poolTokenBalances[pool];
        uint256 tokenCount = poolTokenBalances.length();
        // unchecked indexOf returns index + 1, or 0 if token is not present.
        uint256 index = poolTokenBalances.unchecked_indexOf(token);
        if (index == 0) {
            revert TokenNotRegistered();
        }

        unchecked {
            return (tokenCount, index - 1);
        }
    }

    /*******************************************************************************
                                    Authentication
    *******************************************************************************/

    /// @inheritdoc IVaultMain
    function getAuthorizer() external view returns (IAuthorizer) {
        return _authorizer;
    }

    /*******************************************************************************
                                     Default handlers
    *******************************************************************************/

    receive() external payable {
        revert CannotReceiveEth();
    }

    // solhint-disable no-complex-fallback

    /**
     * @inheritdoc Proxy
     * @dev Override proxy implementation of `fallback` to disallow incoming ETH transfers.
     * This function actually returns whatever the Vault Extension does when handling the request.
     */
    fallback() external payable override {
        if (msg.value > 0) {
            revert CannotReceiveEth();
        }

        _fallback();
    }

    /// @inheritdoc IVaultMain
    function getVaultExtension() external view returns (address) {
        return _implementation();
    }

    /**
     * @inheritdoc Proxy
     * @dev Returns Vault Extension, where fallback requests are forwarded.
     */
    function _implementation() internal view override returns (address) {
        return address(_vaultExtension);
    }
}<|MERGE_RESOLUTION|>--- conflicted
+++ resolved
@@ -123,17 +123,11 @@
         token.safeTransfer(to, amount);
     }
 
-    /// @inheritdoc IVaultMain
-<<<<<<< HEAD
-    function retrieve(
+    function takeFrom(
         IERC20 token,
         address from,
         uint256 amount
-    ) public nonReentrant withHandler onlyTrustedRouter(from) {
-        // effects
-=======
-    function takeFrom(IERC20 token, address from, uint256 amount) public nonReentrant withLocker onlyTrustedRouter {
->>>>>>> 68c116c6
+    ) public nonReentrant withLocker onlyTrustedRouter(from) {
         _supplyCredit(token, amount, msg.sender);
         _reservesOf[token] += amount;
 
