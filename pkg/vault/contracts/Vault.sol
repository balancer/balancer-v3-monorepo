// SPDX-License-Identifier: GPL-3.0-or-later

pragma solidity ^0.8.24;

import { Proxy } from "@openzeppelin/contracts/proxy/Proxy.sol";
import { SafeERC20 } from "@openzeppelin/contracts/token/ERC20/utils/SafeERC20.sol";
import { Address } from "@openzeppelin/contracts/utils/Address.sol";
import { IERC20 } from "@openzeppelin/contracts/token/ERC20/IERC20.sol";
import { IERC4626 } from "@openzeppelin/contracts/interfaces/IERC4626.sol";
import { Address } from "@openzeppelin/contracts/utils/Address.sol";

import "@balancer-labs/v3-interfaces/contracts/vault/VaultTypes.sol";
import { IAuthorizer } from "@balancer-labs/v3-interfaces/contracts/vault/IAuthorizer.sol";
import { IVaultAdmin } from "@balancer-labs/v3-interfaces/contracts/vault/IVaultAdmin.sol";
import { IVaultExtension } from "@balancer-labs/v3-interfaces/contracts/vault/IVaultExtension.sol";
import { IVaultMain } from "@balancer-labs/v3-interfaces/contracts/vault/IVaultMain.sol";
import { IBasePool } from "@balancer-labs/v3-interfaces/contracts/vault/IBasePool.sol";
import { IPoolHooks } from "@balancer-labs/v3-interfaces/contracts/vault/IPoolHooks.sol";
import { IBufferPool } from "@balancer-labs/v3-interfaces/contracts/vault/IBufferPool.sol";
import { IPoolLiquidity } from "@balancer-labs/v3-interfaces/contracts/vault/IPoolLiquidity.sol";
import { IRateProvider } from "@balancer-labs/v3-interfaces/contracts/vault/IRateProvider.sol";

import { EVMCallModeHelpers } from "@balancer-labs/v3-solidity-utils/contracts/helpers/EVMCallModeHelpers.sol";
import { ScalingHelpers } from "@balancer-labs/v3-solidity-utils/contracts/helpers/ScalingHelpers.sol";
import { ArrayHelpers } from "@balancer-labs/v3-solidity-utils/contracts/helpers/ArrayHelpers.sol";
import { InputHelpers } from "@balancer-labs/v3-solidity-utils/contracts/helpers/InputHelpers.sol";
import {
    TransientStorageHelpers
} from "@balancer-labs/v3-solidity-utils/contracts/helpers/TransientStorageHelpers.sol";
import { FixedPoint } from "@balancer-labs/v3-solidity-utils/contracts/math/FixedPoint.sol";
import { BasePoolMath } from "@balancer-labs/v3-solidity-utils/contracts/math/BasePoolMath.sol";
import { EnumerableMap } from "@balancer-labs/v3-solidity-utils/contracts/openzeppelin/EnumerableMap.sol";
import { StorageSlot } from "@balancer-labs/v3-solidity-utils/contracts/openzeppelin/StorageSlot.sol";

import { VaultStateBits, VaultStateLib } from "./lib/VaultStateLib.sol";
import { PoolConfigBits, PoolConfigLib } from "./lib/PoolConfigLib.sol";
import { PackedTokenBalance } from "./lib/PackedTokenBalance.sol";
<<<<<<< HEAD
import { PoolDataLib } from "./lib/PoolDataLib.sol";
=======
import { BufferPackedTokenBalance } from "./lib/BufferPackedBalance.sol";
>>>>>>> c009aa92
import { VaultCommon } from "./VaultCommon.sol";

contract Vault is IVaultMain, VaultCommon, Proxy {
    using EnumerableMap for EnumerableMap.IERC20ToBytes32Map;
    using PackedTokenBalance for bytes32;
    using InputHelpers for uint256;
    using FixedPoint for *;
    using ArrayHelpers for uint256[];
    using Address for *;
    using SafeERC20 for IERC20;
    using PoolConfigLib for PoolConfig;
    using ScalingHelpers for *;
    using VaultStateLib for VaultStateBits;
    using BufferPackedTokenBalance for bytes32;
    using TransientStorageHelpers for *;
    using StorageSlot for *;
    using PoolDataLib for PoolData;

    constructor(IVaultExtension vaultExtension, IAuthorizer authorizer) {
        if (address(vaultExtension.vault()) != address(this)) {
            revert WrongVaultExtensionDeployment();
        }

        _vaultExtension = vaultExtension;

        _vaultPauseWindowEndTime = IVaultAdmin(address(vaultExtension)).getPauseWindowEndTime();
        _vaultBufferPeriodDuration = IVaultAdmin(address(vaultExtension)).getBufferPeriodDuration();
        _vaultBufferPeriodEndTime = IVaultAdmin(address(vaultExtension)).getBufferPeriodEndTime();

        _authorizer = authorizer;
    }

    /*******************************************************************************
                              Transient Accounting
    *******************************************************************************/

    /**
     * @dev This modifier is used for functions that temporarily modify the token deltas
     * of the Vault, but expect to revert or settle balances by the end of their execution.
     * It works by ensuring that the balances are properly settled by the time the last
     * operation is executed.
     *
     * This is useful for functions like `lock`, which perform arbitrary external calls:
     * we can keep track of temporary deltas changes, and make sure they are settled by the
     * time the external call is complete.
     */
    modifier transient() {
        bool isUnlockedBefore = _isUnlocked().tload();

        if (isUnlockedBefore == false) {
            _isUnlocked().tstore(true);
        }

        // The caller does everything here and has to settle all outstanding balances
        _;

        if (isUnlockedBefore == false) {
            if (_nonzeroDeltaCount().tload() != 0) {
                revert BalanceNotSettled();
            }

            _isUnlocked().tstore(false);
        }
    }

    /// @inheritdoc IVaultMain
    function unlock(bytes calldata data) external payable transient returns (bytes memory result) {
        // Executes the function call with value to the msg.sender.
        return (msg.sender).functionCallWithValue(data, msg.value);
    }

    /// @inheritdoc IVaultMain
    function settle(IERC20 token) public nonReentrant onlyWhenUnlocked returns (uint256 paid) {
        uint256 reservesBefore = _reservesOf[token];
        _reservesOf[token] = token.balanceOf(address(this));
        paid = _reservesOf[token] - reservesBefore;

        _supplyCredit(token, paid);
    }

    /// @inheritdoc IVaultMain
    function sendTo(IERC20 token, address to, uint256 amount) public nonReentrant onlyWhenUnlocked {
        _takeDebt(token, amount);
        _reservesOf[token] -= amount;

        token.safeTransfer(to, amount);
    }

    /*******************************************************************************
                                    Pool Operations
    *******************************************************************************/

    // The Vault performs all upscaling and downscaling (due to token decimals, rates, etc.), so that the pools
    // don't have to. However, scaling inevitably leads to rounding errors, so we take great care to ensure that
    // any rounding errors favor the Vault. An important invariant of the system is that there is no repeatable
    // path where tokensOut > tokensIn.
    //
    // In general, this means rounding up any values entering the Vault, and rounding down any values leaving
    // the Vault, so that external users either pay a little extra or receive a little less in the case of a
    // rounding error.
    //
    // However, it's not always straightforward to determine the correct rounding direction, given the presence
    // and complexity of intermediate steps. An "amountIn" sounds like it should be rounded up: but only if that
    // is the amount actually being transferred. If instead it is an amount sent to the pool math, where rounding
    // up would result in a *higher* calculated amount out, that would favor the user instead of the Vault. So in
    // that case, amountIn should be rounded down.
    //
    // See comments justifying the rounding direction in each case.
    //
    // TODO: this reasoning applies to Weighted Pool math, and is likely to apply to others as well, but of course
    // it's possible a new pool type might not conform. Duplicate the tests for new pool types (e.g., Stable Math).
    // Also, the final code should ensure that we are not relying entirely on the rounding directions here,
    // but have enough additional layers (e.g., minimum amounts, buffer wei on all transfers) to guarantee safety,
    // even if it turns out these directions are incorrect for a new pool type.

    /*******************************************************************************
                                          Swaps
    *******************************************************************************/

    /// @inheritdoc IVaultMain
    function swap(
        SwapParams memory params
    )
        public
        onlyWhenUnlocked
        withInitializedPool(params.pool)
        returns (uint256 amountCalculated, uint256 amountIn, uint256 amountOut)
    {
        VaultState memory vaultState = _ensureUnpausedAndGetVaultState(params.pool);

        if (params.amountGivenRaw == 0) {
            revert AmountGivenZero();
        }

        if (params.tokenIn == params.tokenOut) {
            revert CannotSwapSameToken();
        }

        // `_chargePendingYieldFeesUpdatePoolBalancesAndLoadPoolData` is non-reentrant, as it updates storage as well
        // as filling in poolData in memory. Since the swap hooks are reentrant and could do anything, including
        // change these balances, we cannot defer settlement until `_swap`.
        //
        // Sets all fields in `poolData`. Side effects: updates `_poolTokenBalances`, `_protocolFees`,
        // `_poolCreatorFees` in storage. May emit ProtocolYieldFeeCharged and PoolCreatorYieldFeeCharged events.
        PoolData memory poolData = _chargePendingYieldFeesUpdatePoolBalancesAndLoadPoolData(
            params.pool,
            Rounding.ROUND_DOWN,
            vaultState.protocolYieldFeePercentage
        );

        // State is fully populated here, and shall not be modified at a lower level.
        SwapState memory state = _loadSwapState(params, poolData);

        if (poolData.poolConfig.hooks.shouldCallBeforeSwap) {
            if (IPoolHooks(params.pool).onBeforeSwap(_buildPoolSwapParams(params, state, poolData)) == false) {
                revert BeforeSwapHookFailed();
            }

            // The call to `onBeforeSwap` could potentially update token rates and balances.
            // We update `poolData.tokenRates`, `poolData.rawBalances` and `poolData.balancesLiveScaled18`
            // to ensure the `onSwap` and `onComputeDynamicSwapFee` are called with the current values.
            poolData.reloadPossiblyStaleBalancesAndTokenRates(_poolTokenBalances[params.pool], Rounding.ROUND_DOWN);

            // Also update amountGivenScaled18, as it will now be used in the swap, and the rates might have changed.
            state.amountGivenScaled18 = _computeAmountGivenScaled18(state.indexIn, state.indexOut, params, poolData);
        }

        // Note that this must be called *after* the before hook, to guarantee that the swap params are the same
        // as those passed to the main operation.
        // At this point, the static swap fee percentage is loaded in the swap state as default.
        if (poolData.poolConfig.hooks.shouldCallComputeDynamicSwapFee) {
            bool success;

            (success, state.swapFeePercentage) = IPoolHooks(params.pool).onComputeDynamicSwapFee(
                _buildPoolSwapParams(params, state, poolData)
            );

            if (success == false) {
                revert DynamicSwapFeeHookFailed();
            }
        }

        // Non-reentrant call that updates accounting.
        // The following side-effects are important to note:
        // PoolData balancesRaw and balancesLiveScaled18 are adjusted for swap amounts and fees inside of _swap.
        uint256 amountCalculatedScaled18;
        (amountCalculated, amountCalculatedScaled18, amountIn, amountOut) = _swap(params, state, poolData, vaultState);

        if (poolData.poolConfig.hooks.shouldCallAfterSwap) {
            // Adjust balances for the AfterSwap hook.
            (uint256 amountInScaled18, uint256 amountOutScaled18) = params.kind == SwapKind.EXACT_IN
                ? (state.amountGivenScaled18, amountCalculatedScaled18)
                : (amountCalculatedScaled18, state.amountGivenScaled18);
            if (
                IPoolHooks(params.pool).onAfterSwap(
                    IPoolHooks.AfterSwapParams({
                        kind: params.kind,
                        tokenIn: params.tokenIn,
                        tokenOut: params.tokenOut,
                        amountInScaled18: amountInScaled18,
                        amountOutScaled18: amountOutScaled18,
<<<<<<< HEAD
                        tokenInBalanceScaled18: poolData.balancesLiveScaled18[state.indexIn],
                        tokenOutBalanceScaled18: poolData.balancesLiveScaled18[state.indexOut],
                        sender: msg.sender,
=======
                        tokenInBalanceScaled18: poolData.balancesLiveScaled18[vars.indexIn],
                        tokenOutBalanceScaled18: poolData.balancesLiveScaled18[vars.indexOut],
                        router: msg.sender,
>>>>>>> c009aa92
                        userData: params.userData
                    }),
                    amountCalculatedScaled18
                ) == false
            ) {
                revert AfterSwapHookFailed();
            }
        }
    }

    function _loadSwapState(
        SwapParams memory params,
        PoolData memory poolData
    ) private view returns (SwapState memory state) {
        // Use the storage map only for translating token addresses to indices. Raw balances can be read from poolData.
        EnumerableMap.IERC20ToBytes32Map storage poolBalances = _poolTokenBalances[params.pool];

        // EnumerableMap stores indices *plus one* to use the zero index as a sentinel value for non-existence.
        uint256 indexIn = poolBalances.unchecked_indexOf(params.tokenIn);
        uint256 indexOut = poolBalances.unchecked_indexOf(params.tokenOut);

        // If either are zero, revert because the token wasn't registered to this pool.
        if (indexIn == 0 || indexOut == 0) {
            // We require the pool to be initialized, which means it's also registered.
            // This can only happen if the tokens are not registered.
            revert TokenNotRegistered();
        }

        // Convert to regular 0-based indices now, since we've established the tokens are valid.
        unchecked {
            indexIn -= 1;
            indexOut -= 1;
        }

        state.indexIn = indexIn;
        state.indexOut = indexOut;

        // If the amountGiven is entering the pool math (ExactIn), round down, since a lower apparent amountIn leads
        // to a lower calculated amountOut, favoring the pool.
        state.amountGivenScaled18 = _computeAmountGivenScaled18(indexIn, indexOut, params, poolData);
        state.swapFeePercentage = poolData.poolConfig.staticSwapFeePercentage;
    }

    function _buildPoolSwapParams(
        SwapParams memory params,
        SwapState memory state,
        PoolData memory poolData
    ) internal view returns (IBasePool.PoolSwapParams memory) {
        return
            IBasePool.PoolSwapParams({
                kind: params.kind,
                amountGivenScaled18: state.amountGivenScaled18,
                balancesScaled18: poolData.balancesLiveScaled18,
<<<<<<< HEAD
                indexIn: state.indexIn,
                indexOut: state.indexOut,
                sender: msg.sender,
=======
                indexIn: vars.indexIn,
                indexOut: vars.indexOut,
                router: msg.sender,
>>>>>>> c009aa92
                userData: params.userData
            });
    }

    /**
     * @dev Preconditions: decimalScalingFactors and tokenRates in `poolData` must be current.
     * Uses amountGivenRaw and kind from `params`.
     */
    function _computeAmountGivenScaled18(
        uint256 indexIn,
        uint256 indexOut,
        SwapParams memory params,
        PoolData memory poolData
    ) private pure returns (uint256) {
        // If the amountGiven is entering the pool math (ExactIn), round down, since a lower apparent amountIn leads
        // to a lower calculated amountOut, favoring the pool.
        return
            params.kind == SwapKind.EXACT_IN
                ? params.amountGivenRaw.toScaled18ApplyRateRoundDown(
                    poolData.decimalScalingFactors[indexIn],
                    poolData.tokenRates[indexIn]
                )
                : params.amountGivenRaw.toScaled18ApplyRateRoundUp(
                    poolData.decimalScalingFactors[indexOut],
                    poolData.tokenRates[indexOut]
                );
    }

    struct SwapInternalLocals {
        uint256 swapFeeAmountScaled18;
        uint256 swapFeeIndex;
        IERC20 swapFeeToken;
        uint256 balanceInIncrement;
        uint256 balanceOutDecrement;
        uint256 swapFeeAmountRaw;
    }

    /**
     * @dev Main non-reentrant portion of the swap, which calls the pool hook and updates accounting. `vaultSwapParams`
     * are passed to the pool's `onSwap` hook.
     *
     * Preconditions: complete `SwapParams`, `SwapState`, `PoolData` and `VaultState`.
     * Side effects: mutates balancesRaw and balancesLiveScaled18 in `poolData`.
     * Updates `_protocolFees`, `_poolCreatorFees`, `_poolTokenBalances` in storage.
     * Emits Swap event. May emit ProtocolSwapFeeCharged, PoolCreatorSwapFeeCharged events.
     */
    function _swap(
        SwapParams memory params,
        SwapState memory state,
        PoolData memory poolData,
        VaultState memory vaultState
    )
        internal
        nonReentrant
        returns (
            uint256 amountCalculatedRaw,
            uint256 amountCalculatedScaled18,
            uint256 amountInRaw,
            uint256 amountOutRaw
        )
    {
        SwapInternalLocals memory locals;

        // Perform the swap request hook and compute the new balances for 'token in' and 'token out' after the swap
        amountCalculatedScaled18 = IBasePool(params.pool).onSwap(_buildPoolSwapParams(params, state, poolData));

        // Note that balances are kept in memory, and are not fully computed until the `setPoolBalances` below.
        // Intervening code cannot read balances from storage, as they are temporarily out-of-sync here. This function
        // is nonReentrant, to guard against read-only reentrancy issues.

        // Set locals.swapFeeAmountScaled18 based on the amountCalculated.
        if (state.swapFeePercentage > 0) {
            // Swap fee is always a percentage of the amountCalculated. On ExactIn, subtract it from the calculated
            // amountOut. On ExactOut, add it to the calculated amountIn.
            // Round up to avoid losses during precision loss.
            locals.swapFeeAmountScaled18 = amountCalculatedScaled18.mulUp(state.swapFeePercentage);
        }

        // (1) and (2): get raw amounts and check limits
        if (params.kind == SwapKind.EXACT_IN) {
            // Need to update `amountCalculatedScaled18` for the onAfterSwap hook.
            amountCalculatedScaled18 -= locals.swapFeeAmountScaled18;

            // For `ExactIn` the amount calculated is leaving the Vault, so we round down.
            amountCalculatedRaw = amountCalculatedScaled18.toRawUndoRateRoundDown(
                poolData.decimalScalingFactors[state.indexOut],
                poolData.tokenRates[state.indexOut]
            );

            (amountInRaw, amountOutRaw) = (params.amountGivenRaw, amountCalculatedRaw);

            if (amountOutRaw < params.limitRaw) {
                revert SwapLimit(amountOutRaw, params.limitRaw);
            }
        } else {
            amountCalculatedScaled18 += locals.swapFeeAmountScaled18;

            // For `ExactOut` the amount calculated is entering the Vault, so we round up.
            amountCalculatedRaw = amountCalculatedScaled18.toRawUndoRateRoundUp(
                poolData.decimalScalingFactors[state.indexIn],
                poolData.tokenRates[state.indexIn]
            );

            (amountInRaw, amountOutRaw) = (amountCalculatedRaw, params.amountGivenRaw);

            if (amountInRaw > params.limitRaw) {
                revert SwapLimit(amountInRaw, params.limitRaw);
            }
        }

        // 3) Deltas: debit for token in, credit for token out
        _takeDebt(params.tokenIn, amountInRaw);
        _supplyCredit(params.tokenOut, amountOutRaw);

        // 4) Compute and charge protocol and creator fees.
        (locals.swapFeeIndex, locals.swapFeeToken) = params.kind == SwapKind.EXACT_IN
            ? (state.indexOut, params.tokenOut)
            : (state.indexIn, params.tokenIn);

        // Note that protocol fee storage is updated before balance storage, as the final raw balances need to take
        // the fees into account.
        uint256 totalFeesRaw = _computeAndChargeProtocolAndCreatorSwapFees(
            poolData,
            locals.swapFeeAmountScaled18,
            vaultState.protocolSwapFeePercentage,
            params.pool,
            locals.swapFeeToken,
            locals.swapFeeIndex
        );

        // 5) Pool balances: raw and live
        // Adjust for raw swap amounts and total fees on the calculated end.
        // Fees are always subtracted from pool balances, so they add up with amounts out or are deduced from amount in.
        (locals.balanceInIncrement, locals.balanceOutDecrement) = params.kind == SwapKind.EXACT_IN
            ? (amountInRaw, amountOutRaw + totalFeesRaw)
            : (amountInRaw - totalFeesRaw, amountOutRaw);
        poolData.increaseTokenBalance(state.indexIn, locals.balanceInIncrement);
        poolData.decreaseTokenBalance(state.indexOut, locals.balanceOutDecrement);

        // 6) Store pool balances, raw and live
        _writePoolBalancesToStorage(params.pool, poolData);

        // 7) Off-chain events
        // Since the swapFeeAmountScaled18 (derived from scaling up either the amountGiven or amountCalculated)
        // also contains the rate, undo it when converting to raw.
        locals.swapFeeAmountRaw = locals.swapFeeAmountScaled18.toRawUndoRateRoundDown(
            poolData.decimalScalingFactors[locals.swapFeeIndex],
            poolData.tokenRates[locals.swapFeeIndex]
        );

        emit Swap(
            params.pool,
            params.tokenIn,
            params.tokenOut,
            amountInRaw,
            amountOutRaw,
            state.swapFeePercentage,
            locals.swapFeeAmountRaw,
            locals.swapFeeToken
        );
    }

    /*******************************************************************************
<<<<<<< HEAD
=======
                            Pool Registration and Initialization
    *******************************************************************************/

    /**
     * @dev This is typically called after a reentrant callback (e.g., a "before" liquidity operation callback),
     * to refresh the poolData struct with any balances (or rates) that might have changed.
     *
     * Preconditions: tokenConfig, balancesRaw, and decimalScalingFactors must be current in `poolData`.
     * Side effects: mutates tokenRates, balancesLiveScaled18 in `poolData`.
     */
    function _updatePoolDataLiveBalancesAndRates(
        address pool,
        PoolData memory poolData,
        Rounding roundingDirection
    ) internal view {
        _updateTokenRatesInPoolData(poolData);

        // It's possible a reentrant hook changed the raw balances in Vault storage.
        // Update them before computing the live balances.
        EnumerableMap.IERC20ToBytes32Map storage poolTokenBalances = _poolTokenBalances[pool];
        bytes32 packedBalance;

        for (uint256 i = 0; i < poolData.tokenConfig.length; ++i) {
            (, packedBalance) = poolTokenBalances.unchecked_at(i);

            // Note the order dependency. This requires up-to-date tokenRates in `poolData`,
            // so `_updateTokenRatesInPoolData` must be called first.
            _updateRawAndLiveTokenBalancesInPoolData(poolData, packedBalance.getBalanceRaw(), roundingDirection, i);
        }
    }

    /*******************************************************************************
>>>>>>> c009aa92
                                Pool Operations
    *******************************************************************************/

    /// @dev Avoid "stack too deep" - without polluting the Add/RemoveLiquidity params interface.
    struct LiquidityLocals {
        uint256 numTokens;
        uint256 totalFeesRaw;
        uint256 tokenIndex;
    }

    /// @inheritdoc IVaultMain
    function addLiquidity(
        AddLiquidityParams memory params
    )
        external
        onlyWhenUnlocked
        withInitializedPool(params.pool)
        returns (uint256[] memory amountsIn, uint256 bptAmountOut, bytes memory returnData)
    {
        // Round balances up when adding liquidity:
        // If proportional, higher balances = higher proportional amountsIn, favoring the pool.
        // If unbalanced, higher balances = lower invariant ratio with fees.
        // bptOut = supply * (ratio - 1), so lower ratio = less bptOut, favoring the pool.

        VaultState memory vaultState = _ensureUnpausedAndGetVaultState(params.pool);

        // `_chargePendingYieldFeesUpdatePoolBalancesAndLoadPoolData` is non-reentrant, as it updates storage as well
        // as filling in poolData in memory. Since the add liquidity hooks are reentrant and could do anything,
        // including change these balances, we cannot defer settlement until `_addLiquidity`.
        //
        // Sets all fields in `poolData`. Side effects: updates `_poolTokenBalances`, `_protocolFees`,
        // `_poolCreatorFees` in storage. May emit ProtocolYieldFeeCharged and PoolCreatorYieldFeeCharged events.
        PoolData memory poolData = _chargePendingYieldFeesUpdatePoolBalancesAndLoadPoolData(
            params.pool,
            Rounding.ROUND_UP,
            vaultState.protocolYieldFeePercentage
        );
        InputHelpers.ensureInputLengthMatch(poolData.tokenConfig.length, params.maxAmountsIn.length);

        // Amounts are entering pool math, so round down.
        // Introducing amountsInScaled18 here and passing it through to _addLiquidity is not ideal,
        // but it avoids the even worse options of mutating amountsIn inside AddLiquidityParams,
        // or cluttering the AddLiquidityParams interface by adding amountsInScaled18.
        uint256[] memory maxAmountsInScaled18 = params.maxAmountsIn.copyToScaled18ApplyRateRoundDownArray(
            poolData.decimalScalingFactors,
            poolData.tokenRates
        );

        if (poolData.poolConfig.hooks.shouldCallBeforeAddLiquidity) {
            if (
                IPoolHooks(params.pool).onBeforeAddLiquidity(
                    msg.sender,
                    params.kind,
                    maxAmountsInScaled18,
                    params.minBptAmountOut,
                    poolData.balancesLiveScaled18,
                    params.userData
                ) == false
            ) {
                revert BeforeAddLiquidityHookFailed();
            }

            // The hook might alter the balances, so we need to read them again to ensure that the data is
            // fresh moving forward.
            // We also need to upscale (adding liquidity, so round up) again.
            poolData.reloadPossiblyStaleBalancesAndTokenRates(_poolTokenBalances[params.pool], Rounding.ROUND_UP);

            // Also update maxAmountsInScaled18, as the rates might have changed.
            maxAmountsInScaled18 = params.maxAmountsIn.copyToScaled18ApplyRateRoundDownArray(
                poolData.decimalScalingFactors,
                poolData.tokenRates
            );
        }

        // The bulk of the work is done here: the corresponding Pool hook is called, and the final balances
        // are computed. This function is non-reentrant, as it performs the accounting updates.
        // Note that poolData is mutated to update the Raw and Live balances, so they are accurate when passed
        // into the AfterAddLiquidity hook.
        // `amountsInScaled18` will be overwritten in the custom case, so we need to pass it back and forth to
        // encapsulate that logic in `_addLiquidity`.
        uint256[] memory amountsInScaled18;
        (amountsIn, amountsInScaled18, bptAmountOut, returnData) = _addLiquidity(
            poolData,
            params,
            maxAmountsInScaled18,
            vaultState
        );

        if (poolData.poolConfig.hooks.shouldCallAfterAddLiquidity) {
            if (
                IPoolHooks(params.pool).onAfterAddLiquidity(
                    msg.sender,
                    amountsInScaled18,
                    bptAmountOut,
                    poolData.balancesLiveScaled18,
                    params.userData
                ) == false
            ) {
                revert AfterAddLiquidityHookFailed();
            }
        }
    }

    /**
     * @dev Calls the appropriate pool hook and calculates the required inputs and outputs for the operation
     * considering the given kind, and updates the vault's internal accounting. This includes:
     * - Setting pool balances
     * - Taking debt from the liquidity provider
     * - Minting pool tokens
     * - Emitting events
     *
     * It is non-reentrant, as it performs external calls and updates the vault's state accordingly.
     */
    function _addLiquidity(
        PoolData memory poolData,
        AddLiquidityParams memory params,
        uint256[] memory maxAmountsInScaled18,
        VaultState memory vaultState
    )
        internal
        nonReentrant
        returns (
            uint256[] memory amountsInRaw,
            uint256[] memory amountsInScaled18,
            uint256 bptAmountOut,
            bytes memory returnData
        )
    {
        LiquidityLocals memory locals;
        locals.numTokens = poolData.tokenConfig.length;
        uint256[] memory swapFeeAmountsScaled18;

        if (params.kind == AddLiquidityKind.PROPORTIONAL) {
            bptAmountOut = params.minBptAmountOut;
            // Initializes the swapFeeAmountsScaled18 empty array (no swap fees on proportional add liquidity)
            swapFeeAmountsScaled18 = new uint256[](locals.numTokens);

            amountsInScaled18 = BasePoolMath.computeProportionalAmountsIn(
                poolData.balancesLiveScaled18,
                _totalSupply(params.pool),
                bptAmountOut
            );
        } else if (params.kind == AddLiquidityKind.UNBALANCED) {
            poolData.poolConfig.requireUnbalancedLiquidityEnabled();

            amountsInScaled18 = maxAmountsInScaled18;
            (bptAmountOut, swapFeeAmountsScaled18) = BasePoolMath.computeAddLiquidityUnbalanced(
                poolData.balancesLiveScaled18,
                maxAmountsInScaled18,
                _totalSupply(params.pool),
                poolData.poolConfig.staticSwapFeePercentage,
                IBasePool(params.pool).computeInvariant
            );
        } else if (params.kind == AddLiquidityKind.SINGLE_TOKEN_EXACT_OUT) {
            poolData.poolConfig.requireUnbalancedLiquidityEnabled();

            bptAmountOut = params.minBptAmountOut;
            locals.tokenIndex = InputHelpers.getSingleInputIndex(maxAmountsInScaled18);

            amountsInScaled18 = maxAmountsInScaled18;
            (amountsInScaled18[locals.tokenIndex], swapFeeAmountsScaled18) = BasePoolMath
                .computeAddLiquiditySingleTokenExactOut(
                    poolData.balancesLiveScaled18,
                    locals.tokenIndex,
                    bptAmountOut,
                    _totalSupply(params.pool),
                    poolData.poolConfig.staticSwapFeePercentage,
                    IBasePool(params.pool).computeBalance
                );
        } else if (params.kind == AddLiquidityKind.CUSTOM) {
            poolData.poolConfig.requireAddCustomLiquidityEnabled();

            (amountsInScaled18, bptAmountOut, swapFeeAmountsScaled18, returnData) = IPoolLiquidity(params.pool)
                .onAddLiquidityCustom(
                    msg.sender,
                    maxAmountsInScaled18,
                    params.minBptAmountOut,
                    poolData.balancesLiveScaled18,
                    params.userData
                );
        } else {
            revert InvalidAddLiquidityKind();
        }

        // At this point we have the calculated BPT amount.
        if (bptAmountOut < params.minBptAmountOut) {
            revert BptAmountOutBelowMin(bptAmountOut, params.minBptAmountOut);
        }

        amountsInRaw = new uint256[](locals.numTokens);

        for (uint256 i = 0; i < locals.numTokens; ++i) {
            // 1) Calculate raw amount in.
            // amountsInRaw are amounts actually entering the Pool, so we round up.
            // Do not mutate in place yet, as we need them scaled for the `onAfterAddLiquidity` hook
            uint256 amountInRaw = amountsInScaled18[i].toRawUndoRateRoundUp(
                poolData.decimalScalingFactors[i],
                poolData.tokenRates[i]
            );
            amountsInRaw[i] = amountInRaw;

            {
                // stack-too-deep
                IERC20 token = poolData.tokenConfig[i].token;

                // 2) Check limits for raw amounts
                if (amountInRaw > params.maxAmountsIn[i]) {
                    revert AmountInAboveMax(token, amountInRaw, params.maxAmountsIn[i]);
                }

                // 3) Deltas: Debit of token[i] for amountInRaw
                _takeDebt(token, amountInRaw);

                // 4) Compute and charge protocol and creator fees.
                locals.totalFeesRaw = _computeAndChargeProtocolAndCreatorSwapFees(
                    poolData,
                    swapFeeAmountsScaled18[i],
                    vaultState.protocolSwapFeePercentage,
                    params.pool,
                    token,
                    i
                );
            }

            // 5) Pool balances: raw and live
            // We need regular balances to complete the accounting, and the upscaled balances
            // to use in the `after` hook later on.

            // A pool's token balance increases by amounts in after adding liquidity, minus fees.
            uint256 amountToIncreaseRaw = amountInRaw - locals.totalFeesRaw;

            poolData.increaseTokenBalance(i, amountToIncreaseRaw);
        }

        // 6) Store pool balances, raw and live
        _writePoolBalancesToStorage(params.pool, poolData);

        // 7) BPT supply adjustment
        // When adding liquidity, we must mint tokens concurrently with updating pool balances,
        // as the pool's math relies on totalSupply.
        _mint(address(params.pool), params.to, bptAmountOut);

        // 8) Off-chain events
        emit PoolBalanceChanged(params.pool, params.to, amountsInRaw.unsafeCastToInt256(true));
    }

    /// @inheritdoc IVaultMain
    function removeLiquidity(
        RemoveLiquidityParams memory params
    )
        external
        onlyWhenUnlocked
        withInitializedPool(params.pool)
        returns (uint256 bptAmountIn, uint256[] memory amountsOut, bytes memory returnData)
    {
        // Round down when removing liquidity:
        // If proportional, lower balances = lower proportional amountsOut, favoring the pool.
        // If unbalanced, lower balances = lower invariant ratio without fees.
        // bptIn = supply * (1 - ratio), so lower ratio = more bptIn, favoring the pool.

        VaultState memory vaultState = _ensureUnpausedAndGetVaultState(params.pool);

        // `_chargePendingYieldFeesUpdatePoolBalancesAndLoadPoolData` is non-reentrant, as it updates storage as well
        // as filling in poolData in memory. Since the swap hooks are reentrant and could do anything, including
        // change these balances, we cannot defer settlement until `_removeLiquidity`.
        //
        // Sets all fields in `poolData`. Side effects: updates `_poolTokenBalances`, `_protocolFees`,
        // `_poolCreatorFees` in storage. May emit ProtocolYieldFeeCharged and PoolCreatorYieldFeeCharged events.
        PoolData memory poolData = _chargePendingYieldFeesUpdatePoolBalancesAndLoadPoolData(
            params.pool,
            Rounding.ROUND_DOWN,
            vaultState.protocolYieldFeePercentage
        );
        InputHelpers.ensureInputLengthMatch(poolData.tokenConfig.length, params.minAmountsOut.length);

        // Amounts are entering pool math; higher amounts would burn more BPT, so round up to favor the pool.
        // Do not mutate minAmountsOut, so that we can directly compare the raw limits later, without potentially
        // losing precision by scaling up and then down.
        uint256[] memory minAmountsOutScaled18 = params.minAmountsOut.copyToScaled18ApplyRateRoundUpArray(
            poolData.decimalScalingFactors,
            poolData.tokenRates
        );

        if (poolData.poolConfig.hooks.shouldCallBeforeRemoveLiquidity) {
            if (
                IPoolHooks(params.pool).onBeforeRemoveLiquidity(
                    msg.sender,
                    params.kind,
                    params.maxBptAmountIn,
                    minAmountsOutScaled18,
                    poolData.balancesLiveScaled18,
                    params.userData
                ) == false
            ) {
                revert BeforeRemoveLiquidityHookFailed();
            }
            // The hook might alter the balances, so we need to read them again to ensure that the data is
            // fresh moving forward.
            // We also need to upscale (removing liquidity, so round down) again.
            poolData.reloadPossiblyStaleBalancesAndTokenRates(_poolTokenBalances[params.pool], Rounding.ROUND_DOWN);

            // Also update minAmountsOutScaled18, as the rates might have changed.
            minAmountsOutScaled18 = params.minAmountsOut.copyToScaled18ApplyRateRoundUpArray(
                poolData.decimalScalingFactors,
                poolData.tokenRates
            );
        }

        // The bulk of the work is done here: the corresponding Pool hook is called, and the final balances
        // are computed. This function is non-reentrant, as it performs the accounting updates.
        // Note that poolData is mutated to update the Raw and Live balances, so they are accurate when passed
        // into the AfterRemoveLiquidity hook.
        uint256[] memory amountsOutScaled18;
        (bptAmountIn, amountsOut, amountsOutScaled18, returnData) = _removeLiquidity(
            poolData,
            params,
            minAmountsOutScaled18,
            vaultState
        );

        if (poolData.poolConfig.hooks.shouldCallAfterRemoveLiquidity) {
            if (
                IPoolHooks(params.pool).onAfterRemoveLiquidity(
                    msg.sender,
                    bptAmountIn,
                    amountsOutScaled18,
                    poolData.balancesLiveScaled18,
                    params.userData
                ) == false
            ) {
                revert AfterRemoveLiquidityHookFailed();
            }
        }
    }

    /**
     * @dev Calls the appropriate pool hook and calculates the required inputs and outputs for the operation
     * considering the given kind, and updates the vault's internal accounting. This includes:
     * - Setting pool balances
     * - Supplying credit to the liquidity provider
     * - Burning pool tokens
     * - Emitting events
     *
     * It is non-reentrant, as it performs external calls and updates the vault's state accordingly.
     */
    function _removeLiquidity(
        PoolData memory poolData,
        RemoveLiquidityParams memory params,
        uint256[] memory minAmountsOutScaled18,
        VaultState memory vaultState
    )
        internal
        nonReentrant
        returns (
            uint256 bptAmountIn,
            uint256[] memory amountsOutRaw,
            uint256[] memory amountsOutScaled18,
            bytes memory returnData
        )
    {
        LiquidityLocals memory locals;
        locals.numTokens = poolData.tokenConfig.length;
        uint256[] memory swapFeeAmountsScaled18;

        if (params.kind == RemoveLiquidityKind.PROPORTIONAL) {
            bptAmountIn = params.maxBptAmountIn;
            swapFeeAmountsScaled18 = new uint256[](locals.numTokens);
            amountsOutScaled18 = BasePoolMath.computeProportionalAmountsOut(
                poolData.balancesLiveScaled18,
                _totalSupply(params.pool),
                bptAmountIn
            );
        } else if (params.kind == RemoveLiquidityKind.SINGLE_TOKEN_EXACT_IN) {
            poolData.poolConfig.requireUnbalancedLiquidityEnabled();
            bptAmountIn = params.maxBptAmountIn;
            amountsOutScaled18 = minAmountsOutScaled18;
            locals.tokenIndex = InputHelpers.getSingleInputIndex(params.minAmountsOut);

            (amountsOutScaled18[locals.tokenIndex], swapFeeAmountsScaled18) = BasePoolMath
                .computeRemoveLiquiditySingleTokenExactIn(
                    poolData.balancesLiveScaled18,
                    locals.tokenIndex,
                    bptAmountIn,
                    _totalSupply(params.pool),
                    poolData.poolConfig.staticSwapFeePercentage,
                    IBasePool(params.pool).computeBalance
                );
        } else if (params.kind == RemoveLiquidityKind.SINGLE_TOKEN_EXACT_OUT) {
            poolData.poolConfig.requireUnbalancedLiquidityEnabled();
            amountsOutScaled18 = minAmountsOutScaled18;
            locals.tokenIndex = InputHelpers.getSingleInputIndex(params.minAmountsOut);

            (bptAmountIn, swapFeeAmountsScaled18) = BasePoolMath.computeRemoveLiquiditySingleTokenExactOut(
                poolData.balancesLiveScaled18,
                locals.tokenIndex,
                amountsOutScaled18[locals.tokenIndex],
                _totalSupply(params.pool),
                poolData.poolConfig.staticSwapFeePercentage,
                IBasePool(params.pool).computeInvariant
            );
        } else if (params.kind == RemoveLiquidityKind.CUSTOM) {
            poolData.poolConfig.requireRemoveCustomLiquidityEnabled();
            (bptAmountIn, amountsOutScaled18, swapFeeAmountsScaled18, returnData) = IPoolLiquidity(params.pool)
                .onRemoveLiquidityCustom(
                    msg.sender,
                    params.maxBptAmountIn,
                    minAmountsOutScaled18,
                    poolData.balancesLiveScaled18,
                    params.userData
                );
        } else {
            revert InvalidRemoveLiquidityKind();
        }

        if (bptAmountIn > params.maxBptAmountIn) {
            revert BptAmountInAboveMax(bptAmountIn, params.maxBptAmountIn);
        }

        amountsOutRaw = new uint256[](locals.numTokens);

        for (uint256 i = 0; i < locals.numTokens; ++i) {
            // 1) Calculate raw amount out.
            // amountsOut are amounts exiting the Pool, so we round down.
            // Do not mutate in place yet, as we need them scaled for the `onAfterRemoveLiquidity` hook
            uint256 amountOutRaw = amountsOutScaled18[i].toRawUndoRateRoundDown(
                poolData.decimalScalingFactors[i],
                poolData.tokenRates[i]
            );
            amountsOutRaw[i] = amountOutRaw;

            {
                // stack-too-deep
                IERC20 token = poolData.tokenConfig[i].token;
                // 2) Check limits for raw amounts
                if (amountOutRaw < params.minAmountsOut[i]) {
                    revert AmountOutBelowMin(token, amountOutRaw, params.minAmountsOut[i]);
                }

                // 3) Deltas: Credit token[i] for amountOutRaw
                _supplyCredit(token, amountOutRaw);

                // 4) Compute and charge protocol and creator fees.
                locals.totalFeesRaw = _computeAndChargeProtocolAndCreatorSwapFees(
                    poolData,
                    swapFeeAmountsScaled18[i],
                    vaultState.protocolSwapFeePercentage,
                    params.pool,
                    token,
                    i
                );
            }

            // 5) Pool balances: raw and live
            // We need regular balances to complete the accounting, and the upscaled balances
            // to use in the `after` hook later on.

            // A Pool's token balance always decreases after an exit
            // (potentially by 0). Also adjust by protocol and pool creator fees.
            uint256 amountToDecreaseRaw = amountOutRaw + locals.totalFeesRaw;

            poolData.decreaseTokenBalance(i, amountToDecreaseRaw);
        }

        // 6) Store pool balances, raw and live
        _writePoolBalancesToStorage(params.pool, poolData);

        // 7) BPT supply adjustment
        _spendAllowance(address(params.pool), params.from, msg.sender, bptAmountIn);

        if (!vaultState.isQueryDisabled && EVMCallModeHelpers.isStaticCall()) {
            // Increase `from` balance to ensure the burn function succeeds.
            _queryModeBalanceIncrease(params.pool, params.from, bptAmountIn);
        }
        // When removing liquidity, we must burn tokens concurrently with updating pool balances,
        // as the pool's math relies on totalSupply.
        // Burning will be reverted if it results in a total supply less than the _MINIMUM_TOTAL_SUPPLY.
        _burn(address(params.pool), params.from, bptAmountIn);

        // 8) Off-chain events
        emit PoolBalanceChanged(
            params.pool,
            params.from,
            // We can unsafely cast to int256 because balances are stored as uint128 (see PackedTokenBalance).
            amountsOutRaw.unsafeCastToInt256(false)
        );
    }

    /**
     * @dev Preconditions: poolConfig, decimalScalingFactors, tokenRates in `poolData`.
     * Side effects: updates `_protocolFees` and `_poolCreatorFees` storage (and emits events).
     * Should only be called in a non-reentrant context.
     * IMPORTANT: creator fees are calculated based on creatorAndLpFees, and not in totalFees. See example below
     * Example:
     * tokenOutAmount = 10000; poolSwapFeePerc = 10%; protocolFeePerc = 40%; creatorFeePerc = 60%
     * totalFees = tokenOutAmount * poolSwapFeePerc = 10000 * 10% = 1000
     * protocolFees = totalFees * protocolFeePerc = 1000 * 40% = 400
     * creatorAndLpFees = totalFees - protocolFees = 1000 - 400 = 600
     * creatorFees = creatorAndLpFees * creatorFeePerc = 600 * 60% = 360
     * lpFees (will stay in the pool) = creatorAndLpFees - creatorFees = 600 - 360 = 240
     * @return totalFeesRaw Sum of protocol and pool creator fees raw
     */
    function _computeAndChargeProtocolAndCreatorSwapFees(
        PoolData memory poolData,
        uint256 swapFeeAmountScaled18,
        uint256 protocolSwapFeePercentage,
        address pool,
        IERC20 token,
        uint256 index
    ) internal returns (uint256 totalFeesRaw) {
        uint256 protocolSwapFeeAmountRaw;
        uint256 creatorSwapFeeAmountRaw;
        // If swapFeeAmount equals zero no need to charge anything
        if (swapFeeAmountScaled18 > 0 && poolData.poolConfig.isPoolInRecoveryMode == false) {
            // Always charge fees on token. Store amount in native decimals.
            // Since the swapFeeAmountScaled18 also contains the rate, undo it when converting to raw.
            uint256 protocolSwapFeeAmountScaled18;
            uint256 creatorSwapFeeAmountScaled18;

            if (protocolSwapFeePercentage > 0) {
                protocolSwapFeeAmountScaled18 = swapFeeAmountScaled18.mulUp(protocolSwapFeePercentage);
                protocolSwapFeeAmountRaw = protocolSwapFeeAmountScaled18.toRawUndoRateRoundDown(
                    poolData.decimalScalingFactors[index],
                    poolData.tokenRates[index]
                );

                _protocolFees[pool][token] += protocolSwapFeeAmountRaw;
                emit ProtocolSwapFeeCharged(pool, address(token), protocolSwapFeeAmountRaw);
            }

            if (poolData.poolConfig.poolCreatorFeePercentage > 0) {
                creatorSwapFeeAmountScaled18 = (swapFeeAmountScaled18 - protocolSwapFeeAmountScaled18).mulUp(
                    poolData.poolConfig.poolCreatorFeePercentage
                );
                creatorSwapFeeAmountRaw = creatorSwapFeeAmountScaled18.toRawUndoRateRoundDown(
                    poolData.decimalScalingFactors[index],
                    poolData.tokenRates[index]
                );

                _poolCreatorFees[pool][token] += creatorSwapFeeAmountRaw;
                emit PoolCreatorSwapFeeCharged(pool, address(token), creatorSwapFeeAmountRaw);
            }

            // Ensure we can never charge more than the total swap fee.
            if (protocolSwapFeeAmountScaled18 + creatorSwapFeeAmountScaled18 > swapFeeAmountScaled18) {
                revert ProtocolFeesExceedSwapFee();
            }
        }

        return protocolSwapFeeAmountRaw + creatorSwapFeeAmountRaw;
    }

    /*******************************************************************************
                             Yield-bearing token buffers
    *******************************************************************************/

    /// @inheritdoc IVaultMain
    function erc4626BufferWrapOrUnwrap(
        BufferWrapOrUnwrapParams memory params
    )
        public
        onlyWhenUnlocked
        whenVaultBuffersAreNotPaused
        nonReentrant
        returns (uint256 amountCalculatedRaw, uint256 amountInRaw, uint256 amountOutRaw)
    {
        IERC20 underlyingToken = IERC20(params.wrappedToken.asset());

        address bufferAsset = _bufferAssets[IERC20(params.wrappedToken)];

        if (bufferAsset != address(0) && bufferAsset != address(underlyingToken)) {
            // Asset was changed since the first addLiquidityToBuffer call
            revert WrongWrappedTokenAsset(address(params.wrappedToken));
        }

        if (params.amountGivenRaw < _MINIMUM_WRAP_AMOUNT) {
            // If amount given is too small, rounding issues can be introduced that favors the user and can drain
            // the buffer. _MINIMUM_WRAP_AMOUNT prevents it. Most tokens have protections against it already, this
            // is just an extra layer of security.
            revert WrapAmountTooSmall(address(params.wrappedToken));
        }

        if (params.direction == WrappingDirection.UNWRAP) {
            (amountCalculatedRaw, amountInRaw, amountOutRaw) = _unwrapWithBuffer(
                params.kind,
                underlyingToken,
                params.wrappedToken,
                params.amountGivenRaw
            );
            emit Unwrap(params.wrappedToken, underlyingToken, amountInRaw, amountOutRaw);
        } else {
            (amountCalculatedRaw, amountInRaw, amountOutRaw) = _wrapWithBuffer(
                params.kind,
                underlyingToken,
                params.wrappedToken,
                params.amountGivenRaw
            );
            emit Wrap(underlyingToken, params.wrappedToken, amountInRaw, amountOutRaw);
        }

        if (params.kind == SwapKind.EXACT_IN && amountOutRaw < params.limitRaw) {
            revert SwapLimit(amountOutRaw, params.limitRaw);
        }

        if (params.kind == SwapKind.EXACT_OUT && amountInRaw > params.limitRaw) {
            revert SwapLimit(amountInRaw, params.limitRaw);
        }
    }

    /**
     * @dev Non-reentrant portion of the wrapping operation.
     * If the buffer has enough liquidity, it uses the wrapped token buffer to perform the wrap operation without any
     * external calls. If not, it wraps the assets needed to fulfill the trade + the surplus of assets in the buffer,
     * so that the buffer is rebalanced at the end of the operation.
     *
     * Updates `_reservesOf` and token deltas in storage.
     */
    function _wrapWithBuffer(
        SwapKind kind,
        IERC20 underlyingToken,
        IERC4626 wrappedToken,
        uint256 amountGiven
    ) private returns (uint256 amountCalculated, uint256 amountInUnderlying, uint256 amountOutWrapped) {
        bytes32 bufferBalances = _bufferTokenBalances[IERC20(wrappedToken)];

        if (kind == SwapKind.EXACT_IN) {
            // EXACT_IN wrap, so AmountGiven is underlying amount
            // Cannot use convertToShares because the actual deposit operation returns a different (usually smaller)
            // amount of shares.
            amountCalculated = wrappedToken.previewDeposit(amountGiven);
            (amountInUnderlying, amountOutWrapped) = (amountGiven, amountCalculated);
        } else {
            // EXACT_OUT wrap, so AmountGiven is wrapped amount
            // Cannot use convertToAssets because the actual mint operation deposits a different (usually bigger)
            // amount of assets.
            amountCalculated = wrappedToken.previewMint(amountGiven);
            (amountInUnderlying, amountOutWrapped) = (amountCalculated, amountGiven);
        }

        if (bufferBalances.getBalanceDerived() > amountOutWrapped) {
            // The buffer has enough liquidity to facilitate the wrap without making an external call.

            bufferBalances = PackedTokenBalance.toPackedBalance(
                bufferBalances.getBalanceRaw() + amountInUnderlying,
                bufferBalances.getBalanceDerived() - amountOutWrapped
            );
            _bufferTokenBalances[IERC20(wrappedToken)] = bufferBalances;
        } else {
            // The buffer does not have enough liquidity to facilitate the wrap without making an external call.
            // We wrap the user's tokens via an external call and additionally rebalance the buffer if it has a
            // surplus of underlying tokens.
            uint256 deltaUnderlyingDeposited;
            uint256 deltaWrappedMinted;

            uint256 bufferUnderlyingSurplus;
            uint256 bufferWrappedSurplus;

            if (kind == SwapKind.EXACT_IN) {
                // Gets the amount of underlying to wrap in order to rebalance the buffer
                bufferUnderlyingSurplus = _getBufferUnderlyingSurplus(bufferBalances, wrappedToken);

                // The amount of underlying tokens to deposit is the necessary amount to fulfill the trade
                // (amountInUnderlying), plus the amount needed to leave the buffer rebalanced 50/50 at the end
                // (bufferUnderlyingSurplus)
                deltaUnderlyingDeposited = amountInUnderlying + bufferUnderlyingSurplus;

                underlyingToken.forceApprove(address(wrappedToken), deltaUnderlyingDeposited);
                // EXACT_IN requires the exact amount of underlying tokens to be deposited, so deposit is called
                wrappedToken.deposit(deltaUnderlyingDeposited, address(this));
            } else {
                // Gets the amount of wrapped tokens to unwrap in order to rebalance the buffer
                bufferWrappedSurplus = _getBufferWrappedSurplus(bufferBalances, wrappedToken);

                // The amount of wrapped tokens to mint is the necessary amount to fulfill the trade
                // (amountOutWrapped), plus the amount needed to leave the buffer rebalanced 50/50 at the end
                // (bufferWrappedSurplus)
                if (bufferWrappedSurplus > 0) {
                    deltaWrappedMinted = amountOutWrapped + bufferWrappedSurplus;
                    underlyingToken.forceApprove(address(wrappedToken), wrappedToken.previewMint(deltaWrappedMinted));
                } else {
                    deltaWrappedMinted = amountOutWrapped;
                    underlyingToken.forceApprove(address(wrappedToken), amountInUnderlying);
                }

                // EXACT_OUT requires the exact amount of wrapped tokens to be returned, so mint is called
                wrappedToken.mint(deltaWrappedMinted, address(this));
            }

            (deltaUnderlyingDeposited, deltaWrappedMinted) = _updateReservesAfterWrapping(
                underlyingToken,
                IERC20(wrappedToken)
            );

            if (deltaUnderlyingDeposited != amountInUnderlying + bufferUnderlyingSurplus) {
                // If this error is thrown, it means the previewDeposit or previewMint had a different result from
                // the delta operation.
                revert WrongUnderlyingAmount(address(wrappedToken));
            }
            if (deltaWrappedMinted != amountOutWrapped + bufferWrappedSurplus) {
                // If this error is thrown, it means the previewDeposit or previewMint had a different result from
                // the delta operation.
                revert WrongWrappedAmount(address(wrappedToken));
            }

            // Only updates buffer balances if buffer has a surplus of underlying or wrapped tokens
            if (bufferUnderlyingSurplus > 0 || bufferWrappedSurplus > 0) {
                // In a wrap operation, the underlying balance of the buffer will decrease and the wrapped balance will
                // increase. To decrease underlying balance, we get the delta amount that was deposited
                // (deltaUnderlyingDeposited) and discounts the amount needed in the wrapping operation
                // (amountInUnderlying). Same logic applies to wrapped balances.
                bufferBalances = PackedTokenBalance.toPackedBalance(
                    bufferBalances.getBalanceRaw() - (deltaUnderlyingDeposited - amountInUnderlying),
                    bufferBalances.getBalanceDerived() + (deltaWrappedMinted - amountOutWrapped)
                );
                _bufferTokenBalances[IERC20(wrappedToken)] = bufferBalances;
            }
        }

        _takeDebt(underlyingToken, amountInUnderlying);
        _supplyCredit(wrappedToken, amountOutWrapped);
    }

    /**
     * @dev Non-reentrant portion of the unwrapping operation.
     * If the buffer has enough liquidity, it uses the wrapped token buffer to perform the wrap operation without any
     * external calls. If not, it wraps the assets needed to fulfill the trade + the surplus of assets in the buffer,
     * so that the buffer is rebalanced at the end of the operation.
     *
     * Updates `_reservesOf` and token deltas in storage.
     */
    function _unwrapWithBuffer(
        SwapKind kind,
        IERC20 underlyingToken,
        IERC4626 wrappedToken,
        uint256 amountGiven
    ) private returns (uint256 amountCalculated, uint256 amountInWrapped, uint256 amountOutUnderlying) {
        bytes32 bufferBalances = _bufferTokenBalances[IERC20(wrappedToken)];

        if (kind == SwapKind.EXACT_IN) {
            // EXACT_IN unwrap, so AmountGiven is wrapped amount
            // Cannot use convertToAssets because the actual withdraw operation returns a different (usually smaller)
            // amount of assets.
            amountCalculated = wrappedToken.previewRedeem(amountGiven);
            (amountOutUnderlying, amountInWrapped) = (amountCalculated, amountGiven);
        } else {
            // EXACT_OUT unwrap, so AmountGiven is underlying amount
            // Cannot use convertToShares because the actual withdraw operation burns a different (usually bigger)
            // amount of shares.
            amountCalculated = wrappedToken.previewWithdraw(amountGiven);
            (amountOutUnderlying, amountInWrapped) = (amountGiven, amountCalculated);
        }

        if (bufferBalances.getBalanceRaw() > amountOutUnderlying) {
            // the buffer has enough liquidity to facilitate the wrap without making an external call.
            bufferBalances = PackedTokenBalance.toPackedBalance(
                bufferBalances.getBalanceRaw() - amountOutUnderlying,
                bufferBalances.getBalanceDerived() + amountInWrapped
            );
            _bufferTokenBalances[IERC20(wrappedToken)] = bufferBalances;
        } else {
            // The buffer does not have enough liquidity to facilitate the unwrap without making an external call.
            // We unwrap the user's tokens via an external call and additionally rebalance the buffer if it has a
            // surplus of underlying tokens.
            uint256 bufferUnderlyingSurplus;
            uint256 bufferWrappedSurplus;

            if (kind == SwapKind.EXACT_IN) {
                // Gets the amount of wrapped tokens to unwrap in order to rebalance the buffer
                bufferWrappedSurplus = _getBufferWrappedSurplus(bufferBalances, wrappedToken);

                // EXACT_IN requires the exact amount of wrapped tokens to be unwrapped, so redeem is called
                // The amount of wrapped tokens to redeem is the necessary amount to fulfill the trade
                // (amountInWrapped), plus the amount needed to leave the buffer rebalanced 50/50 at the end
                // (bufferWrappedSurplus)
                wrappedToken.redeem(amountInWrapped + bufferWrappedSurplus, address(this), address(this));
            } else {
                // Gets the amount of underlying to wrap in order to rebalance the buffer
                bufferUnderlyingSurplus = _getBufferUnderlyingSurplus(bufferBalances, wrappedToken);

                // EXACT_OUT requires the exact amount of underlying tokens to be returned, so withdraw is called.
                // The amount of underlying tokens to withdraw is the necessary amount to fulfill the trade
                // (amountOutUnderlying), plus the amount needed to leave the buffer rebalanced 50/50 at the end
                // (bufferUnderlyingSurplus).
                wrappedToken.withdraw(amountOutUnderlying + bufferUnderlyingSurplus, address(this), address(this));
            }

            (uint256 deltaUnderlyingWithdrawn, uint256 deltaWrappedRedeemed) = _updateReservesAfterWrapping(
                underlyingToken,
                IERC20(wrappedToken)
            );

            if (deltaUnderlyingWithdrawn != amountOutUnderlying + bufferUnderlyingSurplus) {
                // If this error is thrown, it means the previewWithdraw or previewRedeem had a different result from
                // the actual operation.
                revert WrongUnderlyingAmount(address(wrappedToken));
            }
            if (deltaWrappedRedeemed != amountInWrapped + bufferWrappedSurplus) {
                // If this error is thrown, it means the previewWithdraw or previewRedeem had a different result from
                // the actual operation.
                revert WrongWrappedAmount(address(wrappedToken));
            }

            // Only updates buffer balances if buffer has a surplus of underlying or wrapped tokens
            if (bufferUnderlyingSurplus > 0 || bufferWrappedSurplus > 0) {
                // In an unwrap operation, the underlying balance of the buffer will increase and the wrapped balance
                // will decrease. To increase the underlying balance, we get the delta amount that was withdrawn
                // (deltaUnderlyingWithdrawn) and discount the amount expected in the unwrapping operation
                // (amountOutUnderlying). The same logic applies to wrapped balances.
                bufferBalances = PackedTokenBalance.toPackedBalance(
                    bufferBalances.getBalanceRaw() + (deltaUnderlyingWithdrawn - amountOutUnderlying),
                    bufferBalances.getBalanceDerived() - (deltaWrappedRedeemed - amountInWrapped)
                );
                _bufferTokenBalances[IERC20(wrappedToken)] = bufferBalances;
            }
        }

        _takeDebt(wrappedToken, amountInWrapped);
        _supplyCredit(underlyingToken, amountOutUnderlying);
    }

    /**
     * @dev Underlying surplus is the amount of underlying that need to be wrapped for the buffer to be rebalanced.
     * For instance, consider the following scenario:
     * - buffer balances: 2 wrapped and 10 underlying
     * - wrapped rate: 2
     * - normalized buffer balances: 4 wrapped as underlying (2 wrapped * rate) and 10 underlying
     * - surplus of underlying = (10 - 4) / 2 = 3 underlying
     * We need to wrap 3 underlying tokens to consider the buffer rebalanced.
     * - 3 underlying = 1.5 wrapped
     * - final balances: 3.5 wrapped (2 existing + 1.5 new) and 7 underlying (10 existing - 3)
     */
    function _getBufferUnderlyingSurplus(bytes32 bufferBalance, IERC4626 wrappedToken) internal view returns (uint256) {
        uint256 underlyingBalance = bufferBalance.getBalanceRaw();

        uint256 wrappedBalanceAsUnderlying = 0;
        if (bufferBalance.getBalanceDerived() > 0) {
            wrappedBalanceAsUnderlying = wrappedToken.convertToAssets(bufferBalance.getBalanceDerived());
        }

        return
            underlyingBalance > wrappedBalanceAsUnderlying ? (underlyingBalance - wrappedBalanceAsUnderlying) / 2 : 0;
    }

    /**
     * @dev Wrapped surplus is the amount of wrapped tokens that need to be unwrapped for the buffer to be rebalanced.
     * For instance, consider the following scenario:
     * - buffer balances: 10 wrapped and 4 underlying
     * - wrapped rate: 2
     * - normalized buffer balances: 10 wrapped and 2 underlying as wrapped (2 underlying / rate)
     * - surplus of wrapped = (10 - 2) / 2 = 4 wrapped
     * We need to unwrap 4 wrapped tokens to consider the buffer rebalanced.
     * - 4 wrapped = 8 underlying
     * - final balances: 6 wrapped (10 existing - 4) and 12 underlying (4 existing + 8 new)
     */
    function _getBufferWrappedSurplus(bytes32 bufferBalance, IERC4626 wrappedToken) internal view returns (uint256) {
        uint256 wrappedBalance = bufferBalance.getBalanceDerived();

        uint256 underlyingBalanceAsWrapped = 0;
        if (bufferBalance.getBalanceRaw() > 0) {
            underlyingBalanceAsWrapped = wrappedToken.convertToShares(bufferBalance.getBalanceRaw());
        }

        return wrappedBalance > underlyingBalanceAsWrapped ? (wrappedBalance - underlyingBalanceAsWrapped) / 2 : 0;
    }

    /**
     * @dev Updates reserves for underlying and wrapped tokens after wrap/unwrap operation:
     * - updates `_reservesOf`
     * - returns the delta underlying and wrapped tokens that were deposited/withdrawn from vault reserves
     */
    function _updateReservesAfterWrapping(
        IERC20 underlyingToken,
        IERC20 wrappedToken
    ) internal returns (uint256 deltaUnderlying, uint256 deltaWrapped) {
        uint256 vaultUnderlyingBefore = _reservesOf[underlyingToken];
        uint256 vaultUnderlyingAfter = underlyingToken.balanceOf(address(this));
        _reservesOf[underlyingToken] = vaultUnderlyingAfter;

        uint256 vaultWrappedBefore = _reservesOf[IERC20(wrappedToken)];
        uint256 vaultWrappedAfter = wrappedToken.balanceOf(address(this));
        _reservesOf[wrappedToken] = vaultWrappedAfter;

        if (vaultUnderlyingBefore > vaultUnderlyingAfter) {
            // Wrap
            // Since deposit takes underlying tokens from the vault, the actual underlying tokens deposited is
            // underlyingBefore - underlyingAfter
            deltaUnderlying = vaultUnderlyingBefore - vaultUnderlyingAfter;
            // Since deposit puts wrapped tokens into the vault, the actual wrapped minted is
            // wrappedAfter - wrappedBefore
            deltaWrapped = vaultWrappedAfter - vaultWrappedBefore;
        } else {
            // Unwrap
            // Since withdraw puts underlying tokens into the vault, the actual underlying token amount withdrawn is
            // assetsAfter - assetsBefore
            deltaUnderlying = vaultUnderlyingAfter - vaultUnderlyingBefore;
            // Since withdraw takes wrapped tokens from the vault, the actual wrapped token amount burned is
            // wrappedBefore - wrappedAfter
            deltaWrapped = vaultWrappedBefore - vaultWrappedAfter;
        }
    }

    /*******************************************************************************
                                    Pool Information
    *******************************************************************************/

    /// @inheritdoc IVaultMain
    function getPoolTokenCountAndIndexOfToken(
        address pool,
        IERC20 token
    ) external view withRegisteredPool(pool) returns (uint256, uint256) {
        EnumerableMap.IERC20ToBytes32Map storage poolTokenBalances = _poolTokenBalances[pool];
        uint256 tokenCount = poolTokenBalances.length();
        // unchecked indexOf returns index + 1, or 0 if token is not present.
        uint256 index = poolTokenBalances.unchecked_indexOf(token);
        if (index == 0) {
            revert TokenNotRegistered();
        }

        unchecked {
            return (tokenCount, index - 1);
        }
    }

    /*******************************************************************************
                                    Authentication
    *******************************************************************************/

    /// @inheritdoc IVaultMain
    function getAuthorizer() external view returns (IAuthorizer) {
        return _authorizer;
    }

    /*******************************************************************************
                                     Default handlers
    *******************************************************************************/

    receive() external payable {
        revert CannotReceiveEth();
    }

    // solhint-disable no-complex-fallback

    /**
     * @inheritdoc Proxy
     * @dev Override proxy implementation of `fallback` to disallow incoming ETH transfers.
     * This function actually returns whatever the Vault Extension does when handling the request.
     */
    fallback() external payable override {
        if (msg.value > 0) {
            revert CannotReceiveEth();
        }

        _fallback();
    }

    /// @inheritdoc IVaultMain
    function getVaultExtension() external view returns (address) {
        return _implementation();
    }

    /**
     * @inheritdoc Proxy
     * @dev Returns Vault Extension, where fallback requests are forwarded.
     */
    function _implementation() internal view override returns (address) {
        return address(_vaultExtension);
    }
}<|MERGE_RESOLUTION|>--- conflicted
+++ resolved
@@ -35,11 +35,8 @@
 import { VaultStateBits, VaultStateLib } from "./lib/VaultStateLib.sol";
 import { PoolConfigBits, PoolConfigLib } from "./lib/PoolConfigLib.sol";
 import { PackedTokenBalance } from "./lib/PackedTokenBalance.sol";
-<<<<<<< HEAD
 import { PoolDataLib } from "./lib/PoolDataLib.sol";
-=======
 import { BufferPackedTokenBalance } from "./lib/BufferPackedBalance.sol";
->>>>>>> c009aa92
 import { VaultCommon } from "./VaultCommon.sol";
 
 contract Vault is IVaultMain, VaultCommon, Proxy {
@@ -241,15 +238,9 @@
                         tokenOut: params.tokenOut,
                         amountInScaled18: amountInScaled18,
                         amountOutScaled18: amountOutScaled18,
-<<<<<<< HEAD
                         tokenInBalanceScaled18: poolData.balancesLiveScaled18[state.indexIn],
                         tokenOutBalanceScaled18: poolData.balancesLiveScaled18[state.indexOut],
-                        sender: msg.sender,
-=======
-                        tokenInBalanceScaled18: poolData.balancesLiveScaled18[vars.indexIn],
-                        tokenOutBalanceScaled18: poolData.balancesLiveScaled18[vars.indexOut],
                         router: msg.sender,
->>>>>>> c009aa92
                         userData: params.userData
                     }),
                     amountCalculatedScaled18
@@ -303,15 +294,9 @@
                 kind: params.kind,
                 amountGivenScaled18: state.amountGivenScaled18,
                 balancesScaled18: poolData.balancesLiveScaled18,
-<<<<<<< HEAD
                 indexIn: state.indexIn,
                 indexOut: state.indexOut,
-                sender: msg.sender,
-=======
-                indexIn: vars.indexIn,
-                indexOut: vars.indexOut,
                 router: msg.sender,
->>>>>>> c009aa92
                 userData: params.userData
             });
     }
@@ -475,41 +460,6 @@
     }
 
     /*******************************************************************************
-<<<<<<< HEAD
-=======
-                            Pool Registration and Initialization
-    *******************************************************************************/
-
-    /**
-     * @dev This is typically called after a reentrant callback (e.g., a "before" liquidity operation callback),
-     * to refresh the poolData struct with any balances (or rates) that might have changed.
-     *
-     * Preconditions: tokenConfig, balancesRaw, and decimalScalingFactors must be current in `poolData`.
-     * Side effects: mutates tokenRates, balancesLiveScaled18 in `poolData`.
-     */
-    function _updatePoolDataLiveBalancesAndRates(
-        address pool,
-        PoolData memory poolData,
-        Rounding roundingDirection
-    ) internal view {
-        _updateTokenRatesInPoolData(poolData);
-
-        // It's possible a reentrant hook changed the raw balances in Vault storage.
-        // Update them before computing the live balances.
-        EnumerableMap.IERC20ToBytes32Map storage poolTokenBalances = _poolTokenBalances[pool];
-        bytes32 packedBalance;
-
-        for (uint256 i = 0; i < poolData.tokenConfig.length; ++i) {
-            (, packedBalance) = poolTokenBalances.unchecked_at(i);
-
-            // Note the order dependency. This requires up-to-date tokenRates in `poolData`,
-            // so `_updateTokenRatesInPoolData` must be called first.
-            _updateRawAndLiveTokenBalancesInPoolData(poolData, packedBalance.getBalanceRaw(), roundingDirection, i);
-        }
-    }
-
-    /*******************************************************************************
->>>>>>> c009aa92
                                 Pool Operations
     *******************************************************************************/
 
