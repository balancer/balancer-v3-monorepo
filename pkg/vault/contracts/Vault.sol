--- conflicted
+++ resolved
@@ -29,11 +29,7 @@
 import { FixedPoint } from "@balancer-labs/v3-solidity-utils/contracts/math/FixedPoint.sol";
 import { BasePoolMath } from "@balancer-labs/v3-solidity-utils/contracts/math/BasePoolMath.sol";
 import { EnumerableMap } from "@balancer-labs/v3-solidity-utils/contracts/openzeppelin/EnumerableMap.sol";
-<<<<<<< HEAD
-import { Slots } from "@balancer-labs/v3-solidity-utils/contracts/openzeppelin/Slots.sol";
-=======
 import { StorageSlot } from "@balancer-labs/v3-solidity-utils/contracts/openzeppelin/StorageSlot.sol";
->>>>>>> 349fb68e
 
 import { VaultStateBits, VaultStateLib } from "./lib/VaultStateLib.sol";
 import { PoolConfigBits, PoolConfigLib } from "./lib/PoolConfigLib.sol";
@@ -52,11 +48,7 @@
     using ScalingHelpers for *;
     using VaultStateLib for VaultStateBits;
     using TransientStorageHelpers for *;
-<<<<<<< HEAD
-    using Slots for Slots.Uint256Slot;
-=======
     using StorageSlot for StorageSlot.Uint256SlotType;
->>>>>>> 349fb68e
 
     constructor(IVaultExtension vaultExtension, IAuthorizer authorizer) {
         if (address(vaultExtension.vault()) != address(this)) {
