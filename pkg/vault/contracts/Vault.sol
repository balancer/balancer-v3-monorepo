// SPDX-License-Identifier: GPL-3.0-or-later

pragma solidity ^0.8.24;

import { Proxy } from "@openzeppelin/contracts/proxy/Proxy.sol";
import { SafeERC20 } from "@openzeppelin/contracts/token/ERC20/utils/SafeERC20.sol";
import { Address } from "@openzeppelin/contracts/utils/Address.sol";
import { IERC20 } from "@openzeppelin/contracts/token/ERC20/IERC20.sol";
import { IERC4626 } from "@openzeppelin/contracts/interfaces/IERC4626.sol";
import { Address } from "@openzeppelin/contracts/utils/Address.sol";

import "@balancer-labs/v3-interfaces/contracts/vault/VaultTypes.sol";
import { IAuthorizer } from "@balancer-labs/v3-interfaces/contracts/vault/IAuthorizer.sol";
import { IVaultAdmin } from "@balancer-labs/v3-interfaces/contracts/vault/IVaultAdmin.sol";
import { IVaultExtension } from "@balancer-labs/v3-interfaces/contracts/vault/IVaultExtension.sol";
import { IVaultMain } from "@balancer-labs/v3-interfaces/contracts/vault/IVaultMain.sol";
import { IBasePool } from "@balancer-labs/v3-interfaces/contracts/vault/IBasePool.sol";
import { IHooks } from "@balancer-labs/v3-interfaces/contracts/vault/IHooks.sol";
import { IPoolLiquidity } from "@balancer-labs/v3-interfaces/contracts/vault/IPoolLiquidity.sol";
import { IRateProvider } from "@balancer-labs/v3-interfaces/contracts/vault/IRateProvider.sol";

import { EVMCallModeHelpers } from "@balancer-labs/v3-solidity-utils/contracts/helpers/EVMCallModeHelpers.sol";
import { ScalingHelpers } from "@balancer-labs/v3-solidity-utils/contracts/helpers/ScalingHelpers.sol";
import { ArrayHelpers } from "@balancer-labs/v3-solidity-utils/contracts/helpers/ArrayHelpers.sol";
import { InputHelpers } from "@balancer-labs/v3-solidity-utils/contracts/helpers/InputHelpers.sol";
import {
    TransientStorageHelpers
} from "@balancer-labs/v3-solidity-utils/contracts/helpers/TransientStorageHelpers.sol";
import { FixedPoint } from "@balancer-labs/v3-solidity-utils/contracts/math/FixedPoint.sol";
import { BasePoolMath } from "@balancer-labs/v3-solidity-utils/contracts/math/BasePoolMath.sol";
import { EnumerableMap } from "@balancer-labs/v3-solidity-utils/contracts/openzeppelin/EnumerableMap.sol";
import { StorageSlot } from "@balancer-labs/v3-solidity-utils/contracts/openzeppelin/StorageSlot.sol";

import { VaultStateBits, VaultStateLib } from "./lib/VaultStateLib.sol";
import { PoolConfigBits, PoolConfigLib } from "./lib/PoolConfigLib.sol";
import { PackedTokenBalance } from "./lib/PackedTokenBalance.sol";
import { PoolDataLib } from "./lib/PoolDataLib.sol";
import { BufferPackedTokenBalance } from "./lib/BufferPackedBalance.sol";
import { VaultCommon } from "./VaultCommon.sol";

contract Vault is IVaultMain, VaultCommon, Proxy {
    using EnumerableMap for EnumerableMap.IERC20ToBytes32Map;
    using PackedTokenBalance for bytes32;
    using InputHelpers for uint256;
    using FixedPoint for *;
    using ArrayHelpers for uint256[];
    using Address for *;
    using SafeERC20 for IERC20;
    using PoolConfigLib for PoolConfig;
    using ScalingHelpers for *;
    using VaultStateLib for VaultStateBits;
    using BufferPackedTokenBalance for bytes32;
    using TransientStorageHelpers for *;
    using StorageSlot for *;
    using PoolDataLib for PoolData;

    constructor(IVaultExtension vaultExtension, IAuthorizer authorizer) {
        if (address(vaultExtension.vault()) != address(this)) {
            revert WrongVaultExtensionDeployment();
        }

        _vaultExtension = vaultExtension;

        _vaultPauseWindowEndTime = IVaultAdmin(address(vaultExtension)).getPauseWindowEndTime();
        _vaultBufferPeriodDuration = IVaultAdmin(address(vaultExtension)).getBufferPeriodDuration();
        _vaultBufferPeriodEndTime = IVaultAdmin(address(vaultExtension)).getBufferPeriodEndTime();

        _authorizer = authorizer;
    }

    /*******************************************************************************
                              Transient Accounting
    *******************************************************************************/

    /**
     * @dev This modifier is used for functions that temporarily modify the token deltas
     * of the Vault, but expect to revert or settle balances by the end of their execution.
     * It works by ensuring that the balances are properly settled by the time the last
     * operation is executed.
     *
     * This is useful for functions like `lock`, which perform arbitrary external calls:
     * we can keep track of temporary deltas changes, and make sure they are settled by the
     * time the external call is complete.
     */
    modifier transient() {
        bool isUnlockedBefore = _isUnlocked().tload();

        if (isUnlockedBefore == false) {
            _isUnlocked().tstore(true);
        }

        // The caller does everything here and has to settle all outstanding balances
        _;

        if (isUnlockedBefore == false) {
            if (_nonzeroDeltaCount().tload() != 0) {
                revert BalanceNotSettled();
            }

            _isUnlocked().tstore(false);
        }
    }

    /// @inheritdoc IVaultMain
    function unlock(bytes calldata data) external payable transient returns (bytes memory result) {
        // Executes the function call with value to the msg.sender.
        return (msg.sender).functionCallWithValue(data, msg.value);
    }

    /// @inheritdoc IVaultMain
    function settle(IERC20 token) public nonReentrant onlyWhenUnlocked returns (uint256 paid) {
        uint256 reservesBefore = _reservesOf[token];
        _reservesOf[token] = token.balanceOf(address(this));
        paid = _reservesOf[token] - reservesBefore;

        _supplyCredit(token, paid);
    }

    /// @inheritdoc IVaultMain
    function sendTo(IERC20 token, address to, uint256 amount) public nonReentrant onlyWhenUnlocked {
        _takeDebt(token, amount);
        _reservesOf[token] -= amount;

        token.safeTransfer(to, amount);
    }

    /*******************************************************************************
                                    Pool Operations
    *******************************************************************************/

    // The Vault performs all upscaling and downscaling (due to token decimals, rates, etc.), so that the pools
    // don't have to. However, scaling inevitably leads to rounding errors, so we take great care to ensure that
    // any rounding errors favor the Vault. An important invariant of the system is that there is no repeatable
    // path where tokensOut > tokensIn.
    //
    // In general, this means rounding up any values entering the Vault, and rounding down any values leaving
    // the Vault, so that external users either pay a little extra or receive a little less in the case of a
    // rounding error.
    //
    // However, it's not always straightforward to determine the correct rounding direction, given the presence
    // and complexity of intermediate steps. An "amountIn" sounds like it should be rounded up: but only if that
    // is the amount actually being transferred. If instead it is an amount sent to the pool math, where rounding
    // up would result in a *higher* calculated amount out, that would favor the user instead of the Vault. So in
    // that case, amountIn should be rounded down.
    //
    // See comments justifying the rounding direction in each case.
    //
    // TODO: this reasoning applies to Weighted Pool math, and is likely to apply to others as well, but of course
    // it's possible a new pool type might not conform. Duplicate the tests for new pool types (e.g., Stable Math).
    // Also, the final code should ensure that we are not relying entirely on the rounding directions here,
    // but have enough additional layers (e.g., minimum amounts, buffer wei on all transfers) to guarantee safety,
    // even if it turns out these directions are incorrect for a new pool type.

    /*******************************************************************************
                                          Swaps
    *******************************************************************************/

    /// @inheritdoc IVaultMain
    function swap(
        SwapParams memory params
    )
        public
        onlyWhenUnlocked
        withInitializedPool(params.pool)
        returns (uint256 amountCalculated, uint256 amountIn, uint256 amountOut)
    {
        VaultState memory vaultState = _ensureUnpausedAndGetVaultState(params.pool);

        if (params.amountGivenRaw == 0) {
            revert AmountGivenZero();
        }

        if (params.tokenIn == params.tokenOut) {
            revert CannotSwapSameToken();
        }

        // `_loadPoolDataUpdatingBalancesAndFees` is non-reentrant, as it updates storage as well
        // as filling in poolData in memory. Since the swap hooks are reentrant and could do anything, including
        // change these balances, we cannot defer settlement until `_swap`.
        //
        // Sets all fields in `poolData`. Side effects: updates `_poolTokenBalances`, `_protocolFees`,
        // `_poolCreatorFees` in storage. May emit ProtocolYieldFeeCharged and PoolCreatorYieldFeeCharged events.
        PoolData memory poolData = _loadPoolDataUpdatingBalancesAndFees(
            params.pool,
            Rounding.ROUND_DOWN,
            vaultState.protocolYieldFeePercentage
        );

        // State is fully populated here, and shall not be modified at a lower level.
        SwapState memory state = _loadSwapState(params, poolData);

        if (poolData.poolConfig.hooks.shouldCallBeforeSwap) {
<<<<<<< HEAD
            if (_poolHooks[params.pool].onBeforeSwap(_buildPoolSwapParams(params, vars, poolData)) == false) {
=======
            if (IPoolHooks(params.pool).onBeforeSwap(_buildPoolSwapParams(params, state, poolData)) == false) {
>>>>>>> f3b51990
                revert BeforeSwapHookFailed();
            }

            // The call to `onBeforeSwap` could potentially update token rates and balances.
            // We update `poolData.tokenRates`, `poolData.rawBalances` and `poolData.balancesLiveScaled18`
            // to ensure the `onSwap` and `onComputeDynamicSwapFee` are called with the current values.
            poolData.reloadBalancesAndRates(_poolTokenBalances[params.pool], Rounding.ROUND_DOWN);

            // Also update amountGivenScaled18, as it will now be used in the swap, and the rates might have changed.
            state.amountGivenScaled18 = _computeAmountGivenScaled18(state.indexIn, state.indexOut, params, poolData);
        }

        // Note that this must be called *after* the before hook, to guarantee that the swap params are the same
        // as those passed to the main operation.
        // At this point, the static swap fee percentage is loaded in the swap state as the default,
        // to be used unless the pool has a dynamic swap fee.
        if (poolData.poolConfig.hooks.shouldCallComputeDynamicSwapFee) {
            bool success;

<<<<<<< HEAD
            (success, vars.swapFeePercentage) = _poolHooks[params.pool].onComputeDynamicSwapFee(
                _buildPoolSwapParams(params, vars, poolData)
=======
            (success, state.swapFeePercentage) = IPoolHooks(params.pool).onComputeDynamicSwapFee(
                _buildPoolSwapParams(params, state, poolData)
>>>>>>> f3b51990
            );

            if (success == false) {
                revert DynamicSwapFeeHookFailed();
            }
        }

        // Non-reentrant call that updates accounting.
        // The following side-effects are important to note:
        // PoolData balancesRaw and balancesLiveScaled18 are adjusted for swap amounts and fees inside of _swap.
        uint256 amountCalculatedScaled18;
        (amountCalculated, amountCalculatedScaled18, amountIn, amountOut) = _swap(params, state, poolData, vaultState);

        if (poolData.poolConfig.hooks.shouldCallAfterSwap) {
            // Adjust balances for the AfterSwap hook.
            (uint256 amountInScaled18, uint256 amountOutScaled18) = params.kind == SwapKind.EXACT_IN
                ? (state.amountGivenScaled18, amountCalculatedScaled18)
                : (amountCalculatedScaled18, state.amountGivenScaled18);
            if (
                _poolHooks[params.pool].onAfterSwap(
                    IHooks.AfterSwapParams({
                        kind: params.kind,
                        tokenIn: params.tokenIn,
                        tokenOut: params.tokenOut,
                        amountInScaled18: amountInScaled18,
                        amountOutScaled18: amountOutScaled18,
                        tokenInBalanceScaled18: poolData.balancesLiveScaled18[state.indexIn],
                        tokenOutBalanceScaled18: poolData.balancesLiveScaled18[state.indexOut],
                        router: msg.sender,
                        userData: params.userData
                    }),
                    amountCalculatedScaled18
                ) == false
            ) {
                revert AfterSwapHookFailed();
            }
        }
    }

    function _loadSwapState(
        SwapParams memory params,
        PoolData memory poolData
    ) private view returns (SwapState memory state) {
        // Use the storage map only for translating token addresses to indices. Raw balances can be read from poolData.
        EnumerableMap.IERC20ToBytes32Map storage poolBalances = _poolTokenBalances[params.pool];

        // EnumerableMap stores indices *plus one* to use the zero index as a sentinel value for non-existence.
        uint256 indexIn = poolBalances.unchecked_indexOf(params.tokenIn);
        uint256 indexOut = poolBalances.unchecked_indexOf(params.tokenOut);

        // If either are zero, revert because the token wasn't registered to this pool.
        if (indexIn == 0 || indexOut == 0) {
            // We require the pool to be initialized, which means it's also registered.
            // This can only happen if the tokens are not registered.
            revert TokenNotRegistered();
        }

        // Convert to regular 0-based indices now, since we've established the tokens are valid.
        unchecked {
            indexIn -= 1;
            indexOut -= 1;
        }

        state.indexIn = indexIn;
        state.indexOut = indexOut;

        // If the amountGiven is entering the pool math (ExactIn), round down, since a lower apparent amountIn leads
        // to a lower calculated amountOut, favoring the pool.
        state.amountGivenScaled18 = _computeAmountGivenScaled18(indexIn, indexOut, params, poolData);
        state.swapFeePercentage = poolData.poolConfig.staticSwapFeePercentage;
    }

    function _buildPoolSwapParams(
        SwapParams memory params,
        SwapState memory state,
        PoolData memory poolData
    ) internal view returns (IBasePool.PoolSwapParams memory) {
        return
            IBasePool.PoolSwapParams({
                kind: params.kind,
                amountGivenScaled18: state.amountGivenScaled18,
                balancesScaled18: poolData.balancesLiveScaled18,
                indexIn: state.indexIn,
                indexOut: state.indexOut,
                router: msg.sender,
                userData: params.userData
            });
    }

    /**
     * @dev Preconditions: decimalScalingFactors and tokenRates in `poolData` must be current.
     * Uses amountGivenRaw and kind from `params`.
     */
    function _computeAmountGivenScaled18(
        uint256 indexIn,
        uint256 indexOut,
        SwapParams memory params,
        PoolData memory poolData
    ) private pure returns (uint256) {
        // If the amountGiven is entering the pool math (ExactIn), round down, since a lower apparent amountIn leads
        // to a lower calculated amountOut, favoring the pool.
        return
            params.kind == SwapKind.EXACT_IN
                ? params.amountGivenRaw.toScaled18ApplyRateRoundDown(
                    poolData.decimalScalingFactors[indexIn],
                    poolData.tokenRates[indexIn]
                )
                : params.amountGivenRaw.toScaled18ApplyRateRoundUp(
                    poolData.decimalScalingFactors[indexOut],
                    poolData.tokenRates[indexOut]
                );
    }

    struct SwapInternalLocals {
        uint256 swapFeeAmountScaled18;
        uint256 swapFeeIndex;
        IERC20 swapFeeToken;
        uint256 balanceInIncrement;
        uint256 balanceOutDecrement;
        uint256 swapFeeAmountRaw;
    }

    /**
     * @dev Main non-reentrant portion of the swap, which calls the pool hook and updates accounting. `vaultSwapParams`
     * are passed to the pool's `onSwap` hook.
     *
     * Preconditions: complete `SwapParams`, `SwapState`, `PoolData` and `VaultState`.
     * Side effects: mutates balancesRaw and balancesLiveScaled18 in `poolData`.
     * Updates `_protocolFees`, `_poolCreatorFees`, `_poolTokenBalances` in storage.
     * Emits Swap event. May emit ProtocolSwapFeeCharged, PoolCreatorSwapFeeCharged events.
     */
    function _swap(
        SwapParams memory params,
        SwapState memory state,
        PoolData memory poolData,
        VaultState memory vaultState
    )
        internal
        nonReentrant
        returns (
            uint256 amountCalculatedRaw,
            uint256 amountCalculatedScaled18,
            uint256 amountInRaw,
            uint256 amountOutRaw
        )
    {
        SwapInternalLocals memory locals;

        // Perform the swap request hook and compute the new balances for 'token in' and 'token out' after the swap
        amountCalculatedScaled18 = IBasePool(params.pool).onSwap(_buildPoolSwapParams(params, state, poolData));

        // Note that balances are kept in memory, and are not fully computed until the `setPoolBalances` below.
        // Intervening code cannot read balances from storage, as they are temporarily out-of-sync here. This function
        // is nonReentrant, to guard against read-only reentrancy issues.

        // Set locals.swapFeeAmountScaled18 based on the amountCalculated.
        if (state.swapFeePercentage > 0) {
            // Swap fee is always a percentage of the amountCalculated. On ExactIn, subtract it from the calculated
            // amountOut. On ExactOut, add it to the calculated amountIn.
            // Round up to avoid losses during precision loss.
            locals.swapFeeAmountScaled18 = amountCalculatedScaled18.mulUp(state.swapFeePercentage);
        }

        // (1) and (2): get raw amounts and check limits
        if (params.kind == SwapKind.EXACT_IN) {
            // Need to update `amountCalculatedScaled18` for the onAfterSwap hook.
            amountCalculatedScaled18 -= locals.swapFeeAmountScaled18;

            // For `ExactIn` the amount calculated is leaving the Vault, so we round down.
            amountCalculatedRaw = amountCalculatedScaled18.toRawUndoRateRoundDown(
                poolData.decimalScalingFactors[state.indexOut],
                poolData.tokenRates[state.indexOut]
            );

            (amountInRaw, amountOutRaw) = (params.amountGivenRaw, amountCalculatedRaw);

            if (amountOutRaw < params.limitRaw) {
                revert SwapLimit(amountOutRaw, params.limitRaw);
            }
        } else {
            amountCalculatedScaled18 += locals.swapFeeAmountScaled18;

            // For `ExactOut` the amount calculated is entering the Vault, so we round up.
            amountCalculatedRaw = amountCalculatedScaled18.toRawUndoRateRoundUp(
                poolData.decimalScalingFactors[state.indexIn],
                poolData.tokenRates[state.indexIn]
            );

            (amountInRaw, amountOutRaw) = (amountCalculatedRaw, params.amountGivenRaw);

            if (amountInRaw > params.limitRaw) {
                revert SwapLimit(amountInRaw, params.limitRaw);
            }
        }

        // 3) Deltas: debit for token in, credit for token out
        _takeDebt(params.tokenIn, amountInRaw);
        _supplyCredit(params.tokenOut, amountOutRaw);

        // 4) Compute and charge protocol and creator fees.
        (locals.swapFeeIndex, locals.swapFeeToken) = params.kind == SwapKind.EXACT_IN
            ? (state.indexOut, params.tokenOut)
            : (state.indexIn, params.tokenIn);

        // Note that protocol fee storage is updated before balance storage, as the final raw balances need to take
        // the fees into account.
        uint256 totalFeesRaw = _computeAndChargeProtocolAndCreatorSwapFees(
            poolData,
            locals.swapFeeAmountScaled18,
            vaultState.protocolSwapFeePercentage,
            params.pool,
            locals.swapFeeToken,
            locals.swapFeeIndex
        );

        // 5) Pool balances: raw and live
        // Adjust for raw swap amounts and total fees on the calculated end.
        // So that fees are always subtracted from pool balances:
        // For ExactIn, we increase the tokenIn balance by `amountIn`, and decrease the tokenOut balance by the
        // (`amountOut` + fees).
        // For ExactOut, we increase the tokenInBalance by (`amountIn` - fees), and decrease the tokenOut balance by
        // `amountOut`.
        (locals.balanceInIncrement, locals.balanceOutDecrement) = params.kind == SwapKind.EXACT_IN
            ? (amountInRaw, amountOutRaw + totalFeesRaw)
            : (amountInRaw - totalFeesRaw, amountOutRaw);
        poolData.increaseTokenBalance(state.indexIn, locals.balanceInIncrement);
        poolData.decreaseTokenBalance(state.indexOut, locals.balanceOutDecrement);

        // 6) Store pool balances, raw and live (only index in and out)
        EnumerableMap.IERC20ToBytes32Map storage poolBalances = _poolTokenBalances[params.pool];
        poolBalances.unchecked_setAt(
            state.indexIn,
            PackedTokenBalance.toPackedBalance(
                poolData.balancesRaw[state.indexIn],
                poolData.balancesLiveScaled18[state.indexIn]
            )
        );
        poolBalances.unchecked_setAt(
            state.indexOut,
            PackedTokenBalance.toPackedBalance(
                poolData.balancesRaw[state.indexOut],
                poolData.balancesLiveScaled18[state.indexOut]
            )
        );

        // 7) Off-chain events
        // Since the swapFeeAmountScaled18 (derived from scaling up either the amountGiven or amountCalculated)
        // also contains the rate, undo it when converting to raw.
        locals.swapFeeAmountRaw = locals.swapFeeAmountScaled18.toRawUndoRateRoundDown(
            poolData.decimalScalingFactors[locals.swapFeeIndex],
            poolData.tokenRates[locals.swapFeeIndex]
        );

        emit Swap(
            params.pool,
            params.tokenIn,
            params.tokenOut,
            amountInRaw,
            amountOutRaw,
            state.swapFeePercentage,
            locals.swapFeeAmountRaw,
            locals.swapFeeToken
        );
    }

    /*******************************************************************************
                                Pool Operations
    *******************************************************************************/

    /// @dev Avoid "stack too deep" - without polluting the Add/RemoveLiquidity params interface.
    struct LiquidityLocals {
        uint256 numTokens;
        uint256 totalFeesRaw;
        uint256 tokenIndex;
    }

    /// @inheritdoc IVaultMain
    function addLiquidity(
        AddLiquidityParams memory params
    )
        external
        onlyWhenUnlocked
        withInitializedPool(params.pool)
        returns (uint256[] memory amountsIn, uint256 bptAmountOut, bytes memory returnData)
    {
        // Round balances up when adding liquidity:
        // If proportional, higher balances = higher proportional amountsIn, favoring the pool.
        // If unbalanced, higher balances = lower invariant ratio with fees.
        // bptOut = supply * (ratio - 1), so lower ratio = less bptOut, favoring the pool.

        VaultState memory vaultState = _ensureUnpausedAndGetVaultState(params.pool);

        // `_loadPoolDataUpdatingBalancesAndFees` is non-reentrant, as it updates storage as well
        // as filling in poolData in memory. Since the add liquidity hooks are reentrant and could do anything,
        // including change these balances, we cannot defer settlement until `_addLiquidity`.
        //
        // Sets all fields in `poolData`. Side effects: updates `_poolTokenBalances`, `_protocolFees`,
        // `_poolCreatorFees` in storage. May emit ProtocolYieldFeeCharged and PoolCreatorYieldFeeCharged events.
        PoolData memory poolData = _loadPoolDataUpdatingBalancesAndFees(
            params.pool,
            Rounding.ROUND_UP,
            vaultState.protocolYieldFeePercentage
        );
        InputHelpers.ensureInputLengthMatch(poolData.tokenConfig.length, params.maxAmountsIn.length);

        // Amounts are entering pool math, so round down.
        // Introducing amountsInScaled18 here and passing it through to _addLiquidity is not ideal,
        // but it avoids the even worse options of mutating amountsIn inside AddLiquidityParams,
        // or cluttering the AddLiquidityParams interface by adding amountsInScaled18.
        uint256[] memory maxAmountsInScaled18 = params.maxAmountsIn.copyToScaled18ApplyRateRoundDownArray(
            poolData.decimalScalingFactors,
            poolData.tokenRates
        );

        if (poolData.poolConfig.hooks.shouldCallBeforeAddLiquidity) {
            if (
                _poolHooks[params.pool].onBeforeAddLiquidity(
                    msg.sender,
                    params.kind,
                    maxAmountsInScaled18,
                    params.minBptAmountOut,
                    poolData.balancesLiveScaled18,
                    params.userData
                ) == false
            ) {
                revert BeforeAddLiquidityHookFailed();
            }

            // The hook might alter the balances, so we need to read them again to ensure that the data is
            // fresh moving forward.
            // We also need to upscale (adding liquidity, so round up) again.
            poolData.reloadBalancesAndRates(_poolTokenBalances[params.pool], Rounding.ROUND_UP);

            // Also update maxAmountsInScaled18, as the rates might have changed.
            maxAmountsInScaled18 = params.maxAmountsIn.copyToScaled18ApplyRateRoundDownArray(
                poolData.decimalScalingFactors,
                poolData.tokenRates
            );
        }

        // The bulk of the work is done here: the corresponding Pool hook is called, and the final balances
        // are computed. This function is non-reentrant, as it performs the accounting updates.
        // Note that poolData is mutated to update the Raw and Live balances, so they are accurate when passed
        // into the AfterAddLiquidity hook.
        // `amountsInScaled18` will be overwritten in the custom case, so we need to pass it back and forth to
        // encapsulate that logic in `_addLiquidity`.
        uint256[] memory amountsInScaled18;
        (amountsIn, amountsInScaled18, bptAmountOut, returnData) = _addLiquidity(
            poolData,
            params,
            maxAmountsInScaled18,
            vaultState
        );

        if (poolData.poolConfig.hooks.shouldCallAfterAddLiquidity) {
            if (
                _poolHooks[params.pool].onAfterAddLiquidity(
                    msg.sender,
                    amountsInScaled18,
                    bptAmountOut,
                    poolData.balancesLiveScaled18,
                    params.userData
                ) == false
            ) {
                revert AfterAddLiquidityHookFailed();
            }
        }
    }

    /**
     * @dev Calls the appropriate pool hook and calculates the required inputs and outputs for the operation
     * considering the given kind, and updates the vault's internal accounting. This includes:
     * - Setting pool balances
     * - Taking debt from the liquidity provider
     * - Minting pool tokens
     * - Emitting events
     *
     * It is non-reentrant, as it performs external calls and updates the vault's state accordingly.
     */
    function _addLiquidity(
        PoolData memory poolData,
        AddLiquidityParams memory params,
        uint256[] memory maxAmountsInScaled18,
        VaultState memory vaultState
    )
        internal
        nonReentrant
        returns (
            uint256[] memory amountsInRaw,
            uint256[] memory amountsInScaled18,
            uint256 bptAmountOut,
            bytes memory returnData
        )
    {
        LiquidityLocals memory locals;
        locals.numTokens = poolData.tokenConfig.length;
        uint256[] memory swapFeeAmountsScaled18;

        if (params.kind == AddLiquidityKind.PROPORTIONAL) {
            bptAmountOut = params.minBptAmountOut;
            // Initializes the swapFeeAmountsScaled18 empty array (no swap fees on proportional add liquidity)
            swapFeeAmountsScaled18 = new uint256[](locals.numTokens);

            amountsInScaled18 = BasePoolMath.computeProportionalAmountsIn(
                poolData.balancesLiveScaled18,
                _totalSupply(params.pool),
                bptAmountOut
            );
        } else if (params.kind == AddLiquidityKind.UNBALANCED) {
            poolData.poolConfig.requireUnbalancedLiquidityEnabled();

            amountsInScaled18 = maxAmountsInScaled18;
            (bptAmountOut, swapFeeAmountsScaled18) = BasePoolMath.computeAddLiquidityUnbalanced(
                poolData.balancesLiveScaled18,
                maxAmountsInScaled18,
                _totalSupply(params.pool),
                poolData.poolConfig.staticSwapFeePercentage,
                IBasePool(params.pool).computeInvariant
            );
        } else if (params.kind == AddLiquidityKind.SINGLE_TOKEN_EXACT_OUT) {
            poolData.poolConfig.requireUnbalancedLiquidityEnabled();

            bptAmountOut = params.minBptAmountOut;
            locals.tokenIndex = InputHelpers.getSingleInputIndex(maxAmountsInScaled18);

            amountsInScaled18 = maxAmountsInScaled18;
            (amountsInScaled18[locals.tokenIndex], swapFeeAmountsScaled18) = BasePoolMath
                .computeAddLiquiditySingleTokenExactOut(
                    poolData.balancesLiveScaled18,
                    locals.tokenIndex,
                    bptAmountOut,
                    _totalSupply(params.pool),
                    poolData.poolConfig.staticSwapFeePercentage,
                    IBasePool(params.pool).computeBalance
                );
        } else if (params.kind == AddLiquidityKind.CUSTOM) {
            poolData.poolConfig.requireAddCustomLiquidityEnabled();

            (amountsInScaled18, bptAmountOut, swapFeeAmountsScaled18, returnData) = IPoolLiquidity(params.pool)
                .onAddLiquidityCustom(
                    msg.sender,
                    maxAmountsInScaled18,
                    params.minBptAmountOut,
                    poolData.balancesLiveScaled18,
                    params.userData
                );
        } else {
            revert InvalidAddLiquidityKind();
        }

        // At this point we have the calculated BPT amount.
        if (bptAmountOut < params.minBptAmountOut) {
            revert BptAmountOutBelowMin(bptAmountOut, params.minBptAmountOut);
        }

        amountsInRaw = new uint256[](locals.numTokens);

        for (uint256 i = 0; i < locals.numTokens; ++i) {
            // 1) Calculate raw amount in.
            // amountsInRaw are amounts actually entering the Pool, so we round up.
            // Do not mutate in place yet, as we need them scaled for the `onAfterAddLiquidity` hook
            uint256 amountInRaw = amountsInScaled18[i].toRawUndoRateRoundUp(
                poolData.decimalScalingFactors[i],
                poolData.tokenRates[i]
            );
            amountsInRaw[i] = amountInRaw;

            {
                // stack-too-deep
                IERC20 token = poolData.tokenConfig[i].token;

                // 2) Check limits for raw amounts
                if (amountInRaw > params.maxAmountsIn[i]) {
                    revert AmountInAboveMax(token, amountInRaw, params.maxAmountsIn[i]);
                }

                // 3) Deltas: Debit of token[i] for amountInRaw
                _takeDebt(token, amountInRaw);

                // 4) Compute and charge protocol and creator fees.
                locals.totalFeesRaw = _computeAndChargeProtocolAndCreatorSwapFees(
                    poolData,
                    swapFeeAmountsScaled18[i],
                    vaultState.protocolSwapFeePercentage,
                    params.pool,
                    token,
                    i
                );
            }

            // 5) Pool balances: raw and live
            // We need regular balances to complete the accounting, and the upscaled balances
            // to use in the `after` hook later on.

            // A pool's token balance increases by amounts in after adding liquidity, minus fees.
            uint256 amountToIncreaseRaw = amountInRaw - locals.totalFeesRaw;

            poolData.increaseTokenBalance(i, amountToIncreaseRaw);
        }

        // 6) Store pool balances, raw and live
        _writePoolBalancesToStorage(params.pool, poolData);

        // 7) BPT supply adjustment
        // When adding liquidity, we must mint tokens concurrently with updating pool balances,
        // as the pool's math relies on totalSupply.
        _mint(address(params.pool), params.to, bptAmountOut);

        // 8) Off-chain events
        emit PoolBalanceChanged(params.pool, params.to, amountsInRaw.unsafeCastToInt256(true));
    }

    /// @inheritdoc IVaultMain
    function removeLiquidity(
        RemoveLiquidityParams memory params
    )
        external
        onlyWhenUnlocked
        withInitializedPool(params.pool)
        returns (uint256 bptAmountIn, uint256[] memory amountsOut, bytes memory returnData)
    {
        // Round down when removing liquidity:
        // If proportional, lower balances = lower proportional amountsOut, favoring the pool.
        // If unbalanced, lower balances = lower invariant ratio without fees.
        // bptIn = supply * (1 - ratio), so lower ratio = more bptIn, favoring the pool.

        VaultState memory vaultState = _ensureUnpausedAndGetVaultState(params.pool);

        // `_loadPoolDataUpdatingBalancesAndFees` is non-reentrant, as it updates storage as well
        // as filling in poolData in memory. Since the swap hooks are reentrant and could do anything, including
        // change these balances, we cannot defer settlement until `_removeLiquidity`.
        //
        // Sets all fields in `poolData`. Side effects: updates `_poolTokenBalances`, `_protocolFees`,
        // `_poolCreatorFees` in storage. May emit ProtocolYieldFeeCharged and PoolCreatorYieldFeeCharged events.
        PoolData memory poolData = _loadPoolDataUpdatingBalancesAndFees(
            params.pool,
            Rounding.ROUND_DOWN,
            vaultState.protocolYieldFeePercentage
        );
        InputHelpers.ensureInputLengthMatch(poolData.tokenConfig.length, params.minAmountsOut.length);

        // Amounts are entering pool math; higher amounts would burn more BPT, so round up to favor the pool.
        // Do not mutate minAmountsOut, so that we can directly compare the raw limits later, without potentially
        // losing precision by scaling up and then down.
        uint256[] memory minAmountsOutScaled18 = params.minAmountsOut.copyToScaled18ApplyRateRoundUpArray(
            poolData.decimalScalingFactors,
            poolData.tokenRates
        );

        if (poolData.poolConfig.hooks.shouldCallBeforeRemoveLiquidity) {
            if (
                _poolHooks[params.pool].onBeforeRemoveLiquidity(
                    msg.sender,
                    params.kind,
                    params.maxBptAmountIn,
                    minAmountsOutScaled18,
                    poolData.balancesLiveScaled18,
                    params.userData
                ) == false
            ) {
                revert BeforeRemoveLiquidityHookFailed();
            }
            // The hook might alter the balances, so we need to read them again to ensure that the data is
            // fresh moving forward.
            // We also need to upscale (removing liquidity, so round down) again.
            poolData.reloadBalancesAndRates(_poolTokenBalances[params.pool], Rounding.ROUND_DOWN);

            // Also update minAmountsOutScaled18, as the rates might have changed.
            minAmountsOutScaled18 = params.minAmountsOut.copyToScaled18ApplyRateRoundUpArray(
                poolData.decimalScalingFactors,
                poolData.tokenRates
            );
        }

        // The bulk of the work is done here: the corresponding Pool hook is called, and the final balances
        // are computed. This function is non-reentrant, as it performs the accounting updates.
        // Note that poolData is mutated to update the Raw and Live balances, so they are accurate when passed
        // into the AfterRemoveLiquidity hook.
        uint256[] memory amountsOutScaled18;
        (bptAmountIn, amountsOut, amountsOutScaled18, returnData) = _removeLiquidity(
            poolData,
            params,
            minAmountsOutScaled18,
            vaultState
        );

        if (poolData.poolConfig.hooks.shouldCallAfterRemoveLiquidity) {
            if (
                _poolHooks[params.pool].onAfterRemoveLiquidity(
                    msg.sender,
                    bptAmountIn,
                    amountsOutScaled18,
                    poolData.balancesLiveScaled18,
                    params.userData
                ) == false
            ) {
                revert AfterRemoveLiquidityHookFailed();
            }
        }
    }

    /**
     * @dev Calls the appropriate pool hook and calculates the required inputs and outputs for the operation
     * considering the given kind, and updates the vault's internal accounting. This includes:
     * - Setting pool balances
     * - Supplying credit to the liquidity provider
     * - Burning pool tokens
     * - Emitting events
     *
     * It is non-reentrant, as it performs external calls and updates the vault's state accordingly.
     */
    function _removeLiquidity(
        PoolData memory poolData,
        RemoveLiquidityParams memory params,
        uint256[] memory minAmountsOutScaled18,
        VaultState memory vaultState
    )
        internal
        nonReentrant
        returns (
            uint256 bptAmountIn,
            uint256[] memory amountsOutRaw,
            uint256[] memory amountsOutScaled18,
            bytes memory returnData
        )
    {
        LiquidityLocals memory locals;
        locals.numTokens = poolData.tokenConfig.length;
        uint256[] memory swapFeeAmountsScaled18;

        if (params.kind == RemoveLiquidityKind.PROPORTIONAL) {
            bptAmountIn = params.maxBptAmountIn;
            swapFeeAmountsScaled18 = new uint256[](locals.numTokens);
            amountsOutScaled18 = BasePoolMath.computeProportionalAmountsOut(
                poolData.balancesLiveScaled18,
                _totalSupply(params.pool),
                bptAmountIn
            );
        } else if (params.kind == RemoveLiquidityKind.SINGLE_TOKEN_EXACT_IN) {
            poolData.poolConfig.requireUnbalancedLiquidityEnabled();
            bptAmountIn = params.maxBptAmountIn;
            amountsOutScaled18 = minAmountsOutScaled18;
            locals.tokenIndex = InputHelpers.getSingleInputIndex(params.minAmountsOut);

            (amountsOutScaled18[locals.tokenIndex], swapFeeAmountsScaled18) = BasePoolMath
                .computeRemoveLiquiditySingleTokenExactIn(
                    poolData.balancesLiveScaled18,
                    locals.tokenIndex,
                    bptAmountIn,
                    _totalSupply(params.pool),
                    poolData.poolConfig.staticSwapFeePercentage,
                    IBasePool(params.pool).computeBalance
                );
        } else if (params.kind == RemoveLiquidityKind.SINGLE_TOKEN_EXACT_OUT) {
            poolData.poolConfig.requireUnbalancedLiquidityEnabled();
            amountsOutScaled18 = minAmountsOutScaled18;
            locals.tokenIndex = InputHelpers.getSingleInputIndex(params.minAmountsOut);

            (bptAmountIn, swapFeeAmountsScaled18) = BasePoolMath.computeRemoveLiquiditySingleTokenExactOut(
                poolData.balancesLiveScaled18,
                locals.tokenIndex,
                amountsOutScaled18[locals.tokenIndex],
                _totalSupply(params.pool),
                poolData.poolConfig.staticSwapFeePercentage,
                IBasePool(params.pool).computeInvariant
            );
        } else if (params.kind == RemoveLiquidityKind.CUSTOM) {
            poolData.poolConfig.requireRemoveCustomLiquidityEnabled();
            (bptAmountIn, amountsOutScaled18, swapFeeAmountsScaled18, returnData) = IPoolLiquidity(params.pool)
                .onRemoveLiquidityCustom(
                    msg.sender,
                    params.maxBptAmountIn,
                    minAmountsOutScaled18,
                    poolData.balancesLiveScaled18,
                    params.userData
                );
        } else {
            revert InvalidRemoveLiquidityKind();
        }

        if (bptAmountIn > params.maxBptAmountIn) {
            revert BptAmountInAboveMax(bptAmountIn, params.maxBptAmountIn);
        }

        amountsOutRaw = new uint256[](locals.numTokens);

        for (uint256 i = 0; i < locals.numTokens; ++i) {
            // 1) Calculate raw amount out.
            // amountsOut are amounts exiting the Pool, so we round down.
            // Do not mutate in place yet, as we need them scaled for the `onAfterRemoveLiquidity` hook
            uint256 amountOutRaw = amountsOutScaled18[i].toRawUndoRateRoundDown(
                poolData.decimalScalingFactors[i],
                poolData.tokenRates[i]
            );
            amountsOutRaw[i] = amountOutRaw;

            {
                // stack-too-deep
                IERC20 token = poolData.tokenConfig[i].token;
                // 2) Check limits for raw amounts
                if (amountOutRaw < params.minAmountsOut[i]) {
                    revert AmountOutBelowMin(token, amountOutRaw, params.minAmountsOut[i]);
                }

                // 3) Deltas: Credit token[i] for amountOutRaw
                _supplyCredit(token, amountOutRaw);

                // 4) Compute and charge protocol and creator fees.
                locals.totalFeesRaw = _computeAndChargeProtocolAndCreatorSwapFees(
                    poolData,
                    swapFeeAmountsScaled18[i],
                    vaultState.protocolSwapFeePercentage,
                    params.pool,
                    token,
                    i
                );
            }

            // 5) Pool balances: raw and live
            // We need regular balances to complete the accounting, and the upscaled balances
            // to use in the `after` hook later on.

            // A Pool's token balance always decreases after an exit
            // (potentially by 0). Also adjust by protocol and pool creator fees.
            uint256 amountToDecreaseRaw = amountOutRaw + locals.totalFeesRaw;

            poolData.decreaseTokenBalance(i, amountToDecreaseRaw);
        }

        // 6) Store pool balances, raw and live
        _writePoolBalancesToStorage(params.pool, poolData);

        // 7) BPT supply adjustment
        _spendAllowance(address(params.pool), params.from, msg.sender, bptAmountIn);

        if (!vaultState.isQueryDisabled && EVMCallModeHelpers.isStaticCall()) {
            // Increase `from` balance to ensure the burn function succeeds.
            _queryModeBalanceIncrease(params.pool, params.from, bptAmountIn);
        }
        // When removing liquidity, we must burn tokens concurrently with updating pool balances,
        // as the pool's math relies on totalSupply.
        // Burning will be reverted if it results in a total supply less than the _MINIMUM_TOTAL_SUPPLY.
        _burn(address(params.pool), params.from, bptAmountIn);

        // 8) Off-chain events
        emit PoolBalanceChanged(
            params.pool,
            params.from,
            // We can unsafely cast to int256 because balances are stored as uint128 (see PackedTokenBalance).
            amountsOutRaw.unsafeCastToInt256(false)
        );
    }

    /**
     * @dev Preconditions: poolConfig, decimalScalingFactors, tokenRates in `poolData`.
     * Side effects: updates `_protocolFees` and `_poolCreatorFees` storage (and emits events).
     * Should only be called in a non-reentrant context.
     * IMPORTANT: creator fees are calculated based on creatorAndLpFees, and not in totalFees. See example below
     * Example:
     * tokenOutAmount = 10000; poolSwapFeePerc = 10%; protocolFeePerc = 40%; creatorFeePerc = 60%
     * totalFees = tokenOutAmount * poolSwapFeePerc = 10000 * 10% = 1000
     * protocolFees = totalFees * protocolFeePerc = 1000 * 40% = 400
     * creatorAndLpFees = totalFees - protocolFees = 1000 - 400 = 600
     * creatorFees = creatorAndLpFees * creatorFeePerc = 600 * 60% = 360
     * lpFees (will stay in the pool) = creatorAndLpFees - creatorFees = 600 - 360 = 240
     * @return totalFeesRaw Sum of protocol and pool creator fees raw
     */
    function _computeAndChargeProtocolAndCreatorSwapFees(
        PoolData memory poolData,
        uint256 swapFeeAmountScaled18,
        uint256 protocolSwapFeePercentage,
        address pool,
        IERC20 token,
        uint256 index
    ) internal returns (uint256 totalFeesRaw) {
        uint256 protocolSwapFeeAmountRaw;
        uint256 creatorSwapFeeAmountRaw;
        // If swapFeeAmount equals zero no need to charge anything
        if (swapFeeAmountScaled18 > 0 && poolData.poolConfig.isPoolInRecoveryMode == false) {
            // Always charge fees on token. Store amount in native decimals.
            // Since the swapFeeAmountScaled18 also contains the rate, undo it when converting to raw.
            uint256 protocolSwapFeeAmountScaled18;
            uint256 creatorSwapFeeAmountScaled18;

            if (protocolSwapFeePercentage > 0) {
                protocolSwapFeeAmountScaled18 = swapFeeAmountScaled18.mulUp(protocolSwapFeePercentage);
                protocolSwapFeeAmountRaw = protocolSwapFeeAmountScaled18.toRawUndoRateRoundDown(
                    poolData.decimalScalingFactors[index],
                    poolData.tokenRates[index]
                );

                _protocolFees[pool][token] += protocolSwapFeeAmountRaw;
                emit ProtocolSwapFeeCharged(pool, address(token), protocolSwapFeeAmountRaw);
            }

            if (poolData.poolConfig.poolCreatorFeePercentage > 0) {
                creatorSwapFeeAmountScaled18 = (swapFeeAmountScaled18 - protocolSwapFeeAmountScaled18).mulUp(
                    poolData.poolConfig.poolCreatorFeePercentage
                );
                creatorSwapFeeAmountRaw = creatorSwapFeeAmountScaled18.toRawUndoRateRoundDown(
                    poolData.decimalScalingFactors[index],
                    poolData.tokenRates[index]
                );

                _poolCreatorFees[pool][token] += creatorSwapFeeAmountRaw;
                emit PoolCreatorSwapFeeCharged(pool, address(token), creatorSwapFeeAmountRaw);
            }

            // Ensure we can never charge more than the total swap fee.
            if (protocolSwapFeeAmountScaled18 + creatorSwapFeeAmountScaled18 > swapFeeAmountScaled18) {
                revert ProtocolFeesExceedSwapFee();
            }
        }

        return protocolSwapFeeAmountRaw + creatorSwapFeeAmountRaw;
    }

    /*******************************************************************************
                             Yield-bearing token buffers
    *******************************************************************************/

    /// @inheritdoc IVaultMain
    function erc4626BufferWrapOrUnwrap(
        BufferWrapOrUnwrapParams memory params
    )
        public
        onlyWhenUnlocked
        whenVaultBuffersAreNotPaused
        nonReentrant
        returns (uint256 amountCalculatedRaw, uint256 amountInRaw, uint256 amountOutRaw)
    {
        IERC20 underlyingToken = IERC20(params.wrappedToken.asset());

        address bufferAsset = _bufferAssets[IERC20(params.wrappedToken)];

        if (bufferAsset != address(0) && bufferAsset != address(underlyingToken)) {
            // Asset was changed since the first addLiquidityToBuffer call
            revert WrongWrappedTokenAsset(address(params.wrappedToken));
        }

        if (params.amountGivenRaw < _MINIMUM_WRAP_AMOUNT) {
            // If amount given is too small, rounding issues can be introduced that favors the user and can drain
            // the buffer. _MINIMUM_WRAP_AMOUNT prevents it. Most tokens have protections against it already, this
            // is just an extra layer of security.
            revert WrapAmountTooSmall(address(params.wrappedToken));
        }

        if (params.direction == WrappingDirection.UNWRAP) {
            (amountCalculatedRaw, amountInRaw, amountOutRaw) = _unwrapWithBuffer(
                params.kind,
                underlyingToken,
                params.wrappedToken,
                params.amountGivenRaw
            );
            emit Unwrap(params.wrappedToken, underlyingToken, amountInRaw, amountOutRaw);
        } else {
            (amountCalculatedRaw, amountInRaw, amountOutRaw) = _wrapWithBuffer(
                params.kind,
                underlyingToken,
                params.wrappedToken,
                params.amountGivenRaw
            );
            emit Wrap(underlyingToken, params.wrappedToken, amountInRaw, amountOutRaw);
        }

        if (params.kind == SwapKind.EXACT_IN && amountOutRaw < params.limitRaw) {
            revert SwapLimit(amountOutRaw, params.limitRaw);
        }

        if (params.kind == SwapKind.EXACT_OUT && amountInRaw > params.limitRaw) {
            revert SwapLimit(amountInRaw, params.limitRaw);
        }
    }

    /**
     * @dev If the buffer has enough liquidity, it uses the wrapped token buffer to perform the wrap operation without
     * any external calls. If not, it wraps the assets needed to fulfill the trade + the surplus of assets in the
     * buffer, so that the buffer is rebalanced at the end of the operation.
     *
     * Updates `_reservesOf` and token deltas in storage.
     */
    function _wrapWithBuffer(
        SwapKind kind,
        IERC20 underlyingToken,
        IERC4626 wrappedToken,
        uint256 amountGiven
    ) private returns (uint256 amountCalculated, uint256 amountInUnderlying, uint256 amountOutWrapped) {
        bytes32 bufferBalances = _bufferTokenBalances[IERC20(wrappedToken)];

        if (kind == SwapKind.EXACT_IN) {
            // EXACT_IN wrap, so AmountGiven is underlying amount
            amountCalculated = wrappedToken.convertToShares(amountGiven);
            (amountInUnderlying, amountOutWrapped) = (amountGiven, amountCalculated);
        } else {
            // EXACT_OUT wrap, so AmountGiven is wrapped amount
            amountCalculated = wrappedToken.convertToAssets(amountGiven);
            (amountInUnderlying, amountOutWrapped) = (amountCalculated, amountGiven);
        }

        // Checking isStaticCall first, so we only parse _vaultState in static calls
        if (EVMCallModeHelpers.isStaticCall() == true && _vaultState.toVaultState().isQueryDisabled == false) {
            // Uses the most accurate calculation so that a query matches the actual operation
            if (kind == SwapKind.EXACT_IN) {
                amountCalculated = wrappedToken.previewDeposit(amountGiven);
                (amountInUnderlying, amountOutWrapped) = (amountGiven, amountCalculated);
            } else {
                amountCalculated = wrappedToken.previewMint(amountGiven);
                (amountInUnderlying, amountOutWrapped) = (amountCalculated, amountGiven);
            }
            _takeDebt(underlyingToken, amountInUnderlying);
            _supplyCredit(wrappedToken, amountOutWrapped);
            return (amountCalculated, amountInUnderlying, amountOutWrapped);
        }

        if (bufferBalances.getBalanceDerived() > amountOutWrapped) {
            // The buffer has enough liquidity to facilitate the wrap without making an external call.

            bufferBalances = PackedTokenBalance.toPackedBalance(
                bufferBalances.getBalanceRaw() + amountInUnderlying,
                bufferBalances.getBalanceDerived() - amountOutWrapped
            );
            _bufferTokenBalances[IERC20(wrappedToken)] = bufferBalances;
        } else {
            // The buffer does not have enough liquidity to facilitate the wrap without making an external call.
            // We wrap the user's tokens via an external call and additionally rebalance the buffer if it has a
            // surplus of underlying tokens.
            uint256 calculatedUnderlyingDelta;
            uint256 calculatedWrappedDelta;

            // Gets the amount of underlying to wrap in order to rebalance the buffer
            uint256 bufferUnderlyingSurplus = _getBufferUnderlyingSurplus(bufferBalances, wrappedToken);

            if (kind == SwapKind.EXACT_IN) {
                // The amount of underlying tokens to deposit is the necessary amount to fulfill the trade
                // (amountInUnderlying), plus the amount needed to leave the buffer rebalanced 50/50 at the end
                // (bufferUnderlyingSurplus)
                calculatedUnderlyingDelta = amountInUnderlying + bufferUnderlyingSurplus;

                underlyingToken.forceApprove(address(wrappedToken), calculatedUnderlyingDelta);
                // EXACT_IN requires the exact amount of underlying tokens to be deposited, so deposit is called
                wrappedToken.deposit(calculatedUnderlyingDelta, address(this));
            } else {
                if (bufferUnderlyingSurplus > 0) {
                    calculatedWrappedDelta = amountOutWrapped + wrappedToken.convertToShares(bufferUnderlyingSurplus);
                } else {
                    calculatedWrappedDelta = amountOutWrapped;
                }
                // Add convert error because mint can consume a different amount of tokens than we anticipated with
                // convert
                underlyingToken.forceApprove(
                    address(wrappedToken),
                    _addConvertError(amountInUnderlying + bufferUnderlyingSurplus)
                );

                // EXACT_OUT requires the exact amount of wrapped tokens to be returned, so mint is called
                wrappedToken.mint(calculatedWrappedDelta, address(this));

                // Remove approval, in case mint consumed less tokens than we approved, due to convert error
                underlyingToken.forceApprove(address(wrappedToken), 0);
            }

            (uint256 vaultUnderlyingDelta, uint256 vaultWrappedDelta) = _updateReservesAfterWrapping(
                underlyingToken,
                IERC20(wrappedToken)
            );

            _checkWrapOrUnwrapResults(
                wrappedToken,
                amountInUnderlying,
                bufferUnderlyingSurplus,
                vaultUnderlyingDelta,
                amountOutWrapped,
                0,
                vaultWrappedDelta
            );

            // Only updates buffer balances if buffer has a surplus of underlying tokens
            if (bufferUnderlyingSurplus > 0) {
                // If buffer has an underlying surplus, it wraps the surplus + amountIn, so the final amountIn needs
                // to discount that
                amountInUnderlying = vaultUnderlyingDelta - bufferUnderlyingSurplus;
                // Since bufferUnderlyingSurplus was wrapped, the final amountOut needs to discount the wrapped amount
                // that will stay in the buffer
                amountOutWrapped = vaultWrappedDelta - wrappedToken.convertToShares(bufferUnderlyingSurplus);

                // In a wrap operation, the underlying balance of the buffer will decrease and the wrapped balance will
                // increase. To decrease underlying balance, we get the delta amount that was deposited
                // (vaultUnderlyingDelta) and discounts the amount needed in the wrapping operation
                // (amountInUnderlying). Same logic applies to wrapped balances.
                bufferBalances = PackedTokenBalance.toPackedBalance(
                    bufferBalances.getBalanceRaw() - (vaultUnderlyingDelta - amountInUnderlying),
                    bufferBalances.getBalanceDerived() + (vaultWrappedDelta - amountOutWrapped)
                );
                _bufferTokenBalances[IERC20(wrappedToken)] = bufferBalances;
            } else {
                amountInUnderlying = vaultUnderlyingDelta;
                amountOutWrapped = vaultWrappedDelta;
            }
        }

        _takeDebt(underlyingToken, amountInUnderlying);
        _supplyCredit(wrappedToken, amountOutWrapped);
    }

    /**
     * @dev If the buffer has enough liquidity, it uses the wrapped token buffer to perform the unwrap operation
     * without any external calls. If not, it unwraps the assets needed to fulfill the trade + the surplus of assets
     * in the buffer, so that the buffer is rebalanced at the end of the operation.
     *
     * Updates `_reservesOf` and token deltas in storage.
     */
    function _unwrapWithBuffer(
        SwapKind kind,
        IERC20 underlyingToken,
        IERC4626 wrappedToken,
        uint256 amountGiven
    ) private returns (uint256 amountCalculated, uint256 amountInWrapped, uint256 amountOutUnderlying) {
        bytes32 bufferBalances = _bufferTokenBalances[IERC20(wrappedToken)];

        if (kind == SwapKind.EXACT_IN) {
            // EXACT_IN unwrap, so AmountGiven is wrapped amount
            amountCalculated = wrappedToken.convertToAssets(amountGiven);
            (amountOutUnderlying, amountInWrapped) = (amountCalculated, amountGiven);
        } else {
            // EXACT_OUT unwrap, so AmountGiven is underlying amount
            amountCalculated = wrappedToken.convertToShares(amountGiven);
            (amountOutUnderlying, amountInWrapped) = (amountGiven, amountCalculated);
        }

        // Checking isStaticCall first, so we only parse _vaultState in static calls
        if (EVMCallModeHelpers.isStaticCall() == true && _vaultState.toVaultState().isQueryDisabled == false) {
            // Uses the most accurate calculation so that a query matches the actual operation
            if (kind == SwapKind.EXACT_IN) {
                amountCalculated = wrappedToken.previewRedeem(amountGiven);
                (amountOutUnderlying, amountInWrapped) = (amountCalculated, amountGiven);
            } else {
                amountCalculated = wrappedToken.previewWithdraw(amountGiven);
                (amountOutUnderlying, amountInWrapped) = (amountGiven, amountCalculated);
            }
            _takeDebt(wrappedToken, amountInWrapped);
            _supplyCredit(underlyingToken, amountOutUnderlying);
            return (amountCalculated, amountInWrapped, amountOutUnderlying);
        }

        if (bufferBalances.getBalanceRaw() > amountOutUnderlying) {
            // the buffer has enough liquidity to facilitate the wrap without making an external call.
            bufferBalances = PackedTokenBalance.toPackedBalance(
                bufferBalances.getBalanceRaw() - amountOutUnderlying,
                bufferBalances.getBalanceDerived() + amountInWrapped
            );
            _bufferTokenBalances[IERC20(wrappedToken)] = bufferBalances;
        } else {
            // The buffer does not have enough liquidity to facilitate the unwrap without making an external call.
            // We unwrap the user's tokens via an external call and additionally rebalance the buffer if it has a
            // surplus of underlying tokens.

            // Gets the amount of wrapped tokens to unwrap in order to rebalance the buffer
            uint256 bufferWrappedSurplus = _getBufferWrappedSurplus(bufferBalances, wrappedToken);

            if (kind == SwapKind.EXACT_IN) {
                // EXACT_IN requires the exact amount of wrapped tokens to be unwrapped, so redeem is called
                // The amount of wrapped tokens to redeem is the necessary amount to fulfill the trade
                // (amountInWrapped), plus the amount needed to leave the buffer rebalanced 50/50 at the end
                // (bufferWrappedSurplus)
                wrappedToken.redeem(amountInWrapped + bufferWrappedSurplus, address(this), address(this));
            } else {
                // EXACT_OUT requires the exact amount of underlying tokens to be returned, so withdraw is called.
                // The amount of underlying tokens to withdraw is the necessary amount to fulfill the trade
                // (amountOutUnderlying), plus the amount needed to leave the buffer rebalanced 50/50 at the end
                // (bufferUnderlyingSurplus).
                if (bufferWrappedSurplus > 0) {
                    wrappedToken.withdraw(
                        amountOutUnderlying + wrappedToken.convertToAssets(bufferWrappedSurplus),
                        address(this),
                        address(this)
                    );
                } else {
                    wrappedToken.withdraw(amountOutUnderlying, address(this), address(this));
                }
            }

            (uint256 vaultUnderlyingDelta, uint256 vaultWrappedDelta) = _updateReservesAfterWrapping(
                underlyingToken,
                IERC20(wrappedToken)
            );

            _checkWrapOrUnwrapResults(
                wrappedToken,
                amountOutUnderlying,
                0,
                vaultUnderlyingDelta,
                amountInWrapped,
                bufferWrappedSurplus,
                vaultWrappedDelta
            );

            // Only updates buffer balances if buffer has a surplus of wrapped tokens
            if (bufferWrappedSurplus > 0) {
                // If buffer has a wrapped surplus, it unwraps surplus + amountIn, so the final amountIn needs to
                // discount that
                amountInWrapped = vaultWrappedDelta - bufferWrappedSurplus;
                // Since bufferWrappedSurplus was unwrapped, the final amountOut needs to discount the underlying
                // amount that will stay in the buffer
                amountOutUnderlying = vaultUnderlyingDelta - wrappedToken.convertToAssets(bufferWrappedSurplus);

                // In an unwrap operation, the underlying balance of the buffer will increase and the wrapped balance
                // will decrease. To increase the underlying balance, we get the delta amount that was withdrawn
                // (vaultUnderlyingDelta) and discount the amount expected in the unwrapping operation
                // (amountOutUnderlying). The same logic applies to wrapped balances.
                bufferBalances = PackedTokenBalance.toPackedBalance(
                    bufferBalances.getBalanceRaw() + (vaultUnderlyingDelta - amountOutUnderlying),
                    bufferBalances.getBalanceDerived() - (vaultWrappedDelta - amountInWrapped)
                );
                _bufferTokenBalances[IERC20(wrappedToken)] = bufferBalances;
            } else {
                amountOutUnderlying = vaultUnderlyingDelta;
                amountInWrapped = vaultWrappedDelta;
            }
        }

        _takeDebt(wrappedToken, amountInWrapped);
        _supplyCredit(underlyingToken, amountOutUnderlying);
    }

    /**
     * @dev Underlying surplus is the amount of underlying that need to be wrapped for the buffer to be rebalanced.
     * For instance, consider the following scenario:
     * - buffer balances: 2 wrapped and 10 underlying
     * - wrapped rate: 2
     * - normalized buffer balances: 4 wrapped as underlying (2 wrapped * rate) and 10 underlying
     * - surplus of underlying = (10 - 4) / 2 = 3 underlying
     * We need to wrap 3 underlying tokens to consider the buffer rebalanced.
     * - 3 underlying = 1.5 wrapped
     * - final balances: 3.5 wrapped (2 existing + 1.5 new) and 7 underlying (10 existing - 3)
     */
    function _getBufferUnderlyingSurplus(bytes32 bufferBalance, IERC4626 wrappedToken) internal view returns (uint256) {
        uint256 underlyingBalance = bufferBalance.getBalanceRaw();

        uint256 wrappedBalanceAsUnderlying = 0;
        if (bufferBalance.getBalanceDerived() > 0) {
            wrappedBalanceAsUnderlying = wrappedToken.convertToAssets(bufferBalance.getBalanceDerived());
        }

        return
            underlyingBalance > wrappedBalanceAsUnderlying ? (underlyingBalance - wrappedBalanceAsUnderlying) / 2 : 0;
    }

    /**
     * @dev Wrapped surplus is the amount of wrapped tokens that need to be unwrapped for the buffer to be rebalanced.
     * For instance, consider the following scenario:
     * - buffer balances: 10 wrapped and 4 underlying
     * - wrapped rate: 2
     * - normalized buffer balances: 10 wrapped and 2 underlying as wrapped (2 underlying / rate)
     * - surplus of wrapped = (10 - 2) / 2 = 4 wrapped
     * We need to unwrap 4 wrapped tokens to consider the buffer rebalanced.
     * - 4 wrapped = 8 underlying
     * - final balances: 6 wrapped (10 existing - 4) and 12 underlying (4 existing + 8 new)
     */
    function _getBufferWrappedSurplus(bytes32 bufferBalance, IERC4626 wrappedToken) internal view returns (uint256) {
        uint256 wrappedBalance = bufferBalance.getBalanceDerived();

        uint256 underlyingBalanceAsWrapped = 0;
        if (bufferBalance.getBalanceRaw() > 0) {
            underlyingBalanceAsWrapped = wrappedToken.convertToShares(bufferBalance.getBalanceRaw());
        }

        return wrappedBalance > underlyingBalanceAsWrapped ? (wrappedBalance - underlyingBalanceAsWrapped) / 2 : 0;
    }

    /**
     * @dev Updates reserves for underlying and wrapped tokens after wrap/unwrap operation:
     * - updates `_reservesOf`
     * - returns the delta underlying and wrapped tokens that were deposited/withdrawn from vault reserves
     */
    function _updateReservesAfterWrapping(
        IERC20 underlyingToken,
        IERC20 wrappedToken
    ) internal returns (uint256 vaultUnderlyingDelta, uint256 vaultWrappedDelta) {
        uint256 vaultUnderlyingBefore = _reservesOf[underlyingToken];
        uint256 vaultUnderlyingAfter = underlyingToken.balanceOf(address(this));
        _reservesOf[underlyingToken] = vaultUnderlyingAfter;

        uint256 vaultWrappedBefore = _reservesOf[IERC20(wrappedToken)];
        uint256 vaultWrappedAfter = wrappedToken.balanceOf(address(this));
        _reservesOf[wrappedToken] = vaultWrappedAfter;

        if (vaultUnderlyingBefore > vaultUnderlyingAfter) {
            // Wrap
            // Since deposit takes underlying tokens from the vault, the actual underlying tokens deposited is
            // underlyingBefore - underlyingAfter
            vaultUnderlyingDelta = vaultUnderlyingBefore - vaultUnderlyingAfter;
            // Since deposit puts wrapped tokens into the vault, the actual wrapped minted is
            // wrappedAfter - wrappedBefore
            vaultWrappedDelta = vaultWrappedAfter - vaultWrappedBefore;
        } else {
            // Unwrap
            // Since withdraw puts underlying tokens into the vault, the actual underlying token amount withdrawn is
            // assetsAfter - assetsBefore
            vaultUnderlyingDelta = vaultUnderlyingAfter - vaultUnderlyingBefore;
            // Since withdraw takes wrapped tokens from the vault, the actual wrapped token amount burned is
            // wrappedBefore - wrappedAfter
            vaultWrappedDelta = vaultWrappedBefore - vaultWrappedAfter;
        }
    }

    /**
     * @dev Check if vault deltas after wrap or unwrap operation match the expected amount calculated by
     * convertToAssets/convertToShares, with an error tolerance of _MAX_CONVERT_ERROR
     */
    function _checkWrapOrUnwrapResults(
        IERC4626 wrappedToken,
        uint256 wrapUnwrapUnderlyingExpected,
        uint256 bufferUnderlyingSurplus,
        uint256 vaultUnderlyingDelta,
        uint256 wrapUnwrapWrappedExpected,
        uint256 bufferWrappedSurplus,
        uint256 vaultWrappedDelta
    ) private view {
        uint256 expectedUnderlyingDelta;
        uint256 expectedWrappedDelta;
        if (bufferUnderlyingSurplus > 0) {
            // If buffer has a surplus of underlying, the expected underlying delta is the underlying amountIn from the
            // user (wrapUnwrapUnderlyingExpected) + bufferUnderlyingSurplus. This value left vault's reserves because
            // it was wrapped
            expectedUnderlyingDelta = wrapUnwrapUnderlyingExpected + bufferUnderlyingSurplus;
            // If buffer has a surplus of underlying, the expected wrapped delta is the wrapped amountOut to the
            // user (wrapUnwrapWrappedExpected) + converted bufferUnderlyingSurplus. This value was added to vault's
            // reserves because underlying was wrapped
            expectedWrappedDelta = wrapUnwrapWrappedExpected + wrappedToken.convertToShares(bufferUnderlyingSurplus);
        } else if (bufferWrappedSurplus > 0) {
            // If buffer has a surplus of wrapped, the expected wrapped delta is the wrapped amountIn from the
            // user (wrapUnwrapWrappedExpected) + bufferWrappedSurplus. This value left vault's reserves because
            // it was unwrapped
            expectedWrappedDelta = wrapUnwrapWrappedExpected + bufferWrappedSurplus;
            // If buffer has a surplus of wrapped, the expected underlying delta is the underlying amountOut to the
            // user (wrapUnwrapUnderlyingExpected) + converted bufferWrappedSurplus. This value was added to vault's
            // reserves because wrapped was redeemed
            expectedUnderlyingDelta = wrapUnwrapUnderlyingExpected + wrappedToken.convertToAssets(bufferWrappedSurplus);
        } else {
            // If no surplus, the expected delta is the amountsIn and amountsOut (perfectly balanced buffer or
            // operation was not in favor of rebalance)
            expectedUnderlyingDelta = wrapUnwrapUnderlyingExpected;
            expectedWrappedDelta = wrapUnwrapWrappedExpected;
        }

        if (
            (vaultUnderlyingDelta < expectedUnderlyingDelta &&
                expectedUnderlyingDelta - vaultUnderlyingDelta > _MAX_CONVERT_ERROR) ||
            (vaultUnderlyingDelta > expectedUnderlyingDelta &&
                vaultUnderlyingDelta - expectedUnderlyingDelta > _MAX_CONVERT_ERROR)
        ) {
            // If this error is thrown, it means the convert result had an absolute error greater than
            // _MAX_CONVERT_ERROR in comparison with the actual operation.
            revert WrongUnderlyingAmount(address(wrappedToken));
        }

        if (
            ((vaultWrappedDelta > expectedWrappedDelta) &&
                (vaultWrappedDelta - expectedWrappedDelta > _MAX_CONVERT_ERROR)) ||
            (vaultWrappedDelta < expectedWrappedDelta && expectedWrappedDelta - vaultWrappedDelta > _MAX_CONVERT_ERROR)
        ) {
            // If this error is thrown, it means the convert result had an absolute error greater than
            // _MAX_CONVERT_ERROR in comparison with the actual operation.
            revert WrongWrappedAmount(address(wrappedToken));
        }
    }

    /**
     * @dev IERC4626 convert and preview may have different results for the same input, and preview is usually more
     * accurate, but more expensive than convert. _MAX_CONVERT_ERROR limits the error between these two functions and
     * allow us to use convert safely.
     */
    function _addConvertError(uint256 amount) private pure returns (uint256) {
        return amount + _MAX_CONVERT_ERROR;
    }

    /*******************************************************************************
                                    Pool Information
    *******************************************************************************/

    /// @inheritdoc IVaultMain
    function getPoolTokenCountAndIndexOfToken(
        address pool,
        IERC20 token
    ) external view withRegisteredPool(pool) returns (uint256, uint256) {
        EnumerableMap.IERC20ToBytes32Map storage poolTokenBalances = _poolTokenBalances[pool];
        uint256 tokenCount = poolTokenBalances.length();
        // unchecked indexOf returns index + 1, or 0 if token is not present.
        uint256 index = poolTokenBalances.unchecked_indexOf(token);
        if (index == 0) {
            revert TokenNotRegistered();
        }

        unchecked {
            return (tokenCount, index - 1);
        }
    }

    /*******************************************************************************
                                    Authentication
    *******************************************************************************/

    /// @inheritdoc IVaultMain
    function getAuthorizer() external view returns (IAuthorizer) {
        return _authorizer;
    }

    /*******************************************************************************
                                     Default handlers
    *******************************************************************************/

    receive() external payable {
        revert CannotReceiveEth();
    }

    // solhint-disable no-complex-fallback

    /**
     * @inheritdoc Proxy
     * @dev Override proxy implementation of `fallback` to disallow incoming ETH transfers.
     * This function actually returns whatever the Vault Extension does when handling the request.
     */
    fallback() external payable override {
        if (msg.value > 0) {
            revert CannotReceiveEth();
        }

        _fallback();
    }

    /// @inheritdoc IVaultMain
    function getVaultExtension() external view returns (address) {
        return _implementation();
    }

    /**
     * @inheritdoc Proxy
     * @dev Returns Vault Extension, where fallback requests are forwarded.
     */
    function _implementation() internal view override returns (address) {
        return address(_vaultExtension);
    }
}<|MERGE_RESOLUTION|>--- conflicted
+++ resolved
@@ -190,11 +190,7 @@
         SwapState memory state = _loadSwapState(params, poolData);
 
         if (poolData.poolConfig.hooks.shouldCallBeforeSwap) {
-<<<<<<< HEAD
-            if (_poolHooks[params.pool].onBeforeSwap(_buildPoolSwapParams(params, vars, poolData)) == false) {
-=======
-            if (IPoolHooks(params.pool).onBeforeSwap(_buildPoolSwapParams(params, state, poolData)) == false) {
->>>>>>> f3b51990
+            if (_poolHooks[params.pool].onBeforeSwap(_buildPoolSwapParams(params, state, poolData)) == false) {
                 revert BeforeSwapHookFailed();
             }
 
@@ -214,13 +210,8 @@
         if (poolData.poolConfig.hooks.shouldCallComputeDynamicSwapFee) {
             bool success;
 
-<<<<<<< HEAD
-            (success, vars.swapFeePercentage) = _poolHooks[params.pool].onComputeDynamicSwapFee(
-                _buildPoolSwapParams(params, vars, poolData)
-=======
-            (success, state.swapFeePercentage) = IPoolHooks(params.pool).onComputeDynamicSwapFee(
+            (success, state.swapFeePercentage) = _poolHooks[params.pool].onComputeDynamicSwapFee(
                 _buildPoolSwapParams(params, state, poolData)
->>>>>>> f3b51990
             );
 
             if (success == false) {
