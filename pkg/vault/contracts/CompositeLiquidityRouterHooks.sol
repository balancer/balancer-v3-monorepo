--- conflicted
+++ resolved
@@ -36,18 +36,8 @@
         ERC4626
     }
 
-<<<<<<< HEAD
-=======
-    // Factor out common parameters used in internal liquidity functions.
-    struct RouterCallParams {
-        address sender;
-        bool wethIsEth;
-        bool isStaticCall;
-    }
-
     bool internal immutable _isAggregator;
 
->>>>>>> 30c7bb64
     constructor(
         IVault vault,
         IWETH weth,
@@ -223,25 +213,18 @@
             revert IVaultErrors.BufferNotInitialized(IERC4626(token));
         }
 
-        if (callParams.isStaticCall == false) {
+        if (isStaticCall == false) {
             if (_isAggregator) {
                 // Settle the prepayment amount that was already sent
                 _vault.settle(IERC20(settlementToken), amountIn);
             } else {
                 // Retrieve tokens from the sender using Permit2
-                _takeTokenIn(callParams.sender, IERC20(settlementToken), amountIn, callParams.wethIsEth);
+                _takeTokenIn(liquidityParams.sender, IERC20(settlementToken), amountIn, liquidityParams.wethIsEth);
             }
         }
 
         if (needToWrap) {
             if (amountIn > 0) {
-<<<<<<< HEAD
-                if (isStaticCall == false) {
-                    _takeTokenIn(liquidityParams.sender, IERC20(underlyingToken), amountIn, liquidityParams.wethIsEth);
-                }
-
-=======
->>>>>>> 30c7bb64
                 (, , actualAmountIn) = _vault.erc4626BufferWrapOrUnwrap(
                     BufferWrapOrUnwrapParams({
                         kind: SwapKind.EXACT_IN,
@@ -254,13 +237,6 @@
             }
         } else {
             actualAmountIn = amountIn;
-<<<<<<< HEAD
-
-            if (isStaticCall == false) {
-                _takeTokenIn(liquidityParams.sender, IERC20(token), amountIn, liquidityParams.wethIsEth);
-            }
-=======
->>>>>>> 30c7bb64
         }
     }
 
@@ -289,25 +265,18 @@
             revert IVaultErrors.BufferNotInitialized(IERC4626(token));
         }
 
-        if (callParams.isStaticCall == false) {
+        if (isStaticCall == false) {
             if (_isAggregator) {
                 // Settle the prepayment amount that was already sent
                 _vault.settle(IERC20(settlementToken), maxAmountIn);
             } else {
                 // Retrieve tokens from the sender using Permit2
-                _takeTokenIn(callParams.sender, settlementToken, maxAmountIn, callParams.wethIsEth);
+                _takeTokenIn(liquidityParams.sender, settlementToken, maxAmountIn, liquidityParams.wethIsEth);
             }
         }
 
         if (needToWrap) {
             if (amountIn > 0) {
-<<<<<<< HEAD
-                if (isStaticCall == false) {
-                    _takeTokenIn(liquidityParams.sender, underlyingToken, maxAmountIn, liquidityParams.wethIsEth);
-                }
-
-=======
->>>>>>> 30c7bb64
                 // `erc4626BufferWrapOrUnwrap` will fail if the wrappedToken isn't ERC4626-conforming.
                 (, actualAmountIn, ) = _vault.erc4626BufferWrapOrUnwrap(
                     BufferWrapOrUnwrapParams({
@@ -319,37 +288,21 @@
                     })
                 );
             }
-<<<<<<< HEAD
-
-            if (isStaticCall == false) {
-                // The maxAmountsIn of underlying tokens was taken from the user, so the difference between
-                // `maxAmountsIn` and the exact underlying amount needs to be returned to the sender.
-                _sendTokenOut(
-                    liquidityParams.sender,
-                    underlyingToken,
-                    maxAmountIn - actualAmountIn,
-                    liquidityParams.wethIsEth
-                );
-            }
         } else {
             actualAmountIn = amountIn;
-            tokenIn = IERC20(token);
-
-            if (isStaticCall == false) {
-                _takeTokenIn(liquidityParams.sender, tokenIn, actualAmountIn, liquidityParams.wethIsEth);
-            }
-=======
-        } else {
-            actualAmountIn = amountIn;
->>>>>>> 30c7bb64
         }
 
         if (actualAmountIn > maxAmountIn) {
             revert IVaultErrors.AmountInAboveMax(settlementToken, amountIn, maxAmountIn);
         }
 
-        if (callParams.isStaticCall == false) {
-            _sendTokenOut(callParams.sender, settlementToken, maxAmountIn - actualAmountIn, callParams.wethIsEth);
+        if (isStaticCall == false) {
+            _sendTokenOut(
+                liquidityParams.sender,
+                settlementToken,
+                maxAmountIn - actualAmountIn,
+                liquidityParams.wethIsEth
+            );
         }
     }
 
@@ -732,24 +685,19 @@
         uint256 underlyingAmountIn = _currentSwapTokenInAmounts().tGet(underlyingToken);
 
         if (underlyingAmountIn > 0) {
-<<<<<<< HEAD
             if (isStaticCall == false) {
-                _takeTokenIn(
-                    liquidityParams.sender,
-                    IERC20(underlyingToken),
-                    underlyingAmountIn,
-                    liquidityParams.wethIsEth
-                );
-=======
-            if (callParams.isStaticCall == false) {
                 if (_isAggregator) {
                     // Settle the prepayment amount that was already sent
                     _vault.settle(IERC20(underlyingToken), underlyingAmountIn);
                 } else {
                     // Retrieve tokens from the sender using Permit2
-                    _takeTokenIn(callParams.sender, IERC20(underlyingToken), underlyingAmountIn, callParams.wethIsEth);
+                    _takeTokenIn(
+                        liquidityParams.sender,
+                        IERC20(underlyingToken),
+                        underlyingAmountIn,
+                        liquidityParams.wethIsEth
+                    );
                 }
->>>>>>> 30c7bb64
             }
 
             (, , wrappedAmountOut) = _vault.erc4626BufferWrapOrUnwrap(
