// SPDX-License-Identifier: GPL-3.0-or-later

pragma solidity ^0.8.24;

import { IERC20 } from "@openzeppelin/contracts/token/ERC20/IERC20.sol";
import { IPermit2 } from "permit2/src/interfaces/IPermit2.sol";
import { IAllowanceTransfer } from "permit2/src/interfaces/IAllowanceTransfer.sol";

import { IWETH } from "@balancer-labs/v3-interfaces/contracts/solidity-utils/misc/IWETH.sol";
import { IRouter } from "@balancer-labs/v3-interfaces/contracts/vault/IRouter.sol";
import { IAggregatorsRouterRouter } from "@balancer-labs/v3-interfaces/contracts/vault/IAggregatorsRouterRouter.sol";
import { IVault } from "@balancer-labs/v3-interfaces/contracts/vault/IVault.sol";
import "@balancer-labs/v3-interfaces/contracts/vault/VaultTypes.sol";

import { RouterCommon } from "./RouterCommon.sol";

/**
 * @notice Entrypoint for aggregators who want make swaps without build in payment logic.
 * @dev The external API functions unlock the Vault, which calls back into the corresponding hook functions.
 * These interact with the Vault and settle accounting.
 */
contract AggregatorsRouter is IAggregatorsRouterRouter, RouterCommon {
    constructor(
        IVault vault,
        string memory routerVersion
    ) RouterCommon(vault, IWETH(address(0x00)), IPermit2(address(0x00)), routerVersion) {
        // solhint-disable-previous-line no-empty-blocks
    }

    /***************************************************************************
                                       Swaps
    ***************************************************************************/

    /// @inheritdoc IAggregatorsRouterRouter
    function swapSingleTokenExactIn(
        address pool,
        IERC20 tokenIn,
        IERC20 tokenOut,
        uint256 exactAmountIn,
        uint256 minAmountOut,
        uint256 deadline,
        bytes calldata userData
    ) external saveSender(msg.sender) returns (uint256) {
        return
            abi.decode(
                _vault.unlock(
                    abi.encodeCall(
                        AggregatorsRouter.swapSingleTokenHook,
                        IRouter.SwapSingleTokenHookParams({
                            sender: msg.sender,
                            kind: SwapKind.EXACT_IN,
                            pool: pool,
                            tokenIn: tokenIn,
                            tokenOut: tokenOut,
                            amountGiven: exactAmountIn,
                            limit: minAmountOut,
                            deadline: deadline,
                            wethIsEth: false,
                            userData: userData
                        })
                    )
                ),
                (uint256)
            );
    }

    /**
     * @notice Hook for swaps.
<<<<<<< HEAD
     * @dev Can only be called by the Vault. Also handles native ETH. 
     This router expects the caller to pay upfront by sending tokens to the vault directly, 
     so this call only accounts for the amount that has already been paid skipping transfers of any kind.
     * @param params Swap parameters (see IRouter for struct definition)
=======
     * @dev Can only be called by the Vault.
     * @param params Swap parameters (see IRouterSwap for struct definition)
>>>>>>> b89c0b77
     * @return amountCalculated Token amount calculated by the pool math (e.g., amountOut for a exact in swap)
     */
    function swapSingleTokenHook(
        IRouter.SwapSingleTokenHookParams calldata params
    ) external nonReentrant onlyVault returns (uint256) {
        (uint256 amountCalculated, uint256 amountIn, uint256 amountOut) = _swapHook(params);

        _vault.settle(params.tokenIn, amountIn);
        _sendTokenOut(params.sender, params.tokenOut, amountOut, false);

        return amountCalculated;
    }

    function _swapHook(
        IRouter.SwapSingleTokenHookParams calldata params
    ) internal returns (uint256 amountCalculated, uint256 amountIn, uint256 amountOut) {
        // The deadline is timestamp-based: it should not be relied upon for sub-minute accuracy.
        // solhint-disable-next-line not-rely-on-time
        if (block.timestamp > params.deadline) {
            revert SwapDeadline();
        }

        (amountCalculated, amountIn, amountOut) = _vault.swap(
            VaultSwapParams({
                kind: params.kind,
                pool: params.pool,
                tokenIn: params.tokenIn,
                tokenOut: params.tokenOut,
                amountGivenRaw: params.amountGiven,
                limitRaw: params.limit,
                userData: params.userData
            })
        );
    }

    /*******************************************************************************
                                      Queries
    *******************************************************************************/

    /// @inheritdoc IAggregatorsRouterRouter
    function querySwapSingleTokenExactIn(
        address pool,
        IERC20 tokenIn,
        IERC20 tokenOut,
        uint256 exactAmountIn,
        address sender,
        bytes memory userData
    ) external saveSender(sender) returns (uint256 amountCalculated) {
        return
            abi.decode(
                _vault.quote(
                    abi.encodeCall(
                        AggregatorsRouter.querySwapHook,
                        IRouter.SwapSingleTokenHookParams({
                            sender: msg.sender,
                            kind: SwapKind.EXACT_IN,
                            pool: pool,
                            tokenIn: tokenIn,
                            tokenOut: tokenOut,
                            amountGiven: exactAmountIn,
                            limit: 0,
                            deadline: _MAX_AMOUNT,
                            wethIsEth: false,
                            userData: userData
                        })
                    )
                ),
                (uint256)
            );
    }

    /**
     * @notice Hook for swap queries.
     * @dev Can only be called by the Vault. Also handles native ETH.
     * @param params Swap parameters (see IRouter for struct definition)
     * @return amountCalculated Token amount calculated by the pool math (e.g., amountOut for a exact in swap)
     */
    function querySwapHook(
        IRouter.SwapSingleTokenHookParams calldata params
    ) external nonReentrant onlyVault returns (uint256) {
        (uint256 amountCalculated, , ) = _swapHook(params);

        return amountCalculated;
    }

    /***************************************************************************
                                       Overrides
    ***************************************************************************/
    function permitBatchAndCall(
        PermitApproval[] calldata,
        bytes[] calldata,
        IAllowanceTransfer.PermitBatch calldata,
        bytes calldata,
        bytes[] calldata
    ) external payable override returns (bytes[] memory) {
        revert OperationNotSupported("permit2 is not supported");
    }
}<|MERGE_RESOLUTION|>--- conflicted
+++ resolved
@@ -66,15 +66,10 @@
 
     /**
      * @notice Hook for swaps.
-<<<<<<< HEAD
-     * @dev Can only be called by the Vault. Also handles native ETH. 
-     This router expects the caller to pay upfront by sending tokens to the vault directly, 
-     so this call only accounts for the amount that has already been paid skipping transfers of any kind.
-     * @param params Swap parameters (see IRouter for struct definition)
-=======
      * @dev Can only be called by the Vault.
+    This router expects the caller to pay upfront by sending tokens to the vault directly, 
+    so this call only accounts for the amount that has already been paid skipping transfers of any kind.
      * @param params Swap parameters (see IRouterSwap for struct definition)
->>>>>>> b89c0b77
      * @return amountCalculated Token amount calculated by the pool math (e.g., amountOut for a exact in swap)
      */
     function swapSingleTokenHook(
