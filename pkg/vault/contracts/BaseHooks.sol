// SPDX-License-Identifier: GPL-3.0-or-later

pragma solidity ^0.8.24;

import { IVault } from "@balancer-labs/v3-interfaces/contracts/vault/IVault.sol";
import { IHooks } from "@balancer-labs/v3-interfaces/contracts/vault/IHooks.sol";
import {
    AddLiquidityKind,
    HooksConfig,
    HookFlags,
    LiquidityManagement,
    RemoveLiquidityKind,
    TokenConfig,
    PoolSwapParams
} from "@balancer-labs/v3-interfaces/contracts/vault/VaultTypes.sol";

import { VaultGuard } from "./VaultGuard.sol";

/**
 * @dev Pools that only implement a subset of callbacks can inherit from here instead of IHooks,
 * and only override what they need. `VaultGuard` allows use of the `onlyVault` modifier, which
 * isn't used in this abstract contract, but should be used in real derived hook contracts.
 */
abstract contract BaseHooks is IHooks, VaultGuard {
    constructor(IVault vault) VaultGuard(vault) {
        // solhint-disable-previous-line no-empty-blocks
    }

    /// @inheritdoc IHooks
    function onRegister(
        address,
        address,
        TokenConfig[] memory,
        LiquidityManagement calldata
    ) public virtual returns (bool) {
        // By default, deny all factories. This method must be overwritten by the hook contract
        return false;
    }

    /// @inheritdoc IHooks
    function getHookFlags() public view virtual returns (HookFlags memory);

    /// @inheritdoc IHooks
    function onBeforeInitialize(uint256[] memory, bytes memory) public virtual returns (bool) {
        return false;
    }

    /// @inheritdoc IHooks
    function onAfterInitialize(uint256[] memory, uint256, bytes memory) public virtual returns (bool) {
        return false;
    }

    /// @inheritdoc IHooks
    function onBeforeAddLiquidity(
        address,
        address,
        AddLiquidityKind,
        uint256[] memory,
        uint256,
        uint256[] memory,
        bytes memory
    ) public virtual returns (bool) {
        return false;
    }

    /// @inheritdoc IHooks
    function onAfterAddLiquidity(
        address,
        address,
        AddLiquidityKind,
        uint256[] memory,
        uint256[] memory amountsInRaw,
        uint256,
        uint256[] memory,
        bytes memory
    ) public virtual returns (bool, uint256[] memory) {
        return (false, amountsInRaw);
    }

    /// @inheritdoc IHooks
    function onBeforeRemoveLiquidity(
        address,
        address,
        RemoveLiquidityKind,
        uint256,
        uint256[] memory,
        uint256[] memory,
        bytes memory
    ) public virtual returns (bool) {
        return false;
    }

    /// @inheritdoc IHooks
    function onAfterRemoveLiquidity(
        address,
        address,
        RemoveLiquidityKind,
        uint256,
        uint256[] memory,
        uint256[] memory amountsOutRaw,
        uint256[] memory,
        bytes memory
    ) public virtual returns (bool, uint256[] memory) {
        return (false, amountsOutRaw);
    }

    /// @inheritdoc IHooks
<<<<<<< HEAD
    function onBeforeSwap(PoolSwapParams calldata, address) external virtual onlyVault returns (bool) {
=======
    function onBeforeSwap(IBasePool.PoolSwapParams calldata, address) public virtual returns (bool) {
>>>>>>> d1cc8792
        // return false to trigger an error if shouldCallBeforeSwap is true but this function is not overridden.
        return false;
    }

    /// @inheritdoc IHooks
    function onAfterSwap(AfterSwapParams calldata) public virtual returns (bool, uint256) {
        // return false to trigger an error if shouldCallAfterSwap is true but this function is not overridden.
        // The second argument is not used.
        return (false, 0);
    }

    /// @inheritdoc IHooks
<<<<<<< HEAD
    function onComputeDynamicSwapFee(
        PoolSwapParams calldata,
=======
    function onComputeDynamicSwapFeePercentage(
        IBasePool.PoolSwapParams calldata,
>>>>>>> d1cc8792
        address,
        uint256
    ) public view virtual returns (bool, uint256) {
        return (false, 0);
    }
}<|MERGE_RESOLUTION|>--- conflicted
+++ resolved
@@ -105,11 +105,7 @@
     }
 
     /// @inheritdoc IHooks
-<<<<<<< HEAD
-    function onBeforeSwap(PoolSwapParams calldata, address) external virtual onlyVault returns (bool) {
-=======
-    function onBeforeSwap(IBasePool.PoolSwapParams calldata, address) public virtual returns (bool) {
->>>>>>> d1cc8792
+    function onBeforeSwap(PoolSwapParams calldata, address) public virtual returns (bool) {
         // return false to trigger an error if shouldCallBeforeSwap is true but this function is not overridden.
         return false;
     }
@@ -122,13 +118,8 @@
     }
 
     /// @inheritdoc IHooks
-<<<<<<< HEAD
-    function onComputeDynamicSwapFee(
+    function onComputeDynamicSwapFeePercentage(
         PoolSwapParams calldata,
-=======
-    function onComputeDynamicSwapFeePercentage(
-        IBasePool.PoolSwapParams calldata,
->>>>>>> d1cc8792
         address,
         uint256
     ) public view virtual returns (bool, uint256) {
