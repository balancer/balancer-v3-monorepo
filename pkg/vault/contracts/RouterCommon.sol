--- conflicted
+++ resolved
@@ -15,13 +15,10 @@
 import { IVault } from "@balancer-labs/v3-interfaces/contracts/vault/IVault.sol";
 
 import { StorageSlotExtension } from "@balancer-labs/v3-solidity-utils/contracts/openzeppelin/StorageSlotExtension.sol";
-<<<<<<< HEAD
 import {
     ReentrancyGuardTransient
 } from "@balancer-labs/v3-solidity-utils/contracts/openzeppelin/ReentrancyGuardTransient.sol";
-=======
 import { InputHelpers } from "@balancer-labs/v3-solidity-utils/contracts/helpers/InputHelpers.sol";
->>>>>>> f3d1d99a
 import { RevertCodec } from "@balancer-labs/v3-solidity-utils/contracts/helpers/RevertCodec.sol";
 import { Version } from "@balancer-labs/v3-solidity-utils/contracts/helpers/Version.sol";
 import {
@@ -158,7 +155,6 @@
         IAllowanceTransfer.PermitBatch calldata permit2Batch,
         bytes calldata permit2Signature,
         bytes[] calldata multicallData
-<<<<<<< HEAD
     ) external payable virtual returns (bytes[] memory results) {
         _permitBatch(permitBatch, permitSignatures, permit2Batch, permit2Signature);
 
@@ -172,11 +168,8 @@
         IAllowanceTransfer.PermitBatch calldata permit2Batch,
         bytes calldata permit2Signature
     ) private nonReentrant {
-=======
-    ) external payable virtual saveSender(msg.sender) returns (bytes[] memory results) {
         InputHelpers.ensureInputLengthMatch(permitBatch.length, permitSignatures.length);
 
->>>>>>> f3d1d99a
         // Use Permit (ERC-2612) to grant allowances to Permit2 for tokens to swap,
         // and grant allowances to Vault for BPT tokens.
         for (uint256 i = 0; i < permitBatch.length; ++i) {
