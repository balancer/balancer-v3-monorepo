--- conflicted
+++ resolved
@@ -14,13 +14,6 @@
 import { IAllowanceTransfer } from "permit2/src/interfaces/IAllowanceTransfer.sol";
 import { IVault } from "@balancer-labs/v3-interfaces/contracts/vault/IVault.sol";
 
-<<<<<<< HEAD
-=======
-import { StorageSlotExtension } from "@balancer-labs/v3-solidity-utils/contracts/openzeppelin/StorageSlotExtension.sol";
-import {
-    ReentrancyGuardTransient
-} from "@balancer-labs/v3-solidity-utils/contracts/openzeppelin/ReentrancyGuardTransient.sol";
->>>>>>> a318afe5
 import { InputHelpers } from "@balancer-labs/v3-solidity-utils/contracts/helpers/InputHelpers.sol";
 import { RevertCodec } from "@balancer-labs/v3-solidity-utils/contracts/helpers/RevertCodec.sol";
 import {
@@ -41,10 +34,6 @@
  * invocation functions (`permitBatchAndCall` and `multicall`).
  */
 abstract contract RouterCommon is IRouterCommon, VaultGuard, ReentrancyGuardTransient, Version {
-<<<<<<< HEAD
-=======
-    using TransientStorageHelpers for StorageSlotExtension.Uint256SlotType;
->>>>>>> a318afe5
     using Address for address payable;
     using StorageSlotExtension for *;
     using SafeERC20 for IWETH;
@@ -182,11 +171,7 @@
         bytes[] calldata permitSignatures,
         IAllowanceTransfer.PermitBatch calldata permit2Batch,
         bytes calldata permit2Signature
-<<<<<<< HEAD
-    ) private nonReentrant {
-=======
     ) internal nonReentrant {
->>>>>>> a318afe5
         InputHelpers.ensureInputLengthMatch(permitBatch.length, permitSignatures.length);
 
         // Use Permit (ERC-2612) to grant allowances to Permit2 for tokens to swap,
