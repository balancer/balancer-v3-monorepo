// SPDX-License-Identifier: GPL-3.0-or-later

pragma solidity ^0.8.24;

import {
    IBalancerContractRegistry,
    ContractType
} from "@balancer-labs/v3-interfaces/contracts/vault/IBalancerContractRegistry.sol";
import { IVault } from "@balancer-labs/v3-interfaces/contracts/vault/IVault.sol";

import { SingletonAuthentication } from "./SingletonAuthentication.sol";

/**
 * @notice On-chain registry of standard Balancer contracts.
 * @dev Maintain a registry of official Balancer Factories, Routers, Hooks, and valid ERC4626 tokens, for two main
 * purposes. The first is to support the many instances where we need to know that a contract is "trusted" (i.e.,
 * is safe and behaves in the required manner). For instance, some hooks depend critically on the identity of the
 * msg.sender, which must be passed down through the Router. Since Routers are permissionless, a malicious one could
 * spoof the sender and "fool" the hook. The hook must therefore "trust" the Router.
 *
 * It is also important for the front-end to know when a particular wrapped token should be used with buffers. Not all
 * "ERC4626" wrapped tokens are fully conforming, and buffer operations with non-conforming tokens may fail in various
 * unexpected ways. It is not enough to simply check whether a buffer exists (e.g., by calling `getBufferAsset`),
 * since best practice is for the pool creator to initialize buffers for all such tokens regardless. They are
 * permissionless, and could otherwise be initialized by anyone in unexpected ways. This registry could be used to
 * keep track of "known good" buffers, such that `isActiveBalancerContract(ContractType.ERC4626, <address>)` returns
 * true for fully-compliant tokens with properly initialized buffers.
 *
 * Current solutions involve passing in the address of the trusted Router on deployment: but what if it needs to
 * support multiple Routers? Or if the Router is deprecated and replaced? Instead, we can pass the registry address,
 * and query this contract to determine whether the Router is a "trusted" one.
 *
 * The second use case is for off-chain queries, or other protocols that need to easily determine, say, the "latest"
 * Weighted Pool Factory. This contract provides `isActiveBalancerContract(type, address)` for the first case, and
 * `getBalancerContract(type, name)` for the second. It is also possible to query all known information about an
 * address, using `getBalancerContractInfo(address)`, which returns a struct with the detailed state.
 *
 * Note that the `SingletonAuthentication` base contract provides `getVault`, so it is also possible to ask this
 * contract for the Vault address, so it doesn't need to be a type.
 */
contract BalancerContractRegistry is IBalancerContractRegistry, SingletonAuthentication {
    // ContractId is the hash of contract name. Names must be unique (cannot have the same name with different types).
    mapping(bytes32 contractId => address addr) private _contractRegistry;

    // Given an address, store the contract state (i.e., type, and active or deprecated).
    //
    // Conceptually, we maintain a <unique name> => <unique address> => <contract info> registry of contracts.
    // The only thing that can change is the `isActive` flag, when a contract is deprecated. If a contract is
    // registered in error (e.g., wrong type or address), the remedy is to deregister (delete) it, and then register
    // the correct one.
    //
    // We also maintain a registry of aliases: <unique alias> => <unique registered address>, where the target address
    // must be in the main registry, and the alias cannot match a unique registered contract name. Aliases can be
    // overwritten (e.g., when the `WeightedPool` alias migrates from v2 to v3). See `_contractAliases` below.
    mapping(address addr => ContractInfo info) private _contractInfo;

    // ContractAliasId is the hash of the alias (e.g., "WeightedPool").
    // This is separate from the main contract registry to enforce different rules (e.g., prevent corrupting the
    // contract state by overwriting a registry entry with an "alias" that matches a different contract).
    mapping(bytes32 contractAliasId => address addr) private _contractAliases;

    /**
     * @notice A `_contractRegistry` entry has no corresponding `_contractInfo`.
     * @dev This should never happen.
     * @param contractName The name of the contract that has a registry entry but no contract info
     * @param contractAddress The address of the contract with missing state
     */
    error InconsistentState(string contractName, address contractAddress);

    constructor(IVault vault) SingletonAuthentication(vault) {
        // solhint-disable-previous-line no-empty-blocks
    }

    /*
     * Example usage:
     *
     * // Register both the named version and the "latest" Weighted Pool Factory.
     * registerBalancerContract(
     *      ContractType.POOL_FACTORY, '20241205-v3-weighted-pool', 0x201efd508c8DfE9DE1a13c2452863A78CB2a86Cc
     * );
     * addOrUpdateBalancerContractAlias('WeightedPool', 0x201efd508c8DfE9DE1a13c2452863A78CB2a86Cc);
     *
     * // Register the Routers (two of them anyway).
     * registerBalancerContract(ContractType.ROUTER, '20241205-v3-router', 0x5C6fb490BDFD3246EB0bB062c168DeCAF4bD9FDd);
     * registerBalancerContract(
     *      ContractType.ROUTER, '20241205-v3-batch-router', 0x136f1EFcC3f8f88516B9E94110D56FDBfB1778d1
     * );
     *
     * // Now, hooks that require trusted routers can be deployed with the registry address, and query the router to
     * // see whether it's "trusted" (i.e., registered by governance):
     *
     * isActiveBalancerContract(ContractType.ROUTER, 0x5C6fb490BDFD3246EB0bB062c168DeCAF4bD9FDd) would return true.
     *
     * Off-chain processes that wanted to know the current address of the Weighted Pool Factory could query by either
     * name:
     *
     * (address, active) = getBalancerContract(ContractType.POOL_FACTORY, '20241205-v3-weighted-pool');
     * (address, active) = getBalancerContract(ContractType.POOL_FACTORY, 'WeightedPool');
     *
     * These would return the same result.
     *
     * If we replaced `20241205-v3-weighted-pool` with `20250107-v3-weighted-pool-v2`, governance would call:
     *
     * deprecateBalancerContract(0x201efd508c8DfE9DE1a13c2452863A78CB2a86Cc);
     * registerBalancerContract(
     *      ContractType.POOL_FACTORY, '20250107-v3-weighted-pool-v2', 0x9FC3da866e7DF3a1c57adE1a97c9f00a70f010c8)
     * );
     * addOrUpdateBalancerContractAlias('WeightedPool', 0x9FC3da866e7DF3a1c57adE1a97c9f00a70f010c8);
     *
     * At that point,
     * getBalancerContract(ContractType.POOL_FACTORY, '20241205-v3-weighted-pool') returns active=false,
     * isActiveBalancerContract(ContractType.POOL_FACTORY, 0x201efd508c8DfE9DE1a13c2452863A78CB2a86Cc) returns false,
     * getBalancerContract(ContractType.POOL_FACTORY, 'WeightedPool') returns the v2 address (and active=true).
     */

    /// @inheritdoc IBalancerContractRegistry
    function registerBalancerContract(
        ContractType contractType,
        string memory contractName,
        address contractAddress
    ) external authenticate {
        // Ensure arguments are valid.
        if (contractAddress == address(0)) {
            revert ZeroContractAddress();
        }

        if (bytes(contractName).length == 0) {
            revert InvalidContractName();
        }

        // Ensure address isn't already in use.
        ContractInfo memory info = _contractInfo[contractAddress];
        if (info.isRegistered) {
            revert ContractAddressAlreadyRegistered(info.contractType, contractAddress);
        }

        // Ensure name isn't already in use as a registered contract name.
        bytes32 contractId = _getContractId(contractName);
        address existingRegistryAddress = _contractRegistry[contractId];
        if (existingRegistryAddress != address(0)) {
            info = _contractInfo[existingRegistryAddress];

            revert ContractNameAlreadyRegistered(info.contractType, contractName);
        }

        // Also check that it isn't an existing alias.
        address existingAliasAddress = _contractAliases[contractId];
        if (existingAliasAddress != address(0)) {
            revert ContractNameInUseAsAlias(contractName, existingAliasAddress);
        }

        // Store the address in the registry, under the unique name.
        _contractRegistry[contractId] = contractAddress;

        // Record the address as active. The `isActive` flag enables differentiating between unregistered and deprecated
        // addresses.
        _contractInfo[contractAddress] = ContractInfo({
            contractType: contractType,
            isRegistered: true,
            isActive: true
        });

        emit BalancerContractRegistered(contractType, contractName, contractAddress);
    }

    /// @inheritdoc IBalancerContractRegistry
    function deregisterBalancerContract(string memory contractName) external authenticate {
        if (bytes(contractName).length == 0) {
            revert InvalidContractName();
        }

        // Ensure the name is registered
        bytes32 contractId = _getContractId(contractName);
        address contractAddress = _contractRegistry[contractId];

        if (contractAddress == address(0)) {
            revert ContractNameNotRegistered(contractName);
        }

        ContractInfo memory info = _contractInfo[contractAddress];
        // This should be impossible: the registry and info mappings must be in sync.
        if (info.isRegistered == false) {
            revert InconsistentState(contractName, contractAddress);
        }

        delete _contractRegistry[contractId];
        delete _contractInfo[contractAddress];

        emit BalancerContractDeregistered(info.contractType, contractName, contractAddress);
    }

    /// @inheritdoc IBalancerContractRegistry
    function deprecateBalancerContract(address contractAddress) external authenticate {
        if (contractAddress == address(0)) {
            revert ZeroContractAddress();
        }

        ContractInfo memory info = _contractInfo[contractAddress];

        // Check that the address has been registered.
        if (info.isRegistered == false) {
            revert ContractAddressNotRegistered(contractAddress);
        }

        // If it was registered, check that it has not already been deprecated.
        if (info.isActive == false) {
            revert ContractAlreadyDeprecated(contractAddress);
        }

        // Set active to false to indicate that it's now deprecated. This is currently a one-way operation, since
        // deprecation is considered permanent. For instance, calling `disable` to deprecate a factory (preventing
        // new pool creation) is permanent.
        info.isActive = false;
        _contractInfo[contractAddress] = info;

        emit BalancerContractDeprecated(contractAddress);
    }

    /// @inheritdoc IBalancerContractRegistry
    function addOrUpdateBalancerContractAlias(
        string memory contractAlias,
        address contractAddress
    ) external authenticate {
        // Ensure arguments are valid.
        if (bytes(contractAlias).length == 0) {
            revert InvalidContractAlias();
        }

        if (contractAddress == address(0)) {
            revert ZeroContractAddress();
        }

        // Ensure the address was already registered.
        ContractInfo memory info = _contractInfo[contractAddress];
        if (info.isRegistered == false) {
            revert ContractAddressNotRegistered(contractAddress);
        }

        // Ensure the proposed alias is not in use (i.e., no collision with existing registered contracts).
        // It can match an existing alias: that's the "update" case. For instance, if we wanted to migrate
        // the `WeightedPool` alias from v2 to v3. If the name is not already in `_contractAliases`, we are
        // adding a new alias.
        bytes32 contractId = _getContractId(contractAlias);
        address existingRegistryAddress = _contractRegistry[contractId];
        if (existingRegistryAddress != address(0)) {
            info = _contractInfo[existingRegistryAddress];

            revert ContractAliasInUseAsName(info.contractType, contractAlias);
        }

        // This will either add a new or overwrite an existing alias.
        _contractAliases[contractId] = contractAddress;

        emit ContractAliasUpdated(contractAlias, contractAddress);
    }

    /// @inheritdoc IBalancerContractRegistry
<<<<<<< HEAD
    function isActiveBalancerContract(ContractType contractType, address contractAddress) public view returns (bool) {
=======
    function isActiveBalancerContract(ContractType contractType, address contractAddress) external view returns (bool) {
>>>>>>> 68ff766d
        return _isActiveBalancerContract(contractType, contractAddress);
    }

    function _isActiveBalancerContract(
        ContractType contractType,
        address contractAddress
    ) internal view returns (bool) {
        ContractInfo memory info = _contractInfo[contractAddress];

        // Ensure the address was registered as the given type - and that it's still active.
        return info.isActive && info.contractType == contractType;
    }

    /// @inheritdoc IBalancerContractRegistry
    function getBalancerContract(
        ContractType contractType,
        string memory contractName
    ) external view returns (address contractAddress, bool isActive) {
        bytes32 contractId = _getContractId(contractName);
        address registeredAddress = _contractRegistry[contractId];

        // Also check the aliases, if not found in the primary registry.
        if (registeredAddress == address(0)) {
            registeredAddress = _contractAliases[contractId];
        }

        ContractInfo memory info = _contractInfo[registeredAddress];
        // It is possible to register a contract and alias, then deregister the contract, leaving a "stale" alias
        // reference. In this case, `isRegistered` will be false. Only return the contract address if it is still
        // valid and of the correct type.
        if (info.isRegistered && info.contractType == contractType) {
            contractAddress = registeredAddress;
            isActive = info.isActive;
        }
    }

    /// @inheritdoc IBalancerContractRegistry
    function getBalancerContractInfo(address contractAddress) external view returns (ContractInfo memory info) {
        return _contractInfo[contractAddress];
    }

    /// @inheritdoc IBalancerContractRegistry
    function isTrustedRouter(address router) external view returns (bool) {
        return _isActiveBalancerContract(ContractType.ROUTER, router);
    }

    function _getContractId(string memory contractName) internal pure returns (bytes32) {
        return keccak256(abi.encodePacked(contractName));
    }

    /// @inheritdoc IBalancerContractRegistry
    function isTrustedRouter(address router) external view returns (bool) {
        return _isActiveBalancerContract(ContractType.ROUTER, router);
    }
}<|MERGE_RESOLUTION|>--- conflicted
+++ resolved
@@ -255,11 +255,7 @@
     }
 
     /// @inheritdoc IBalancerContractRegistry
-<<<<<<< HEAD
-    function isActiveBalancerContract(ContractType contractType, address contractAddress) public view returns (bool) {
-=======
     function isActiveBalancerContract(ContractType contractType, address contractAddress) external view returns (bool) {
->>>>>>> 68ff766d
         return _isActiveBalancerContract(contractType, contractAddress);
     }
 
