// SPDX-License-Identifier: GPL-3.0-or-later

pragma solidity ^0.8.24;

import { IVault } from "@balancer-labs/v3-interfaces/contracts/vault/IVault.sol";
import { IHooks } from "@balancer-labs/v3-interfaces/contracts/vault/IHooks.sol";
import { IBasePool } from "@balancer-labs/v3-interfaces/contracts/vault/IBasePool.sol";
import {
    AddLiquidityKind,
    HooksConfig,
    LiquidityManagement,
    RemoveLiquidityKind,
    TokenConfig
} from "@balancer-labs/v3-interfaces/contracts/vault/VaultTypes.sol";

import { VaultGuard } from "./VaultGuard.sol";

/**
 * @dev Pools that only implement a subset of callbacks can inherit from here instead of IHooks,
 * and only override what they need.
 */
abstract contract BasePoolHooks is IHooks, VaultGuard {
    constructor(IVault vault) VaultGuard(vault) {
        // solhint-disable-previous-line no-empty-blocks
    }

    /// @inheritdoc IHooks
    function onRegister(
        address,
        address,
        TokenConfig[] memory,
        LiquidityManagement calldata
    ) external virtual onlyVault returns (bool) {
        // By default, deny all factories. This method must be overwritten by the hook contract
        return false;
    }

    /// @inheritdoc IHooks
    function getHookFlags() external virtual returns (HookFlags memory);

    /// @inheritdoc IHooks
    function onBeforeInitialize(uint256[] memory, bytes memory) external virtual onlyVault returns (bool) {
        return false;
    }

    /// @inheritdoc IHooks
    function onAfterInitialize(uint256[] memory, uint256, bytes memory) external virtual onlyVault returns (bool) {
        return false;
    }

    /// @inheritdoc IHooks
    function onBeforeAddLiquidity(
        address,
        address,
        AddLiquidityKind,
        uint256[] memory,
        uint256,
        uint256[] memory,
        bytes memory
    ) external virtual onlyVault returns (bool) {
        return false;
    }

    /// @inheritdoc IHooks
    function onAfterAddLiquidity(
        address,
        address,
        AddLiquidityKind,
        uint256[] memory,
        uint256[] memory amountsInRaw,
        uint256,
        uint256[] memory,
        bytes memory
    ) external virtual onlyVault returns (bool, uint256[] memory) {
        return (false, amountsInRaw);
    }

    /// @inheritdoc IHooks
    function onBeforeRemoveLiquidity(
        address,
        address,
        RemoveLiquidityKind,
        uint256,
        uint256[] memory,
        uint256[] memory,
        bytes memory
    ) external virtual onlyVault returns (bool) {
        return false;
    }

    /// @inheritdoc IHooks
    function onAfterRemoveLiquidity(
        address,
        address,
        RemoveLiquidityKind,
<<<<<<< HEAD
        uint256 bptAmountIn,
=======
        uint256,
>>>>>>> f61c028c
        uint256[] memory,
        uint256[] memory amountsOutRaw,
        uint256[] memory,
        bytes memory
    ) external virtual onlyVault returns (bool, uint256, uint256[] memory) {
        return (false, bptAmountIn, amountsOutRaw);
    }

    /// @inheritdoc IHooks
    function onBeforeSwap(IBasePool.PoolSwapParams calldata, address) external virtual onlyVault returns (bool) {
        // return false to trigger an error if shouldCallBeforeSwap is true but this function is not overridden.
        return false;
    }

    /// @inheritdoc IHooks
    function onAfterSwap(AfterSwapParams calldata) external virtual onlyVault returns (bool, uint256) {
        // return false to trigger an error if shouldCallAfterSwap is true but this function is not overridden.
        // The second argument is not used.
        return (false, 0);
    }

    /// @inheritdoc IHooks
    function onComputeDynamicSwapFee(
        IBasePool.PoolSwapParams calldata,
        uint256
    ) external view virtual onlyVault returns (bool, uint256) {
        return (false, 0);
    }
}<|MERGE_RESOLUTION|>--- conflicted
+++ resolved
@@ -93,11 +93,7 @@
         address,
         address,
         RemoveLiquidityKind,
-<<<<<<< HEAD
         uint256 bptAmountIn,
-=======
-        uint256,
->>>>>>> f61c028c
         uint256[] memory,
         uint256[] memory amountsOutRaw,
         uint256[] memory,
