// SPDX-License-Identifier: GPL-3.0-or-later

pragma solidity ^0.8.24;

import { IVault } from "@balancer-labs/v3-interfaces/contracts/vault/IVault.sol";
import { IHooks } from "@balancer-labs/v3-interfaces/contracts/vault/IHooks.sol";
import { IBasePool } from "@balancer-labs/v3-interfaces/contracts/vault/IBasePool.sol";
<<<<<<< HEAD
import {
    AddLiquidityKind,
    HooksConfig,
    RemoveLiquidityKind,
    TokenConfig
} from "@balancer-labs/v3-interfaces/contracts/vault/VaultTypes.sol";
=======
import "@balancer-labs/v3-interfaces/contracts/vault/VaultTypes.sol";
>>>>>>> 8c509500

import { VaultGuard } from "./VaultGuard.sol";

/**
 * @dev Pools that only implement a subset of callbacks can inherit from here instead of IHooks,
 * and only override what they need.
 */
abstract contract BasePoolHooks is IHooks, VaultGuard {
    HooksConfig internal _hooksConfig;

    constructor(IVault vault) VaultGuard(vault) {
        // solhint-disable-previous-line no-empty-blocks
    }

    /// @inheritdoc IHooks
    function onRegister(address, address, TokenConfig[] memory) external virtual onlyVault returns (bool) {
        // By default, deny all factories. This method must be overwritten by the hook contract
        return false;
    }

    /// @inheritdoc IHooks
    function getHooksConfig() external virtual returns (HooksConfig memory) {
        return _hooksConfig;
    }

    /// @inheritdoc IHooks
    function onBeforeInitialize(uint256[] memory, bytes memory) external virtual onlyVault returns (bool) {
        return false;
    }

    /// @inheritdoc IHooks
    function onAfterInitialize(uint256[] memory, uint256, bytes memory) external virtual onlyVault returns (bool) {
        return false;
    }

    /// @inheritdoc IHooks
    function onBeforeAddLiquidity(
        address,
        AddLiquidityKind,
        uint256[] memory,
        uint256,
        uint256[] memory,
        bytes memory
    ) external virtual onlyVault returns (bool) {
        return false;
    }

    /// @inheritdoc IHooks
    function onAfterAddLiquidity(
        address,
        uint256[] memory,
        uint256,
        uint256[] memory,
        bytes memory
    ) external virtual onlyVault returns (bool) {
        return false;
    }

    /// @inheritdoc IHooks
    function onBeforeRemoveLiquidity(
        address,
        RemoveLiquidityKind,
        uint256,
        uint256[] memory,
        uint256[] memory,
        bytes memory
    ) external virtual onlyVault returns (bool) {
        return false;
    }

    /// @inheritdoc IHooks
    function onAfterRemoveLiquidity(
        address,
        uint256,
        uint256[] memory,
        uint256[] memory,
        bytes memory
    ) external virtual onlyVault returns (bool) {
        return false;
    }

    /// @inheritdoc IHooks
    function onBeforeSwap(IBasePool.PoolSwapParams calldata) external virtual onlyVault returns (bool) {
        return false;
    }

    /// @inheritdoc IHooks
    function onAfterSwap(AfterSwapParams calldata, uint256) external virtual onlyVault returns (bool) {
        return false;
    }

    /// @inheritdoc IHooks
    function onComputeDynamicSwapFee(
        IBasePool.PoolSwapParams calldata
    ) external view virtual onlyVault returns (bool, uint256) {
        return (false, 0);
    }
}<|MERGE_RESOLUTION|>--- conflicted
+++ resolved
@@ -5,16 +5,7 @@
 import { IVault } from "@balancer-labs/v3-interfaces/contracts/vault/IVault.sol";
 import { IHooks } from "@balancer-labs/v3-interfaces/contracts/vault/IHooks.sol";
 import { IBasePool } from "@balancer-labs/v3-interfaces/contracts/vault/IBasePool.sol";
-<<<<<<< HEAD
-import {
-    AddLiquidityKind,
-    HooksConfig,
-    RemoveLiquidityKind,
-    TokenConfig
-} from "@balancer-labs/v3-interfaces/contracts/vault/VaultTypes.sol";
-=======
 import "@balancer-labs/v3-interfaces/contracts/vault/VaultTypes.sol";
->>>>>>> 8c509500
 
 import { VaultGuard } from "./VaultGuard.sol";
 
