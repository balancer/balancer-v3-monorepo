// SPDX-License-Identifier: GPL-3.0-or-later

pragma solidity ^0.8.24;

import { IVault } from "@balancer-labs/v3-interfaces/contracts/vault/IVault.sol";
import { IHooks } from "@balancer-labs/v3-interfaces/contracts/vault/IHooks.sol";
import { IBasePool } from "@balancer-labs/v3-interfaces/contracts/vault/IBasePool.sol";
import {
    AddLiquidityKind,
    HooksConfig,
    LiquidityManagement,
    RemoveLiquidityKind,
    TokenConfig
} from "@balancer-labs/v3-interfaces/contracts/vault/VaultTypes.sol";

import { VaultGuard } from "./VaultGuard.sol";

/**
 * @dev Pools that only implement a subset of callbacks can inherit from here instead of IHooks,
 * and only override what they need.
 */
abstract contract BasePoolHooks is IHooks, VaultGuard {
    constructor(IVault vault) VaultGuard(vault) {
        // solhint-disable-previous-line no-empty-blocks
    }

    /// @inheritdoc IHooks
    function onRegister(
        address,
        address,
        TokenConfig[] memory,
        LiquidityManagement calldata
    ) external virtual onlyVault returns (bool) {
        // By default, deny all factories. This method must be overwritten by the hook contract
        return false;
    }

    /// @inheritdoc IHooks
    function getHookFlags() external view virtual returns (HookFlags memory);

    /// @inheritdoc IHooks
    function onBeforeInitialize(uint256[] memory, bytes memory) external virtual onlyVault returns (bool) {
        return false;
    }

    /// @inheritdoc IHooks
    function onAfterInitialize(uint256[] memory, uint256, bytes memory) external virtual onlyVault returns (bool) {
        return false;
    }

    /// @inheritdoc IHooks
    function onBeforeAddLiquidity(
        address,
        address,
        AddLiquidityKind,
        uint256[] memory,
        uint256,
        uint256[] memory,
        bytes memory
    ) external virtual onlyVault returns (bool) {
        return false;
    }

    /// @inheritdoc IHooks
    function onAfterAddLiquidity(
        address,
        address,
        AddLiquidityKind,
        uint256[] memory,
        uint256[] memory amountsInRaw,
        uint256,
        uint256[] memory,
        bytes memory
    ) external virtual onlyVault returns (bool, uint256[] memory) {
        return (false, amountsInRaw);
    }

    /// @inheritdoc IHooks
    function onBeforeRemoveLiquidity(
        address,
        address,
        RemoveLiquidityKind,
        uint256,
        uint256[] memory,
        uint256[] memory,
        bytes memory
    ) external virtual onlyVault returns (bool) {
        return false;
    }

    /// @inheritdoc IHooks
    function onAfterRemoveLiquidity(
        address,
        address,
        RemoveLiquidityKind,
<<<<<<< HEAD
        uint256 bptAmountIn,
=======
        uint256,
>>>>>>> eb031fab
        uint256[] memory,
        uint256[] memory amountsOutRaw,
        uint256[] memory,
        bytes memory
<<<<<<< HEAD
    ) external virtual onlyVault returns (bool, uint256, uint256[] memory) {
        return (false, bptAmountIn, amountsOutRaw);
=======
    ) external virtual onlyVault returns (bool, uint256[] memory) {
        return (false, amountsOutRaw);
>>>>>>> eb031fab
    }

    /// @inheritdoc IHooks
    function onBeforeSwap(IBasePool.PoolSwapParams calldata, address) external virtual onlyVault returns (bool) {
        // return false to trigger an error if shouldCallBeforeSwap is true but this function is not overridden.
        return false;
    }

    /// @inheritdoc IHooks
    function onAfterSwap(AfterSwapParams calldata) external virtual onlyVault returns (bool, uint256) {
        // return false to trigger an error if shouldCallAfterSwap is true but this function is not overridden.
        // The second argument is not used.
        return (false, 0);
    }

    /// @inheritdoc IHooks
    function onComputeDynamicSwapFee(
        IBasePool.PoolSwapParams calldata,
        uint256
    ) external view virtual onlyVault returns (bool, uint256) {
        return (false, 0);
    }
}<|MERGE_RESOLUTION|>--- conflicted
+++ resolved
@@ -93,22 +93,13 @@
         address,
         address,
         RemoveLiquidityKind,
-<<<<<<< HEAD
         uint256 bptAmountIn,
-=======
-        uint256,
->>>>>>> eb031fab
         uint256[] memory,
         uint256[] memory amountsOutRaw,
         uint256[] memory,
         bytes memory
-<<<<<<< HEAD
     ) external virtual onlyVault returns (bool, uint256, uint256[] memory) {
         return (false, bptAmountIn, amountsOutRaw);
-=======
-    ) external virtual onlyVault returns (bool, uint256[] memory) {
-        return (false, amountsOutRaw);
->>>>>>> eb031fab
     }
 
     /// @inheritdoc IHooks
