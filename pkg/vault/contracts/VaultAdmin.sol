// SPDX-License-Identifier: GPL-3.0-or-later

pragma solidity ^0.8.24;

import { IERC20 } from "@openzeppelin/contracts/token/ERC20/IERC20.sol";
import { IERC4626 } from "@openzeppelin/contracts/interfaces/IERC4626.sol";
import { SafeERC20 } from "@openzeppelin/contracts/token/ERC20/utils/SafeERC20.sol";
import { IERC20Metadata } from "@openzeppelin/contracts/token/ERC20/extensions/IERC20Metadata.sol";
import { Address } from "@openzeppelin/contracts/utils/Address.sol";

import { IAuthorizer } from "@balancer-labs/v3-interfaces/contracts/vault/IAuthorizer.sol";
import { IBasePool } from "@balancer-labs/v3-interfaces/contracts/vault/IBasePool.sol";
import { IHooks } from "@balancer-labs/v3-interfaces/contracts/vault/IHooks.sol";
import { IRateProvider } from "@balancer-labs/v3-interfaces/contracts/vault/IRateProvider.sol";
import { IVault } from "@balancer-labs/v3-interfaces/contracts/vault/IVault.sol";
import { IVaultAdmin } from "@balancer-labs/v3-interfaces/contracts/vault/IVaultAdmin.sol";
import { IProtocolFeeController } from "@balancer-labs/v3-interfaces/contracts/vault/IProtocolFeeController.sol";
import "@balancer-labs/v3-interfaces/contracts/vault/VaultTypes.sol";

import { Authentication } from "@balancer-labs/v3-solidity-utils/contracts/helpers/Authentication.sol";
import { ArrayHelpers } from "@balancer-labs/v3-solidity-utils/contracts/helpers/ArrayHelpers.sol";
import { InputHelpers } from "@balancer-labs/v3-solidity-utils/contracts/helpers/InputHelpers.sol";
import { ScalingHelpers } from "@balancer-labs/v3-solidity-utils/contracts/helpers/ScalingHelpers.sol";
import { EVMCallModeHelpers } from "@balancer-labs/v3-solidity-utils/contracts/helpers/EVMCallModeHelpers.sol";
import { EnumerableSet } from "@balancer-labs/v3-solidity-utils/contracts/openzeppelin/EnumerableSet.sol";
import {
    ReentrancyGuardTransient
} from "@balancer-labs/v3-solidity-utils/contracts/openzeppelin/ReentrancyGuardTransient.sol";
import { FixedPoint } from "@balancer-labs/v3-solidity-utils/contracts/math/FixedPoint.sol";

import { VaultStateBits, VaultStateLib } from "./lib/VaultStateLib.sol";
import { VaultExtensionsLib } from "./lib/VaultExtensionsLib.sol";
import { PoolConfigLib } from "./lib/PoolConfigLib.sol";
import { VaultCommon } from "./VaultCommon.sol";
import { PackedTokenBalance } from "./lib/PackedTokenBalance.sol";

/**
 * @dev Bytecode extension for the Vault containing permissioned functions. Complementary to the `VaultExtension`.
 * Has access to the same storage layout as the main vault.
 *
 * The functions in this contract are not meant to be called directly ever. They should just be called by the Vault
 * via delegate calls instead, and any state modification produced by this contract's code will actually target
 * the main Vault's state.
 *
 * The storage of this contract is in practice unused.
 */
contract VaultAdmin is IVaultAdmin, VaultCommon, Authentication {
    using PackedTokenBalance for bytes32;
    using PoolConfigLib for PoolConfigBits;
    using VaultExtensionsLib for IVault;
    using EnumerableSet for EnumerableSet.AddressSet;
    using SafeERC20 for IERC20;
    using FixedPoint for uint256;

    IVault private immutable _vault;

    /// @dev Functions with this modifier can only be delegate-called by the vault.
    modifier onlyVaultDelegateCall() {
        _vault.ensureVaultDelegateCall();
        _;
    }

    modifier onlyProtocolFeeController() {
        if (msg.sender != address(_protocolFeeController)) {
            revert SenderNotAllowed();
        }
        _;
    }

    modifier withValidPercentage(uint256 aggregatePercentage) {
        if (aggregatePercentage > FixedPoint.ONE) {
            revert ProtocolFeesExceedTotalCollected();
        }
        _;
    }

    constructor(
        IVault mainVault,
        uint32 pauseWindowDuration,
        uint32 bufferPeriodDuration
    ) Authentication(bytes32(uint256(uint160(address(mainVault))))) {
        if (pauseWindowDuration > _MAX_PAUSE_WINDOW_DURATION) {
            revert VaultPauseWindowDurationTooLarge();
        }
        if (bufferPeriodDuration > _MAX_BUFFER_PERIOD_DURATION) {
            revert PauseBufferPeriodDurationTooLarge();
        }

        // solhint-disable-next-line not-rely-on-time
        uint32 pauseWindowEndTime = uint32(block.timestamp) + pauseWindowDuration;

        _vaultPauseWindowEndTime = pauseWindowEndTime;
        _vaultBufferPeriodDuration = bufferPeriodDuration;
        _vaultBufferPeriodEndTime = pauseWindowEndTime + bufferPeriodDuration;

        _vault = mainVault;
    }

    /*******************************************************************************
                              Constants and immutables
    *******************************************************************************/

    /// @inheritdoc IVaultAdmin
    function vault() external view returns (IVault) {
        return _vault;
    }

    /// @inheritdoc IVaultAdmin
    function getPauseWindowEndTime() external view returns (uint32) {
        return _vaultPauseWindowEndTime;
    }

    /// @inheritdoc IVaultAdmin
    function getBufferPeriodDuration() external view returns (uint32) {
        return _vaultBufferPeriodDuration;
    }

    /// @inheritdoc IVaultAdmin
    function getBufferPeriodEndTime() external view returns (uint32) {
        return _vaultBufferPeriodEndTime;
    }

    /// @inheritdoc IVaultAdmin
    function getMinimumPoolTokens() external pure returns (uint256) {
        return _MIN_TOKENS;
    }

    /// @inheritdoc IVaultAdmin
    function getMaximumPoolTokens() external pure returns (uint256) {
        return _MAX_TOKENS;
    }

    /*******************************************************************************
                                    Vault Pausing
    *******************************************************************************/

    /// @inheritdoc IVaultAdmin
    function isVaultPaused() external view onlyVaultDelegateCall returns (bool) {
        return _isVaultPaused();
    }

    /// @inheritdoc IVaultAdmin
    function getVaultPausedState() external view onlyVaultDelegateCall returns (bool, uint32, uint32) {
        return (_isVaultPaused(), _vaultPauseWindowEndTime, _vaultBufferPeriodEndTime);
    }

    /// @inheritdoc IVaultAdmin
    function pauseVault() external onlyVaultDelegateCall authenticate {
        _setVaultPaused(true);
    }

    /// @inheritdoc IVaultAdmin
    function unpauseVault() external onlyVaultDelegateCall authenticate {
        _setVaultPaused(false);
    }

    /**
     * @dev The contract can only be paused until the end of the Pause Window, and
     * unpaused until the end of the Buffer Period.
     */
    function _setVaultPaused(bool pausing) internal {
        if (_isVaultPaused()) {
            if (pausing) {
                // Already paused, and we're trying to pause it again.
                revert VaultPaused();
            }

            // The Vault can always be unpaused while it's paused.
            // When the buffer period expires, `_isVaultPaused` will return false, so we would be in the outside
            // else clause, where trying to unpause will revert unconditionally.
        } else {
            if (pausing) {
                // Not already paused; we can pause within the window.
                // solhint-disable-next-line not-rely-on-time
                if (block.timestamp >= _vaultPauseWindowEndTime) {
                    revert VaultPauseWindowExpired();
                }
            } else {
                // Not paused, and we're trying to unpause it.
                revert VaultNotPaused();
            }
        }

        VaultStateBits vaultState = _vaultStateBits;
        vaultState = vaultState.setVaultPaused(pausing);
        _vaultStateBits = vaultState;

        emit VaultPausedStateChanged(pausing);
    }

    /*******************************************************************************
                                     Pool Pausing
    *******************************************************************************/

    modifier authenticateByRole(address pool) {
        _ensureAuthenticatedByRole(pool);
        _;
    }

    function _ensureAuthenticatedByRole(address pool) private view {
        bytes32 actionId = getActionId(msg.sig);

        PoolFunctionPermission memory roleAssignment = _poolFunctionPermissions[pool][actionId];

        // If there is no role assigment, fall through and delegate to governance.
        if (roleAssignment.account != address(0)) {
            // If the sender matches the permissioned account, all good; just return.
            if (msg.sender == roleAssignment.account) {
                return;
            }

            // If it doesn't, check whether it's onlyOwner. onlyOwner means *only* the permissioned account
            // may call the function, so revert if this is the case. Otherwise, fall through and check
            // governance.
            if (roleAssignment.onlyOwner) {
                revert SenderNotAllowed();
            }
        }

        // Delegate to governance.
        if (_canPerform(actionId, msg.sender, pool) == false) {
            revert SenderNotAllowed();
        }
    }

    /// @inheritdoc IVaultAdmin
    function pausePool(address pool) external onlyVaultDelegateCall withRegisteredPool(pool) authenticateByRole(pool) {
        _setPoolPaused(pool, true);
    }

    /// @inheritdoc IVaultAdmin
    function unpausePool(
        address pool
    ) external onlyVaultDelegateCall withRegisteredPool(pool) authenticateByRole(pool) {
        _setPoolPaused(pool, false);
    }

    function _setPoolPaused(address pool, bool pausing) internal {
        PoolConfigBits config = _poolConfigBits[pool];

        if (_isPoolPaused(pool)) {
            if (pausing) {
                // Already paused, and we're trying to pause it again.
                revert PoolPaused(pool);
            }

            // The pool can always be unpaused while it's paused.
            // When the buffer period expires, `_isPoolPaused` will return false, so we would be in the outside
            // else clause, where trying to unpause will revert unconditionally.
        } else {
            if (pausing) {
                // Not already paused; we can pause within the window.
                // solhint-disable-next-line not-rely-on-time
                if (block.timestamp >= config.getPauseWindowEndTime()) {
                    revert PoolPauseWindowExpired(pool);
                }
            } else {
                // Not paused, and we're trying to unpause it.
                revert PoolNotPaused(pool);
            }
        }

        // Update poolConfigBits.
        _poolConfigBits[pool] = config.setPoolPaused(pausing);

        emit PoolPausedStateChanged(pool, pausing);
    }

    /*******************************************************************************
                                        Fees
    *******************************************************************************/

    /// @inheritdoc IVaultAdmin
    function setStaticSwapFeePercentage(
        address pool,
        uint256 swapFeePercentage
    ) external onlyVaultDelegateCall withRegisteredPool(pool) authenticateByRole(pool) {
        // Saving bits by not implementing a new modifier
        _ensureUnpaused(pool);
        _setStaticSwapFeePercentage(pool, swapFeePercentage);
    }

    /// @inheritdoc IVaultAdmin
    function collectAggregateFees(address pool) public onlyVaultDelegateCall nonReentrant withRegisteredPool(pool) {
        IERC20[] memory poolTokens = _vault.getPoolTokens(pool);
        address feeController = address(_protocolFeeController);
        uint256 numTokens = poolTokens.length;

        uint256[] memory totalSwapFees = new uint256[](numTokens);
        uint256[] memory totalYieldFees = new uint256[](numTokens);

        for (uint256 i = 0; i < poolTokens.length; ++i) {
            IERC20 token = poolTokens[i];

            (totalSwapFees[i], totalYieldFees[i]) = _aggregateFeeAmounts[pool][token].fromPackedBalance();

            if (totalSwapFees[i] > 0 || totalYieldFees[i] > 0) {
                // The ProtocolFeeController will pull tokens from the Vault.
                token.approve(feeController, totalSwapFees[i] + totalYieldFees[i]);

                _aggregateFeeAmounts[pool][token] = 0;
            }
        }

        _protocolFeeController.receiveAggregateFees(pool, totalSwapFees, totalYieldFees);
    }

    /// @inheritdoc IVaultAdmin
    function updateAggregateSwapFeePercentage(
        address pool,
        uint256 newAggregateSwapFeePercentage
    )
        external
        onlyVaultDelegateCall
        withRegisteredPool(pool)
        withValidPercentage(newAggregateSwapFeePercentage)
        onlyProtocolFeeController
    {
        _poolConfigBits[pool] = _poolConfigBits[pool].setAggregateSwapFeePercentage(newAggregateSwapFeePercentage);
    }

    /// @inheritdoc IVaultAdmin
    function updateAggregateYieldFeePercentage(
        address pool,
        uint256 newAggregateYieldFeePercentage
    )
        external
        onlyVaultDelegateCall
        withRegisteredPool(pool)
        withValidPercentage(newAggregateYieldFeePercentage)
        onlyProtocolFeeController
    {
        _poolConfigBits[pool] = _poolConfigBits[pool].setAggregateYieldFeePercentage(newAggregateYieldFeePercentage);
    }

    /// @inheritdoc IVaultAdmin
    function setProtocolFeeController(
        IProtocolFeeController newProtocolFeeController
<<<<<<< HEAD
    ) external authenticate onlyVaultDelegateCall {
=======
    ) external onlyVaultDelegateCall authenticate nonReentrant {
>>>>>>> e0016158
        _protocolFeeController = newProtocolFeeController;

        emit ProtocolFeeControllerChanged(newProtocolFeeController);
    }

    /*******************************************************************************
                                    Recovery Mode
    *******************************************************************************/

    /// @inheritdoc IVaultAdmin
    function enableRecoveryMode(address pool) external onlyVaultDelegateCall withRegisteredPool(pool) {
        _ensurePoolNotInRecoveryMode(pool);

        // If the Vault or pool is pausable (and currently paused), this call is permissionless.
        if (_isPoolPaused(pool) == false && _isVaultPaused() == false) {
            // If not permissionless, authenticate with governance.
            _authenticateCaller();
        }

        _setPoolRecoveryMode(pool, true);
    }

    /// @inheritdoc IVaultAdmin
    function disableRecoveryMode(address pool) external onlyVaultDelegateCall withRegisteredPool(pool) authenticate {
        _ensurePoolInRecoveryMode(pool);
        _setPoolRecoveryMode(pool, false);
    }

    /**
     * @dev Reverts if the pool is in recovery mode.
     * @param pool The pool
     */
    function _ensurePoolNotInRecoveryMode(address pool) internal view {
        if (_isPoolInRecoveryMode(pool)) {
            revert PoolInRecoveryMode(pool);
        }
    }

    /**
     * @dev Change the recovery mode state of a pool, and emit an event. Assumes any validation (e.g., whether
     * the proposed state change is consistent) has already been done.
     *
     * @param pool The pool
     * @param recoveryMode The desired recovery mode state
     */
    function _setPoolRecoveryMode(address pool, bool recoveryMode) internal {
        // Update poolConfigBits
        _poolConfigBits[pool] = _poolConfigBits[pool].setPoolInRecoveryMode(recoveryMode);

        if (recoveryMode == false) {
            _writePoolBalancesToStorage(pool, _loadPoolData(pool, Rounding.ROUND_DOWN));
        }

        emit PoolRecoveryModeStateChanged(pool, recoveryMode);
    }

    /*******************************************************************************
                                        Queries
    *******************************************************************************/

    /// @inheritdoc IVaultAdmin
    function disableQuery() external onlyVaultDelegateCall authenticate {
        VaultStateBits vaultState = _vaultStateBits;
        vaultState = vaultState.setQueryDisabled(true);
        _vaultStateBits = vaultState;
    }

    /*******************************************************************************
                                Yield-bearing token buffers
    *******************************************************************************/

    /// @inheritdoc IVaultAdmin
<<<<<<< HEAD
    function pauseVaultBuffers() external authenticate onlyVaultDelegateCall {
=======
    function unpauseVaultBuffers() external onlyVaultDelegateCall authenticate {
>>>>>>> e0016158
        VaultStateBits vaultState = _vaultStateBits;
        vaultState = vaultState.setBuffersPaused(true);
        _vaultStateBits = vaultState;
    }

    /// @inheritdoc IVaultAdmin
<<<<<<< HEAD
    function unpauseVaultBuffers() external authenticate onlyVaultDelegateCall {
=======
    function pauseVaultBuffers() external onlyVaultDelegateCall authenticate {
>>>>>>> e0016158
        VaultStateBits vaultState = _vaultStateBits;
        vaultState = vaultState.setBuffersPaused(false);
        _vaultStateBits = vaultState;
    }

    /// @inheritdoc IVaultAdmin
    function addLiquidityToBuffer(
        IERC4626 wrappedToken,
        uint256 amountUnderlying,
        uint256 amountWrapped,
        address sharesOwner
    )
        public
        onlyVaultDelegateCall
        onlyWhenUnlocked
        whenVaultBuffersAreNotPaused
        nonReentrant
        returns (uint256 issuedShares)
    {
        address underlyingToken = wrappedToken.asset();

        // amount of shares to issue is the total underlying token that the user is depositing
        issuedShares = wrappedToken.convertToAssets(amountWrapped) + amountUnderlying;

        if (_bufferAssets[IERC20(address(wrappedToken))] == address(0)) {
            // Buffer is not initialized yet, so we initialize it

            // Register asset of wrapper, so it cannot change
            _bufferAssets[IERC20(address(wrappedToken))] = underlyingToken;

            // Burn MINIMUM_TOTAL_SUPPLY shares, so the buffer can never go back to liquidity 0
            // (avoids rounding issues with low liquidity)
            _bufferTotalShares[IERC20(wrappedToken)] = _MINIMUM_TOTAL_SUPPLY;
            issuedShares -= _MINIMUM_TOTAL_SUPPLY;
        } else if (_bufferAssets[IERC20(address(wrappedToken))] != underlyingToken) {
            // Asset was changed since the first bufferAddLiquidity call
            revert WrongWrappedTokenAsset(address(wrappedToken));
        }

        bytes32 bufferBalances = _bufferTokenBalances[IERC20(wrappedToken)];

        // Adds the issued shares to the total shares of the liquidity pool
        _bufferLpShares[IERC20(wrappedToken)][sharesOwner] += issuedShares;
        _bufferTotalShares[IERC20(wrappedToken)] += issuedShares;

        bufferBalances = PackedTokenBalance.toPackedBalance(
            bufferBalances.getBalanceRaw() + amountUnderlying,
            bufferBalances.getBalanceDerived() + amountWrapped
        );

        _bufferTokenBalances[IERC20(wrappedToken)] = bufferBalances;

        _takeDebt(IERC20(underlyingToken), amountUnderlying);
        _takeDebt(wrappedToken, amountWrapped);
    }

    /// @inheritdoc IVaultAdmin
    function removeLiquidityFromBuffer(
        IERC4626 wrappedToken,
        uint256 sharesToRemove,
        address sharesOwner
    )
        public
        onlyVaultDelegateCall
        onlyWhenUnlocked
        authenticate
        nonReentrant
        returns (uint256 removedUnderlyingBalance, uint256 removedWrappedBalance)
    {
        bytes32 bufferBalances = _bufferTokenBalances[IERC20(wrappedToken)];

        if (sharesToRemove > _bufferLpShares[IERC20(wrappedToken)][sharesOwner]) {
            revert NotEnoughBufferShares();
        }
        uint256 totalShares = _bufferTotalShares[IERC20(wrappedToken)];

        removedUnderlyingBalance = (bufferBalances.getBalanceRaw() * sharesToRemove) / totalShares;
        removedWrappedBalance = (bufferBalances.getBalanceDerived() * sharesToRemove) / totalShares;

        _bufferLpShares[IERC20(wrappedToken)][sharesOwner] -= sharesToRemove;
        _bufferTotalShares[IERC20(wrappedToken)] -= sharesToRemove;

        bufferBalances = PackedTokenBalance.toPackedBalance(
            bufferBalances.getBalanceRaw() - removedUnderlyingBalance,
            bufferBalances.getBalanceDerived() - removedWrappedBalance
        );

        _bufferTokenBalances[IERC20(wrappedToken)] = bufferBalances;

        _supplyCredit(IERC20(_bufferAssets[IERC20(address(wrappedToken))]), removedUnderlyingBalance);
        _supplyCredit(wrappedToken, removedWrappedBalance);
    }

    /// @inheritdoc IVaultAdmin
    function getBufferOwnerShares(
        IERC20 token,
        address user
    ) external view onlyVaultDelegateCall returns (uint256 shares) {
        return _bufferLpShares[token][user];
    }

    /// @inheritdoc IVaultAdmin
    function getBufferTotalShares(IERC20 token) external view onlyVaultDelegateCall returns (uint256 shares) {
        return _bufferTotalShares[token];
    }

    /// @inheritdoc IVaultAdmin
    function getBufferBalance(IERC20 token) external view onlyVaultDelegateCall returns (uint256, uint256) {
        return (_bufferTokenBalances[token].getBalanceRaw(), _bufferTokenBalances[token].getBalanceDerived());
    }

    /*******************************************************************************
                                Authentication
    *******************************************************************************/

    /// @inheritdoc IVaultAdmin
<<<<<<< HEAD
    function setAuthorizer(IAuthorizer newAuthorizer) external authenticate onlyVaultDelegateCall {
=======
    function setAuthorizer(IAuthorizer newAuthorizer) external onlyVaultDelegateCall authenticate nonReentrant {
>>>>>>> e0016158
        _authorizer = newAuthorizer;

        emit AuthorizerChanged(newAuthorizer);
    }

    /// @dev Access control is delegated to the Authorizer
    function _canPerform(bytes32 actionId, address user) internal view override returns (bool) {
        return _authorizer.canPerform(actionId, user, address(this));
    }

    function _canPerform(bytes32 actionId, address user, address where) internal view returns (bool) {
        return _authorizer.canPerform(actionId, user, where);
    }
}<|MERGE_RESOLUTION|>--- conflicted
+++ resolved
@@ -336,11 +336,7 @@
     /// @inheritdoc IVaultAdmin
     function setProtocolFeeController(
         IProtocolFeeController newProtocolFeeController
-<<<<<<< HEAD
-    ) external authenticate onlyVaultDelegateCall {
-=======
     ) external onlyVaultDelegateCall authenticate nonReentrant {
->>>>>>> e0016158
         _protocolFeeController = newProtocolFeeController;
 
         emit ProtocolFeeControllerChanged(newProtocolFeeController);
@@ -413,22 +409,14 @@
     *******************************************************************************/
 
     /// @inheritdoc IVaultAdmin
-<<<<<<< HEAD
-    function pauseVaultBuffers() external authenticate onlyVaultDelegateCall {
-=======
-    function unpauseVaultBuffers() external onlyVaultDelegateCall authenticate {
->>>>>>> e0016158
+    function pauseVaultBuffers() external onlyVaultDelegateCall authenticate {
         VaultStateBits vaultState = _vaultStateBits;
         vaultState = vaultState.setBuffersPaused(true);
         _vaultStateBits = vaultState;
     }
 
     /// @inheritdoc IVaultAdmin
-<<<<<<< HEAD
-    function unpauseVaultBuffers() external authenticate onlyVaultDelegateCall {
-=======
-    function pauseVaultBuffers() external onlyVaultDelegateCall authenticate {
->>>>>>> e0016158
+    function unpauseVaultBuffers() external onlyVaultDelegateCall authenticate {
         VaultStateBits vaultState = _vaultStateBits;
         vaultState = vaultState.setBuffersPaused(false);
         _vaultStateBits = vaultState;
@@ -545,11 +533,7 @@
     *******************************************************************************/
 
     /// @inheritdoc IVaultAdmin
-<<<<<<< HEAD
-    function setAuthorizer(IAuthorizer newAuthorizer) external authenticate onlyVaultDelegateCall {
-=======
-    function setAuthorizer(IAuthorizer newAuthorizer) external onlyVaultDelegateCall authenticate nonReentrant {
->>>>>>> e0016158
+    function setAuthorizer(IAuthorizer newAuthorizer) external onlyVaultDelegateCall authenticate {
         _authorizer = newAuthorizer;
 
         emit AuthorizerChanged(newAuthorizer);
