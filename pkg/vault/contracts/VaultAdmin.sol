--- conflicted
+++ resolved
@@ -313,10 +313,6 @@
     }
 
     /// @inheritdoc IVaultAdmin
-<<<<<<< HEAD
-    function collectProtocolFees(address pool) public {
-        IERC20[] memory poolTokens = _vault.getPoolTokens(pool);
-=======
     function collectProtocolFees(address pool) public nonReentrant onlyVault {
         IERC20[] memory poolTokens = _vault.getPoolTokens(pool);
         address feeCollector = address(_protocolFeeCollector);
@@ -324,38 +320,17 @@
 
         uint256[] memory totalSwapFees = new uint256[](numTokens);
         uint256[] memory totalYieldFees = new uint256[](numTokens);
->>>>>>> 41d8b4eb
 
         for (uint256 i = 0; i < poolTokens.length; ++i) {
             IERC20 token = poolTokens[i];
 
-<<<<<<< HEAD
-            (uint256 totalSwapFees, uint256 totalYieldFees) = _protocolFees[pool][token].fromPackedBalance();
-            uint256 totalFees = totalSwapFees + totalYieldFees;
-
-            if (totalFees > 0) {
-                // The ProtocolFeeCollector will pull tokens from the Vault.
-                token.approve(address(_protocolFeeCollector), totalFees);
-                _protocolFees[pool][token] = 0;
-
-                _protocolFeeCollector.receiveProtocolSwapFees(pool, token, totalSwapFees);
-                _protocolFeeCollector.receiveProtocolYieldFees(pool, token, totalYieldFees);
-=======
-            totalSwapFees[i] = _totalProtocolSwapFees[pool][token];
-            totalYieldFees[i] = _totalProtocolYieldFees[pool][token];
+            (totalSwapFees[i], totalYieldFees[i]) = _totalProtocolFees[pool][token].fromPackedBalance();
 
             if (totalSwapFees[i] > 0 || totalYieldFees[i] > 0) {
                 // The ProtocolFeeCollector will pull tokens from the Vault.
                 token.approve(feeCollector, totalSwapFees[i] + totalYieldFees[i]);
 
-                if (totalSwapFees[i] > 0) {
-                    _totalProtocolSwapFees[pool][token] = 0;
-                }
-
-                if (totalYieldFees[i] > 0) {
-                    _totalProtocolYieldFees[pool][token] = 0;
-                }
->>>>>>> 41d8b4eb
+                _totalProtocolFees[pool][token] = 0;
             }
         }
 
