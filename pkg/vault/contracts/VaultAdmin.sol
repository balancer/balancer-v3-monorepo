// SPDX-License-Identifier: GPL-3.0-or-later

pragma solidity ^0.8.24;

import { IERC20 } from "@openzeppelin/contracts/token/ERC20/IERC20.sol";
import { IERC4626 } from "@openzeppelin/contracts/interfaces/IERC4626.sol";
import { SafeERC20 } from "@openzeppelin/contracts/token/ERC20/utils/SafeERC20.sol";
import { IERC20Metadata } from "@openzeppelin/contracts/token/ERC20/extensions/IERC20Metadata.sol";
import { Address } from "@openzeppelin/contracts/utils/Address.sol";

import { IAuthorizer } from "@balancer-labs/v3-interfaces/contracts/vault/IAuthorizer.sol";
import { IBasePool } from "@balancer-labs/v3-interfaces/contracts/vault/IBasePool.sol";
import { IPoolHooks } from "@balancer-labs/v3-interfaces/contracts/vault/IPoolHooks.sol";
import { IRateProvider } from "@balancer-labs/v3-interfaces/contracts/vault/IRateProvider.sol";
import { IVault } from "@balancer-labs/v3-interfaces/contracts/vault/IVault.sol";
import { IVaultAdmin } from "@balancer-labs/v3-interfaces/contracts/vault/IVaultAdmin.sol";
import {
    IProtocolFeeCollector,
    ProtocolFeeType
} from "@balancer-labs/v3-interfaces/contracts/vault/IProtocolFeeCollector.sol";
import "@balancer-labs/v3-interfaces/contracts/vault/VaultTypes.sol";

import { Authentication } from "@balancer-labs/v3-solidity-utils/contracts/helpers/Authentication.sol";
import { ArrayHelpers } from "@balancer-labs/v3-solidity-utils/contracts/helpers/ArrayHelpers.sol";
import { InputHelpers } from "@balancer-labs/v3-solidity-utils/contracts/helpers/InputHelpers.sol";
import { ScalingHelpers } from "@balancer-labs/v3-solidity-utils/contracts/helpers/ScalingHelpers.sol";
import { EVMCallModeHelpers } from "@balancer-labs/v3-solidity-utils/contracts/helpers/EVMCallModeHelpers.sol";
import { EnumerableSet } from "@balancer-labs/v3-solidity-utils/contracts/openzeppelin/EnumerableSet.sol";
import {
    ReentrancyGuardTransient
} from "@balancer-labs/v3-solidity-utils/contracts/openzeppelin/ReentrancyGuardTransient.sol";
import { FixedPoint } from "@balancer-labs/v3-solidity-utils/contracts/math/FixedPoint.sol";

import { VaultStateBits, VaultStateLib } from "./lib/VaultStateLib.sol";
import { VaultExtensionsLib } from "./lib/VaultExtensionsLib.sol";
import { PoolConfigLib } from "./lib/PoolConfigLib.sol";
import { VaultCommon } from "./VaultCommon.sol";
import { PackedTokenBalance } from "./lib/PackedTokenBalance.sol";

/**
 * @dev Bytecode extension for the Vault containing permissioned functions. Complementary to the `VaultExtension`.
 * Has access to the same storage layout as the main vault.
 *
 * The functions in this contract are not meant to be called directly ever. They should just be called by the Vault
 * via delegate calls instead, and any state modification produced by this contract's code will actually target
 * the main Vault's state.
 *
 * The storage of this contract is in practice unused.
 */
contract VaultAdmin is IVaultAdmin, VaultCommon, Authentication {
    using PackedTokenBalance for bytes32;
    using PoolConfigLib for PoolConfig;
    using VaultExtensionsLib for IVault;
    using EnumerableSet for EnumerableSet.AddressSet;
    using SafeERC20 for IERC20;
    using FixedPoint for uint256;
    using VaultStateLib for VaultStateBits;

    IVault private immutable _vault;

    /// @dev Functions with this modifier can only be delegate-called by the vault.
    modifier onlyVault() {
        _vault.ensureVaultDelegateCall();
        _;
    }

    constructor(
        IVault mainVault,
        uint256 pauseWindowDuration,
        uint256 bufferPeriodDuration
    ) Authentication(bytes32(uint256(uint160(address(mainVault))))) {
        if (pauseWindowDuration > _MAX_PAUSE_WINDOW_DURATION) {
            revert VaultPauseWindowDurationTooLarge();
        }
        if (bufferPeriodDuration > _MAX_BUFFER_PERIOD_DURATION) {
            revert PauseBufferPeriodDurationTooLarge();
        }

        // solhint-disable-next-line not-rely-on-time
        uint256 pauseWindowEndTime = block.timestamp + pauseWindowDuration;

        _vaultPauseWindowEndTime = pauseWindowEndTime;
        _vaultBufferPeriodDuration = bufferPeriodDuration;
        _vaultBufferPeriodEndTime = pauseWindowEndTime + bufferPeriodDuration;

        _vault = mainVault;
    }

    /*******************************************************************************
                              Constants and immutables
    *******************************************************************************/

    /// @inheritdoc IVaultAdmin
    function vault() external view returns (IVault) {
        return _vault;
    }

    /// @inheritdoc IVaultAdmin
    function getPauseWindowEndTime() external view returns (uint256) {
        return _vaultPauseWindowEndTime;
    }

    /// @inheritdoc IVaultAdmin
    function getBufferPeriodDuration() external view returns (uint256) {
        return _vaultBufferPeriodDuration;
    }

    /// @inheritdoc IVaultAdmin
    function getBufferPeriodEndTime() external view returns (uint256) {
        return _vaultBufferPeriodEndTime;
    }

    /// @inheritdoc IVaultAdmin
    function getMinimumPoolTokens() external pure returns (uint256) {
        return _MIN_TOKENS;
    }

    /// @inheritdoc IVaultAdmin
    function getMaximumPoolTokens() external pure returns (uint256) {
        return _MAX_TOKENS;
    }

    /*******************************************************************************
                                    Pool Information
    *******************************************************************************/

    /// @inheritdoc IVaultAdmin
    function getPoolTokenRates(
        address pool
    ) external view withRegisteredPool(pool) onlyVault returns (uint256[] memory) {
        return _loadPoolData(pool, Rounding.ROUND_DOWN).tokenRates;
    }

    /*******************************************************************************
                                    Vault Pausing
    *******************************************************************************/

    /// @inheritdoc IVaultAdmin
    function isVaultPaused() external view onlyVault returns (bool) {
        return _isVaultPaused();
    }

    /// @inheritdoc IVaultAdmin
    function getVaultPausedState() external view onlyVault returns (bool, uint256, uint256) {
        return (_isVaultPaused(), _vaultPauseWindowEndTime, _vaultBufferPeriodEndTime);
    }

    /// @inheritdoc IVaultAdmin
    function pauseVault() external authenticate onlyVault {
        _setVaultPaused(true);
    }

    /// @inheritdoc IVaultAdmin
    function unpauseVault() external authenticate onlyVault {
        _setVaultPaused(false);
    }

    /**
     * @dev The contract can only be paused until the end of the Pause Window, and
     * unpaused until the end of the Buffer Period.
     */
    function _setVaultPaused(bool pausing) internal {
        if (_isVaultPaused()) {
            if (pausing) {
                // Already paused, and we're trying to pause it again.
                revert VaultPaused();
            }

            // The Vault can always be unpaused while it's paused.
            // When the buffer period expires, `_isVaultPaused` will return false, so we would be in the outside
            // else clause, where trying to unpause will revert unconditionally.
        } else {
            if (pausing) {
                // Not already paused; we can pause within the window.
                // solhint-disable-next-line not-rely-on-time
                if (block.timestamp >= _vaultPauseWindowEndTime) {
                    revert VaultPauseWindowExpired();
                }
            } else {
                // Not paused, and we're trying to unpause it.
                revert VaultNotPaused();
            }
        }

        VaultState memory vaultState = _vaultState.toVaultState();
        vaultState.isVaultPaused = pausing;
        _vaultState = VaultStateLib.fromVaultState(vaultState);

        emit VaultPausedStateChanged(pausing);
    }

    /*******************************************************************************
                                     Pool Pausing
    *******************************************************************************/

    modifier authenticateByRole(address pool) {
        _ensureAuthenticatedByRole(pool);
        _;
    }

    function _ensureAuthenticatedByRole(address pool) private view {
        bytes32 actionId = getActionId(msg.sig);

        PoolFunctionPermission memory roleAssignment = _poolFunctionPermissions[pool][actionId];

        // If there is no role assigment, fall through and delegate to governance.
        if (roleAssignment.account != address(0)) {
            // If the sender matches the permissioned account, all good; just return.
            if (msg.sender == roleAssignment.account) {
                return;
            }

            // If it doesn't, check whether it's onlyOwner. onlyOwner means *only* the permissioned account
            // may call the function, so revert if this is the case. Otherwise, fall through and check
            // governance.
            if (roleAssignment.onlyOwner) {
                revert SenderNotAllowed();
            }
        }

        // Delegate to governance.
        if (_canPerform(actionId, msg.sender, pool) == false) {
            revert SenderNotAllowed();
        }
    }

    /// @inheritdoc IVaultAdmin
    function pausePool(address pool) external withRegisteredPool(pool) authenticateByRole(pool) onlyVault {
        _setPoolPaused(pool, true);
    }

    /// @inheritdoc IVaultAdmin
    function unpausePool(address pool) external withRegisteredPool(pool) authenticateByRole(pool) onlyVault {
        _setPoolPaused(pool, false);
    }

    function _setPoolPaused(address pool, bool pausing) internal {
        PoolConfig memory config = PoolConfigLib.toPoolConfig(_poolConfig[pool]);

        if (_isPoolPaused(pool)) {
            if (pausing) {
                // Already paused, and we're trying to pause it again.
                revert PoolPaused(pool);
            }

            // The pool can always be unpaused while it's paused.
            // When the buffer period expires, `_isPoolPaused` will return false, so we would be in the outside
            // else clause, where trying to unpause will revert unconditionally.
        } else {
            if (pausing) {
                // Not already paused; we can pause within the window.
                // solhint-disable-next-line not-rely-on-time
                if (block.timestamp >= config.pauseWindowEndTime) {
                    revert PoolPauseWindowExpired(pool);
                }
            } else {
                // Not paused, and we're trying to unpause it.
                revert PoolNotPaused(pool);
            }
        }

        // Update poolConfig.
        config.isPoolPaused = pausing;
        _poolConfig[pool] = config.fromPoolConfig();

        emit PoolPausedStateChanged(pool, pausing);
    }

    /*******************************************************************************
                                        Fees
    *******************************************************************************/

    /**
     * @inheritdoc IVaultAdmin
     * @dev This is a permissioned function, disabled if the pool is paused. The swap fee must be <=
     * MAX_SWAP_FEE_PERCENTAGE. Emits the SwapFeePercentageChanged event.
     */
    function setStaticSwapFeePercentage(
        address pool,
        uint256 swapFeePercentage
    ) external withRegisteredPool(pool) authenticateByRole(pool) onlyVault {
        // Saving bits by not implementing a new modifier
        _ensureUnpausedAndGetVaultState(pool);
        _setStaticSwapFeePercentage(pool, swapFeePercentage);
    }

    /// @inheritdoc IVaultAdmin
<<<<<<< HEAD
    function collectProtocolFees(address pool) external onlyVault nonReentrant {
=======
    function setPoolCreatorFeePercentage(
        address pool,
        uint256 poolCreatorFeePercentage
    ) external withRegisteredPool(pool) authenticateByRole(pool) onlyVault {
        _ensureUnpausedAndGetVaultState(pool);

        collectProtocolFees(pool);

        _setPoolCreatorFeePercentage(pool, poolCreatorFeePercentage);
    }

    /// @inheritdoc IVaultAdmin
    function collectProtocolFees(address pool) public nonReentrant onlyVault {
        _collectProtocolFeesInternal(pool, ProtocolFeeType.SWAP);
        _collectProtocolFeesInternal(pool, ProtocolFeeType.YIELD);
    }

    function _collectProtocolFeesInternal(address pool, ProtocolFeeType feeType) private {
>>>>>>> adbd28aa
        IERC20[] memory poolTokens = _vault.getPoolTokens(pool);

        for (uint256 i = 0; i < poolTokens.length; ++i) {
            IERC20 token = poolTokens[i];

            (uint256 totalSwapFees, uint256 totalYieldFees) = _protocolFees[pool][token].fromPackedBalance();
            uint256 totalFees = totalSwapFees + totalYieldFees;

            if (totalFees > 0) {
                // The ProtocolFeeCollector will pull tokens from the Vault.
                token.approve(address(_protocolFeeCollector), totalFees);
                _protocolFees[pool][token] = 0;

                _protocolFeeCollector.receiveProtocolSwapFees(pool, token, totalSwapFees);
                _protocolFeeCollector.receiveProtocolYieldFees(pool, token, totalYieldFees);
            }
        }
    }

    /// @inheritdoc IVaultAdmin
    function updateAggregateFeePercentage(
        address pool,
        ProtocolFeeType feeType,
        uint256 newAggregateFeePercentage
    ) external {
        if (msg.sender != address(_protocolFeeCollector)) {
            revert SenderNotAllowed();
        }

        PoolConfig memory config = _poolConfig[pool].toPoolConfig();
        if (feeType == ProtocolFeeType.SWAP) {
            config.aggregateProtocolSwapFeePercentage = newAggregateFeePercentage;
        } else {
            config.aggregateProtocolYieldFeePercentage = newAggregateFeePercentage;
        }
        _poolConfig[pool] = config.fromPoolConfig();
    }

    /// @inheritdoc IVaultAdmin
    function getPoolCreatorInfo(address pool) external view returns (address, uint256) {
        return (_poolRoleAccounts[pool].poolCreator, _poolCreatorFeePercentages[pool]);
    }

    /// @inheritdoc IVaultAdmin
    function setProtocolFeeCollector(
        IProtocolFeeCollector newProtocolFeeCollector
    ) external onlyVault nonReentrant authenticate {
        _protocolFeeCollector = newProtocolFeeCollector;

        emit ProtocolFeeCollectorChanged(newProtocolFeeCollector);
    }

    /*******************************************************************************
                                    Recovery Mode
    *******************************************************************************/

    /// @inheritdoc IVaultAdmin
    function enableRecoveryMode(address pool) external withRegisteredPool(pool) onlyVault {
        _ensurePoolNotInRecoveryMode(pool);

        // If the Vault or pool is pausable (and currently paused), this call is permissionless.
        if (_isPoolPaused(pool) == false && _isVaultPaused() == false) {
            // If not permissionless, authenticate with governance.
            _authenticateCaller();
        }

        _setPoolRecoveryMode(pool, true);
    }

    /// @inheritdoc IVaultAdmin
    function disableRecoveryMode(address pool) external withRegisteredPool(pool) authenticate onlyVault {
        _ensurePoolInRecoveryMode(pool);
        _setPoolRecoveryMode(pool, false);
    }

    /**
     * @dev Reverts if the pool is in recovery mode.
     * @param pool The pool
     */
    function _ensurePoolNotInRecoveryMode(address pool) internal view {
        if (_isPoolInRecoveryMode(pool)) {
            revert PoolInRecoveryMode(pool);
        }
    }

    /**
     * @dev Change the recovery mode state of a pool, and emit an event. Assumes any validation (e.g., whether
     * the proposed state change is consistent) has already been done.
     *
     * @param pool The pool
     * @param recoveryMode The desired recovery mode state
     */
    function _setPoolRecoveryMode(address pool, bool recoveryMode) internal {
        // Update poolConfig
        PoolConfig memory config = PoolConfigLib.toPoolConfig(_poolConfig[pool]);
        config.isPoolInRecoveryMode = recoveryMode;
        _poolConfig[pool] = config.fromPoolConfig();

        if (recoveryMode == false) {
            _writePoolBalancesToStorage(pool, _loadPoolData(pool, Rounding.ROUND_DOWN));
        }

        emit PoolRecoveryModeStateChanged(pool, recoveryMode);
    }

    /*******************************************************************************
                                        Queries
    *******************************************************************************/

    /// @inheritdoc IVaultAdmin
    function disableQuery() external authenticate onlyVault {
        VaultState memory vaultState = _vaultState.toVaultState();
        vaultState.isQueryDisabled = true;
        _vaultState = VaultStateLib.fromVaultState(vaultState);
    }

    /*******************************************************************************
                                Yield-bearing token buffers
    *******************************************************************************/
    /// @inheritdoc IVaultAdmin
    function unpauseVaultBuffers() external authenticate onlyVault {
        VaultState memory vaultState = _vaultState.toVaultState();
        vaultState.areBuffersPaused = false;
        _vaultState = VaultStateLib.fromVaultState(vaultState);
    }

    /// @inheritdoc IVaultAdmin
    function pauseVaultBuffers() external authenticate onlyVault {
        VaultState memory vaultState = _vaultState.toVaultState();
        vaultState.areBuffersPaused = true;
        _vaultState = VaultStateLib.fromVaultState(vaultState);
    }

    /// @inheritdoc IVaultAdmin
    function addLiquidityToBuffer(
        IERC4626 wrappedToken,
        uint256 amountUnderlying,
        uint256 amountWrapped,
        address sharesOwner
    ) public onlyWhenUnlocked whenVaultBuffersAreNotPaused nonReentrant returns (uint256 issuedShares) {
        address underlyingToken = wrappedToken.asset();

        // amount of shares to issue is the total underlying token that the user is depositing
        issuedShares = wrappedToken.convertToAssets(amountWrapped) + amountUnderlying;

        if (_bufferAssets[IERC20(address(wrappedToken))] == address(0)) {
            // Buffer is not initialized yet, so we initialize it

            // Register asset of wrapper, so it cannot change
            _bufferAssets[IERC20(address(wrappedToken))] = underlyingToken;

            // Burn MINIMUM_TOTAL_SUPPLY shares, so the buffer can never go back to liquidity 0
            // (avoids rounding issues with low liquidity)
            _bufferTotalShares[IERC20(wrappedToken)] = _MINIMUM_TOTAL_SUPPLY;
            issuedShares -= _MINIMUM_TOTAL_SUPPLY;
        } else if (_bufferAssets[IERC20(address(wrappedToken))] != underlyingToken) {
            // Asset was changed since the first bufferAddLiquidity call
            revert WrongWrappedTokenAsset(address(wrappedToken));
        }

        bytes32 bufferBalances = _bufferTokenBalances[IERC20(wrappedToken)];

        // Adds the issued shares to the total shares of the liquidity pool
        _bufferLpShares[IERC20(wrappedToken)][sharesOwner] += issuedShares;
        _bufferTotalShares[IERC20(wrappedToken)] += issuedShares;

        bufferBalances = PackedTokenBalance.toPackedBalance(
            bufferBalances.getBalanceRaw() + amountUnderlying,
            bufferBalances.getBalanceDerived() + amountWrapped
        );

        _bufferTokenBalances[IERC20(wrappedToken)] = bufferBalances;

        _takeDebt(IERC20(underlyingToken), amountUnderlying);
        _takeDebt(wrappedToken, amountWrapped);
    }

    /// @inheritdoc IVaultAdmin
    function removeLiquidityFromBuffer(
        IERC4626 wrappedToken,
        uint256 sharesToRemove,
        address sharesOwner
    )
        public
        onlyWhenUnlocked
        nonReentrant
        authenticate
        returns (uint256 removedUnderlyingBalance, uint256 removedWrappedBalance)
    {
        bytes32 bufferBalances = _bufferTokenBalances[IERC20(wrappedToken)];

        if (sharesToRemove > _bufferLpShares[IERC20(wrappedToken)][sharesOwner]) {
            revert NotEnoughBufferShares();
        }
        uint256 totalShares = _bufferTotalShares[IERC20(wrappedToken)];

        removedUnderlyingBalance = (bufferBalances.getBalanceRaw() * sharesToRemove) / totalShares;
        removedWrappedBalance = (bufferBalances.getBalanceDerived() * sharesToRemove) / totalShares;

        _bufferLpShares[IERC20(wrappedToken)][sharesOwner] -= sharesToRemove;
        _bufferTotalShares[IERC20(wrappedToken)] -= sharesToRemove;

        bufferBalances = PackedTokenBalance.toPackedBalance(
            bufferBalances.getBalanceRaw() - removedUnderlyingBalance,
            bufferBalances.getBalanceDerived() - removedWrappedBalance
        );

        _bufferTokenBalances[IERC20(wrappedToken)] = bufferBalances;

        _supplyCredit(IERC20(_bufferAssets[IERC20(address(wrappedToken))]), removedUnderlyingBalance);
        _supplyCredit(wrappedToken, removedWrappedBalance);
    }

    /// @inheritdoc IVaultAdmin
    function getBufferOwnerShares(IERC20 token, address user) external view returns (uint256 shares) {
        return _bufferLpShares[token][user];
    }

    /// @inheritdoc IVaultAdmin
    function getBufferTotalShares(IERC20 token) external view returns (uint256 shares) {
        return _bufferTotalShares[token];
    }

    /// @inheritdoc IVaultAdmin
    function getBufferBalance(IERC20 token) external view returns (uint256, uint256) {
        return (_bufferTokenBalances[token].getBalanceRaw(), _bufferTokenBalances[token].getBalanceDerived());
    }

    /*******************************************************************************
                                Authentication
    *******************************************************************************/

    /// @inheritdoc IVaultAdmin
    function setAuthorizer(IAuthorizer newAuthorizer) external nonReentrant authenticate onlyVault {
        _authorizer = newAuthorizer;

        emit AuthorizerChanged(newAuthorizer);
    }

    /// @dev Access control is delegated to the Authorizer
    function _canPerform(bytes32 actionId, address user) internal view override returns (bool) {
        return _authorizer.canPerform(actionId, user, address(this));
    }

    function _canPerform(bytes32 actionId, address user, address where) internal view returns (bool) {
        return _authorizer.canPerform(actionId, user, where);
    }
}<|MERGE_RESOLUTION|>--- conflicted
+++ resolved
@@ -285,9 +285,6 @@
     }
 
     /// @inheritdoc IVaultAdmin
-<<<<<<< HEAD
-    function collectProtocolFees(address pool) external onlyVault nonReentrant {
-=======
     function setPoolCreatorFeePercentage(
         address pool,
         uint256 poolCreatorFeePercentage
@@ -300,13 +297,7 @@
     }
 
     /// @inheritdoc IVaultAdmin
-    function collectProtocolFees(address pool) public nonReentrant onlyVault {
-        _collectProtocolFeesInternal(pool, ProtocolFeeType.SWAP);
-        _collectProtocolFeesInternal(pool, ProtocolFeeType.YIELD);
-    }
-
-    function _collectProtocolFeesInternal(address pool, ProtocolFeeType feeType) private {
->>>>>>> adbd28aa
+    function collectProtocolFees(address pool) public {
         IERC20[] memory poolTokens = _vault.getPoolTokens(pool);
 
         for (uint256 i = 0; i < poolTokens.length; ++i) {
