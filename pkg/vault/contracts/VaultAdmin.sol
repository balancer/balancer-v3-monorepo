--- conflicted
+++ resolved
@@ -304,11 +304,6 @@
             revert PoolCreatorFeePercentageTooHigh();
         }
 
-<<<<<<< HEAD
-        PoolConfig memory config;
-        config.poolCreatorFeePercentage = poolCreatorFeePercentage;
-        _poolConfig[pool] = _poolConfig[pool].fromPoolConfig(config, PoolConfigLib.POOL_CREATOR_FEE_FLAG);
-=======
         collectProtocolFees(pool);
 
         _poolCreatorFeePercentages[pool] = poolCreatorFeePercentage;
@@ -317,8 +312,10 @@
         PoolConfig memory config = PoolConfigLib.toPoolConfig(_poolConfig[pool]);
         (config.aggregateProtocolSwapFeePercentage, config.aggregateProtocolYieldFeePercentage) = _protocolFeeCollector
             .computeAggregatePercentages(pool, poolCreatorFeePercentage);
-        _poolConfig[pool] = config.fromPoolConfig();
->>>>>>> c8d814a3
+        _poolConfig[pool] = _poolConfig[pool].fromPoolConfig(
+            config,
+            PoolConfigLib.PROTOCOL_SWAP_FEE_FLAG | PoolConfigLib.PROTOCOL_YIELD_FEE_FLAG
+        );
 
         emit PoolCreatorFeePercentageChanged(pool, poolCreatorFeePercentage);
     }
