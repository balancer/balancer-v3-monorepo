--- conflicted
+++ resolved
@@ -292,39 +292,6 @@
     }
 
     /// @inheritdoc IVaultAdmin
-<<<<<<< HEAD
-    function setPoolCreatorFeePercentage(
-        address pool,
-        uint256 poolCreatorFeePercentage
-    ) external withRegisteredPool(pool) authenticateByRole(pool) onlyVault {
-        _ensureUnpausedAndGetVaultState(pool);
-
-        if (poolCreatorFeePercentage > FixedPoint.ONE) {
-            revert PoolCreatorFeePercentageTooHigh();
-        }
-
-        collectProtocolFees(pool);
-
-        _poolCreatorFeePercentages[pool] = poolCreatorFeePercentage;
-
-        // Need to update aggregate percentages.
-        PoolConfigBits memory config = _poolConfig[pool];
-        (
-            uint256 aggregateProtocolSwapFeePercentage,
-            uint256 aggregateProtocolYieldFeePercentage
-        ) = _protocolFeeController.computeAggregatePercentages(pool, poolCreatorFeePercentage);
-
-        config.setAggregateProtocolSwapFeePercentage(aggregateProtocolSwapFeePercentage);
-        config.setAggregateProtocolYieldFeePercentage(aggregateProtocolYieldFeePercentage);
-
-        _poolConfig[pool] = config;
-
-        emit PoolCreatorFeePercentageChanged(pool, poolCreatorFeePercentage);
-    }
-
-    /// @inheritdoc IVaultAdmin
-=======
->>>>>>> ca297acc
     function collectProtocolFees(address pool) public nonReentrant onlyVault {
         IERC20[] memory poolTokens = _vault.getPoolTokens(pool);
         address feeController = address(_protocolFeeController);
