--- conflicted
+++ resolved
@@ -307,22 +307,15 @@
         _poolCreatorFeePercentages[pool] = poolCreatorFeePercentage;
 
         // Need to update aggregate percentages.
-<<<<<<< HEAD
         PoolConfig memory config = _poolConfig[pool];
         (
             uint256 aggregateProtocolSwapFeePercentage,
             uint256 aggregateProtocolYieldFeePercentage
-        ) = _protocolFeeCollector.computeAggregatePercentages(pool, poolCreatorFeePercentage);
+        ) = _protocolFeeController.computeAggregatePercentages(pool, poolCreatorFeePercentage);
 
         config.setAggregateProtocolSwapFeePercentage(aggregateProtocolSwapFeePercentage);
         config.setAggregateProtocolYieldFeePercentage(aggregateProtocolYieldFeePercentage);
         _poolConfig[pool] = config;
-=======
-        PoolConfig memory config = PoolConfigLib.toPoolConfig(_poolConfig[pool]);
-        (config.aggregateProtocolSwapFeePercentage, config.aggregateProtocolYieldFeePercentage) = _protocolFeeController
-            .computeAggregatePercentages(pool, poolCreatorFeePercentage);
-        _poolConfig[pool] = config.fromPoolConfig();
->>>>>>> d7282c5e
 
         emit PoolCreatorFeePercentageChanged(pool, poolCreatorFeePercentage);
     }
@@ -356,34 +349,20 @@
     function updateAggregateSwapFeePercentage(
         address pool,
         uint256 newAggregateSwapFeePercentage
-<<<<<<< HEAD
-    ) external withValidPercentage(newAggregateSwapFeePercentage) onlyProtocolFeeCollector {
+    ) external withValidPercentage(newAggregateSwapFeePercentage) onlyProtocolFeeController {
         PoolConfig memory config = _poolConfig[pool];
         config.setAggregateProtocolSwapFeePercentage(newAggregateSwapFeePercentage);
         _poolConfig[pool] = config;
-=======
-    ) external withValidPercentage(newAggregateSwapFeePercentage) onlyProtocolFeeController {
-        PoolConfig memory config = _poolConfig[pool].toPoolConfig();
-        config.aggregateProtocolSwapFeePercentage = newAggregateSwapFeePercentage;
-        _poolConfig[pool] = config.fromPoolConfig();
->>>>>>> d7282c5e
     }
 
     /// @inheritdoc IVaultAdmin
     function updateAggregateYieldFeePercentage(
         address pool,
         uint256 newAggregateYieldFeePercentage
-<<<<<<< HEAD
-    ) external withValidPercentage(newAggregateYieldFeePercentage) onlyProtocolFeeCollector {
+    ) external withValidPercentage(newAggregateYieldFeePercentage) onlyProtocolFeeController {
         PoolConfig memory config = _poolConfig[pool];
         config.setAggregateProtocolYieldFeePercentage(newAggregateYieldFeePercentage);
         _poolConfig[pool] = config;
-=======
-    ) external withValidPercentage(newAggregateYieldFeePercentage) onlyProtocolFeeController {
-        PoolConfig memory config = _poolConfig[pool].toPoolConfig();
-        config.aggregateProtocolYieldFeePercentage = newAggregateYieldFeePercentage;
-        _poolConfig[pool] = config.fromPoolConfig();
->>>>>>> d7282c5e
     }
 
     /// @inheritdoc IVaultAdmin
