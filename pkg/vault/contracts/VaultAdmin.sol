// SPDX-License-Identifier: GPL-3.0-or-later

pragma solidity ^0.8.24;

import { IERC20 } from "@openzeppelin/contracts/token/ERC20/IERC20.sol";
import { IERC4626 } from "@openzeppelin/contracts/interfaces/IERC4626.sol";
import { SafeERC20 } from "@openzeppelin/contracts/token/ERC20/utils/SafeERC20.sol";
import { IERC20Metadata } from "@openzeppelin/contracts/token/ERC20/extensions/IERC20Metadata.sol";
import { Address } from "@openzeppelin/contracts/utils/Address.sol";

import { IAuthorizer } from "@balancer-labs/v3-interfaces/contracts/vault/IAuthorizer.sol";
import { IBasePool } from "@balancer-labs/v3-interfaces/contracts/vault/IBasePool.sol";
import { IHooks } from "@balancer-labs/v3-interfaces/contracts/vault/IHooks.sol";
import { IRateProvider } from "@balancer-labs/v3-interfaces/contracts/vault/IRateProvider.sol";
import { IVault } from "@balancer-labs/v3-interfaces/contracts/vault/IVault.sol";
import { IVaultAdmin } from "@balancer-labs/v3-interfaces/contracts/vault/IVaultAdmin.sol";
import { IProtocolFeeController } from "@balancer-labs/v3-interfaces/contracts/vault/IProtocolFeeController.sol";
import "@balancer-labs/v3-interfaces/contracts/vault/VaultTypes.sol";

import { Authentication } from "@balancer-labs/v3-solidity-utils/contracts/helpers/Authentication.sol";
import { ArrayHelpers } from "@balancer-labs/v3-solidity-utils/contracts/helpers/ArrayHelpers.sol";
import { InputHelpers } from "@balancer-labs/v3-solidity-utils/contracts/helpers/InputHelpers.sol";
import { ScalingHelpers } from "@balancer-labs/v3-solidity-utils/contracts/helpers/ScalingHelpers.sol";
import { EVMCallModeHelpers } from "@balancer-labs/v3-solidity-utils/contracts/helpers/EVMCallModeHelpers.sol";
import { EnumerableSet } from "@balancer-labs/v3-solidity-utils/contracts/openzeppelin/EnumerableSet.sol";
import {
    ReentrancyGuardTransient
} from "@balancer-labs/v3-solidity-utils/contracts/openzeppelin/ReentrancyGuardTransient.sol";
import { FixedPoint } from "@balancer-labs/v3-solidity-utils/contracts/math/FixedPoint.sol";

import { VaultExtensionsLib } from "./lib/VaultExtensionsLib.sol";
import { PoolConfigLib } from "./lib/PoolConfigLib.sol";
import { VaultCommon } from "./VaultCommon.sol";
import { PackedTokenBalance } from "./lib/PackedTokenBalance.sol";

/**
 * @dev Bytecode extension for the Vault containing permissioned functions. Complementary to the `VaultExtension`.
 * Has access to the same storage layout as the main vault.
 *
 * The functions in this contract are not meant to be called directly ever. They should just be called by the Vault
 * via delegate calls instead, and any state modification produced by this contract's code will actually target
 * the main Vault's state.
 *
 * The storage of this contract is in practice unused.
 */
contract VaultAdmin is IVaultAdmin, VaultCommon, Authentication {
    using PackedTokenBalance for bytes32;
    using PoolConfigLib for PoolConfig;
    using VaultExtensionsLib for IVault;
    using EnumerableSet for EnumerableSet.AddressSet;
    using SafeERC20 for IERC20;
    using FixedPoint for uint256;

    IVault private immutable _vault;

    /// @dev Functions with this modifier can only be delegate-called by the vault.
    modifier onlyVault() {
        _vault.ensureVaultDelegateCall();
        _;
    }

    modifier onlyProtocolFeeController() {
        if (msg.sender != address(_protocolFeeController)) {
            revert SenderNotAllowed();
        }
        _;
    }

    modifier withValidPercentage(uint256 aggregatePercentage) {
        if (aggregatePercentage > FixedPoint.ONE) {
            revert ProtocolFeesExceedTotalCollected();
        }
        _;
    }

    constructor(
        IVault mainVault,
        uint32 pauseWindowDuration,
        uint32 bufferPeriodDuration
    ) Authentication(bytes32(uint256(uint160(address(mainVault))))) {
        if (pauseWindowDuration > _MAX_PAUSE_WINDOW_DURATION) {
            revert VaultPauseWindowDurationTooLarge();
        }
        if (bufferPeriodDuration > _MAX_BUFFER_PERIOD_DURATION) {
            revert PauseBufferPeriodDurationTooLarge();
        }

        // solhint-disable-next-line not-rely-on-time
        uint32 pauseWindowEndTime = uint32(block.timestamp) + pauseWindowDuration;

        _vaultPauseWindowEndTime = pauseWindowEndTime;
        _vaultBufferPeriodDuration = bufferPeriodDuration;
        _vaultBufferPeriodEndTime = pauseWindowEndTime + bufferPeriodDuration;

        _vault = mainVault;
    }

    /*******************************************************************************
                              Constants and immutables
    *******************************************************************************/

    /// @inheritdoc IVaultAdmin
    function vault() external view returns (IVault) {
        return _vault;
    }

    /// @inheritdoc IVaultAdmin
    function getPauseWindowEndTime() external view returns (uint32) {
        return _vaultPauseWindowEndTime;
    }

    /// @inheritdoc IVaultAdmin
    function getBufferPeriodDuration() external view returns (uint32) {
        return _vaultBufferPeriodDuration;
    }

    /// @inheritdoc IVaultAdmin
    function getBufferPeriodEndTime() external view returns (uint32) {
        return _vaultBufferPeriodEndTime;
    }

    /// @inheritdoc IVaultAdmin
    function getMinimumPoolTokens() external pure returns (uint256) {
        return _MIN_TOKENS;
    }

    /// @inheritdoc IVaultAdmin
    function getMaximumPoolTokens() external pure returns (uint256) {
        return _MAX_TOKENS;
    }

    /*******************************************************************************
                                    Pool Information
    *******************************************************************************/

    /// @inheritdoc IVaultAdmin
    function getPoolTokenRates(
        address pool
    ) external view withRegisteredPool(pool) onlyVault returns (uint256[] memory) {
        return _loadPoolData(pool, Rounding.ROUND_DOWN).tokenRates;
    }

    /*******************************************************************************
                                    Vault Pausing
    *******************************************************************************/

    /// @inheritdoc IVaultAdmin
    function isVaultPaused() external view onlyVault returns (bool) {
        return _isVaultPaused();
    }

    /// @inheritdoc IVaultAdmin
    function getVaultPausedState() external view onlyVault returns (bool, uint32, uint32) {
        return (_isVaultPaused(), _vaultPauseWindowEndTime, _vaultBufferPeriodEndTime);
    }

    /// @inheritdoc IVaultAdmin
    function pauseVault() external authenticate onlyVault {
        _setVaultPaused(true);
    }

    /// @inheritdoc IVaultAdmin
    function unpauseVault() external authenticate onlyVault {
        _setVaultPaused(false);
    }

    /**
     * @dev The contract can only be paused until the end of the Pause Window, and
     * unpaused until the end of the Buffer Period.
     */
    function _setVaultPaused(bool pausing) internal {
        if (_isVaultPaused()) {
            if (pausing) {
                // Already paused, and we're trying to pause it again.
                revert VaultPaused();
            }

            // The Vault can always be unpaused while it's paused.
            // When the buffer period expires, `_isVaultPaused` will return false, so we would be in the outside
            // else clause, where trying to unpause will revert unconditionally.
        } else {
            if (pausing) {
                // Not already paused; we can pause within the window.
                // solhint-disable-next-line not-rely-on-time
                if (block.timestamp >= _vaultPauseWindowEndTime) {
                    revert VaultPauseWindowExpired();
                }
            } else {
                // Not paused, and we're trying to unpause it.
                revert VaultNotPaused();
            }
        }

        _vaultState.isVaultPaused = pausing;

        emit VaultPausedStateChanged(pausing);
    }

    /*******************************************************************************
                                     Pool Pausing
    *******************************************************************************/

    modifier authenticateByRole(address pool) {
        _ensureAuthenticatedByRole(pool);
        _;
    }

    function _ensureAuthenticatedByRole(address pool) private view {
        bytes32 actionId = getActionId(msg.sig);

        PoolFunctionPermission memory roleAssignment = _poolFunctionPermissions[pool][actionId];

        // If there is no role assigment, fall through and delegate to governance.
        if (roleAssignment.account != address(0)) {
            // If the sender matches the permissioned account, all good; just return.
            if (msg.sender == roleAssignment.account) {
                return;
            }

            // If it doesn't, check whether it's onlyOwner. onlyOwner means *only* the permissioned account
            // may call the function, so revert if this is the case. Otherwise, fall through and check
            // governance.
            if (roleAssignment.onlyOwner) {
                revert SenderNotAllowed();
            }
        }

        // Delegate to governance.
        if (_canPerform(actionId, msg.sender, pool) == false) {
            revert SenderNotAllowed();
        }
    }

    /// @inheritdoc IVaultAdmin
    function pausePool(address pool) external withRegisteredPool(pool) authenticateByRole(pool) onlyVault {
        _setPoolPaused(pool, true);
    }

    /// @inheritdoc IVaultAdmin
    function unpausePool(address pool) external withRegisteredPool(pool) authenticateByRole(pool) onlyVault {
        _setPoolPaused(pool, false);
    }

    function _setPoolPaused(address pool, bool pausing) internal {
        PoolConfig memory config = _poolConfig[pool];

        if (_isPoolPaused(pool)) {
            if (pausing) {
                // Already paused, and we're trying to pause it again.
                revert PoolPaused(pool);
            }

            // The pool can always be unpaused while it's paused.
            // When the buffer period expires, `_isPoolPaused` will return false, so we would be in the outside
            // else clause, where trying to unpause will revert unconditionally.
        } else {
            if (pausing) {
                // Not already paused; we can pause within the window.
                // solhint-disable-next-line not-rely-on-time
                if (block.timestamp >= config.pauseWindowEndTime) {
                    revert PoolPauseWindowExpired(pool);
                }
            } else {
                // Not paused, and we're trying to unpause it.
                revert PoolNotPaused(pool);
            }
        }

        // Update poolConfig.
        config.isPoolPaused = pausing;
        _poolConfig[pool] = config;

        emit PoolPausedStateChanged(pool, pausing);
    }

    /*******************************************************************************
                                        Fees
    *******************************************************************************/

    /// @inheritdoc IVaultAdmin
    function setStaticSwapFeePercentage(
        address pool,
        uint256 swapFeePercentage
    ) external withRegisteredPool(pool) authenticateByRole(pool) onlyVault {
        // Saving bits by not implementing a new modifier
        _ensureUnpausedAndGetVaultState(pool);
        _setStaticSwapFeePercentage(pool, swapFeePercentage);
    }

    /// @inheritdoc IVaultAdmin
<<<<<<< HEAD
    function setPoolCreatorFeePercentage(
        address pool,
        uint256 poolCreatorFeePercentage
    ) external withRegisteredPool(pool) authenticateByRole(pool) onlyVault {
        _ensureUnpausedAndGetVaultState(pool);

        if (poolCreatorFeePercentage > FixedPoint.ONE) {
            revert PoolCreatorFeePercentageTooHigh();
        }

        _collectProtocolFees(pool);

        _poolCreatorFeePercentages[pool] = poolCreatorFeePercentage;

        // Need to update aggregate percentages.
        PoolConfig memory config = _poolConfig[pool];
        (
            uint256 aggregateProtocolSwapFeePercentage,
            uint256 aggregateProtocolYieldFeePercentage
        ) = _protocolFeeController.computeAggregatePercentages(pool, poolCreatorFeePercentage);
        config.setAggregateProtocolSwapFeePercentage(aggregateProtocolSwapFeePercentage);
        config.setAggregateProtocolYieldFeePercentage(aggregateProtocolYieldFeePercentage);
        _poolConfig[pool] = config;

        emit PoolCreatorFeePercentageChanged(pool, poolCreatorFeePercentage);
    }

    /// @inheritdoc IVaultAdmin
    function collectProtocolFees(address pool) public onlyVault {
        _collectProtocolFees(pool);
    }

    function _collectProtocolFees(address pool) private {
        // nonReentrant: need to inline to avoid stack-too-deep
        if (_reentrancyGuardEntered()) {
            revert ReentrancyGuardReentrantCall();
        }
=======
    function collectProtocolFees(address pool) public nonReentrant onlyVault {
>>>>>>> ca297acc
        IERC20[] memory poolTokens = _vault.getPoolTokens(pool);
        address feeController = address(_protocolFeeController);
        uint256 numTokens = poolTokens.length;

        uint256[] memory totalSwapFees = new uint256[](numTokens);
        uint256[] memory totalYieldFees = new uint256[](numTokens);

        for (uint256 i = 0; i < poolTokens.length; ++i) {
            IERC20 token = poolTokens[i];

            (totalSwapFees[i], totalYieldFees[i]) = _aggregateProtocolFeeAmounts[pool][token].fromPackedBalance();

            if (totalSwapFees[i] > 0 || totalYieldFees[i] > 0) {
                // The ProtocolFeeController will pull tokens from the Vault.
                token.approve(feeController, totalSwapFees[i] + totalYieldFees[i]);

                _aggregateProtocolFeeAmounts[pool][token] = 0;
            }
        }

        _protocolFeeController.receiveProtocolFees(pool, totalSwapFees, totalYieldFees);
    }

    /// @inheritdoc IVaultAdmin
    function updateAggregateSwapFeePercentage(
        address pool,
        uint256 newAggregateSwapFeePercentage
    ) external withValidPercentage(newAggregateSwapFeePercentage) onlyProtocolFeeController {
        PoolConfig memory config = _poolConfig[pool];
        config.setAggregateProtocolSwapFeePercentage(newAggregateSwapFeePercentage);
        _poolConfig[pool] = config;
    }

    /// @inheritdoc IVaultAdmin
    function updateAggregateYieldFeePercentage(
        address pool,
        uint256 newAggregateYieldFeePercentage
    ) external withValidPercentage(newAggregateYieldFeePercentage) onlyProtocolFeeController {
        PoolConfig memory config = _poolConfig[pool];
        config.setAggregateProtocolYieldFeePercentage(newAggregateYieldFeePercentage);
        _poolConfig[pool] = config;
    }

    /// @inheritdoc IVaultAdmin
    function setProtocolFeeController(
        IProtocolFeeController newProtocolFeeController
    ) external onlyVault nonReentrant authenticate {
        _protocolFeeController = newProtocolFeeController;

        emit ProtocolFeeControllerChanged(newProtocolFeeController);
    }

    /*******************************************************************************
                                    Recovery Mode
    *******************************************************************************/

    /// @inheritdoc IVaultAdmin
    function enableRecoveryMode(address pool) external withRegisteredPool(pool) onlyVault {
        _ensurePoolNotInRecoveryMode(pool);

        // If the Vault or pool is pausable (and currently paused), this call is permissionless.
        if (_isPoolPaused(pool) == false && _isVaultPaused() == false) {
            // If not permissionless, authenticate with governance.
            _authenticateCaller();
        }

        _setPoolRecoveryMode(pool, true);
    }

    /// @inheritdoc IVaultAdmin
    function disableRecoveryMode(address pool) external withRegisteredPool(pool) authenticate onlyVault {
        _ensurePoolInRecoveryMode(pool);
        _setPoolRecoveryMode(pool, false);
    }

    /**
     * @dev Reverts if the pool is in recovery mode.
     * @param pool The pool
     */
    function _ensurePoolNotInRecoveryMode(address pool) internal view {
        if (_isPoolInRecoveryMode(pool)) {
            revert PoolInRecoveryMode(pool);
        }
    }

    /**
     * @dev Change the recovery mode state of a pool, and emit an event. Assumes any validation (e.g., whether
     * the proposed state change is consistent) has already been done.
     *
     * @param pool The pool
     * @param recoveryMode The desired recovery mode state
     */
    function _setPoolRecoveryMode(address pool, bool recoveryMode) internal {
        // Update poolConfig
        PoolConfig memory config = _poolConfig[pool];
        config.isPoolInRecoveryMode = recoveryMode;
        _poolConfig[pool] = config;

        if (recoveryMode == false) {
            _writePoolBalancesToStorage(pool, _loadPoolData(pool, Rounding.ROUND_DOWN));
        }

        emit PoolRecoveryModeStateChanged(pool, recoveryMode);
    }

    /*******************************************************************************
                                        Queries
    *******************************************************************************/

    /// @inheritdoc IVaultAdmin
    function disableQuery() external authenticate onlyVault {
        _vaultState.isQueryDisabled = true;
    }

    /*******************************************************************************
                                Yield-bearing token buffers
    *******************************************************************************/
    /// @inheritdoc IVaultAdmin
    function unpauseVaultBuffers() external authenticate onlyVault {
        _vaultState.areBuffersPaused = false;
    }

    /// @inheritdoc IVaultAdmin
    function pauseVaultBuffers() external authenticate onlyVault {
        _vaultState.areBuffersPaused = true;
    }

    /// @inheritdoc IVaultAdmin
    function addLiquidityToBuffer(
        IERC4626 wrappedToken,
        uint256 amountUnderlying,
        uint256 amountWrapped,
        address sharesOwner
    ) public onlyWhenUnlocked whenVaultBuffersAreNotPaused nonReentrant returns (uint256 issuedShares) {
        address underlyingToken = wrappedToken.asset();

        // amount of shares to issue is the total underlying token that the user is depositing
        issuedShares = wrappedToken.convertToAssets(amountWrapped) + amountUnderlying;

        if (_bufferAssets[IERC20(address(wrappedToken))] == address(0)) {
            // Buffer is not initialized yet, so we initialize it

            // Register asset of wrapper, so it cannot change
            _bufferAssets[IERC20(address(wrappedToken))] = underlyingToken;

            // Burn MINIMUM_TOTAL_SUPPLY shares, so the buffer can never go back to liquidity 0
            // (avoids rounding issues with low liquidity)
            _bufferTotalShares[IERC20(wrappedToken)] = _MINIMUM_TOTAL_SUPPLY;
            issuedShares -= _MINIMUM_TOTAL_SUPPLY;
        } else if (_bufferAssets[IERC20(address(wrappedToken))] != underlyingToken) {
            // Asset was changed since the first bufferAddLiquidity call
            revert WrongWrappedTokenAsset(address(wrappedToken));
        }

        bytes32 bufferBalances = _bufferTokenBalances[IERC20(wrappedToken)];

        // Adds the issued shares to the total shares of the liquidity pool
        _bufferLpShares[IERC20(wrappedToken)][sharesOwner] += issuedShares;
        _bufferTotalShares[IERC20(wrappedToken)] += issuedShares;

        bufferBalances = PackedTokenBalance.toPackedBalance(
            bufferBalances.getBalanceRaw() + amountUnderlying,
            bufferBalances.getBalanceDerived() + amountWrapped
        );

        _bufferTokenBalances[IERC20(wrappedToken)] = bufferBalances;

        _takeDebt(IERC20(underlyingToken), amountUnderlying);
        _takeDebt(wrappedToken, amountWrapped);
    }

    /// @inheritdoc IVaultAdmin
    function removeLiquidityFromBuffer(
        IERC4626 wrappedToken,
        uint256 sharesToRemove,
        address sharesOwner
    )
        public
        onlyWhenUnlocked
        nonReentrant
        authenticate
        returns (uint256 removedUnderlyingBalance, uint256 removedWrappedBalance)
    {
        bytes32 bufferBalances = _bufferTokenBalances[IERC20(wrappedToken)];

        if (sharesToRemove > _bufferLpShares[IERC20(wrappedToken)][sharesOwner]) {
            revert NotEnoughBufferShares();
        }
        uint256 totalShares = _bufferTotalShares[IERC20(wrappedToken)];

        removedUnderlyingBalance = (bufferBalances.getBalanceRaw() * sharesToRemove) / totalShares;
        removedWrappedBalance = (bufferBalances.getBalanceDerived() * sharesToRemove) / totalShares;

        _bufferLpShares[IERC20(wrappedToken)][sharesOwner] -= sharesToRemove;
        _bufferTotalShares[IERC20(wrappedToken)] -= sharesToRemove;

        bufferBalances = PackedTokenBalance.toPackedBalance(
            bufferBalances.getBalanceRaw() - removedUnderlyingBalance,
            bufferBalances.getBalanceDerived() - removedWrappedBalance
        );

        _bufferTokenBalances[IERC20(wrappedToken)] = bufferBalances;

        _supplyCredit(IERC20(_bufferAssets[IERC20(address(wrappedToken))]), removedUnderlyingBalance);
        _supplyCredit(wrappedToken, removedWrappedBalance);
    }

    /// @inheritdoc IVaultAdmin
    function getBufferOwnerShares(IERC20 token, address user) external view returns (uint256 shares) {
        return _bufferLpShares[token][user];
    }

    /// @inheritdoc IVaultAdmin
    function getBufferTotalShares(IERC20 token) external view returns (uint256 shares) {
        return _bufferTotalShares[token];
    }

    /// @inheritdoc IVaultAdmin
    function getBufferBalance(IERC20 token) external view returns (uint256, uint256) {
        return (_bufferTokenBalances[token].getBalanceRaw(), _bufferTokenBalances[token].getBalanceDerived());
    }

    /*******************************************************************************
                                Authentication
    *******************************************************************************/

    /// @inheritdoc IVaultAdmin
    function setAuthorizer(IAuthorizer newAuthorizer) external nonReentrant authenticate onlyVault {
        _authorizer = newAuthorizer;

        emit AuthorizerChanged(newAuthorizer);
    }

    /// @dev Access control is delegated to the Authorizer
    function _canPerform(bytes32 actionId, address user) internal view override returns (bool) {
        return _authorizer.canPerform(actionId, user, address(this));
    }

    function _canPerform(bytes32 actionId, address user, address where) internal view returns (bool) {
        return _authorizer.canPerform(actionId, user, where);
    }
}<|MERGE_RESOLUTION|>--- conflicted
+++ resolved
@@ -288,47 +288,7 @@
     }
 
     /// @inheritdoc IVaultAdmin
-<<<<<<< HEAD
-    function setPoolCreatorFeePercentage(
-        address pool,
-        uint256 poolCreatorFeePercentage
-    ) external withRegisteredPool(pool) authenticateByRole(pool) onlyVault {
-        _ensureUnpausedAndGetVaultState(pool);
-
-        if (poolCreatorFeePercentage > FixedPoint.ONE) {
-            revert PoolCreatorFeePercentageTooHigh();
-        }
-
-        _collectProtocolFees(pool);
-
-        _poolCreatorFeePercentages[pool] = poolCreatorFeePercentage;
-
-        // Need to update aggregate percentages.
-        PoolConfig memory config = _poolConfig[pool];
-        (
-            uint256 aggregateProtocolSwapFeePercentage,
-            uint256 aggregateProtocolYieldFeePercentage
-        ) = _protocolFeeController.computeAggregatePercentages(pool, poolCreatorFeePercentage);
-        config.setAggregateProtocolSwapFeePercentage(aggregateProtocolSwapFeePercentage);
-        config.setAggregateProtocolYieldFeePercentage(aggregateProtocolYieldFeePercentage);
-        _poolConfig[pool] = config;
-
-        emit PoolCreatorFeePercentageChanged(pool, poolCreatorFeePercentage);
-    }
-
-    /// @inheritdoc IVaultAdmin
-    function collectProtocolFees(address pool) public onlyVault {
-        _collectProtocolFees(pool);
-    }
-
-    function _collectProtocolFees(address pool) private {
-        // nonReentrant: need to inline to avoid stack-too-deep
-        if (_reentrancyGuardEntered()) {
-            revert ReentrancyGuardReentrantCall();
-        }
-=======
     function collectProtocolFees(address pool) public nonReentrant onlyVault {
->>>>>>> ca297acc
         IERC20[] memory poolTokens = _vault.getPoolTokens(pool);
         address feeController = address(_protocolFeeController);
         uint256 numTokens = poolTokens.length;
