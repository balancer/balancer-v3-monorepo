--- conflicted
+++ resolved
@@ -11,9 +11,6 @@
 import { IVault } from "@balancer-labs/v3-interfaces/contracts/vault/IVault.sol";
 import { IBasePool } from "@balancer-labs/v3-interfaces/contracts/vault/IBasePool.sol";
 import { IBufferPool } from "@balancer-labs/v3-interfaces/contracts/vault/IBufferPool.sol";
-<<<<<<< HEAD
-import { SwapKind } from "@balancer-labs/v3-interfaces/contracts/vault/VaultTypes.sol";
-=======
 import {
     AddLiquidityKind,
     RemoveLiquidityKind,
@@ -21,7 +18,6 @@
     SwapKind
 } from "@balancer-labs/v3-interfaces/contracts/vault/VaultTypes.sol";
 import { IRateProvider } from "@balancer-labs/v3-interfaces/contracts/vault/IRateProvider.sol";
->>>>>>> a0832888
 import { IPoolLiquidity } from "@balancer-labs/v3-interfaces/contracts/vault/IPoolLiquidity.sol";
 import { IVaultErrors } from "@balancer-labs/v3-interfaces/contracts/vault/IVaultErrors.sol";
 
@@ -47,9 +43,6 @@
     BasePoolAuthentication,
     ReentrancyGuard
 {
-<<<<<<< HEAD
-    using FixedPoint for uint256;
-=======
     using SafeERC20 for IERC20;
     using FixedPoint for uint256;
     using ScalingHelpers for uint256;
@@ -61,7 +54,6 @@
     // When the swap is settled, these extra tokens are either added to the pool balance or are left behind
     // in the buffer contract as dust, to fund subsequent operations.
     uint256 public constant DUST_BUFFER = 2;
->>>>>>> a0832888
 
     IERC4626 internal immutable _wrappedToken;
     uint256 internal immutable _wrappedTokenScalingFactor;
@@ -164,7 +156,7 @@
         // NB: If this ever changes, we would need to create another modifier on the rebalance function and check that.
         if (_reentrancyGuardEntered()) {
             // Rate used by the vault to scale values
-            uint256 wrappedRate = _getRate();
+            uint256 wrappedRate = _getRate(FixedPoint.ONE);
 
             uint256 sharesRaw = request.amountGivenScaled18.divDown(wrappedRate).divDown(_wrappedTokenScalingFactor);
 
@@ -203,20 +195,9 @@
         return balancesLiveScaled18[WRAPPED_TOKEN_INDEX] + balancesLiveScaled18[BASE_TOKEN_INDEX];
     }
 
-<<<<<<< HEAD
     /// @inheritdoc BalancerPoolToken
-    function getRate(uint256 shares) external view override returns (uint256) {
-        // TODO: This is really just a placeholder for now. We will need to think more carefully about this.
-        // e.g., it will probably need to be scaled according to the share value decimals. There may be
-        // special cases with 0 supply. We might need a "default" somewhere for cases when the shares value
-        // would be unknown, etc.
-
-        return _wrappedToken.convertToAssets(shares).divDown(shares);
-=======
-    /// @inheritdoc IRateProvider
-    function getRate() external view onlyVault returns (uint256) {
-        return _getRate();
->>>>>>> a0832888
+    function getRate(uint256 shares) external view override onlyVault returns (uint256) {
+        return _getRate(shares);
     }
 
     /// @inheritdoc IBufferPool
@@ -397,12 +378,12 @@
         }
     }
 
-    function _getRate() private view returns (uint256) {
+    function _getRate(uint256 shares) private view returns (uint256) {
         // TODO: This is really just a placeholder for now. We will need to think more carefully about this.
         // e.g., it will probably need to be scaled according to the asset value decimals. There may be
         // special cases with 0 supply. Wrappers may implement this differently, so maybe we need to calculate
         // the rate directly instead of relying on the wrapper implementation, etc.
-        return _wrappedToken.convertToAssets(FixedPoint.ONE);
+        return _wrappedToken.convertToAssets(shares).divDown(shares);
     }
 
     // Unsupported functions that unconditionally revert
