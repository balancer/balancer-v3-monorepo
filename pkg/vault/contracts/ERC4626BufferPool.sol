--- conflicted
+++ resolved
@@ -292,15 +292,11 @@
 
     /// @inheritdoc IBufferPool
     function rebalance() external authenticate {
-<<<<<<< HEAD
         getVault().lock(abi.encodeWithSelector(ERC4626BufferPool.forcedRebalanceHook.selector));
     }
 
     function forcedRebalanceHook() external payable onlyVault {
-        _rebalance();
-=======
         _rebalance(FIFTY_PERCENT);
->>>>>>> fdef4a28
     }
 
     /// @dev Non-reentrant to ensure we don't try to externally rebalance during an internal rebalance.
@@ -337,14 +333,9 @@
             unchecked {
                 exchangeAmountRaw = desiredBaseAssetsRaw - balanceBaseAssetsRaw;
             }
-<<<<<<< HEAD
 
             _rebalanceInternal(poolAddress, tokens, exchangeAmountRaw, SwapKind.EXACT_IN);
-        } else if (balanceBaseAssetsRaw > balanceWrappedAssetsRaw) {
-=======
-            _rebalanceInternal(vault, poolAddress, tokens, exchangeAmountRaw, SwapKind.EXACT_IN);
         } else {
->>>>>>> fdef4a28
             unchecked {
                 exchangeAmountRaw = balanceBaseAssetsRaw - desiredBaseAssetsRaw;
             }
@@ -375,15 +366,16 @@
 
             // In this case, since there is more wrapped than base assets, wrapped tokens will be removed (tokenOut)
             // and then unwrapped, and the resulting base assets will be deposited in the pool (tokenIn).
-            rebalanceHook(SwapParams({
-                        kind: SwapKind.EXACT_IN,
-                        pool: poolAddress,
-                        tokenIn: tokens[_baseTokenIndex],
-                        tokenOut: tokens[_wrappedTokenIndex],
-                        amountGivenRaw: exchangeAmountRaw,
-                        limitRaw: limitRaw,
-                        userData: ""
-                    })
+            rebalanceHook(
+                SwapParams({
+                    kind: SwapKind.EXACT_IN,
+                    pool: poolAddress,
+                    tokenIn: tokens[_baseTokenIndex],
+                    tokenOut: tokens[_wrappedTokenIndex],
+                    amountGivenRaw: exchangeAmountRaw,
+                    limitRaw: limitRaw,
+                    userData: ""
+                })
             );
         } else {
             // Since onSwap will consider a slightly bigger rate for the wrapped token, we need to account that
@@ -395,15 +387,15 @@
             // In this case, since there is more base than wrapped assets, base assets will be removed (tokenOut)
             // and then wrapped, and the resulting wrapped assets will be deposited in the pool (tokenIn).
             rebalanceHook(
-                    SwapParams({
-                        kind: SwapKind.EXACT_OUT,
-                        pool: poolAddress,
-                        tokenIn: tokens[_wrappedTokenIndex],
-                        tokenOut: tokens[_baseTokenIndex],
-                        amountGivenRaw: exchangeAmountRaw,
-                        limitRaw: limitRaw,
-                        userData: ""
-                    })
+                SwapParams({
+                    kind: SwapKind.EXACT_OUT,
+                    pool: poolAddress,
+                    tokenIn: tokens[_wrappedTokenIndex],
+                    tokenOut: tokens[_baseTokenIndex],
+                    amountGivenRaw: exchangeAmountRaw,
+                    limitRaw: limitRaw,
+                    userData: ""
+                })
             );
         }
     }
