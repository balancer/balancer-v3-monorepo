--- conflicted
+++ resolved
@@ -10,41 +10,13 @@
 import "../VaultExtension.sol";
 
 contract VaultExtensionMock is IVaultExtensionMock, VaultExtension {
-<<<<<<< HEAD
     using PoolConfigLib for PoolConfig;
     using SafeCast for uint256;
 
-    constructor(
-        IVault vault,
-        IVaultAdmin vaultAdmin,
-        uint256 pauseWindowDuration,
-        uint256 bufferPeriodDuration
-    ) VaultExtension(vault, vaultAdmin, pauseWindowDuration, bufferPeriodDuration) {}
-=======
     constructor(IVault vault, IVaultAdmin vaultAdmin) VaultExtension(vault, vaultAdmin) {}
->>>>>>> 92cdc38a
 
     function mockExtensionHash(bytes calldata input) external payable returns (bytes32) {
         return keccak256(input);
-    }
-<<<<<<< HEAD
-
-    function manualPausePool(address pool) external {
-        _setPoolPaused(pool, true);
-    }
-
-    function manualUnpausePool(address pool) external {
-        _setPoolPaused(pool, false);
-    }
-
-    function manualEnableRecoveryMode(address pool) external {
-        _ensurePoolNotInRecoveryMode(pool);
-        _setPoolRecoveryMode(pool, true);
-    }
-
-    function manualDisableRecoveryMode(address pool) external {
-        _ensurePoolInRecoveryMode(pool);
-        _setPoolRecoveryMode(pool, false);
     }
 
     function manuallySetSwapFee(address pool, uint256 newSwapFee) external {
@@ -52,6 +24,4 @@
         config.staticSwapFeePercentage = newSwapFee.toUint64();
         _poolConfig[pool] = config.fromPoolConfig();
     }
-=======
->>>>>>> 92cdc38a
 }