// SPDX-License-Identifier: GPL-3.0-or-later

pragma solidity ^0.8.24;

import { IERC20 } from "@openzeppelin/contracts/token/ERC20/IERC20.sol";
import { Address } from "@openzeppelin/contracts/utils/Address.sol";

import { IBasePool } from "@balancer-labs/v3-interfaces/contracts/vault/IBasePool.sol";
import { IPoolHooks } from "@balancer-labs/v3-interfaces/contracts/vault/IPoolHooks.sol";
import { IPoolLiquidity } from "@balancer-labs/v3-interfaces/contracts/vault/IPoolLiquidity.sol";
import { IVault } from "@balancer-labs/v3-interfaces/contracts/vault/IVault.sol";
import { IVaultMock } from "@balancer-labs/v3-interfaces/contracts/test/IVaultMock.sol";
import { IRateProvider } from "@balancer-labs/v3-interfaces/contracts/vault/IRateProvider.sol";
import { IRouterCommon } from "@balancer-labs/v3-interfaces/contracts/vault/IRouterCommon.sol";
import "@balancer-labs/v3-interfaces/contracts/vault/VaultTypes.sol";

import { FixedPoint } from "@balancer-labs/v3-solidity-utils/contracts/math/FixedPoint.sol";
import { ScalingHelpers } from "@balancer-labs/v3-solidity-utils/contracts/helpers/ScalingHelpers.sol";

import { PoolConfigBits, PoolConfigLib } from "../lib/PoolConfigLib.sol";
import { PoolFactoryMock } from "./PoolFactoryMock.sol";
import { RateProviderMock } from "./RateProviderMock.sol";
import { BalancerPoolToken } from "../BalancerPoolToken.sol";

contract PoolMock is IBasePool, IPoolHooks, IPoolLiquidity, BalancerPoolToken {
    using FixedPoint for uint256;
    using ScalingHelpers for uint256;

    uint256 public constant MIN_INIT_BPT = 1e6;

    bool public failOnAfterInitialize;
    bool public failOnBeforeInitialize;
    bool public failComputeDynamicSwapFeeHook;
    bool public failOnBeforeSwapHook;
    bool public failOnAfterSwapHook;
    bool public failOnBeforeAddLiquidity;
    bool public failOnAfterAddLiquidity;
    bool public failOnBeforeRemoveLiquidity;
    bool public failOnAfterRemoveLiquidity;

    bool public changeTokenRateOnBeforeSwapHook;
    bool public changeTokenRateOnBeforeInitialize;
    bool public changeTokenRateOnBeforeAddLiquidity;
    bool public changeTokenRateOnBeforeRemoveLiquidity;

    bool public changePoolBalancesOnBeforeSwapHook;
    bool public changePoolBalancesOnBeforeAddLiquidityHook;
    bool public changePoolBalancesOnBeforeRemoveLiquidityHook;

    bool public swapReentrancyHookActive;
    address private _swapHookContract;
    bytes private _swapHookCalldata;

    RateProviderMock _rateProvider;
    uint256 private _newTokenRate;
    uint256 private _dynamicSwapFee;
<<<<<<< HEAD
    address private _specialSender;
=======
    uint256[] private _newBalancesRaw;
>>>>>>> fd288fef

    // Amounts in are multiplied by the multiplier, amounts out are divided by it
    uint256 private _multiplier = FixedPoint.ONE;

    constructor(IVault vault, string memory name, string memory symbol) BalancerPoolToken(vault, name, symbol) {
        // solhint-previous-line no-empty-blocks
    }

    function computeInvariant(uint256[] memory balances) public pure returns (uint256) {
        // inv = x + y
        uint256 invariant;
        for (uint256 i = 0; i < balances.length; ++i) {
            invariant += balances[i];
        }
        return invariant;
    }

    /// @inheritdoc IBasePool
    function getPoolTokens() public view returns (IERC20[] memory tokens) {
        return getVault().getPoolTokens(address(this));
    }

    function computeBalance(
        uint256[] memory balances,
        uint256 tokenInIndex,
        uint256 invariantRatio
    ) external pure returns (uint256 newBalance) {
        // inv = x + y
        uint256 invariant = computeInvariant(balances);
        return (balances[tokenInIndex] + invariant.mulDown(invariantRatio)) - invariant;
    }

    function setSpecialSender(address sender) external {
        _specialSender = sender;
    }

    function setSwapReentrancyHookActive(bool _swapReentrancyHookActive) external {
        swapReentrancyHookActive = _swapReentrancyHookActive;
    }

    function setSwapReentrancyHook(address hookContract, bytes calldata data) external {
        _swapHookContract = hookContract;
        _swapHookCalldata = data;
    }

    function setFailOnAfterInitializeHook(bool fail) external {
        failOnAfterInitialize = fail;
    }

    function setFailOnBeforeInitializeHook(bool fail) external {
        failOnBeforeInitialize = fail;
    }

    function setChangeTokenRateOnBeforeInitializeHook(
        bool changeRate,
        RateProviderMock rateProvider,
        uint256 newTokenRate
    ) external {
        changeTokenRateOnBeforeInitialize = changeRate;
        _rateProvider = rateProvider;
        _newTokenRate = newTokenRate;
    }

    function setFailComputeDynamicSwapFeeHook(bool fail) external {
        failComputeDynamicSwapFeeHook = fail;
    }

    function setDynamicSwapFeePercentage(uint256 dynamicSwapFee) external {
        _dynamicSwapFee = dynamicSwapFee;
    }

    function setFailOnBeforeSwapHook(bool fail) external {
        failOnBeforeSwapHook = fail;
    }

    function setChangeTokenRateOnBeforeSwapHook(
        bool changeRate,
        RateProviderMock rateProvider,
        uint256 newTokenRate
    ) external {
        changeTokenRateOnBeforeSwapHook = changeRate;
        _rateProvider = rateProvider;
        _newTokenRate = newTokenRate;
    }

    function setChangePoolBalancesOnBeforeSwapHook(bool changeBalances, uint256[] memory newBalancesRaw) external {
        changePoolBalancesOnBeforeSwapHook = changeBalances;
        _newBalancesRaw = newBalancesRaw;
    }

    function setChangePoolBalancesOnBeforeAddLiquidityHook(
        bool changeBalances,
        uint256[] memory newBalancesRaw
    ) external {
        changePoolBalancesOnBeforeAddLiquidityHook = changeBalances;
        _newBalancesRaw = newBalancesRaw;
    }

    function setChangePoolBalancesOnBeforeRemoveLiquidityHook(
        bool changeBalances,
        uint256[] memory newBalancesRaw
    ) external {
        changePoolBalancesOnBeforeRemoveLiquidityHook = changeBalances;
        _newBalancesRaw = newBalancesRaw;
    }

    function setFailOnAfterSwapHook(bool fail) external {
        failOnAfterSwapHook = fail;
    }

    function setFailOnBeforeAddLiquidityHook(bool fail) external {
        failOnBeforeAddLiquidity = fail;
    }

    function setChangeTokenRateOnBeforeAddLiquidityHook(
        bool changeRate,
        RateProviderMock rateProvider,
        uint256 newTokenRate
    ) external {
        changeTokenRateOnBeforeAddLiquidity = changeRate;
        _rateProvider = rateProvider;
        _newTokenRate = newTokenRate;
    }

    function setFailOnAfterAddLiquidityHook(bool fail) external {
        failOnAfterAddLiquidity = fail;
    }

    function setFailOnBeforeRemoveLiquidityHook(bool fail) external {
        failOnBeforeRemoveLiquidity = fail;
    }

    function setChangeTokenRateOnBeforeRemoveLiquidityHook(
        bool changeRate,
        RateProviderMock rateProvider,
        uint256 newTokenRate
    ) external {
        changeTokenRateOnBeforeRemoveLiquidity = changeRate;
        _rateProvider = rateProvider;
        _newTokenRate = newTokenRate;
    }

    function setFailOnAfterRemoveLiquidityHook(bool fail) external {
        failOnAfterRemoveLiquidity = fail;
    }

    function setMultiplier(uint256 newMultiplier) external {
        _multiplier = newMultiplier;
    }

    function onBeforeInitialize(uint256[] memory, bytes memory) external returns (bool) {
        if (changeTokenRateOnBeforeInitialize) {
            _updateTokenRate();
        }

        return !failOnBeforeInitialize;
    }

    function onAfterInitialize(uint256[] memory, uint256, bytes memory) external view returns (bool) {
        return !failOnAfterInitialize;
    }

    function onComputeDynamicSwapFee(IBasePool.PoolSwapParams calldata params) external view returns (bool, uint256) {
        uint256 finalSwapFee = _dynamicSwapFee;

        if (_specialSender != address(0)) {
            // Check the sender
            address swapper = IRouterCommon(params.router).getSender();
            if (swapper == _specialSender) {
                finalSwapFee = 0;
            }
        }

        return (!failComputeDynamicSwapFeeHook, finalSwapFee);
    }

    function onBeforeSwap(IBasePool.PoolSwapParams calldata) external override returns (bool success) {
        if (changeTokenRateOnBeforeSwapHook) {
            _updateTokenRate();
        }

        if (changePoolBalancesOnBeforeSwapHook) {
            _setBalancesInVault();
        }

        if (swapReentrancyHookActive) {
            require(_swapHookContract != address(0), "Hook contract not set");
            require(_swapHookCalldata.length != 0, "Hook calldata is empty");
            swapReentrancyHookActive = false;
            Address.functionCall(_swapHookContract, _swapHookCalldata);
        }

        return !failOnBeforeSwapHook;
    }

    function onSwap(
        IBasePool.PoolSwapParams calldata params
    ) external view override returns (uint256 amountCalculated) {
        return
            params.kind == SwapKind.EXACT_IN
                ? params.amountGivenScaled18.mulDown(_multiplier)
                : params.amountGivenScaled18.divDown(_multiplier);
    }

    function onAfterSwap(
        IPoolHooks.AfterSwapParams calldata params,
        uint256 amountCalculatedScaled18
    ) external view override returns (bool success) {
        // check that actual pool balances match
        (TokenConfig[] memory tokenConfig, uint256[] memory balancesRaw, uint256[] memory scalingFactors) = getVault()
            .getPoolTokenInfo(address(this));

        uint256[] memory currentLiveBalances = IVaultMock(address(getVault())).getCurrentLiveBalances(address(this));

        uint256[] memory rates = getVault().getPoolTokenRates(address(this));

        for (uint256 i = 0; i < tokenConfig.length; ++i) {
            if (tokenConfig[i].token == params.tokenIn) {
                if (params.tokenInBalanceScaled18 != currentLiveBalances[i]) {
                    return false;
                }
                uint256 expectedTokenInBalanceRaw = params.tokenInBalanceScaled18.toRawUndoRateRoundDown(
                    scalingFactors[i],
                    rates[i]
                );
                if (expectedTokenInBalanceRaw != balancesRaw[i]) {
                    return false;
                }
            } else if (tokenConfig[i].token == params.tokenOut) {
                if (params.tokenOutBalanceScaled18 != currentLiveBalances[i]) {
                    return false;
                }
                uint256 expectedTokenOutBalanceRaw = params.tokenOutBalanceScaled18.toRawUndoRateRoundDown(
                    scalingFactors[i],
                    rates[i]
                );
                if (expectedTokenOutBalanceRaw != balancesRaw[i]) {
                    return false;
                }
            }
        }

        return amountCalculatedScaled18 > 0 && !failOnAfterSwapHook;
    }

    // Liquidity lifecycle hooks

    function onBeforeAddLiquidity(
        address,
        AddLiquidityKind,
        uint256[] memory,
        uint256,
        uint256[] memory,
        bytes memory
    ) external override returns (bool) {
        if (changeTokenRateOnBeforeAddLiquidity) {
            _updateTokenRate();
        }

        if (changePoolBalancesOnBeforeAddLiquidityHook) {
            _setBalancesInVault();
        }

        return !failOnBeforeAddLiquidity;
    }

    function onBeforeRemoveLiquidity(
        address,
        RemoveLiquidityKind,
        uint256,
        uint256[] memory,
        uint256[] memory,
        bytes memory
    ) external override returns (bool) {
        if (changeTokenRateOnBeforeRemoveLiquidity) {
            _updateTokenRate();
        }

        if (changePoolBalancesOnBeforeRemoveLiquidityHook) {
            _setBalancesInVault();
        }

        return !failOnBeforeRemoveLiquidity;
    }

    function onAfterAddLiquidity(
        address,
        uint256[] memory,
        uint256,
        uint256[] memory,
        bytes memory
    ) external view override returns (bool) {
        return !failOnAfterAddLiquidity;
    }

    function onAfterRemoveLiquidity(
        address,
        uint256,
        uint256[] memory,
        uint256[] memory,
        bytes memory
    ) external view override returns (bool) {
        return !failOnAfterRemoveLiquidity;
    }

    function onAddLiquidityCustom(
        address,
        uint256[] memory maxAmountsInScaled18,
        uint256 minBptAmountOut,
        uint256[] memory,
        bytes memory userData
    ) external pure override returns (uint256[] memory, uint256, uint256[] memory, bytes memory) {
        return (maxAmountsInScaled18, minBptAmountOut, new uint256[](maxAmountsInScaled18.length), userData);
    }

    function onRemoveLiquidityCustom(
        address,
        uint256 maxBptAmountIn,
        uint256[] memory minAmountsOut,
        uint256[] memory,
        bytes memory userData
    ) external pure override returns (uint256, uint256[] memory, uint256[] memory, bytes memory) {
        return (maxBptAmountIn, minAmountsOut, new uint256[](minAmountsOut.length), userData);
    }

    /// @dev Even though pools do not handle scaling, we still need this for the tests.
    function getDecimalScalingFactors() external view returns (uint256[] memory scalingFactors) {
        IERC20[] memory tokens = getPoolTokens();
        scalingFactors = new uint256[](tokens.length);

        for (uint256 i = 0; i < tokens.length; ++i) {
            scalingFactors[i] = ScalingHelpers.computeScalingFactor(tokens[i]);
        }
    }

    function _updateTokenRate() private {
        _rateProvider.mockRate(_newTokenRate);
    }

    function _setBalancesInVault() private {
        IERC20[] memory poolTokens = getVault().getPoolTokens(address(this));
        IVaultMock(address(getVault())).manualSetPoolTokenBalances(address(this), poolTokens, _newBalancesRaw);
    }
}<|MERGE_RESOLUTION|>--- conflicted
+++ resolved
@@ -54,11 +54,8 @@
     RateProviderMock _rateProvider;
     uint256 private _newTokenRate;
     uint256 private _dynamicSwapFee;
-<<<<<<< HEAD
     address private _specialSender;
-=======
     uint256[] private _newBalancesRaw;
->>>>>>> fd288fef
 
     // Amounts in are multiplied by the multiplier, amounts out are divided by it
     uint256 private _multiplier = FixedPoint.ONE;
