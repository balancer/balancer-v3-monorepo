// SPDX-License-Identifier: GPL-3.0-or-later

pragma solidity ^0.8.4;

import { IERC20 } from "@openzeppelin/contracts/token/ERC20/IERC20.sol";
import { Address } from "@openzeppelin/contracts/utils/Address.sol";

import { IBasePool } from "@balancer-labs/v3-interfaces/contracts/vault/IBasePool.sol";
import { IPoolHooks } from "@balancer-labs/v3-interfaces/contracts/vault/IPoolHooks.sol";
import { IPoolLiquidity } from "@balancer-labs/v3-interfaces/contracts/vault/IPoolLiquidity.sol";
import { IVault } from "@balancer-labs/v3-interfaces/contracts/vault/IVault.sol";
import { IVaultMock } from "@balancer-labs/v3-interfaces/contracts/test/IVaultMock.sol";
import { IRateProvider } from "@balancer-labs/v3-interfaces/contracts/vault/IRateProvider.sol";
import "@balancer-labs/v3-interfaces/contracts/vault/VaultTypes.sol";

import { FixedPoint } from "@balancer-labs/v3-solidity-utils/contracts/math/FixedPoint.sol";
import { ScalingHelpers } from "@balancer-labs/v3-solidity-utils/contracts/helpers/ScalingHelpers.sol";

import { PoolConfigBits, PoolConfigLib } from "../lib/PoolConfigLib.sol";
import { PoolFactoryMock } from "./PoolFactoryMock.sol";
import { RateProviderMock } from "./RateProviderMock.sol";
import { BalancerPoolToken } from "../BalancerPoolToken.sol";

contract PoolMock is IBasePool, IPoolHooks, IPoolLiquidity, BalancerPoolToken {
    using FixedPoint for uint256;
    using ScalingHelpers for uint256;

    uint256 public constant MIN_INIT_BPT = 1e6;

    bool public failOnAfterInitialize;
    bool public failOnBeforeInitialize;
    bool public failOnBeforeSwapHook;
    bool public failOnAfterSwapHook;
    bool public failOnBeforeAddLiquidity;
    bool public failOnAfterAddLiquidity;
    bool public failOnBeforeRemoveLiquidity;
    bool public failOnAfterRemoveLiquidity;

    bool public changeTokenRateOnBeforeSwapHook;
    bool public changeTokenRateOnBeforeInitialize;
    bool public changeTokenRateOnBeforeAddLiquidity;
    bool public changeTokenRateOnBeforeRemoveLiquidity;

<<<<<<< HEAD
    bool public reentrancyHookActive;
    address private _hookContract;
    bytes private _hookCalldata;

=======
    RateProviderMock _rateProvider;
>>>>>>> 4c69b5b6
    uint256 private _newTokenRate;

    // Amounts in are multiplied by the multiplier, amounts out are divided by it
    uint256 private _multiplier = FixedPoint.ONE;

    constructor(
        IVault vault,
        string memory name,
        string memory symbol,
        TokenConfig[] memory tokenConfig,
        bool registerPool,
        uint256 pauseWindowDuration,
        address pauseManager
    ) BalancerPoolToken(vault, name, symbol) {
        if (registerPool) {
            PoolFactoryMock factory = new PoolFactoryMock(vault, pauseWindowDuration);

            factory.registerPool(
                address(this),
                tokenConfig,
                pauseManager,
                PoolConfigBits.wrap(0).toPoolConfig().hooks,
                PoolConfigBits.wrap(bytes32(type(uint256).max)).toPoolConfig().liquidityManagement
            );
        }
    }

    function computeInvariant(uint256[] memory balances) public pure returns (uint256) {
        // inv = x + y
        uint256 invariant;
        for (uint256 index = 0; index < balances.length; index++) {
            invariant += balances[index];
        }
        return invariant;
    }

    /// @inheritdoc IBasePool
    function getPoolTokens() public view returns (IERC20[] memory tokens) {
        return getVault().getPoolTokens(address(this));
    }

    function computeBalance(
        uint256[] memory balances,
        uint256 tokenInIndex,
        uint256 invariantRatio
    ) external pure returns (uint256 newBalance) {
        // inv = x + y
        uint256 invariant = computeInvariant(balances);
        return (balances[tokenInIndex] + invariant.mulDown(invariantRatio)) - invariant;
    }

    function setReentrancyHookActive(bool _reentrancyHookActive) external {
        reentrancyHookActive = _reentrancyHookActive;
    }

    function setReentrancyHook(address hookContract, bytes calldata data) external {
        _hookContract = hookContract;
        _hookCalldata = data;
    }

    function setFailOnAfterInitializeHook(bool fail) external {
        failOnAfterInitialize = fail;
    }

    function setFailOnBeforeInitializeHook(bool fail) external {
        failOnBeforeInitialize = fail;
    }

    function setChangeTokenRateOnBeforeInitializeHook(
        bool changeRate,
        RateProviderMock rateProvider,
        uint256 newTokenRate
    ) external {
        changeTokenRateOnBeforeInitialize = changeRate;
        _rateProvider = rateProvider;
        _newTokenRate = newTokenRate;
    }

    function setFailOnBeforeSwapHook(bool fail) external {
        failOnBeforeSwapHook = fail;
    }

    function setChangeTokenRateOnBeforeSwapHook(
        bool changeRate,
        RateProviderMock rateProvider,
        uint256 newTokenRate
    ) external {
        changeTokenRateOnBeforeSwapHook = changeRate;
        _rateProvider = rateProvider;
        _newTokenRate = newTokenRate;
    }

    function setFailOnAfterSwapHook(bool fail) external {
        failOnAfterSwapHook = fail;
    }

    function setFailOnBeforeAddLiquidityHook(bool fail) external {
        failOnBeforeAddLiquidity = fail;
    }

    function setChangeTokenRateOnBeforeAddLiquidityHook(
        bool changeRate,
        RateProviderMock rateProvider,
        uint256 newTokenRate
    ) external {
        changeTokenRateOnBeforeAddLiquidity = changeRate;
        _rateProvider = rateProvider;
        _newTokenRate = newTokenRate;
    }

    function setFailOnAfterAddLiquidityHook(bool fail) external {
        failOnAfterAddLiquidity = fail;
    }

    function setFailOnBeforeRemoveLiquidityHook(bool fail) external {
        failOnBeforeRemoveLiquidity = fail;
    }

    function setChangeTokenRateOnBeforeRemoveLiquidityHook(
        bool changeRate,
        RateProviderMock rateProvider,
        uint256 newTokenRate
    ) external {
        changeTokenRateOnBeforeRemoveLiquidity = changeRate;
        _rateProvider = rateProvider;
        _newTokenRate = newTokenRate;
    }

    function setFailOnAfterRemoveLiquidityHook(bool fail) external {
        failOnAfterRemoveLiquidity = fail;
    }

    function setMultiplier(uint256 newMultiplier) external {
        _multiplier = newMultiplier;
    }

    function onBeforeInitialize(uint256[] memory, bytes memory) external returns (bool) {
        if (changeTokenRateOnBeforeInitialize) {
            _updateTokenRate();
        }

        return !failOnBeforeInitialize;
    }

    function onAfterInitialize(uint256[] memory, uint256, bytes memory) external view returns (bool) {
        return !failOnAfterInitialize;
    }

    function onBeforeSwap(IBasePool.SwapParams calldata) external override returns (bool success) {
        if (changeTokenRateOnBeforeSwapHook) {
            _updateTokenRate();
        }

        if (reentrancyHookActive) {
            require(_hookContract != address(0), "Hook contract not set");
            require(_hookCalldata.length != 0, "Hook calldata is empty");
            reentrancyHookActive = false;
            Address.functionCall(_hookContract, _hookCalldata);
        }

        return !failOnBeforeSwapHook;
    }

    function onSwap(IBasePool.SwapParams calldata params) external view override returns (uint256 amountCalculated) {
        return
            params.kind == SwapKind.EXACT_IN
                ? params.amountGivenScaled18.mulDown(_multiplier)
                : params.amountGivenScaled18.divDown(_multiplier);
    }

    function onAfterSwap(
        IPoolHooks.AfterSwapParams calldata params,
        uint256 amountCalculatedScaled18
    ) external view override returns (bool success) {
        // check that actual pool balances match
        (IERC20[] memory tokens, , uint256[] memory balancesRaw, uint256[] memory scalingFactors, ) = getVault()
            .getPoolTokenInfo(address(this));

        uint256[] memory currentLiveBalances = IVaultMock(address(getVault())).getCurrentLiveBalances(address(this));

        uint256[] memory rates = getVault().getPoolTokenRates(address(this));

        for (uint256 i = 0; i < tokens.length; i++) {
            if (tokens[i] == params.tokenIn) {
                if (params.tokenInBalanceScaled18 != currentLiveBalances[i]) {
                    return false;
                }
                uint256 expectedTokenInBalanceRaw = params.tokenInBalanceScaled18.toRawUndoRateRoundDown(
                    scalingFactors[i],
                    rates[i]
                );
                if (expectedTokenInBalanceRaw != balancesRaw[i]) {
                    return false;
                }
            } else if (tokens[i] == params.tokenOut) {
                if (params.tokenOutBalanceScaled18 != currentLiveBalances[i]) {
                    return false;
                }
                uint256 expectedTokenOutBalanceRaw = params.tokenOutBalanceScaled18.toRawUndoRateRoundDown(
                    scalingFactors[i],
                    rates[i]
                );
                if (expectedTokenOutBalanceRaw != balancesRaw[i]) {
                    return false;
                }
            }
        }

        return amountCalculatedScaled18 > 0 && !failOnAfterSwapHook;
    }

    // Liquidity lifecycle hooks

    function onBeforeAddLiquidity(
        address,
        AddLiquidityKind,
        uint256[] memory,
        uint256,
        uint256[] memory,
        bytes memory
    ) external override returns (bool) {
        if (changeTokenRateOnBeforeAddLiquidity) {
            _updateTokenRate();
        }

        return !failOnBeforeAddLiquidity;
    }

    function onBeforeRemoveLiquidity(
        address,
        RemoveLiquidityKind,
        uint256,
        uint256[] memory,
        uint256[] memory,
        bytes memory
    ) external override returns (bool) {
        if (changeTokenRateOnBeforeRemoveLiquidity) {
            _updateTokenRate();
        }

        return !failOnBeforeRemoveLiquidity;
    }

    function onAfterAddLiquidity(
        address,
        uint256[] memory,
        uint256,
        uint256[] memory,
        bytes memory
    ) external view override returns (bool) {
        return !failOnAfterAddLiquidity;
    }

    function onAfterRemoveLiquidity(
        address,
        uint256,
        uint256[] memory,
        uint256[] memory,
        bytes memory
    ) external view override returns (bool) {
        return !failOnAfterRemoveLiquidity;
    }

    function onAddLiquidityCustom(
        address,
        uint256[] memory maxAmountsInScaled18,
        uint256 minBptAmountOut,
        uint256[] memory,
        bytes memory userData
    ) external pure override returns (uint256[] memory, uint256, uint256[] memory, bytes memory) {
        return (maxAmountsInScaled18, minBptAmountOut, new uint256[](maxAmountsInScaled18.length), userData);
    }

    function onRemoveLiquidityCustom(
        address,
        uint256 maxBptAmountIn,
        uint256[] memory minAmountsOut,
        uint256[] memory,
        bytes memory userData
    ) external pure override returns (uint256, uint256[] memory, uint256[] memory, bytes memory) {
        return (maxBptAmountIn, minAmountsOut, new uint256[](minAmountsOut.length), userData);
    }

    /// @dev Even though pools do not handle scaling, we still need this for the tests.
    function getDecimalScalingFactors() external view returns (uint256[] memory scalingFactors) {
        IERC20[] memory tokens = getPoolTokens();
        scalingFactors = new uint256[](tokens.length);

        for (uint256 i = 0; i < tokens.length; i++) {
            scalingFactors[i] = ScalingHelpers.computeScalingFactor(tokens[i]);
        }
    }

    function _updateTokenRate() private {
        _rateProvider.mockRate(_newTokenRate);
    }
}<|MERGE_RESOLUTION|>--- conflicted
+++ resolved
@@ -41,14 +41,11 @@
     bool public changeTokenRateOnBeforeAddLiquidity;
     bool public changeTokenRateOnBeforeRemoveLiquidity;
 
-<<<<<<< HEAD
     bool public reentrancyHookActive;
     address private _hookContract;
     bytes private _hookCalldata;
 
-=======
     RateProviderMock _rateProvider;
->>>>>>> 4c69b5b6
     uint256 private _newTokenRate;
 
     // Amounts in are multiplied by the multiplier, amounts out are divided by it
