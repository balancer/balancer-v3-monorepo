// SPDX-License-Identifier: GPL-3.0-or-later

pragma solidity ^0.8.4;

import { IERC20 } from "@openzeppelin/contracts/token/ERC20/IERC20.sol";

import { IBasePool } from "@balancer-labs/v3-interfaces/contracts/vault/IBasePool.sol";
import { IVault, PoolConfig } from "@balancer-labs/v3-interfaces/contracts/vault/IVault.sol";
<<<<<<< HEAD

import { FixedPoint } from "@balancer-labs/v3-solidity-utils/contracts/math/FixedPoint.sol";
import { ERC20PoolToken } from "@balancer-labs/v3-solidity-utils/contracts/token/ERC20PoolToken.sol";
=======
import { ERC20PoolToken } from "@balancer-labs/v3-solidity-utils/contracts/token/ERC20PoolToken.sol";
import { FixedPoint } from "@balancer-labs/v3-solidity-utils/contracts/math/FixedPoint.sol";
>>>>>>> 1a2cd096

import { PoolConfigBits, PoolConfigLib } from "../lib/PoolConfigLib.sol";

contract ERC20PoolMock is ERC20PoolToken, IBasePool {
    using FixedPoint for uint256;

    IVault private immutable _vault;

    bool public failOnHook;

    constructor(
        IVault vault,
        string memory name,
        string memory symbol,
        address factory,
        IERC20[] memory tokens,
        bool registerPool
    ) ERC20PoolToken(vault, name, symbol) {
        _vault = vault;

        if (registerPool) {
            vault.registerPool(factory, tokens, PoolConfigBits.wrap(0).toPoolConfig().hooks);
        }
    }

    function onInitialize(
        uint256[] memory amountsIn,
        bytes memory userData
    ) external override returns (uint256[] memory, uint256) {
        // solhint-disable-previous-line no-empty-blocks
    }

    function onAddLiquidity(
        address,
        uint256[] memory,
        uint256[] memory maxAmountsIn,
        uint256,
        AddLiquidityKind,
        bytes memory
    ) external pure override returns (uint256[] memory amountsIn, uint256 bptAmountOut) {
        return (maxAmountsIn, maxAmountsIn[0]);
    }

    function onAfterAddLiquidity(
        address,
        uint256[] calldata,
        uint256[] calldata,
        bytes memory,
        uint256[] calldata,
        uint256
    ) external view returns (bool) {
        return !failOnHook;
    }

    function onRemoveLiquidity(
        address,
        uint256[] memory,
        uint256[] memory minAmountsOut,
        uint256 maxBptAmountIn,
        RemoveLiquidityKind,
        bytes memory
    ) external pure override returns (uint256[] memory amountsOut, uint256 bptAmountIn) {
        return (minAmountsOut, maxBptAmountIn);
    }

    function onAfterRemoveLiquidity(
        address,
        uint256[] calldata,
        uint256[] calldata,
        uint256,
        bytes memory,
        uint256[] calldata
    ) external view returns (bool) {
        return !failOnHook;
    }

    function onAfterRemoveLiquidity(
        address,
        uint256[] calldata,
        uint256[] calldata,
        uint256,
        bytes memory,
        uint256[] calldata
    ) external view returns (bool) {
        return !failOnHook;
    }

    // Amounts in are multiplied by the multiplier, amounts out are divided by it
    uint256 private _multiplier = FixedPoint.ONE;

    function setFailOnAfterSwap(bool fail) external {
        failOnHook = fail;
    }

    function setMultiplier(uint256 newMultiplier) external {
        _multiplier = newMultiplier;
    }

    function onAfterSwap(
        IBasePool.AfterSwapParams calldata params,
        uint256 amountCalculated
    ) external view override returns (bool success) {
        return params.tokenIn != params.tokenOut && amountCalculated > 0 && !failOnHook;
    }

    function onSwap(IBasePool.SwapParams calldata params) external view override returns (uint256 amountCalculated) {
        return
            params.kind == IVault.SwapKind.GIVEN_IN
                ? params.amountGiven.mulDown(_multiplier)
                : params.amountGiven.divDown(_multiplier);
    }
}<|MERGE_RESOLUTION|>--- conflicted
+++ resolved
@@ -6,14 +6,8 @@
 
 import { IBasePool } from "@balancer-labs/v3-interfaces/contracts/vault/IBasePool.sol";
 import { IVault, PoolConfig } from "@balancer-labs/v3-interfaces/contracts/vault/IVault.sol";
-<<<<<<< HEAD
-
-import { FixedPoint } from "@balancer-labs/v3-solidity-utils/contracts/math/FixedPoint.sol";
-import { ERC20PoolToken } from "@balancer-labs/v3-solidity-utils/contracts/token/ERC20PoolToken.sol";
-=======
 import { ERC20PoolToken } from "@balancer-labs/v3-solidity-utils/contracts/token/ERC20PoolToken.sol";
 import { FixedPoint } from "@balancer-labs/v3-solidity-utils/contracts/math/FixedPoint.sol";
->>>>>>> 1a2cd096
 
 import { PoolConfigBits, PoolConfigLib } from "../lib/PoolConfigLib.sol";
 
@@ -90,17 +84,6 @@
         return !failOnHook;
     }
 
-    function onAfterRemoveLiquidity(
-        address,
-        uint256[] calldata,
-        uint256[] calldata,
-        uint256,
-        bytes memory,
-        uint256[] calldata
-    ) external view returns (bool) {
-        return !failOnHook;
-    }
-
     // Amounts in are multiplied by the multiplier, amounts out are divided by it
     uint256 private _multiplier = FixedPoint.ONE;
 
