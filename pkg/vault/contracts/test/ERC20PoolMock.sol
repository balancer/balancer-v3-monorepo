--- conflicted
+++ resolved
@@ -2,19 +2,15 @@
 
 pragma solidity ^0.8.4;
 
+import { IERC20 } from "@openzeppelin/contracts/token/ERC20/IERC20.sol";
+
 import { IBasePool } from "@balancer-labs/v3-interfaces/contracts/vault/IBasePool.sol";
+import { IVault, PoolConfig } from "@balancer-labs/v3-interfaces/contracts/vault/IVault.sol";
+
 import { FixedPoint } from "@balancer-labs/v3-solidity-utils/contracts/math/FixedPoint.sol";
 import { ERC20PoolToken } from "@balancer-labs/v3-solidity-utils/contracts/token/ERC20PoolToken.sol";
 
-import { IERC20 } from "@openzeppelin/contracts/token/ERC20/IERC20.sol";
-
-import { IVault, PoolConfig } from "@balancer-labs/v3-interfaces/contracts/vault/IVault.sol";
-
 import { PoolConfigBits, PoolConfigLib } from "../lib/PoolConfigLib.sol";
-<<<<<<< HEAD
-=======
-import { ERC20PoolToken } from "../ERC20PoolToken.sol";
->>>>>>> 6c91fdae
 
 contract ERC20PoolMock is ERC20PoolToken, IBasePool {
     using FixedPoint for uint256;
@@ -34,11 +30,7 @@
         _vault = vault;
 
         if (registerPool) {
-<<<<<<< HEAD
-            vault.registerPool(address(this), factory, tokens, PoolConfigBits.wrap(0).toPoolConfig());
-=======
             vault.registerPool(factory, tokens, PoolConfigBits.wrap(0).toPoolConfig());
->>>>>>> 6c91fdae
         }
     }
 
@@ -67,11 +59,7 @@
         bytes memory,
         uint256[] calldata,
         uint256
-<<<<<<< HEAD
-    ) external view override returns (bool) {
-=======
     ) external view returns (bool) {
->>>>>>> 6c91fdae
         return !failOnHook;
     }
 
@@ -84,17 +72,6 @@
         bytes memory
     ) external pure override returns (uint256[] memory amountsOut, uint256 bptAmountIn) {
         return (minAmountsOut, maxBptAmountIn);
-    }
-
-    function onAfterRemoveLiquidity(
-        address,
-        uint256[] calldata,
-        uint256[] calldata,
-        uint256,
-        bytes memory,
-        uint256[] calldata
-    ) external view override returns (bool) {
-        return !failOnHook;
     }
 
     function onAfterRemoveLiquidity(
