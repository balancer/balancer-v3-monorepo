// SPDX-License-Identifier: GPL-3.0-or-later

pragma solidity ^0.8.4;

import { IERC20 } from "@openzeppelin/contracts/token/ERC20/IERC20.sol";

import { IBasePool } from "@balancer-labs/v3-interfaces/contracts/vault/IBasePool.sol";
import { BasePool } from "@balancer-labs/v3-pool-utils/contracts/BasePool.sol";
import { IVault, PoolConfig } from "@balancer-labs/v3-interfaces/contracts/vault/IVault.sol";
import { ERC20PoolToken } from "@balancer-labs/v3-solidity-utils/contracts/token/ERC20PoolToken.sol";
import { FixedPoint } from "@balancer-labs/v3-solidity-utils/contracts/math/FixedPoint.sol";

import { PoolConfigBits, PoolConfigLib } from "../lib/PoolConfigLib.sol";

contract ERC20PoolMock is BasePool {
    using FixedPoint for uint256;

    uint256 public constant MIN_INIT_BPT = 1e6;

    bool public failOnAfterSwapCallback;
    bool public failOnBeforeAddLiquidity;
    bool public failOnAfterAddLiquidity;
    bool public failOnBeforeRemoveLiquidity;
    bool public failOnAfterRemoveLiquidity;
    uint256 private immutable _numTokens;

    // Amounts in are multiplied by the multiplier, amounts out are divided by it
    uint256 private _multiplier = FixedPoint.ONE;

    constructor(
        IVault vault,
        string memory name,
        string memory symbol,
        address factory,
        IERC20[] memory tokens,
        bool registerPool
    ) BasePool(vault, name, symbol, 30 days, 90 days) {
        if (registerPool) {
            vault.registerPool(
                factory,
                tokens,
                PoolConfigBits.wrap(0).toPoolConfig().callbacks,
                PoolConfigBits.wrap(bytes32(type(uint256).max)).toPoolConfig().liquidityManagement
            );
        }

        _numTokens = tokens.length;
    }

    function onInitialize(
        uint256[] memory exactAmountsIn,
        bytes memory
    ) external pure override returns (uint256) {
        return (MIN_INIT_BPT > exactAmountsIn[0] ? MIN_INIT_BPT : exactAmountsIn[0]);
    }

    function setFailOnAfterSwapCallback(bool fail) external {
        failOnAfterSwapCallback = fail;
    }

    function setFailOnBeforeAddLiquidityCallback(bool fail) external {
        failOnBeforeAddLiquidity = fail;
    }

    function setFailOnAfterAddLiquidityCallback(bool fail) external {
        failOnAfterAddLiquidity = fail;
    }

    function setFailOnBeforeRemoveLiquidityCallback(bool fail) external {
        failOnBeforeRemoveLiquidity = fail;
    }

    function setFailOnAfterRemoveLiquidityCallback(bool fail) external {
        failOnAfterRemoveLiquidity = fail;
    }

    function setMultiplier(uint256 newMultiplier) external {
        _multiplier = newMultiplier;
    }

    function onAfterSwap(
        IBasePool.AfterSwapParams calldata params,
        uint256 amountCalculated
    ) external view override returns (bool success) {
        return params.tokenIn != params.tokenOut && amountCalculated > 0 && !failOnAfterSwapCallback;
    }

    function onSwap(IBasePool.SwapParams calldata params) external view override returns (uint256 amountCalculated) {
        return
            params.kind == IVault.SwapKind.GIVEN_IN
                ? params.amountGiven.mulDown(_multiplier)
                : params.amountGiven.divDown(_multiplier);
    }

    // Liquidity lifecycle callbacks

    function onBeforeAddLiquidity(
        address,
        uint256[] memory,
        uint256,
        uint256[] memory,
        bytes memory
    ) external view override returns (bool) {
        return !failOnBeforeAddLiquidity;
    }

    function onBeforeRemoveLiquidity(
        address,
        uint256,
        uint256[] memory,
        uint256[] memory,
        bytes memory
    ) external view override returns (bool) {
        return !failOnBeforeRemoveLiquidity;
    }

    function onAfterAddLiquidity(
        address,
        uint256[] memory,
        uint256,
        uint256[] memory,
        bytes memory
    ) external view override returns (bool) {
        return !failOnAfterAddLiquidity;
    }

    function onAfterRemoveLiquidity(
        address,
        uint256,
        uint256[] memory,
        uint256[] memory,
        bytes memory
    ) external view override returns (bool) {
        return !failOnAfterRemoveLiquidity;
    }

    function onAddLiquidityUnbalanced(
        address,
        uint256[] memory exactAmountsIn,
        uint256[] memory
    ) external pure override returns (uint256 bptAmountOut) {
        bptAmountOut = exactAmountsIn[0];
    }

    function onAddLiquiditySingleTokenExactOut(
        address sender,
        uint256 tokenInIndex,
        uint256,
        uint256[] memory
    ) external view override returns (uint256 amountIn) {
        (IERC20[] memory tokens, ) = _vault.getPoolTokens(address(this));
        return tokens[tokenInIndex].balanceOf(sender);
    }

    function onAddLiquidityCustom(
        address,
        uint256[] memory maxAmountsIn,
        uint256 minBptAmountOut,
        uint256[] memory,
        bytes memory userData
    ) external pure override returns (uint256[] memory amountsIn, uint256 bptAmountOut, bytes memory returnData) {
        amountsIn = maxAmountsIn;
        bptAmountOut = minBptAmountOut;
        returnData = userData;
    }

    function onRemoveLiquiditySingleTokenExactIn(
        address,
        uint256 tokenOutIndex,
        uint256,
        uint256[] memory currentBalances
    ) external pure override returns (uint256 amountOut) {
        amountOut = currentBalances[tokenOutIndex];
    }

<<<<<<< HEAD
    function onSwap(IBasePool.SwapParams calldata params) external view override returns (uint256 amountCalculated) {
        return
            params.kind == IVault.SwapKind.GIVEN_IN
                ? params.amountGiven.mulDown(_multiplier)
                : params.amountGiven.divUp(_multiplier);
=======
    function onRemoveLiquiditySingleTokenExactOut(
        address sender,
        uint256,
        uint256,
        uint256[] memory
    ) external view override returns (uint256 bptAmountIn) {
        return balanceOf(sender);
    }

    function onRemoveLiquidityCustom(
        address,
        uint256 maxBptAmountIn,
        uint256[] memory minAmountsOut,
        uint256[] memory,
        bytes memory userData
    ) external pure override returns (uint256, uint256[] memory, bytes memory) {
        return (maxBptAmountIn, minAmountsOut, userData);
>>>>>>> f9ba9d71
    }

    function _getTotalTokens() internal view virtual override returns (uint256) {
        return _numTokens;
    }
}<|MERGE_RESOLUTION|>--- conflicted
+++ resolved
@@ -89,7 +89,7 @@
         return
             params.kind == IVault.SwapKind.GIVEN_IN
                 ? params.amountGiven.mulDown(_multiplier)
-                : params.amountGiven.divDown(_multiplier);
+                : params.amountGiven.divUp(_multiplier);
     }
 
     // Liquidity lifecycle callbacks
@@ -173,13 +173,6 @@
         amountOut = currentBalances[tokenOutIndex];
     }
 
-<<<<<<< HEAD
-    function onSwap(IBasePool.SwapParams calldata params) external view override returns (uint256 amountCalculated) {
-        return
-            params.kind == IVault.SwapKind.GIVEN_IN
-                ? params.amountGiven.mulDown(_multiplier)
-                : params.amountGiven.divUp(_multiplier);
-=======
     function onRemoveLiquiditySingleTokenExactOut(
         address sender,
         uint256,
@@ -197,7 +190,6 @@
         bytes memory userData
     ) external pure override returns (uint256, uint256[] memory, bytes memory) {
         return (maxBptAmountIn, minAmountsOut, userData);
->>>>>>> f9ba9d71
     }
 
     function _getTotalTokens() internal view virtual override returns (uint256) {
