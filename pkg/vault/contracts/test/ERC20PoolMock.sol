// SPDX-License-Identifier: GPL-3.0-or-later

pragma solidity ^0.8.4;

import { IERC20 } from "@openzeppelin/contracts/token/ERC20/IERC20.sol";

import { IBasePool } from "@balancer-labs/v3-interfaces/contracts/vault/IBasePool.sol";
import { BasePool } from "@balancer-labs/v3-pool-utils/contracts/BasePool.sol";
import { IVault, PoolConfig } from "@balancer-labs/v3-interfaces/contracts/vault/IVault.sol";
import { ERC20PoolToken } from "@balancer-labs/v3-solidity-utils/contracts/token/ERC20PoolToken.sol";
import { FixedPoint } from "@balancer-labs/v3-solidity-utils/contracts/math/FixedPoint.sol";

import { PoolConfigBits, PoolConfigLib } from "../lib/PoolConfigLib.sol";

contract ERC20PoolMock is BasePool {
    using FixedPoint for uint256;

    uint256 public constant MIN_INIT_BPT = 1e6;

    bool public failOnAfterSwapCallback;
    bool public failOnBeforeAddLiquidity;
    bool public failOnAfterAddLiquidity;
    bool public failOnBeforeRemoveLiquidity;
    bool public failOnAfterRemoveLiquidity;
    uint256 private immutable _numTokens;

    // Amounts in are multiplied by the multiplier, amounts out are divided by it
    uint256 private _multiplier = FixedPoint.ONE;

    constructor(
        IVault vault,
        string memory name,
        string memory symbol,
        address factory,
        IERC20[] memory tokens,
        bool registerPool
    ) BasePool(vault, name, symbol, 30 days, 90 days) {
        if (registerPool) {
            vault.registerPool(
                factory,
                tokens,
                PoolConfigBits.wrap(0).toPoolConfig().callbacks,
                PoolConfigBits.wrap(bytes32(type(uint256).max)).toPoolConfig().liquidityManagement
            );
        }

        _numTokens = tokens.length;
    }

    function onInitialize(
        uint256[] memory exactAmountsIn,
        bytes memory
    ) external pure override returns (uint256) {
        return (MIN_INIT_BPT > exactAmountsIn[0] ? MIN_INIT_BPT : exactAmountsIn[0]);
    }

    function setFailOnAfterSwapCallback(bool fail) external {
        failOnAfterSwapCallback = fail;
    }

    function setFailOnBeforeAddLiquidityCallback(bool fail) external {
        failOnBeforeAddLiquidity = fail;
    }

    function setFailOnAfterAddLiquidityCallback(bool fail) external {
        failOnAfterAddLiquidity = fail;
    }

    function setFailOnBeforeRemoveLiquidityCallback(bool fail) external {
        failOnBeforeRemoveLiquidity = fail;
    }

    function setFailOnAfterRemoveLiquidityCallback(bool fail) external {
        failOnAfterRemoveLiquidity = fail;
    }

    function setMultiplier(uint256 newMultiplier) external {
        _multiplier = newMultiplier;
    }

    function onAfterSwap(
        IBasePool.AfterSwapParams calldata params,
        uint256 amountCalculated
    ) external view override returns (bool success) {
        return params.tokenIn != params.tokenOut && amountCalculated > 0 && !failOnAfterSwapCallback;
    }

    function onSwap(IBasePool.SwapParams calldata params) external view override returns (uint256 amountCalculated) {
        return
            params.kind == IVault.SwapKind.GIVEN_IN
                ? params.amountGiven.mulDown(_multiplier)
                : params.amountGiven.divDown(_multiplier);
    }

    // Liquidity lifecycle callbacks

    function onBeforeAddLiquidity(
        address,
        uint256[] memory,
        uint256,
        uint256[] memory,
        bytes memory
    ) external view override returns (bool) {
        return !failOnBeforeAddLiquidity;
    }

    function onBeforeRemoveLiquidity(
        address,
        uint256,
        uint256[] memory,
        uint256[] memory,
        bytes memory
    ) external view override returns (bool) {
        return !failOnBeforeRemoveLiquidity;
    }

    function onAfterAddLiquidity(
        address,
        uint256[] memory,
        uint256,
        uint256[] memory,
        bytes memory
    ) external view override returns (bool) {
        return !failOnAfterAddLiquidity;
    }

    function onAfterRemoveLiquidity(
        address,
        uint256,
        uint256[] memory,
        uint256[] memory,
        bytes memory
    ) external view override returns (bool) {
        return !failOnAfterRemoveLiquidity;
    }

    function onAddLiquidityUnbalanced(
        address,
        uint256[] memory exactAmountsIn,
        uint256[] memory
    ) external pure override returns (uint256 bptAmountOut) {
        bptAmountOut = exactAmountsIn[0];
    }

    function onAddLiquiditySingleTokenExactOut(
        address sender,
        uint256 tokenInIndex,
        uint256,
        uint256[] memory
    ) external view override returns (uint256 amountIn) {
        (IERC20[] memory tokens, ) = _vault.getPoolTokens(address(this));
        return tokens[tokenInIndex].balanceOf(sender);
    }

    function onAddLiquidityCustom(
        address,
        uint256[] memory maxAmountsIn,
        uint256 minBptAmountOut,
        uint256[] memory,
        bytes memory userData
    ) external pure override returns (uint256[] memory amountsIn, uint256 bptAmountOut, bytes memory returnData) {
        amountsIn = maxAmountsIn;
        bptAmountOut = minBptAmountOut;
        returnData = userData;
    }

<<<<<<< HEAD
    function onAfterSwap(
        IBasePool.AfterSwapParams calldata params,
        uint256 scaled18AmountCalculated
    ) external view override returns (bool success) {
        return params.tokenIn != params.tokenOut && scaled18AmountCalculated > 0 && !failOnCallback;
    }

    function onSwap(
        IBasePool.SwapParams calldata params
    ) external view override returns (uint256 scaled18AmountCalculated) {
        return
            params.kind == IVault.SwapKind.GIVEN_IN
                ? params.scaled18AmountGiven.mulDown(_multiplier)
                : params.scaled18AmountGiven.divDown(_multiplier);
=======
    function onRemoveLiquiditySingleTokenExactIn(
        address,
        uint256 tokenOutIndex,
        uint256,
        uint256[] memory currentBalances
    ) external pure override returns (uint256 amountOut) {
        amountOut = currentBalances[tokenOutIndex];
    }

    function onRemoveLiquiditySingleTokenExactOut(
        address sender,
        uint256,
        uint256,
        uint256[] memory
    ) external view override returns (uint256 bptAmountIn) {
        return balanceOf(sender);
    }

    function onRemoveLiquidityCustom(
        address,
        uint256 maxBptAmountIn,
        uint256[] memory minAmountsOut,
        uint256[] memory,
        bytes memory userData
    ) external pure override returns (uint256, uint256[] memory, bytes memory) {
        return (maxBptAmountIn, minAmountsOut, userData);
>>>>>>> f9ba9d71
    }

    function _getTotalTokens() internal view virtual override returns (uint256) {
        return _numTokens;
    }
}<|MERGE_RESOLUTION|>--- conflicted
+++ resolved
@@ -47,10 +47,7 @@
         _numTokens = tokens.length;
     }
 
-    function onInitialize(
-        uint256[] memory exactAmountsIn,
-        bytes memory
-    ) external pure override returns (uint256) {
+    function onInitialize(uint256[] memory exactAmountsIn, bytes memory) external pure override returns (uint256) {
         return (MIN_INIT_BPT > exactAmountsIn[0] ? MIN_INIT_BPT : exactAmountsIn[0]);
     }
 
@@ -88,8 +85,8 @@
     function onSwap(IBasePool.SwapParams calldata params) external view override returns (uint256 amountCalculated) {
         return
             params.kind == IVault.SwapKind.GIVEN_IN
-                ? params.amountGiven.mulDown(_multiplier)
-                : params.amountGiven.divDown(_multiplier);
+                ? params.scaled18AmountGiven.mulDown(_multiplier)
+                : params.scaled18AmountGiven.divDown(_multiplier);
     }
 
     // Liquidity lifecycle callbacks
@@ -164,22 +161,6 @@
         returnData = userData;
     }
 
-<<<<<<< HEAD
-    function onAfterSwap(
-        IBasePool.AfterSwapParams calldata params,
-        uint256 scaled18AmountCalculated
-    ) external view override returns (bool success) {
-        return params.tokenIn != params.tokenOut && scaled18AmountCalculated > 0 && !failOnCallback;
-    }
-
-    function onSwap(
-        IBasePool.SwapParams calldata params
-    ) external view override returns (uint256 scaled18AmountCalculated) {
-        return
-            params.kind == IVault.SwapKind.GIVEN_IN
-                ? params.scaled18AmountGiven.mulDown(_multiplier)
-                : params.scaled18AmountGiven.divDown(_multiplier);
-=======
     function onRemoveLiquiditySingleTokenExactIn(
         address,
         uint256 tokenOutIndex,
@@ -206,7 +187,6 @@
         bytes memory userData
     ) external pure override returns (uint256, uint256[] memory, bytes memory) {
         return (maxBptAmountIn, minAmountsOut, userData);
->>>>>>> f9ba9d71
     }
 
     function _getTotalTokens() internal view virtual override returns (uint256) {
