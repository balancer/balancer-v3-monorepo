// SPDX-License-Identifier: GPL-3.0-or-later

pragma solidity ^0.8.4;

import { IBasePool } from "@balancer-labs/v3-interfaces/contracts/vault/IBasePool.sol";
import { FixedPoint } from "@balancer-labs/v3-solidity-utils/contracts/math/FixedPoint.sol";

import { IERC20 } from "@openzeppelin/contracts/token/ERC20/IERC20.sol";

import { IVault, PoolConfig } from "@balancer-labs/v3-interfaces/contracts/vault/IVault.sol";

import { PoolConfigBits, PoolConfigLib } from "../lib/PoolConfigLib.sol";
import { ERC20FacadeToken } from "../ERC20FacadeToken.sol";

contract ERC20PoolMock is ERC20FacadeToken, IBasePool {
    using FixedPoint for uint256;

    IVault private immutable _vault;
    IERC20[] _tokens;

    bool public failOnHook;

    constructor(
        IVault vault,
        string memory name,
        string memory symbol,
<<<<<<< HEAD
        IERC20[] memory tokens
    ) BasePoolToken(vault, name, symbol) {
=======
        address factory,
        IERC20[] memory tokens,
        bool registerPool
    ) ERC20FacadeToken(vault, name, symbol) {
>>>>>>> f41d17c1
        _vault = vault;
        _tokens = tokens;
    }

    function register(address factory) external {
        _vault.registerPool(factory, _tokens, PoolConfigBits.wrap(0).toPoolConfig());
    }

    function onAddLiquidity(
        address,
        uint256[] memory,
        uint256[] memory maxAmountsIn,
        bytes memory
    ) external pure returns (uint256[] memory amountsIn, uint256 bptAmountOut) {
        return (maxAmountsIn, maxAmountsIn[0]);
    }

    function onAfterAddLiquidity(
        address,
        uint256[] calldata,
        uint256[] calldata,
        bytes memory,
        uint256[] calldata,
        uint256
    ) external view returns (bool) {
        return !failOnHook;
    }

    function onRemoveLiquidity(
        address,
        uint256[] memory,
        uint256[] memory minAmountsOut,
        uint256,
        bytes memory
    ) external pure returns (uint256[] memory amountsOut) {
        return minAmountsOut;
    }

    function onAfterRemoveLiquidity(
        address,
        uint256[] calldata,
        uint256[] calldata,
        uint256,
        bytes memory,
        uint256[] calldata
    ) external view returns (bool) {
        return !failOnHook;
    }

    // Amounts in are multiplied by the multiplier, amounts out are divided by it
    uint256 private _multiplier = FixedPoint.ONE;

    function setFailOnAfterSwap(bool fail) external {
        failOnHook = fail;
    }

    function setMultiplier(uint256 newMultiplier) external {
        _multiplier = newMultiplier;
    }

    function onAfterSwap(
        IBasePool.SwapParams calldata params,
        uint256 amountCalculated
    ) external view override returns (bool success) {
        return params.tokenIn != params.tokenOut && amountCalculated > 0 && !failOnHook;
    }

    function onSwap(IBasePool.SwapParams calldata params) external view override returns (uint256 amountCalculated) {
        return
            params.kind == IVault.SwapKind.GIVEN_IN
                ? params.amountGiven.mulDown(_multiplier)
                : params.amountGiven.divDown(_multiplier);
    }
}<|MERGE_RESOLUTION|>--- conflicted
+++ resolved
@@ -24,15 +24,8 @@
         IVault vault,
         string memory name,
         string memory symbol,
-<<<<<<< HEAD
         IERC20[] memory tokens
-    ) BasePoolToken(vault, name, symbol) {
-=======
-        address factory,
-        IERC20[] memory tokens,
-        bool registerPool
     ) ERC20FacadeToken(vault, name, symbol) {
->>>>>>> f41d17c1
         _vault = vault;
         _tokens = tokens;
     }
