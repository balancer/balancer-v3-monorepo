// SPDX-License-Identifier: GPL-3.0-or-later

pragma solidity ^0.8.4;

import { IBasePool } from "@balancer-labs/v3-interfaces/contracts/vault/IBasePool.sol";
import { FixedPoint } from "@balancer-labs/v3-solidity-utils/contracts/math/FixedPoint.sol";

import { IERC20 } from "@openzeppelin/contracts/token/ERC20/IERC20.sol";

import { IVault } from "@balancer-labs/v3-interfaces/contracts/vault/IVault.sol";

<<<<<<< HEAD
import { BasePoolToken } from "../BasePoolToken.sol";

contract ERC20PoolMock is BasePoolToken, IBasePool {
=======
import { ERC20FacadeToken } from "../ERC20FacadeToken.sol";

contract ERC20PoolMock is ERC20FacadeToken, IBasePool {
>>>>>>> 7763ad1a
    using FixedPoint for uint256;

    IVault private immutable _vault;

    constructor(
        IVault vault,
        string memory name,
        string memory symbol,
        address factory,
        IERC20[] memory tokens,
        bool registerPool
<<<<<<< HEAD
    ) BasePoolToken(vault, name, symbol) {
=======
    ) ERC20FacadeToken(vault, name, symbol) {
>>>>>>> 7763ad1a
        _vault = vault;

        if (registerPool) {
            vault.registerPool(factory, tokens);
        }
    }

    function onAddLiquidity(
        address,
        uint256[] memory,
        uint256[] memory maxAmountsIn,
        bytes memory
    ) external pure returns (uint256[] memory amountsIn, uint256 bptAmountOut) {
        return (maxAmountsIn, maxAmountsIn[0]);
    }

    function onRemoveLiquidity(
        address,
        uint256[] memory,
        uint256[] memory minAmountsOut,
        uint256,
        bytes memory
    ) external pure returns (uint256[] memory amountsOut) {
        return minAmountsOut;
    }

    // Amounts in are multiplied by the multiplier, amounts out are divided by it
    uint256 private _multiplier = FixedPoint.ONE;

    function setMultiplier(uint256 newMultiplier) external {
        _multiplier = newMultiplier;
    }

    function onSwap(IBasePool.SwapParams calldata params) external view override returns (uint256 amountCalculated) {
        return
            params.kind == IVault.SwapKind.GIVEN_IN
                ? params.amountGiven.mulDown(_multiplier)
                : params.amountGiven.divDown(_multiplier);
    }
}<|MERGE_RESOLUTION|>--- conflicted
+++ resolved
@@ -9,15 +9,9 @@
 
 import { IVault } from "@balancer-labs/v3-interfaces/contracts/vault/IVault.sol";
 
-<<<<<<< HEAD
-import { BasePoolToken } from "../BasePoolToken.sol";
-
-contract ERC20PoolMock is BasePoolToken, IBasePool {
-=======
 import { ERC20FacadeToken } from "../ERC20FacadeToken.sol";
 
 contract ERC20PoolMock is ERC20FacadeToken, IBasePool {
->>>>>>> 7763ad1a
     using FixedPoint for uint256;
 
     IVault private immutable _vault;
@@ -29,11 +23,7 @@
         address factory,
         IERC20[] memory tokens,
         bool registerPool
-<<<<<<< HEAD
-    ) BasePoolToken(vault, name, symbol) {
-=======
     ) ERC20FacadeToken(vault, name, symbol) {
->>>>>>> 7763ad1a
         _vault = vault;
 
         if (registerPool) {
