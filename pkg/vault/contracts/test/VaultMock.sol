// SPDX-License-Identifier: GPL-3.0-or-later

pragma solidity ^0.8.4;

import { IERC20 } from "@openzeppelin/contracts/token/ERC20/IERC20.sol";

import { IWETH } from "@balancer-labs/v3-interfaces/contracts/solidity-utils/misc/IWETH.sol";
import { IVault } from "@balancer-labs/v3-interfaces/contracts/vault/IVault.sol";
import {
    TokenConfig,
    PoolConfig,
    PoolData,
    Rounding
} from "@balancer-labs/v3-interfaces/contracts/vault/VaultTypes.sol";
import { IVaultExtension } from "@balancer-labs/v3-interfaces/contracts/vault/IVaultExtension.sol";
import { IVaultMainMock } from "@balancer-labs/v3-interfaces/contracts/test/IVaultMainMock.sol";
import { IAuthorizer } from "@balancer-labs/v3-interfaces/contracts/vault/IAuthorizer.sol";
import { IRateProvider } from "@balancer-labs/v3-interfaces/contracts/vault/IRateProvider.sol";

import { EnumerableMap } from "@balancer-labs/v3-solidity-utils/contracts/openzeppelin/EnumerableMap.sol";

import { PoolConfigBits, PoolConfigLib } from "../lib/PoolConfigLib.sol";
import { PoolFactoryMock } from "./PoolFactoryMock.sol";
import { Vault } from "../Vault.sol";
import { VaultExtension } from "../VaultExtension.sol";

contract VaultMock is IVaultMainMock, Vault {
    using EnumerableMap for EnumerableMap.IERC20ToUint256Map;
    using PoolConfigLib for PoolConfig;

    PoolFactoryMock private immutable _poolFactoryMock;

    bytes32 private constant _ALL_BITS_SET = bytes32(type(uint256).max);

    constructor(IVaultExtension vaultExtension, IAuthorizer authorizer) Vault(vaultExtension, authorizer) {
        uint256 pauseWindowEndTime = vaultExtension.getPauseWindowEndTime();
        uint256 bufferPeriodDuration = vaultExtension.getBufferPeriodDuration();
        _poolFactoryMock = new PoolFactoryMock(IVault(address(this)), pauseWindowEndTime - bufferPeriodDuration);
    }

    function getPoolFactoryMock() external view override returns (address) {
        return address(_poolFactoryMock);
    }

    function burnERC20(address token, address from, uint256 amount) external override {
        _burn(token, from, amount);
    }

    function mintERC20(address token, address to, uint256 amount) external override {
        _mint(token, to, amount);
    }

    function setConfig(address pool, PoolConfig calldata config) external override {
        _poolConfig[pool] = config.fromPoolConfig();
    }

    function setRateProvider(address pool, IERC20 token, IRateProvider rateProvider) external override {
        _poolRateProviders[pool][token] = rateProvider;
    }

    function manualPausePool(address pool) external override {
        _setPoolPaused(pool, true);
    }

    function manualUnpausePool(address pool) external override {
        _setPoolPaused(pool, false);
    }

    // Used for testing pool registration, which is ordinarily done in the pool factory.
    // The Mock pool has an argument for whether or not to register on deployment. To call register pool
    // separately, deploy it with the registration flag false, then call this function.
    function manualRegisterPool(address pool, IERC20[] memory tokens) external override whenVaultNotPaused {
        IRateProvider[] memory rateProviders = new IRateProvider[](tokens.length);

        _poolFactoryMock.registerPool(
            pool,
            tokens,
            rateProviders,
            address(0),
            PoolConfigBits.wrap(0).toPoolConfig().callbacks,
            PoolConfigBits.wrap(_ALL_BITS_SET).toPoolConfig().liquidityManagement
        );
    }

    function manualRegisterPoolAtTimestamp(
        address pool,
        IERC20[] memory tokens,
        uint256 timestamp,
        address pauseManager
    ) external override whenVaultNotPaused {
        IRateProvider[] memory rateProviders = new IRateProvider[](tokens.length);

        _poolFactoryMock.registerPoolAtTimestamp(
            pool,
            tokens,
            rateProviders,
            pauseManager,
            PoolConfigBits.wrap(0).toPoolConfig().callbacks,
            PoolConfigBits.wrap(_ALL_BITS_SET).toPoolConfig().liquidityManagement,
            timestamp
        );
    }

    function getDecimalScalingFactors(address pool) external view override returns (uint256[] memory) {
        PoolConfig memory config = _poolConfig[pool].toPoolConfig();
        IERC20[] memory tokens = _getPoolTokens(pool);

        return PoolConfigLib.getDecimalScalingFactors(config, tokens.length);
    }

    function manualEnableRecoveryMode(address pool) external {
        _ensurePoolNotInRecoveryMode(pool);
        _setPoolRecoveryMode(pool, true);
    }

    function manualDisableRecoveryMode(address pool) external {
        _ensurePoolInRecoveryMode(pool);
        _setPoolRecoveryMode(pool, false);
    }

    function recoveryModeExit(address pool) external view override onlyInRecoveryMode(pool) {
        // solhint-disable-previous-line no-empty-blocks
    }

<<<<<<< HEAD
    function computePoolData(address pool, Rounding roundingDirection) external returns (PoolData memory) {
        return _computePoolData(pool, roundingDirection);
=======
    function getPoolData(address pool, Rounding roundingDirection) external view override returns (PoolData memory) {
        return _getPoolData(pool, roundingDirection);
>>>>>>> cb428dc8
    }

    function getRawBalances(address pool) external view override returns (uint256[] memory balancesRaw) {
        EnumerableMap.IERC20ToUint256Map storage poolTokenBalances = _poolTokenBalances[pool];

        uint256 numTokens = poolTokenBalances.length();
        balancesRaw = new uint256[](numTokens);

        for (uint256 i = 0; i < numTokens; i++) {
            (, balancesRaw[i]) = poolTokenBalances.unchecked_at(i);
        }
    }

    function getLastLiveBalances(address pool) external view returns (uint256[] memory lastLiveBalances) {
        EnumerableMap.IERC20ToUint256Map storage poolTokenBalances = _lastLivePoolTokenBalances[pool];

        uint256 numTokens = poolTokenBalances.length();
        lastLiveBalances = new uint256[](numTokens);

        for (uint256 i = 0; i < numTokens; i++) {
            (, lastLiveBalances[i]) = poolTokenBalances.unchecked_at(i);
        }
    }
}<|MERGE_RESOLUTION|>--- conflicted
+++ resolved
@@ -122,13 +122,8 @@
         // solhint-disable-previous-line no-empty-blocks
     }
 
-<<<<<<< HEAD
     function computePoolData(address pool, Rounding roundingDirection) external returns (PoolData memory) {
         return _computePoolData(pool, roundingDirection);
-=======
-    function getPoolData(address pool, Rounding roundingDirection) external view override returns (PoolData memory) {
-        return _getPoolData(pool, roundingDirection);
->>>>>>> cb428dc8
     }
 
     function getRawBalances(address pool) external view override returns (uint256[] memory balancesRaw) {
