--- conflicted
+++ resolved
@@ -337,17 +337,7 @@
     function getCurrentLiveBalances(address pool) external view returns (uint256[] memory currentLiveBalances) {
         PoolData memory poolData = _getPoolData(pool, Rounding.ROUND_DOWN);
 
-<<<<<<< HEAD
-        for (uint256 i = 0; i < numTokens; ++i) {
-            (, packedBalances) = poolTokenBalances.unchecked_at(i);
-            currentLiveBalances[i] = packedBalances.getBalanceRaw().toScaled18ApplyRateRoundDown(
-                poolData.decimalScalingFactors[i],
-                poolData.tokenRates[i]
-            );
-        }
-=======
         return poolData.balancesLiveScaled18;
->>>>>>> cb531d7f
     }
 
     function getLastLiveBalances(address pool) external view returns (uint256[] memory lastLiveBalances) {
