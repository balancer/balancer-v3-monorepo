--- conflicted
+++ resolved
@@ -586,10 +586,10 @@
         token.transfer(to, amount);
     }
 
-<<<<<<< HEAD
     function manualGetPoolConfigBits(address pool) external view returns (PoolConfigBits) {
         return _poolConfigBits[pool];
-=======
+    }
+
     function manualGetIsUnlocked() external view returns (StorageSlot.BooleanSlotType slot) {
         return _isUnlocked();
     }
@@ -600,6 +600,5 @@
 
     function manualGetTokenDeltas() external view returns (TokenDeltaMappingSlotType slot) {
         return _tokenDeltas();
->>>>>>> 5af3d0f5
     }
 }