--- conflicted
+++ resolved
@@ -37,12 +37,8 @@
     using PoolConfigLib for PoolConfig;
     using VaultStateLib for VaultState;
     using TransientStorageHelpers for *;
-<<<<<<< HEAD
-    using StorageSlot for StorageSlot.Uint256SlotType;
+    using StorageSlot for *;
     using BufferPackedTokenBalance for bytes32;
-=======
-    using StorageSlot for *;
->>>>>>> 360d13fe
 
     PoolFactoryMock private immutable _poolFactoryMock;
     InputHelpersMock private immutable _inputHelpersMock;
@@ -206,15 +202,11 @@
         }
     }
 
-<<<<<<< HEAD
     function manualAddReserveOf(IERC20 token, uint256 delta) public {
         _reservesOf[token] += delta;
     }
 
-    function mockWithLocker() public view withLocker {}
-=======
     function mockWithOpenTab() public view withOpenTab {}
->>>>>>> 360d13fe
 
     function mockWithInitializedPool(address pool) public view withInitializedPool(pool) {}
 
@@ -390,7 +382,6 @@
         }
     }
 
-<<<<<<< HEAD
     function getBufferShareOfUser(IERC20 token, address user) external view returns (uint256 shares) {
         return _bufferLpShares[token][user];
     }
@@ -399,21 +390,6 @@
         return (_bufferTokenBalances[token].getBaseBalance(), _bufferTokenBalances[token].getWrappedBalance());
     }
 
-    function sortTokenConfig(TokenConfig[] memory tokenConfig) public pure returns (TokenConfig[] memory) {
-        for (uint256 i = 0; i < tokenConfig.length - 1; ++i) {
-            for (uint256 j = 0; j < tokenConfig.length - i - 1; ++j) {
-                if (tokenConfig[j].token > tokenConfig[j + 1].token) {
-                    // Swap if they're out of order.
-                    (tokenConfig[j], tokenConfig[j + 1]) = (tokenConfig[j + 1], tokenConfig[j]);
-                }
-            }
-        }
-
-        return tokenConfig;
-    }
-
-=======
->>>>>>> 360d13fe
     function guardedCheckEntered() external nonReentrant {
         require(reentrancyGuardEntered());
     }
