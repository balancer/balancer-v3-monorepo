// SPDX-License-Identifier: GPL-3.0-or-later

pragma solidity ^0.8.24;

import { IERC20 } from "@openzeppelin/contracts/token/ERC20/IERC20.sol";

import { IWETH } from "@balancer-labs/v3-interfaces/contracts/solidity-utils/misc/IWETH.sol";
import { IVault } from "@balancer-labs/v3-interfaces/contracts/vault/IVault.sol";
import { IVaultAdmin } from "@balancer-labs/v3-interfaces/contracts/vault/IVaultAdmin.sol";
import { IVaultExtension } from "@balancer-labs/v3-interfaces/contracts/vault/IVaultExtension.sol";
import { IVaultMainMock } from "@balancer-labs/v3-interfaces/contracts/test/IVaultMainMock.sol";
import { IBasePool } from "@balancer-labs/v3-interfaces/contracts/vault/IBasePool.sol";
import { IHooks } from "@balancer-labs/v3-interfaces/contracts/vault/IHooks.sol";
import { IAuthorizer } from "@balancer-labs/v3-interfaces/contracts/vault/IAuthorizer.sol";
import { IRateProvider } from "@balancer-labs/v3-interfaces/contracts/vault/IRateProvider.sol";
import { IProtocolFeeController } from "@balancer-labs/v3-interfaces/contracts/vault/IProtocolFeeController.sol";
import "@balancer-labs/v3-interfaces/contracts/vault/VaultTypes.sol";

import { EnumerableMap } from "@balancer-labs/v3-solidity-utils/contracts/openzeppelin/EnumerableMap.sol";
import { ScalingHelpers } from "@balancer-labs/v3-solidity-utils/contracts/helpers/ScalingHelpers.sol";
import {
    TransientStorageHelpers,
    TokenDeltaMappingSlotType
} from "@balancer-labs/v3-solidity-utils/contracts/helpers/TransientStorageHelpers.sol";
import { StorageSlot } from "@balancer-labs/v3-solidity-utils/contracts/openzeppelin/StorageSlot.sol";
import { InputHelpersMock } from "@balancer-labs/v3-solidity-utils/contracts/test/InputHelpersMock.sol";

import { VaultStateLib, VaultStateBits, VaultStateBits } from "../lib/VaultStateLib.sol";
import { PoolConfigBits, PoolConfigLib } from "../lib/PoolConfigLib.sol";
import { HooksConfigLib, HooksConfigBits } from "../lib/HooksConfigLib.sol";
import { PoolFactoryMock } from "./PoolFactoryMock.sol";
import { Vault } from "../Vault.sol";
import { VaultExtension } from "../VaultExtension.sol";
import { PackedTokenBalance } from "../lib/PackedTokenBalance.sol";
import { PoolDataLib } from "../lib/PoolDataLib.sol";
import { BufferPackedTokenBalance } from "../lib/BufferPackedBalance.sol";

struct SwapInternalStateLocals {
    SwapParams params;
    SwapState swapState;
    PoolData poolData;
    VaultState vaultState;
}

contract VaultMock is IVaultMainMock, Vault {
    using EnumerableMap for EnumerableMap.IERC20ToBytes32Map;
    using ScalingHelpers for uint256;
    using PackedTokenBalance for bytes32;
    using PoolConfigLib for *;
    using TransientStorageHelpers for *;
    using StorageSlot for *;
    using PoolDataLib for PoolData;
    using BufferPackedTokenBalance for bytes32;

    PoolFactoryMock private immutable _poolFactoryMock;
    InputHelpersMock private immutable _inputHelpersMock;

    constructor(
        IVaultExtension vaultExtension,
        IAuthorizer authorizer,
        IProtocolFeeController protocolFeeController
    ) Vault(vaultExtension, authorizer, protocolFeeController) {
        uint32 pauseWindowEndTime = IVaultAdmin(address(vaultExtension)).getPauseWindowEndTime();
        uint32 bufferPeriodDuration = IVaultAdmin(address(vaultExtension)).getBufferPeriodDuration();
        _poolFactoryMock = new PoolFactoryMock(IVault(address(this)), pauseWindowEndTime - bufferPeriodDuration);
        _inputHelpersMock = new InputHelpersMock();
    }

    function getPoolFactoryMock() external view returns (address) {
        return address(_poolFactoryMock);
    }

    function burnERC20(address token, address from, uint256 amount) external {
        _burn(token, from, amount);
    }

    function mintERC20(address token, address to, uint256 amount) external {
        _mint(token, to, amount);
    }

    function setHooksConfig(address pool, HooksConfig calldata config) external {
        HooksConfigBits hooksConfig = _hooksConfigBits[pool];

        hooksConfig = hooksConfig.setHookAdjustedAmounts(config.enableHookAdjustedAmounts);
        hooksConfig = hooksConfig.setShouldCallBeforeInitialize(config.shouldCallBeforeInitialize);
        hooksConfig = hooksConfig.setShouldCallAfterInitialize(config.shouldCallAfterInitialize);
        hooksConfig = hooksConfig.setShouldCallComputeDynamicSwapFee(config.shouldCallComputeDynamicSwapFee);
        hooksConfig = hooksConfig.setShouldCallBeforeSwap(config.shouldCallBeforeSwap);
        hooksConfig = hooksConfig.setShouldCallAfterSwap(config.shouldCallAfterSwap);
        hooksConfig = hooksConfig.setShouldCallBeforeAddLiquidity(config.shouldCallBeforeAddLiquidity);
        hooksConfig = hooksConfig.setShouldCallAfterAddLiquidity(config.shouldCallAfterAddLiquidity);
        hooksConfig = hooksConfig.setShouldCallBeforeRemoveLiquidity(config.shouldCallBeforeRemoveLiquidity);
        hooksConfig = hooksConfig.setShouldCallAfterRemoveLiquidity(config.shouldCallAfterRemoveLiquidity);
        hooksConfig = hooksConfig.setHooksContract(config.hooksContract);

        _hooksConfigBits[pool] = hooksConfig;
    }

    // Used for testing pool registration, which is ordinarily done in the pool factory.
    // The Mock pool has an argument for whether or not to register on deployment. To call register pool
    // separately, deploy it with the registration flag false, then call this function.
    function manualRegisterPool(address pool, IERC20[] memory tokens) external whenVaultNotPaused {
        PoolRoleAccounts memory roleAccounts;

        _poolFactoryMock.registerPool(
            pool,
            buildTokenConfig(tokens),
            roleAccounts,
            address(0), // No hook contract
            LiquidityManagement({
                disableUnbalancedLiquidity: false,
                enableAddLiquidityCustom: true,
                enableRemoveLiquidityCustom: true
            })
        );
    }

    function manualRegisterPoolWithSwapFee(
        address pool,
        IERC20[] memory tokens,
        uint256 swapFeePercentage
    ) external whenVaultNotPaused {
        _poolFactoryMock.registerPoolWithSwapFee(
            pool,
            buildTokenConfig(tokens),
            swapFeePercentage,
            address(0), // No hook contract
            LiquidityManagement({
                disableUnbalancedLiquidity: true,
                enableAddLiquidityCustom: true,
                enableRemoveLiquidityCustom: true
            })
        );
    }

    function manualRegisterPoolPassThruTokens(address pool, IERC20[] memory tokens) external {
        TokenConfig[] memory tokenConfig = new TokenConfig[](tokens.length);
        PoolRoleAccounts memory roleAccounts;
        for (uint256 i = 0; i < tokens.length; ++i) {
            tokenConfig[i].token = tokens[i];
        }

        _poolFactoryMock.registerPool(
            pool,
            tokenConfig,
            roleAccounts,
            address(0), // No hook contract
            LiquidityManagement({
                disableUnbalancedLiquidity: false,
                enableAddLiquidityCustom: true,
                enableRemoveLiquidityCustom: true
            })
        );
    }

    function manualRegisterPoolAtTimestamp(
        address pool,
        IERC20[] memory tokens,
        uint32 timestamp,
        PoolRoleAccounts memory roleAccounts
    ) external whenVaultNotPaused {
        _poolFactoryMock.registerPoolAtTimestamp(
            pool,
            buildTokenConfig(tokens),
            timestamp,
            roleAccounts,
            address(0), // No hook contract
            LiquidityManagement({
                disableUnbalancedLiquidity: false,
                enableAddLiquidityCustom: true,
                enableRemoveLiquidityCustom: true
            })
        );
    }

    function manualSetPoolRegistered(address pool, bool status) public {
        _poolConfigBits[pool] = _poolConfigBits[pool].setPoolRegistered(status);
    }

    function manualSetIsUnlocked(bool status) public {
        _isUnlocked().tstore(status);
    }

    function manualSetInitializedPool(address pool, bool isPoolInitialized) public {
        _poolConfigBits[pool] = _poolConfigBits[pool].setPoolInitialized(isPoolInitialized);
    }

    function manualSetPoolPauseWindowEndTime(address pool, uint32 pauseWindowEndTime) public {
        _poolConfigBits[pool] = _poolConfigBits[pool].setPauseWindowEndTime(pauseWindowEndTime);
    }

    function manualSetPoolPaused(address pool, bool isPoolPaused) public {
        _poolConfigBits[pool] = _poolConfigBits[pool].setPoolPaused(isPoolPaused);
    }

    function manualSetVaultPaused(bool isVaultPaused) public {
        _vaultStateBits = _vaultStateBits.setVaultPaused(isVaultPaused);
    }

    function manualSetVaultState(bool isVaultPaused, bool isQueryDisabled) public {
        _vaultStateBits = _vaultStateBits.setVaultPaused(isVaultPaused).setQueryDisabled(isQueryDisabled);
    }

    function manualSetPoolConfig(address pool, PoolConfig memory config) public {
        PoolConfigBits poolConfigBits = _poolConfigBits[pool];

        poolConfigBits = poolConfigBits.setPoolRegistered(config.isPoolRegistered);
        poolConfigBits = poolConfigBits.setPoolInitialized(config.isPoolInitialized);
        poolConfigBits = poolConfigBits.setPoolInRecoveryMode(config.isPoolInRecoveryMode);
        poolConfigBits = poolConfigBits.setPoolPaused(config.isPoolPaused);
        poolConfigBits = poolConfigBits.setStaticSwapFeePercentage(config.staticSwapFeePercentage);
        poolConfigBits = poolConfigBits.setAggregateSwapFeePercentage(config.aggregateSwapFeePercentage);
        poolConfigBits = poolConfigBits.setAggregateYieldFeePercentage(config.aggregateYieldFeePercentage);
        poolConfigBits = poolConfigBits.setTokenDecimalDiffs(config.tokenDecimalDiffs);
        poolConfigBits = poolConfigBits.setPauseWindowEndTime(config.pauseWindowEndTime);
        poolConfigBits = poolConfigBits.setDisableUnbalancedLiquidity(
            config.liquidityManagement.disableUnbalancedLiquidity
        );
        poolConfigBits = poolConfigBits.setAddLiquidityCustom(config.liquidityManagement.enableAddLiquidityCustom);
        poolConfigBits = poolConfigBits.setRemoveLiquidityCustom(
            config.liquidityManagement.enableRemoveLiquidityCustom
        );

        _poolConfigBits[pool] = poolConfigBits;
    }

    function manualSetPoolConfigBits(address pool, PoolConfigBits config) public {
        _poolConfigBits[pool] = config;
    }

    function manualSetPoolTokenInfo(address pool, TokenConfig[] memory tokenConfig) public {
        for (uint256 i = 0; i < tokenConfig.length; ++i) {
            _poolTokenInfo[pool][tokenConfig[i].token] = TokenInfo({
                tokenType: tokenConfig[i].tokenType,
                rateProvider: tokenConfig[i].rateProvider,
                paysYieldFees: tokenConfig[i].paysYieldFees
            });
        }
    }

    function manualSetPoolTokenInfo(address pool, IERC20[] memory tokens, TokenInfo[] memory tokenInfo) public {
        for (uint256 i = 0; i < tokens.length; ++i) {
            _poolTokenInfo[pool][tokens[i]] = tokenInfo[i];
        }
    }

    function manualSetPoolTokenBalances(
        address pool,
        IERC20[] memory tokens,
        uint256[] memory tokenBalanceRaw,
        uint256[] memory tokenBalanceLiveScaled18
    ) public {
        EnumerableMap.IERC20ToBytes32Map storage poolTokenBalances = _poolTokenBalances[pool];
        for (uint256 i = 0; i < tokens.length; ++i) {
            poolTokenBalances.set(
                tokens[i],
                PackedTokenBalance.toPackedBalance(tokenBalanceRaw[i], tokenBalanceLiveScaled18[i])
            );
        }
    }

    function mockIsUnlocked() public view onlyWhenUnlocked {}

    function mockWithInitializedPool(address pool) public view withInitializedPool(pool) {}

    function ensurePoolNotPaused(address pool) public view {
        _ensurePoolNotPaused(pool);
    }

    function ensureUnpausedAndGetVaultState(address pool) public view returns (VaultState memory vaultState) {
        _ensureUnpaused(pool);
        VaultStateBits state = _vaultStateBits;
        vaultState = VaultState({
            isQueryDisabled: state.isQueryDisabled(),
            isVaultPaused: state.isVaultPaused(),
            areBuffersPaused: state.areBuffersPaused()
        });
    }

    function buildTokenConfig(IERC20[] memory tokens) public view returns (TokenConfig[] memory tokenConfig) {
        tokenConfig = new TokenConfig[](tokens.length);
        for (uint256 i = 0; i < tokens.length; ++i) {
            tokenConfig[i].token = tokens[i];
        }

        tokenConfig = _inputHelpersMock.sortTokenConfig(tokenConfig);
    }

    function buildTokenConfig(
        IERC20[] memory tokens,
        IRateProvider[] memory rateProviders
    ) public view returns (TokenConfig[] memory tokenConfig) {
        tokenConfig = new TokenConfig[](tokens.length);
        for (uint256 i = 0; i < tokens.length; ++i) {
            tokenConfig[i].token = tokens[i];
            tokenConfig[i].rateProvider = rateProviders[i];
            tokenConfig[i].tokenType = rateProviders[i] == IRateProvider(address(0))
                ? TokenType.STANDARD
                : TokenType.WITH_RATE;
        }

        tokenConfig = _inputHelpersMock.sortTokenConfig(tokenConfig);
    }

    function buildTokenConfig(
        IERC20[] memory tokens,
        IRateProvider[] memory rateProviders,
        bool[] memory yieldFeeFlags
    ) public view returns (TokenConfig[] memory tokenConfig) {
        tokenConfig = new TokenConfig[](tokens.length);
        for (uint256 i = 0; i < tokens.length; ++i) {
            tokenConfig[i].token = tokens[i];
            tokenConfig[i].rateProvider = rateProviders[i];
            tokenConfig[i].tokenType = rateProviders[i] == IRateProvider(address(0))
                ? TokenType.STANDARD
                : TokenType.WITH_RATE;
            tokenConfig[i].paysYieldFees = yieldFeeFlags[i];
        }

        tokenConfig = _inputHelpersMock.sortTokenConfig(tokenConfig);
    }

    function buildTokenConfig(
        IERC20[] memory tokens,
        TokenType[] memory tokenTypes,
        IRateProvider[] memory rateProviders,
        bool[] memory yieldFeeFlags
    ) public view returns (TokenConfig[] memory tokenConfig) {
        tokenConfig = new TokenConfig[](tokens.length);
        for (uint256 i = 0; i < tokens.length; ++i) {
            tokenConfig[i].token = tokens[i];
            tokenConfig[i].tokenType = tokenTypes[i];
            tokenConfig[i].rateProvider = rateProviders[i];
            tokenConfig[i].paysYieldFees = yieldFeeFlags[i];
        }

        tokenConfig = _inputHelpersMock.sortTokenConfig(tokenConfig);
    }

    function recoveryModeExit(address pool) external view onlyInRecoveryMode(pool) {
        // solhint-disable-previous-line no-empty-blocks
    }

    function loadPoolDataUpdatingBalancesAndYieldFees(
        address pool,
        Rounding roundingDirection
    ) external returns (PoolData memory) {
        return _loadPoolDataUpdatingBalancesAndYieldFees(pool, roundingDirection);
    }

    function updateLiveTokenBalanceInPoolData(
        PoolData memory poolData,
        uint256 newRawBalance,
        Rounding roundingDirection,
        uint256 tokenIndex
    ) external pure returns (PoolData memory) {
        _updateRawAndLiveTokenBalancesInPoolData(poolData, newRawBalance, roundingDirection, tokenIndex);
        return poolData;
    }

    function computeYieldFeesDue(
        PoolData memory poolData,
        uint256 lastLiveBalance,
        uint256 tokenIndex,
        uint256 aggregateYieldFeePercentage
    ) external pure returns (uint256) {
        return PoolDataLib._computeYieldFeesDue(poolData, lastLiveBalance, tokenIndex, aggregateYieldFeePercentage);
    }

    function getRawBalances(address pool) external view returns (uint256[] memory balancesRaw) {
        EnumerableMap.IERC20ToBytes32Map storage poolTokenBalances = _poolTokenBalances[pool];

        uint256 numTokens = poolTokenBalances.length();
        balancesRaw = new uint256[](numTokens);
        bytes32 packedBalances;

        for (uint256 i = 0; i < numTokens; ++i) {
            (, packedBalances) = poolTokenBalances.unchecked_at(i);
            balancesRaw[i] = packedBalances.getBalanceRaw();
        }
    }

    function getLastLiveBalances(address pool) external view returns (uint256[] memory lastLiveBalances) {
        EnumerableMap.IERC20ToBytes32Map storage poolTokenBalances = _poolTokenBalances[pool];

        uint256 numTokens = poolTokenBalances.length();
        lastLiveBalances = new uint256[](numTokens);
        bytes32 packedBalances;

        for (uint256 i = 0; i < numTokens; ++i) {
            (, packedBalances) = poolTokenBalances.unchecked_at(i);
            lastLiveBalances[i] = packedBalances.getBalanceDerived();
        }
    }

    function getMaxConvertError() external pure returns (uint256) {
        return _MAX_CONVERT_ERROR;
    }

    function guardedCheckEntered() external nonReentrant {
        require(reentrancyGuardEntered());
    }

    function unguardedCheckNotEntered() external view {
        require(!reentrancyGuardEntered());
    }

    function accountDelta(IERC20 token, int256 delta) external {
        _accountDelta(token, delta);
    }

    function supplyCredit(IERC20 token, uint256 credit) external {
        _supplyCredit(token, credit);
    }

    function takeDebt(IERC20 token, uint256 debt) external {
        _takeDebt(token, debt);
    }

    function manualSetAccountDelta(IERC20 token, int256 delta) external {
        _tokenDeltas().tSet(token, delta);
    }

    function manualSetNonZeroDeltaCount(uint256 deltaCount) external {
        _nonZeroDeltaCount().tstore(deltaCount);
    }

    function manualInternalSwap(
        SwapParams memory params,
        SwapState memory state,
        PoolData memory poolData
    )
        external
        returns (
            uint256 amountCalculatedRaw,
            uint256 amountCalculatedScaled18,
            uint256 amountIn,
            uint256 amountOut,
            SwapParams memory,
            SwapState memory,
            PoolData memory
        )
    {
        IBasePool.PoolSwapParams memory swapParams = _buildPoolSwapParams(params, state, poolData);

        (amountCalculatedRaw, amountCalculatedScaled18, amountIn, amountOut) = _swap(
            params,
            state,
            poolData,
            swapParams
        );

        return (amountCalculatedRaw, amountCalculatedScaled18, amountIn, amountOut, params, state, poolData);
    }

<<<<<<< HEAD
    function manualReentrancySwap(
        SwapParams memory params,
        SwapState memory state,
        PoolData memory poolData
    ) external nonReentrant {
        _swap(params, state, poolData);
    }

    function manualGetAggregateProtocolSwapFeeAmount(address pool, IERC20 token) external view returns (uint256) {
        return _aggregateProtocolFeeAmounts[pool][token].getBalanceRaw();
=======
    function manualGetAggregateSwapFeeAmount(address pool, IERC20 token) external view returns (uint256) {
        return _aggregateFeeAmounts[pool][token].getBalanceRaw();
>>>>>>> 10079235
    }

    function manualGetAggregateYieldFeeAmount(address pool, IERC20 token) external view returns (uint256) {
        return _aggregateFeeAmounts[pool][token].getBalanceDerived();
    }

    function manualSetAggregateSwapFeeAmount(address pool, IERC20 token, uint256 value) external {
        _aggregateFeeAmounts[pool][token] = _aggregateFeeAmounts[pool][token].setBalanceRaw(value);
    }

    function manualSetAggregateYieldFeeAmount(address pool, IERC20 token, uint256 value) external {
        _aggregateFeeAmounts[pool][token] = _aggregateFeeAmounts[pool][token].setBalanceDerived(value);
    }

    function manualSetAggregateSwapFeePercentage(address pool, uint256 value) external {
        _poolConfigBits[pool] = _poolConfigBits[pool].setAggregateSwapFeePercentage(value);
    }

    function manualSetAggregateYieldFeePercentage(address pool, uint256 value) external {
        _poolConfigBits[pool] = _poolConfigBits[pool].setAggregateYieldFeePercentage(value);
    }

    function manualBuildPoolSwapParams(
        SwapParams memory params,
        SwapState memory state,
        PoolData memory poolData
    ) external view returns (IBasePool.PoolSwapParams memory) {
        return _buildPoolSwapParams(params, state, poolData);
    }

    function manualComputeAndChargeAggregateSwapFees(
        PoolData memory poolData,
        uint256 swapFeeAmountScaled18,
        address pool,
        IERC20 token,
        uint256 index
    ) external returns (uint256 totalFeesRaw) {
        return _computeAndChargeAggregateSwapFees(poolData, swapFeeAmountScaled18, pool, token, index);
    }

    function manualUpdatePoolDataLiveBalancesAndRates(
        address pool,
        PoolData memory poolData,
        Rounding roundingDirection
    ) external view returns (PoolData memory) {
        poolData.reloadBalancesAndRates(_poolTokenBalances[pool], roundingDirection);

        return poolData;
    }

    function manualAddLiquidity(
        PoolData memory poolData,
        AddLiquidityParams memory params,
        uint256[] memory maxAmountsInScaled18
    )
        external
        returns (
            PoolData memory updatedPoolData,
            uint256[] memory amountsInRaw,
            uint256[] memory amountsInScaled18,
            uint256 bptAmountOut,
            bytes memory returnData
        )
    {
        (amountsInRaw, amountsInScaled18, bptAmountOut, returnData) = _addLiquidity(
            poolData,
            params,
            maxAmountsInScaled18
        );

        updatedPoolData = poolData;
    }

    function manualReentrancyAddLiquidity(
        PoolData memory poolData,
        AddLiquidityParams memory params,
        uint256[] memory maxAmountsInScaled18
    ) external nonReentrant {
        _addLiquidity(poolData, params, maxAmountsInScaled18);
    }

    function manualRemoveLiquidity(
        PoolData memory poolData,
        RemoveLiquidityParams memory params,
        uint256[] memory minAmountsOutScaled18
    )
        external
        returns (
            PoolData memory updatedPoolData,
            uint256 bptAmountIn,
            uint256[] memory amountsOutRaw,
            uint256[] memory amountsOutScaled18,
            bytes memory returnData
        )
    {
        (bptAmountIn, amountsOutRaw, amountsOutScaled18, returnData) = _removeLiquidity(
            poolData,
            params,
            minAmountsOutScaled18
        );

        updatedPoolData = poolData;
    }

    function manualReentrancyRemoveLiquidity(
        PoolData memory poolData,
        RemoveLiquidityParams memory params,
        uint256[] memory minAmountsOutScaled18,
        VaultState memory vaultState
    ) external nonReentrant {
        _removeLiquidity(poolData, params, minAmountsOutScaled18, vaultState);
    }

    function internalGetBufferUnderlyingSurplus(IERC4626 wrappedToken) external view returns (uint256) {
        bytes32 bufferBalance = _bufferTokenBalances[IERC20(address(wrappedToken))];
        return _getBufferUnderlyingSurplus(bufferBalance, wrappedToken);
    }

    function internalGetBufferWrappedSurplus(IERC4626 wrappedToken) external view returns (uint256) {
        bytes32 bufferBalance = _bufferTokenBalances[IERC20(address(wrappedToken))];
        return _getBufferWrappedSurplus(bufferBalance, wrappedToken);
    }

    function manualUpdateReservesAfterWrapping(
        IERC20 underlyingToken,
        IERC20 wrappedToken
    ) external returns (uint256, uint256) {
        return _updateReservesAfterWrapping(underlyingToken, wrappedToken);
    }

    function manualTransfer(IERC20 token, address to, uint256 amount) external {
        token.transfer(to, amount);
    }

<<<<<<< HEAD
    function forceUnlock() public {
        _isUnlocked().tstore(true);
    }

    function forceLock() public {
        _isUnlocked().tstore(false);
=======
    function manualGetPoolConfigBits(address pool) external view returns (PoolConfigBits) {
        return _poolConfigBits[pool];
    }

    function manualGetIsUnlocked() external view returns (StorageSlot.BooleanSlotType slot) {
        return _isUnlocked();
    }

    function manualGetNonzeroDeltaCount() external view returns (StorageSlot.Uint256SlotType slot) {
        return _nonZeroDeltaCount();
    }

    function manualGetTokenDeltas() external view returns (TokenDeltaMappingSlotType slot) {
        return _tokenDeltas();
>>>>>>> 10079235
    }
}<|MERGE_RESOLUTION|>--- conflicted
+++ resolved
@@ -453,21 +453,17 @@
         return (amountCalculatedRaw, amountCalculatedScaled18, amountIn, amountOut, params, state, poolData);
     }
 
-<<<<<<< HEAD
     function manualReentrancySwap(
         SwapParams memory params,
         SwapState memory state,
         PoolData memory poolData
     ) external nonReentrant {
-        _swap(params, state, poolData);
-    }
-
-    function manualGetAggregateProtocolSwapFeeAmount(address pool, IERC20 token) external view returns (uint256) {
-        return _aggregateProtocolFeeAmounts[pool][token].getBalanceRaw();
-=======
+        IBasePool.PoolSwapParams memory swapParams = _buildPoolSwapParams(params, state, poolData);
+        _swap(params, state, poolData, swapParams);
+    }
+
     function manualGetAggregateSwapFeeAmount(address pool, IERC20 token) external view returns (uint256) {
         return _aggregateFeeAmounts[pool][token].getBalanceRaw();
->>>>>>> 10079235
     }
 
     function manualGetAggregateYieldFeeAmount(address pool, IERC20 token) external view returns (uint256) {
@@ -575,10 +571,9 @@
     function manualReentrancyRemoveLiquidity(
         PoolData memory poolData,
         RemoveLiquidityParams memory params,
-        uint256[] memory minAmountsOutScaled18,
-        VaultState memory vaultState
+        uint256[] memory minAmountsOutScaled18
     ) external nonReentrant {
-        _removeLiquidity(poolData, params, minAmountsOutScaled18, vaultState);
+        _removeLiquidity(poolData, params, minAmountsOutScaled18);
     }
 
     function internalGetBufferUnderlyingSurplus(IERC4626 wrappedToken) external view returns (uint256) {
@@ -602,14 +597,14 @@
         token.transfer(to, amount);
     }
 
-<<<<<<< HEAD
     function forceUnlock() public {
         _isUnlocked().tstore(true);
     }
 
     function forceLock() public {
         _isUnlocked().tstore(false);
-=======
+    }
+
     function manualGetPoolConfigBits(address pool) external view returns (PoolConfigBits) {
         return _poolConfigBits[pool];
     }
@@ -624,6 +619,5 @@
 
     function manualGetTokenDeltas() external view returns (TokenDeltaMappingSlotType slot) {
         return _tokenDeltas();
->>>>>>> 10079235
     }
 }