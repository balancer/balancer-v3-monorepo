// SPDX-License-Identifier: GPL-3.0-or-later

pragma solidity ^0.8.24;

import { IERC20 } from "@openzeppelin/contracts/token/ERC20/IERC20.sol";

import { IWETH } from "@balancer-labs/v3-interfaces/contracts/solidity-utils/misc/IWETH.sol";
import { IVault } from "@balancer-labs/v3-interfaces/contracts/vault/IVault.sol";
import { IVaultAdmin } from "@balancer-labs/v3-interfaces/contracts/vault/IVaultAdmin.sol";
import { IVaultExtension } from "@balancer-labs/v3-interfaces/contracts/vault/IVaultExtension.sol";
import { IVaultMainMock } from "@balancer-labs/v3-interfaces/contracts/test/IVaultMainMock.sol";
import { IBasePool } from "@balancer-labs/v3-interfaces/contracts/vault/IBasePool.sol";
import { IHooks } from "@balancer-labs/v3-interfaces/contracts/vault/IHooks.sol";
import { IAuthorizer } from "@balancer-labs/v3-interfaces/contracts/vault/IAuthorizer.sol";
import { IRateProvider } from "@balancer-labs/v3-interfaces/contracts/vault/IRateProvider.sol";
import { IProtocolFeeController } from "@balancer-labs/v3-interfaces/contracts/vault/IProtocolFeeController.sol";
import "@balancer-labs/v3-interfaces/contracts/vault/VaultTypes.sol";

import { EnumerableMap } from "@balancer-labs/v3-solidity-utils/contracts/openzeppelin/EnumerableMap.sol";
import { ScalingHelpers } from "@balancer-labs/v3-solidity-utils/contracts/helpers/ScalingHelpers.sol";
import {
    TransientStorageHelpers
} from "@balancer-labs/v3-solidity-utils/contracts/helpers/TransientStorageHelpers.sol";
import { StorageSlot } from "@balancer-labs/v3-solidity-utils/contracts/openzeppelin/StorageSlot.sol";
import { InputHelpersMock } from "@balancer-labs/v3-solidity-utils/contracts/test/InputHelpersMock.sol";

import { VaultStateLib } from "../lib/VaultStateLib.sol";
import { PoolConfigLib } from "../lib/PoolConfigLib.sol";
import { HooksConfigLib } from "../lib/HooksConfigLib.sol";
import { PoolFactoryMock } from "./PoolFactoryMock.sol";
import { Vault } from "../Vault.sol";
import { VaultExtension } from "../VaultExtension.sol";
import { PackedTokenBalance } from "../lib/PackedTokenBalance.sol";
import { PoolDataLib } from "../lib/PoolDataLib.sol";
import { BufferPackedTokenBalance } from "../lib/BufferPackedBalance.sol";

struct SwapInternalStateLocals {
    SwapParams params;
    SwapState swapState;
    PoolData poolData;
    VaultState vaultState;
}

contract VaultMock is IVaultMainMock, Vault {
    using EnumerableMap for EnumerableMap.IERC20ToBytes32Map;
    using ScalingHelpers for uint256;
    using PackedTokenBalance for bytes32;
    using PoolConfigLib for PoolConfig;
    using HooksConfigLib for HooksConfig;
    using VaultStateLib for VaultState;
    using TransientStorageHelpers for *;
    using StorageSlot for *;
    using PoolDataLib for PoolData;
    using BufferPackedTokenBalance for bytes32;

    PoolFactoryMock private immutable _poolFactoryMock;
    InputHelpersMock private immutable _inputHelpersMock;

    bytes32 private constant _ALL_BITS_SET = bytes32(type(uint256).max);

    constructor(
        IVaultExtension vaultExtension,
        IAuthorizer authorizer,
<<<<<<< HEAD
        IProtocolFeeCollector protocolFeeCollector
    ) Vault(vaultExtension, authorizer, protocolFeeCollector) {
        uint32 pauseWindowEndTime = IVaultAdmin(address(vaultExtension)).getPauseWindowEndTime();
        uint32 bufferPeriodDuration = IVaultAdmin(address(vaultExtension)).getBufferPeriodDuration();
=======
        IProtocolFeeController protocolFeeController
    ) Vault(vaultExtension, authorizer, protocolFeeController) {
        uint256 pauseWindowEndTime = IVaultAdmin(address(vaultExtension)).getPauseWindowEndTime();
        uint256 bufferPeriodDuration = IVaultAdmin(address(vaultExtension)).getBufferPeriodDuration();
>>>>>>> d7282c5e
        _poolFactoryMock = new PoolFactoryMock(IVault(address(this)), pauseWindowEndTime - bufferPeriodDuration);
        _inputHelpersMock = new InputHelpersMock();
    }

    function getPoolFactoryMock() external view returns (address) {
        return address(_poolFactoryMock);
    }

    function burnERC20(address token, address from, uint256 amount) external {
        _burn(token, from, amount);
    }

    function mintERC20(address token, address to, uint256 amount) external {
        _mint(token, to, amount);
    }

    function setConfig(address pool, PoolConfig calldata config) external {
        _poolConfig[pool] = config;
    }

    function setHooksConfig(address pool, HooksConfig calldata config) external {
        _hooksConfig[pool] = config;
    }

    // Used for testing pool registration, which is ordinarily done in the pool factory.
    // The Mock pool has an argument for whether or not to register on deployment. To call register pool
    // separately, deploy it with the registration flag false, then call this function.
    function manualRegisterPool(address pool, IERC20[] memory tokens) external whenVaultNotPaused {
        PoolRoleAccounts memory roleAccounts;

        _poolFactoryMock.registerPool(
            pool,
            buildTokenConfig(tokens),
            roleAccounts,
            address(0), // No hook contract
            LiquidityManagement({
                disableUnbalancedLiquidity: false,
                enableAddLiquidityCustom: true,
                enableRemoveLiquidityCustom: true
            })
        );
    }

    function manualRegisterPoolWithSwapFee(
        address pool,
        IERC20[] memory tokens,
        uint256 swapFeePercentage
    ) external whenVaultNotPaused {
        _poolFactoryMock.registerPoolWithSwapFee(
            pool,
            buildTokenConfig(tokens),
            swapFeePercentage,
            address(0), // No hook contract
            LiquidityManagement({
                disableUnbalancedLiquidity: true,
                enableAddLiquidityCustom: true,
                enableRemoveLiquidityCustom: true
            })
        );
    }

    function manualRegisterPoolPassThruTokens(address pool, IERC20[] memory tokens) external {
        TokenConfig[] memory tokenConfig = new TokenConfig[](tokens.length);
        PoolRoleAccounts memory roleAccounts;
        for (uint256 i = 0; i < tokens.length; ++i) {
            tokenConfig[i].token = tokens[i];
        }

        _poolFactoryMock.registerPool(
            pool,
            tokenConfig,
            roleAccounts,
            address(0), // No hook contract
            LiquidityManagement({
                disableUnbalancedLiquidity: false,
                enableAddLiquidityCustom: true,
                enableRemoveLiquidityCustom: true
            })
        );
    }

    function manualRegisterPoolAtTimestamp(
        address pool,
        IERC20[] memory tokens,
        uint32 timestamp,
        PoolRoleAccounts memory roleAccounts
    ) external whenVaultNotPaused {
        _poolFactoryMock.registerPoolAtTimestamp(
            pool,
            buildTokenConfig(tokens),
            timestamp,
            roleAccounts,
            address(0), // No hook contract
            LiquidityManagement({
                disableUnbalancedLiquidity: false,
                enableAddLiquidityCustom: true,
                enableRemoveLiquidityCustom: true
            })
        );
    }

    function manualSetIsUnlocked(bool status) public {
        _isUnlocked().tstore(status);
    }

    function manualSetInitializedPool(address pool, bool isPoolInitialized) public {
        PoolConfig memory poolConfig = _poolConfig[pool];
        poolConfig.isPoolInitialized = isPoolInitialized;
        _poolConfig[pool] = poolConfig;
    }

    function manualSetPoolPauseWindowEndTime(address pool, uint32 pauseWindowEndTime) public {
        PoolConfig memory poolConfig = _poolConfig[pool];
        poolConfig.pauseWindowEndTime = pauseWindowEndTime;
        _poolConfig[pool] = poolConfig;
    }

    function manualSetPoolPaused(address pool, bool isPoolPaused) public {
        PoolConfig memory poolConfig = _poolConfig[pool];
        poolConfig.isPoolPaused = isPoolPaused;
        _poolConfig[pool] = poolConfig;
    }

    function manualSetVaultPaused(bool isVaultPaused) public {
        VaultState memory vaultState = _vaultState.toVaultState();
        vaultState.isVaultPaused = isVaultPaused;
        _vaultState = vaultState.fromVaultState();
    }

    function manualSetVaultState(bool isVaultPaused, bool isQueryDisabled) public {
        VaultState memory vaultState = _vaultState.toVaultState();
        vaultState.isVaultPaused = isVaultPaused;
        vaultState.isQueryDisabled = isQueryDisabled;
        _vaultState = vaultState.fromVaultState();
    }

    function manualSetPoolConfig(address pool, PoolConfig memory poolConfig) public {
        _poolConfig[pool] = poolConfig;
    }

    function manualSetPoolTokenConfig(address pool, IERC20[] memory tokens, TokenConfig[] memory tokenConfig) public {
        for (uint256 i = 0; i < tokens.length; ++i) {
            _poolTokenConfig[pool][tokens[i]] = tokenConfig[i];
        }
    }

    function manualSetPoolTokenBalances(address pool, IERC20[] memory tokens, uint256[] memory tokenBalanceRaw) public {
        EnumerableMap.IERC20ToBytes32Map storage poolTokenBalances = _poolTokenBalances[pool];
        for (uint256 i = 0; i < tokens.length; ++i) {
            poolTokenBalances.set(tokens[i], bytes32(tokenBalanceRaw[i]));
        }
    }

    function mockIsUnlocked() public view onlyWhenUnlocked {}

    function mockWithInitializedPool(address pool) public view withInitializedPool(pool) {}

    function ensurePoolNotPaused(address pool) public view {
        _ensurePoolNotPaused(pool);
    }

    function ensureUnpausedAndGetVaultState(address pool) public view returns (VaultState memory vaultState) {
        vaultState = _ensureUnpausedAndGetVaultState(pool);
    }

    function internalGetPoolTokenInfo(
        address pool
    )
        public
        view
        returns (
            TokenConfig[] memory tokenConfig,
            uint256[] memory balancesRaw,
            uint256[] memory decimalScalingFactors,
            PoolConfig memory poolConfig
        )
    {
        PoolData memory poolData = _loadPoolData(pool, Rounding.ROUND_DOWN);
        return (poolData.tokenConfig, poolData.balancesRaw, poolData.decimalScalingFactors, poolData.poolConfig);
    }

    function buildTokenConfig(IERC20[] memory tokens) public view returns (TokenConfig[] memory tokenConfig) {
        tokenConfig = new TokenConfig[](tokens.length);
        for (uint256 i = 0; i < tokens.length; ++i) {
            tokenConfig[i].token = tokens[i];
        }

        tokenConfig = _inputHelpersMock.sortTokenConfig(tokenConfig);
    }

    function buildTokenConfig(
        IERC20[] memory tokens,
        IRateProvider[] memory rateProviders
    ) public view returns (TokenConfig[] memory tokenConfig) {
        tokenConfig = new TokenConfig[](tokens.length);
        for (uint256 i = 0; i < tokens.length; ++i) {
            tokenConfig[i].token = tokens[i];
            tokenConfig[i].rateProvider = rateProviders[i];
            tokenConfig[i].tokenType = rateProviders[i] == IRateProvider(address(0))
                ? TokenType.STANDARD
                : TokenType.WITH_RATE;
        }

        tokenConfig = _inputHelpersMock.sortTokenConfig(tokenConfig);
    }

    function buildTokenConfig(
        IERC20[] memory tokens,
        IRateProvider[] memory rateProviders,
        bool[] memory yieldFeeFlags
    ) public view returns (TokenConfig[] memory tokenConfig) {
        tokenConfig = new TokenConfig[](tokens.length);
        for (uint256 i = 0; i < tokens.length; ++i) {
            tokenConfig[i].token = tokens[i];
            tokenConfig[i].rateProvider = rateProviders[i];
            tokenConfig[i].tokenType = rateProviders[i] == IRateProvider(address(0))
                ? TokenType.STANDARD
                : TokenType.WITH_RATE;
            tokenConfig[i].paysYieldFees = yieldFeeFlags[i];
        }

        tokenConfig = _inputHelpersMock.sortTokenConfig(tokenConfig);
    }

    function buildTokenConfig(
        IERC20[] memory tokens,
        TokenType[] memory tokenTypes,
        IRateProvider[] memory rateProviders,
        bool[] memory yieldFeeFlags
    ) public view returns (TokenConfig[] memory tokenConfig) {
        tokenConfig = new TokenConfig[](tokens.length);
        for (uint256 i = 0; i < tokens.length; ++i) {
            tokenConfig[i].token = tokens[i];
            tokenConfig[i].tokenType = tokenTypes[i];
            tokenConfig[i].rateProvider = rateProviders[i];
            tokenConfig[i].paysYieldFees = yieldFeeFlags[i];
        }

        tokenConfig = _inputHelpersMock.sortTokenConfig(tokenConfig);
    }

    function getDecimalScalingFactors(address pool) external view returns (uint256[] memory) {
        PoolConfig memory config = _poolConfig[pool];
        IERC20[] memory tokens = _getPoolTokens(pool);

        return PoolConfigLib.getDecimalScalingFactors(config, tokens.length);
    }

    function recoveryModeExit(address pool) external view onlyInRecoveryMode(pool) {
        // solhint-disable-previous-line no-empty-blocks
    }

    function loadPoolDataUpdatingBalancesAndYieldFees(
        address pool,
        Rounding roundingDirection
    ) external returns (PoolData memory) {
        return _loadPoolDataUpdatingBalancesAndYieldFees(pool, roundingDirection);
    }

    function updateLiveTokenBalanceInPoolData(
        PoolData memory poolData,
        uint256 newRawBalance,
        Rounding roundingDirection,
        uint256 tokenIndex
    ) external pure returns (PoolData memory) {
        _updateRawAndLiveTokenBalancesInPoolData(poolData, newRawBalance, roundingDirection, tokenIndex);
        return poolData;
    }

    function computeYieldFeesDue(
        PoolData memory poolData,
        uint256 lastLiveBalance,
        uint256 tokenIndex,
        uint256 aggregateYieldFeePercentage
    ) external pure returns (uint256) {
        return _computeYieldFeesDue(poolData, lastLiveBalance, tokenIndex, aggregateYieldFeePercentage);
    }

    function getRawBalances(address pool) external view returns (uint256[] memory balancesRaw) {
        EnumerableMap.IERC20ToBytes32Map storage poolTokenBalances = _poolTokenBalances[pool];

        uint256 numTokens = poolTokenBalances.length();
        balancesRaw = new uint256[](numTokens);
        bytes32 packedBalances;

        for (uint256 i = 0; i < numTokens; ++i) {
            (, packedBalances) = poolTokenBalances.unchecked_at(i);
            balancesRaw[i] = packedBalances.getBalanceRaw();
        }
    }

    function getCurrentLiveBalances(address pool) external view returns (uint256[] memory currentLiveBalances) {
        PoolData memory poolData = _loadPoolData(pool, Rounding.ROUND_DOWN);

        return poolData.balancesLiveScaled18;
    }

    function getLastLiveBalances(address pool) external view returns (uint256[] memory lastLiveBalances) {
        EnumerableMap.IERC20ToBytes32Map storage poolTokenBalances = _poolTokenBalances[pool];

        uint256 numTokens = poolTokenBalances.length();
        lastLiveBalances = new uint256[](numTokens);
        bytes32 packedBalances;

        for (uint256 i = 0; i < numTokens; ++i) {
            (, packedBalances) = poolTokenBalances.unchecked_at(i);
            lastLiveBalances[i] = packedBalances.getBalanceDerived();
        }
    }

    function getMaxConvertError() external pure returns (uint256) {
        return _MAX_CONVERT_ERROR;
    }

    function guardedCheckEntered() external nonReentrant {
        require(reentrancyGuardEntered());
    }

    function unguardedCheckNotEntered() external view {
        require(!reentrancyGuardEntered());
    }

    function accountDelta(IERC20 token, int256 delta) external {
        _accountDelta(token, delta);
    }

    function supplyCredit(IERC20 token, uint256 credit) external {
        _supplyCredit(token, credit);
    }

    function takeDebt(IERC20 token, uint256 debt) external {
        _takeDebt(token, debt);
    }

    function manualSetAccountDelta(IERC20 token, int256 delta) external {
        _tokenDeltas().tSet(token, delta);
    }

    function manualSetNonZeroDeltaCount(uint256 deltaCount) external {
        _nonzeroDeltaCount().tstore(deltaCount);
    }

    function manualInternalSwap(
        SwapParams memory params,
        SwapState memory state,
        PoolData memory poolData
    )
        external
        returns (
            uint256 amountCalculatedRaw,
            uint256 amountCalculatedScaled18,
            uint256 amountIn,
            uint256 amountOut,
            SwapParams memory,
            SwapState memory,
            PoolData memory
        )
    {
        (amountCalculatedRaw, amountCalculatedScaled18, amountIn, amountOut) = _swap(params, state, poolData);

        return (amountCalculatedRaw, amountCalculatedScaled18, amountIn, amountOut, params, state, poolData);
    }

    function manualGetAggregateProtocolSwapFeeAmount(address pool, IERC20 token) external view returns (uint256) {
        return _aggregateProtocolFeeAmounts[pool][token].getBalanceRaw();
    }

    function manualGetAggregateProtocolYieldFeeAmount(address pool, IERC20 token) external view returns (uint256) {
        return _aggregateProtocolFeeAmounts[pool][token].getBalanceDerived();
    }

    function manualSetAggregateProtocolSwapFeeAmount(address pool, IERC20 token, uint256 value) external {
        _aggregateProtocolFeeAmounts[pool][token] = _aggregateProtocolFeeAmounts[pool][token].setBalanceRaw(value);
    }

    function manualSetAggregateProtocolYieldFeeAmount(address pool, IERC20 token, uint256 value) external {
        _aggregateProtocolFeeAmounts[pool][token] = _aggregateProtocolFeeAmounts[pool][token].setBalanceDerived(value);
    }

    function manualSetAggregateProtocolSwapFeePercentage(address pool, uint256 value) external {
        PoolConfig memory config = _poolConfig[pool];
        config.setAggregateProtocolSwapFeePercentage(value);
        _poolConfig[pool] = config;
    }

    function manualSetAggregateProtocolYieldFeePercentage(address pool, uint256 value) external {
        PoolConfig memory config = _poolConfig[pool];
        config.setAggregateProtocolYieldFeePercentage(value);
        _poolConfig[pool] = config;
    }

    function manualBuildPoolSwapParams(
        SwapParams memory params,
        SwapState memory state,
        PoolData memory poolData
    ) external view returns (IBasePool.PoolSwapParams memory) {
        return _buildPoolSwapParams(params, state, poolData);
    }

    function manualComputeAndChargeAggregateProtocolSwapFees(
        PoolData memory poolData,
        uint256 swapFeeAmountScaled18,
        address pool,
        IERC20 token,
        uint256 index
    ) external returns (uint256 totalFeesRaw) {
        return _computeAndChargeAggregateProtocolSwapFees(poolData, swapFeeAmountScaled18, pool, token, index);
    }

    function manualUpdatePoolDataLiveBalancesAndRates(
        address pool,
        PoolData memory poolData,
        Rounding roundingDirection
    ) external view returns (PoolData memory) {
        poolData.reloadBalancesAndRates(_poolTokenBalances[pool], roundingDirection);

        return poolData;
    }

    function manualAddLiquidity(
        PoolData memory poolData,
        AddLiquidityParams memory params,
        uint256[] memory maxAmountsInScaled18
    )
        external
        returns (
            PoolData memory updatedPoolData,
            uint256[] memory amountsInRaw,
            uint256[] memory amountsInScaled18,
            uint256 bptAmountOut,
            bytes memory returnData
        )
    {
        (amountsInRaw, amountsInScaled18, bptAmountOut, returnData) = _addLiquidity(
            poolData,
            params,
            maxAmountsInScaled18
        );

        updatedPoolData = poolData;
    }

    function manualRemoveLiquidity(
        PoolData memory poolData,
        RemoveLiquidityParams memory params,
        uint256[] memory minAmountsOutScaled18,
        VaultState memory vaultState
    )
        external
        returns (
            PoolData memory updatedPoolData,
            uint256 bptAmountIn,
            uint256[] memory amountsOutRaw,
            uint256[] memory amountsOutScaled18,
            bytes memory returnData
        )
    {
        (bptAmountIn, amountsOutRaw, amountsOutScaled18, returnData) = _removeLiquidity(
            poolData,
            params,
            minAmountsOutScaled18,
            vaultState
        );

        updatedPoolData = poolData;
    }

    function internalGetBufferUnderlyingSurplus(IERC4626 wrappedToken) external view returns (uint256) {
        bytes32 bufferBalance = _bufferTokenBalances[IERC20(address(wrappedToken))];
        return _getBufferUnderlyingSurplus(bufferBalance, wrappedToken);
    }

    function internalGetBufferWrappedSurplus(IERC4626 wrappedToken) external view returns (uint256) {
        bytes32 bufferBalance = _bufferTokenBalances[IERC20(address(wrappedToken))];
        return _getBufferWrappedSurplus(bufferBalance, wrappedToken);
    }

    function manualUpdateReservesAfterWrapping(
        IERC20 underlyingToken,
        IERC20 wrappedToken
    ) external returns (uint256, uint256) {
        return _updateReservesAfterWrapping(underlyingToken, wrappedToken);
    }

    function manualTransfer(IERC20 token, address to, uint256 amount) external {
        token.transfer(to, amount);
    }
}<|MERGE_RESOLUTION|>--- conflicted
+++ resolved
@@ -61,17 +61,10 @@
     constructor(
         IVaultExtension vaultExtension,
         IAuthorizer authorizer,
-<<<<<<< HEAD
-        IProtocolFeeCollector protocolFeeCollector
-    ) Vault(vaultExtension, authorizer, protocolFeeCollector) {
+        IProtocolFeeController protocolFeeController
+    ) Vault(vaultExtension, authorizer, protocolFeeController) {
         uint32 pauseWindowEndTime = IVaultAdmin(address(vaultExtension)).getPauseWindowEndTime();
         uint32 bufferPeriodDuration = IVaultAdmin(address(vaultExtension)).getBufferPeriodDuration();
-=======
-        IProtocolFeeController protocolFeeController
-    ) Vault(vaultExtension, authorizer, protocolFeeController) {
-        uint256 pauseWindowEndTime = IVaultAdmin(address(vaultExtension)).getPauseWindowEndTime();
-        uint256 bufferPeriodDuration = IVaultAdmin(address(vaultExtension)).getBufferPeriodDuration();
->>>>>>> d7282c5e
         _poolFactoryMock = new PoolFactoryMock(IVault(address(this)), pauseWindowEndTime - bufferPeriodDuration);
         _inputHelpersMock = new InputHelpersMock();
     }
