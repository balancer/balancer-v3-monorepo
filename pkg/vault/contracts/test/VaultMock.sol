--- conflicted
+++ resolved
@@ -19,6 +19,8 @@
     using PoolConfigLib for PoolConfig;
 
     PoolFactoryMock private immutable _poolFactoryMock;
+
+    bytes32 private constant _ALL_BITS_SET = bytes32(type(uint256).max);
 
     constructor(
         IAuthorizer authorizer,
@@ -61,35 +63,27 @@
     }
 
     // Used for testing the ReentrancyGuard
-<<<<<<< HEAD
     function reentrantRegisterPool(address pool, IERC20[] memory tokens) external nonReentrant {
-        this.registerPool(pool, tokens, 365 days, 30 days, PoolConfigBits.wrap(0).toPoolConfig().callbacks);
-=======
-    function reentrantRegisterPool(address factory, IERC20[] memory tokens) external nonReentrant {
         this.registerPool(
-            factory,
+            pool,
             tokens,
+            365 days,
+            30 days,
             PoolConfigBits.wrap(0).toPoolConfig().callbacks,
-            PoolConfigBits.wrap(bytes32(type(uint256).max)).toPoolConfig().liquidityManagement
+            PoolConfigBits.wrap(_ALL_BITS_SET).toPoolConfig().liquidityManagement
         );
->>>>>>> 22b1bd07
     }
 
     // Used for testing pool registration, which is ordinarily done in the pool factory.
     // The Mock pool has an argument for whether or not to register on deployment. To call register pool
     // separately, deploy it with the registration flag false, then call this function.
-<<<<<<< HEAD
     function manualRegisterPool(address pool, IERC20[] memory tokens) external whenVaultNotPaused {
-        _poolFactoryMock.registerPool(pool, tokens, PoolConfigBits.wrap(0).toPoolConfig().callbacks);
-=======
-    function manualRegisterPool(address factory, IERC20[] memory tokens) external whenVaultNotPaused {
-        _registerPool(
-            factory,
+        _poolFactoryMock.registerPool(
+            pool,
             tokens,
             PoolConfigBits.wrap(0).toPoolConfig().callbacks,
-            PoolConfigBits.wrap(bytes32(type(uint256).max)).toPoolConfig().liquidityManagement
+            PoolConfigBits.wrap(_ALL_BITS_SET).toPoolConfig().liquidityManagement
         );
->>>>>>> 22b1bd07
     }
 
     function getScalingFactors(address pool) external view returns (uint256[] memory) {
