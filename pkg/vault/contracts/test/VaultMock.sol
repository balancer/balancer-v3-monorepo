--- conflicted
+++ resolved
@@ -40,21 +40,13 @@
 
     // Used for testing the ReentrancyGuard
     function reentrantRegisterPool(address factory, IERC20[] memory tokens) external nonReentrant {
-<<<<<<< HEAD
-        this.registerPool(msg.sender, factory, tokens, PoolConfigBits.wrap(0).toPoolConfig());
-=======
         this.registerPool(factory, tokens, PoolConfigBits.wrap(0).toPoolConfig());
->>>>>>> 6c91fdae
     }
 
     // Used for testing pool registration, which is ordinarily done in the constructor of the pool.
     // The Mock pool has an argument for whether or not to register on deployment. To call register pool
     // separately, deploy it with the registration flag false, then call this function.
     function manualRegisterPool(address factory, IERC20[] memory tokens) external whenNotPaused {
-<<<<<<< HEAD
-        _registerPool(msg.sender, factory, tokens, PoolConfigBits.wrap(0).toPoolConfig());
-=======
         _registerPool(factory, tokens, PoolConfigBits.wrap(0).toPoolConfig());
->>>>>>> 6c91fdae
     }
 }