--- conflicted
+++ resolved
@@ -18,11 +18,7 @@
 import {
     TransientStorageHelpers
 } from "@balancer-labs/v3-solidity-utils/contracts/helpers/TransientStorageHelpers.sol";
-<<<<<<< HEAD
-import { Slots } from "@balancer-labs/v3-solidity-utils/contracts/openzeppelin/Slots.sol";
-=======
 import { StorageSlot } from "@balancer-labs/v3-solidity-utils/contracts/openzeppelin/StorageSlot.sol";
->>>>>>> 349fb68e
 
 import { VaultStateLib } from "../lib/VaultStateLib.sol";
 import { PoolConfigBits, PoolConfigLib } from "../lib/PoolConfigLib.sol";
@@ -38,11 +34,7 @@
     using PoolConfigLib for PoolConfig;
     using VaultStateLib for VaultState;
     using TransientStorageHelpers for *;
-<<<<<<< HEAD
-    using Slots for Slots.Uint256Slot;
-=======
     using StorageSlot for StorageSlot.Uint256SlotType;
->>>>>>> 349fb68e
 
     PoolFactoryMock private immutable _poolFactoryMock;
 
@@ -130,14 +122,9 @@
     }
 
     function manualSetLockers(address[] memory lockers) public {
-<<<<<<< HEAD
-        // Reset existing array
-        for (uint256 i = 0; i < _lockers().tLength(); ++i) {
-=======
         uint256 lockersLength = _lockers().tLength();
         // Reset existing array
         for (uint256 i = 0; i < lockersLength; ++i) {
->>>>>>> 349fb68e
             _lockers().tPop();
         }
 
