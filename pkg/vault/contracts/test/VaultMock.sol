--- conflicted
+++ resolved
@@ -124,11 +124,8 @@
         IERC20[] memory tokens,
         uint256 timestamp,
         address pauseManager,
-<<<<<<< HEAD
+        address poolCreator,
         bool hasDynamicSwapFee
-=======
-        address poolCreator
->>>>>>> c83f2077
     ) external whenVaultNotPaused {
         _poolFactoryMock.registerPoolAtTimestamp(
             pool,
