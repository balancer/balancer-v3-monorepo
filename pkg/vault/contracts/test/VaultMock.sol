--- conflicted
+++ resolved
@@ -70,12 +70,7 @@
         _poolFactoryMock.registerPool(
             pool,
             buildTokenConfig(tokens),
-<<<<<<< HEAD
-            PoolRoleAccounts({ pauseManager: address(0), swapFeeManager: address(0) }),
-=======
-            address(0),
-            address(0),
->>>>>>> 171482fd
+            PoolRoleAccounts({ pauseManager: address(0), swapFeeManager: address(0), poolCreator: address(0) }),
             PoolConfigBits.wrap(0).toPoolConfig().hooks,
             LiquidityManagement({
                 disableUnbalancedLiquidity: false,
@@ -108,12 +103,7 @@
         _poolFactoryMock.registerPool(
             pool,
             tokenConfig,
-<<<<<<< HEAD
-            PoolRoleAccounts({ pauseManager: address(0), swapFeeManager: address(0) }),
-=======
-            address(0),
-            address(0),
->>>>>>> 171482fd
+            PoolRoleAccounts({ pauseManager: address(0), swapFeeManager: address(0), poolCreator: address(0) }),
             PoolConfigBits.wrap(0).toPoolConfig().hooks,
             LiquidityManagement({
                 disableUnbalancedLiquidity: false,
@@ -127,22 +117,12 @@
         address pool,
         IERC20[] memory tokens,
         uint256 timestamp,
-<<<<<<< HEAD
         PoolRoleAccounts memory roleAccounts
-=======
-        address pauseManager,
-        address poolCreator
->>>>>>> 171482fd
     ) external whenVaultNotPaused {
         _poolFactoryMock.registerPoolAtTimestamp(
             pool,
             buildTokenConfig(tokens),
-<<<<<<< HEAD
             roleAccounts,
-=======
-            pauseManager,
-            poolCreator,
->>>>>>> 171482fd
             PoolConfigBits.wrap(0).toPoolConfig().hooks,
             LiquidityManagement({
                 disableUnbalancedLiquidity: false,
