// SPDX-License-Identifier: GPL-3.0-or-later

pragma solidity ^0.8.24;

import { IERC20 } from "@openzeppelin/contracts/token/ERC20/IERC20.sol";

import { IWETH } from "@balancer-labs/v3-interfaces/contracts/solidity-utils/misc/IWETH.sol";
import { IVault } from "@balancer-labs/v3-interfaces/contracts/vault/IVault.sol";
import { IVaultAdmin } from "@balancer-labs/v3-interfaces/contracts/vault/IVaultAdmin.sol";
import { IVaultExtension } from "@balancer-labs/v3-interfaces/contracts/vault/IVaultExtension.sol";
import { IVaultMainMock } from "@balancer-labs/v3-interfaces/contracts/test/IVaultMainMock.sol";
import { IAuthorizer } from "@balancer-labs/v3-interfaces/contracts/vault/IAuthorizer.sol";
import { IRateProvider } from "@balancer-labs/v3-interfaces/contracts/vault/IRateProvider.sol";
import "@balancer-labs/v3-interfaces/contracts/vault/VaultTypes.sol";

import { EnumerableMap } from "@balancer-labs/v3-solidity-utils/contracts/openzeppelin/EnumerableMap.sol";
import { ScalingHelpers } from "@balancer-labs/v3-solidity-utils/contracts/helpers/ScalingHelpers.sol";
import {
    TransientStorageHelpers
} from "@balancer-labs/v3-solidity-utils/contracts/helpers/TransientStorageHelpers.sol";
<<<<<<< HEAD
import { Slots } from "@balancer-labs/v3-solidity-utils/contracts/openzeppelin/Slots.sol";
=======
import { StorageSlot } from "@balancer-labs/v3-solidity-utils/contracts/openzeppelin/StorageSlot.sol";
>>>>>>> fdef4a28

import { VaultStateLib } from "../lib/VaultStateLib.sol";
import { PoolConfigBits, PoolConfigLib } from "../lib/PoolConfigLib.sol";
import { PoolFactoryMock } from "./PoolFactoryMock.sol";
import { Vault } from "../Vault.sol";
import { VaultExtension } from "../VaultExtension.sol";
import { PackedTokenBalance } from "../lib/PackedTokenBalance.sol";

contract VaultMock is IVaultMainMock, Vault {
    using EnumerableMap for EnumerableMap.IERC20ToBytes32Map;
    using ScalingHelpers for uint256;
    using PackedTokenBalance for bytes32;
    using PoolConfigLib for PoolConfig;
    using VaultStateLib for VaultState;
    using TransientStorageHelpers for *;
<<<<<<< HEAD
    using Slots for *;
=======
    using StorageSlot for StorageSlot.Uint256SlotType;
>>>>>>> fdef4a28

    PoolFactoryMock private immutable _poolFactoryMock;

    bytes32 private constant _ALL_BITS_SET = bytes32(type(uint256).max);

    constructor(IVaultExtension vaultExtension, IAuthorizer authorizer) Vault(vaultExtension, authorizer) {
        uint256 pauseWindowEndTime = IVaultAdmin(address(vaultExtension)).getPauseWindowEndTime();
        uint256 bufferPeriodDuration = IVaultAdmin(address(vaultExtension)).getBufferPeriodDuration();
        _poolFactoryMock = new PoolFactoryMock(IVault(address(this)), pauseWindowEndTime - bufferPeriodDuration);
    }

    function getPoolFactoryMock() external view returns (address) {
        return address(_poolFactoryMock);
    }

    function burnERC20(address token, address from, uint256 amount) external {
        _burn(token, from, amount);
    }

    function mintERC20(address token, address to, uint256 amount) external {
        _mint(token, to, amount);
    }

    function setConfig(address pool, PoolConfig calldata config) external {
        _poolConfig[pool] = config.fromPoolConfig();
    }

    // Used for testing pool registration, which is ordinarily done in the pool factory.
    // The Mock pool has an argument for whether or not to register on deployment. To call register pool
    // separately, deploy it with the registration flag false, then call this function.
    function manualRegisterPool(address pool, IERC20[] memory tokens) external whenVaultNotPaused {
        _poolFactoryMock.registerPool(
            pool,
            buildTokenConfig(tokens),
            address(0),
            PoolConfigBits.wrap(0).toPoolConfig().hooks,
            PoolConfigBits.wrap(_ALL_BITS_SET).toPoolConfig().liquidityManagement
        );
    }

    function manualRegisterPoolPassThruTokens(address pool, IERC20[] memory tokens) external {
        TokenConfig[] memory tokenConfig = new TokenConfig[](tokens.length);
        for (uint256 i = 0; i < tokens.length; i++) {
            tokenConfig[i].token = tokens[i];
        }

        _poolFactoryMock.registerPool(
            pool,
            tokenConfig,
            address(0),
            PoolConfigBits.wrap(0).toPoolConfig().hooks,
            PoolConfigBits.wrap(_ALL_BITS_SET).toPoolConfig().liquidityManagement
        );
    }

    function manualRegisterPoolAtTimestamp(
        address pool,
        IERC20[] memory tokens,
        uint256 timestamp,
        address pauseManager
    ) external whenVaultNotPaused {
        _poolFactoryMock.registerPoolAtTimestamp(
            pool,
            buildTokenConfig(tokens),
            pauseManager,
            PoolConfigBits.wrap(0).toPoolConfig().hooks,
            PoolConfigBits.wrap(_ALL_BITS_SET).toPoolConfig().liquidityManagement,
            timestamp
        );
    }

<<<<<<< HEAD
    function manualSetOpenTab(bool status) public {
        _openTab().tstore(status);
=======
    function manualSetLockers(address[] memory lockers) public {
        uint256 lockersLength = _lockers().tLength();
        // Reset existing array
        for (uint256 i = 0; i < lockersLength; ++i) {
            _lockers().tPop();
        }

        for (uint256 i = 0; i < lockers.length; ++i) {
            _lockers().tPush(lockers[i]);
        }
>>>>>>> fdef4a28
    }

    function manualSetInitializedPool(address pool, bool isPoolInitialized) public {
        PoolConfig memory poolConfig = _poolConfig[pool].toPoolConfig();
        poolConfig.isPoolInitialized = isPoolInitialized;
        _poolConfig[pool] = poolConfig.fromPoolConfig();
    }

    function manualSetPoolPauseWindowEndTime(address pool, uint256 pauseWindowEndTime) public {
        PoolConfig memory poolConfig = _poolConfig[pool].toPoolConfig();
        poolConfig.pauseWindowEndTime = pauseWindowEndTime;
        _poolConfig[pool] = poolConfig.fromPoolConfig();
    }

    function manualSetPoolPaused(address pool, bool isPoolPaused) public {
        PoolConfig memory poolConfig = _poolConfig[pool].toPoolConfig();
        poolConfig.isPoolPaused = isPoolPaused;
        _poolConfig[pool] = poolConfig.fromPoolConfig();
    }

    function manualSetVaultPaused(bool isVaultPaused) public {
        VaultState memory vaultState = _vaultState.toVaultState();
        vaultState.isVaultPaused = isVaultPaused;
        _vaultState = vaultState.fromVaultState();
    }

    function manualSetVaultState(
        bool isVaultPaused,
        bool isQueryDisabled,
        uint256 protocolSwapFeePercentage,
        uint256 protocolYieldFeePercentage
    ) public {
        VaultState memory vaultState = _vaultState.toVaultState();
        vaultState.isVaultPaused = isVaultPaused;
        vaultState.isQueryDisabled = isQueryDisabled;
        vaultState.protocolSwapFeePercentage = protocolSwapFeePercentage;
        vaultState.protocolYieldFeePercentage = protocolYieldFeePercentage;
        _vaultState = vaultState.fromVaultState();
    }

    function manualSetPoolConfig(address pool, PoolConfig memory poolConfig) public {
        _poolConfig[pool] = poolConfig.fromPoolConfig();
    }

    function manualSetPoolTokenConfig(address pool, IERC20[] memory tokens, TokenConfig[] memory tokenConfig) public {
        for (uint256 i = 0; i < tokens.length; i++) {
            _poolTokenConfig[pool][tokens[i]] = tokenConfig[i];
        }
    }

    function manualSetPoolTokenBalances(address pool, IERC20[] memory tokens, uint256[] memory tokenBalanceRaw) public {
        EnumerableMap.IERC20ToBytes32Map storage poolTokenBalances = _poolTokenBalances[pool];
        for (uint256 i = 0; i < tokens.length; i++) {
            poolTokenBalances.set(tokens[i], bytes32(tokenBalanceRaw[i]));
        }
    }

    function mockWithOpenTab() public view withOpenTab {}

    function mockWithInitializedPool(address pool) public view withInitializedPool(pool) {}

    function ensurePoolNotPaused(address pool) public view {
        _ensurePoolNotPaused(pool);
    }

    function ensureUnpausedAndGetVaultState(address pool) public view returns (VaultState memory vaultState) {
        vaultState = _ensureUnpausedAndGetVaultState(pool);
    }

    function internalGetPoolTokenInfo(
        address pool
    )
        public
        view
        returns (
            TokenConfig[] memory tokenConfig,
            uint256[] memory balancesRaw,
            uint256[] memory decimalScalingFactors,
            PoolConfig memory poolConfig
        )
    {
        (tokenConfig, balancesRaw, decimalScalingFactors, poolConfig) = _getPoolTokenInfo(pool);
    }

    function buildTokenConfig(IERC20[] memory tokens) public pure returns (TokenConfig[] memory tokenConfig) {
        tokenConfig = new TokenConfig[](tokens.length);
        for (uint256 i = 0; i < tokens.length; i++) {
            tokenConfig[i].token = tokens[i];
        }

        tokenConfig = sortTokenConfig(tokenConfig);
    }

    function buildTokenConfig(
        IERC20[] memory tokens,
        IRateProvider[] memory rateProviders
    ) public pure returns (TokenConfig[] memory tokenConfig) {
        tokenConfig = new TokenConfig[](tokens.length);
        for (uint256 i = 0; i < tokens.length; i++) {
            tokenConfig[i].token = tokens[i];
            tokenConfig[i].rateProvider = rateProviders[i];
            tokenConfig[i].tokenType = rateProviders[i] == IRateProvider(address(0))
                ? TokenType.STANDARD
                : TokenType.WITH_RATE;
        }

        tokenConfig = sortTokenConfig(tokenConfig);
    }

    function buildTokenConfig(
        IERC20[] memory tokens,
        IRateProvider[] memory rateProviders,
        bool[] memory yieldFeeFlags
    ) public pure returns (TokenConfig[] memory tokenConfig) {
        tokenConfig = new TokenConfig[](tokens.length);
        for (uint256 i = 0; i < tokens.length; i++) {
            tokenConfig[i].token = tokens[i];
            tokenConfig[i].rateProvider = rateProviders[i];
            tokenConfig[i].tokenType = rateProviders[i] == IRateProvider(address(0))
                ? TokenType.STANDARD
                : TokenType.WITH_RATE;
            tokenConfig[i].paysYieldFees = yieldFeeFlags[i];
        }

        tokenConfig = sortTokenConfig(tokenConfig);
    }

    function buildTokenConfig(
        IERC20[] memory tokens,
        TokenType[] memory tokenTypes,
        IRateProvider[] memory rateProviders,
        bool[] memory yieldFeeFlags
    ) public pure returns (TokenConfig[] memory tokenConfig) {
        tokenConfig = new TokenConfig[](tokens.length);
        for (uint256 i = 0; i < tokens.length; i++) {
            tokenConfig[i].token = tokens[i];
            tokenConfig[i].tokenType = tokenTypes[i];
            tokenConfig[i].rateProvider = rateProviders[i];
            tokenConfig[i].paysYieldFees = yieldFeeFlags[i];
        }

        tokenConfig = sortTokenConfig(tokenConfig);
    }

    function getDecimalScalingFactors(address pool) external view returns (uint256[] memory) {
        PoolConfig memory config = _poolConfig[pool].toPoolConfig();
        IERC20[] memory tokens = _getPoolTokens(pool);

        return PoolConfigLib.getDecimalScalingFactors(config, tokens.length);
    }

    function recoveryModeExit(address pool) external view onlyInRecoveryMode(pool) {
        // solhint-disable-previous-line no-empty-blocks
    }

    function computePoolDataUpdatingBalancesAndFees(
        address pool,
        Rounding roundingDirection
    ) external returns (PoolData memory) {
        VaultState memory vaultState = VaultStateLib.toVaultState(_vaultState);
        return _computePoolDataUpdatingBalancesAndFees(pool, roundingDirection, vaultState.protocolYieldFeePercentage);
    }

    function updateLiveTokenBalanceInPoolData(
        PoolData memory poolData,
        Rounding roundingDirection,
        uint256 tokenIndex
    ) external pure returns (PoolData memory) {
        _updateLiveTokenBalanceInPoolData(poolData, roundingDirection, tokenIndex);
        return poolData;
    }

    function computeYieldProtocolFeesDue(
        PoolData memory poolData,
        uint256 lastLiveBalance,
        uint256 tokenIndex,
        uint256 yieldFeePercentage
    ) external pure returns (uint256) {
        return _computeYieldProtocolFeesDue(poolData, lastLiveBalance, tokenIndex, yieldFeePercentage);
    }

    function getRawBalances(address pool) external view returns (uint256[] memory balancesRaw) {
        EnumerableMap.IERC20ToBytes32Map storage poolTokenBalances = _poolTokenBalances[pool];

        uint256 numTokens = poolTokenBalances.length();
        balancesRaw = new uint256[](numTokens);
        bytes32 packedBalances;

        for (uint256 i = 0; i < numTokens; i++) {
            (, packedBalances) = poolTokenBalances.unchecked_at(i);
            balancesRaw[i] = packedBalances.getRawBalance();
        }
    }

    function getCurrentLiveBalances(address pool) external view returns (uint256[] memory currentLiveBalances) {
        EnumerableMap.IERC20ToBytes32Map storage poolTokenBalances = _poolTokenBalances[pool];
        PoolData memory poolData;

        (
            poolData.tokenConfig,
            poolData.balancesRaw,
            poolData.decimalScalingFactors,
            poolData.poolConfig
        ) = _getPoolTokenInfo(pool);

        _updateTokenRatesInPoolData(poolData);

        uint256 numTokens = poolTokenBalances.length();
        currentLiveBalances = new uint256[](numTokens);
        bytes32 packedBalances;

        for (uint256 i = 0; i < numTokens; i++) {
            (, packedBalances) = poolTokenBalances.unchecked_at(i);
            currentLiveBalances[i] = packedBalances.getRawBalance().toScaled18ApplyRateRoundDown(
                poolData.decimalScalingFactors[i],
                poolData.tokenRates[i]
            );
        }
    }

    function getLastLiveBalances(address pool) external view returns (uint256[] memory lastLiveBalances) {
        EnumerableMap.IERC20ToBytes32Map storage poolTokenBalances = _poolTokenBalances[pool];

        uint256 numTokens = poolTokenBalances.length();
        lastLiveBalances = new uint256[](numTokens);
        bytes32 packedBalances;

        for (uint256 i = 0; i < numTokens; i++) {
            (, packedBalances) = poolTokenBalances.unchecked_at(i);
            lastLiveBalances[i] = packedBalances.getLastLiveBalanceScaled18();
        }
    }

    function sortTokenConfig(TokenConfig[] memory tokenConfig) public pure returns (TokenConfig[] memory) {
        for (uint256 i = 0; i < tokenConfig.length - 1; i++) {
            for (uint256 j = 0; j < tokenConfig.length - i - 1; j++) {
                if (tokenConfig[j].token > tokenConfig[j + 1].token) {
                    // Swap if they're out of order.
                    (tokenConfig[j], tokenConfig[j + 1]) = (tokenConfig[j + 1], tokenConfig[j]);
                }
            }
        }

        return tokenConfig;
    }

    function guardedCheckEntered() external nonReentrant {
        require(reentrancyGuardEntered());
    }

    function unguardedCheckNotEntered() external view {
        require(!reentrancyGuardEntered());
    }

    function accountDelta(IERC20 token, int256 delta, address locker) external {
        _accountDelta(token, delta, locker);
    }

    function supplyCredit(IERC20 token, uint256 credit, address locker) external {
        _supplyCredit(token, credit, locker);
    }

    function takeDebt(IERC20 token, uint256 debt, address locker) external {
        _takeDebt(token, debt, locker);
    }

    function manualSetAccountDelta(IERC20 token, address locker, int256 delta) external {
        _tokenDeltas().tSet(locker, token, delta);
    }

    function manualSetNonZeroDeltaCount(uint256 deltaCount) external {
        _nonzeroDeltaCount().tstore(deltaCount);
    }
}<|MERGE_RESOLUTION|>--- conflicted
+++ resolved
@@ -18,11 +18,7 @@
 import {
     TransientStorageHelpers
 } from "@balancer-labs/v3-solidity-utils/contracts/helpers/TransientStorageHelpers.sol";
-<<<<<<< HEAD
-import { Slots } from "@balancer-labs/v3-solidity-utils/contracts/openzeppelin/Slots.sol";
-=======
 import { StorageSlot } from "@balancer-labs/v3-solidity-utils/contracts/openzeppelin/StorageSlot.sol";
->>>>>>> fdef4a28
 
 import { VaultStateLib } from "../lib/VaultStateLib.sol";
 import { PoolConfigBits, PoolConfigLib } from "../lib/PoolConfigLib.sol";
@@ -38,11 +34,7 @@
     using PoolConfigLib for PoolConfig;
     using VaultStateLib for VaultState;
     using TransientStorageHelpers for *;
-<<<<<<< HEAD
-    using Slots for *;
-=======
-    using StorageSlot for StorageSlot.Uint256SlotType;
->>>>>>> fdef4a28
+    using StorageSlot for *;
 
     PoolFactoryMock private immutable _poolFactoryMock;
 
@@ -114,21 +106,8 @@
         );
     }
 
-<<<<<<< HEAD
     function manualSetOpenTab(bool status) public {
         _openTab().tstore(status);
-=======
-    function manualSetLockers(address[] memory lockers) public {
-        uint256 lockersLength = _lockers().tLength();
-        // Reset existing array
-        for (uint256 i = 0; i < lockersLength; ++i) {
-            _lockers().tPop();
-        }
-
-        for (uint256 i = 0; i < lockers.length; ++i) {
-            _lockers().tPush(lockers[i]);
-        }
->>>>>>> fdef4a28
     }
 
     function manualSetInitializedPool(address pool, bool isPoolInitialized) public {
