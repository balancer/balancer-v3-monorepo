// SPDX-License-Identifier: GPL-3.0-or-later

pragma solidity ^0.8.24;

import { IAllowanceTransfer } from "permit2/src/interfaces/IAllowanceTransfer.sol";
import { IPermit2 } from "permit2/src/interfaces/IPermit2.sol";
import { IERC20 } from "@openzeppelin/contracts/token/ERC20/IERC20.sol";

import { IVault } from "@balancer-labs/v3-interfaces/contracts/vault/IVault.sol";
import { IWETH } from "@balancer-labs/v3-interfaces/contracts/solidity-utils/misc/IWETH.sol";

import { StorageSlotExtension } from "@balancer-labs/v3-solidity-utils/contracts/openzeppelin/StorageSlotExtension.sol";

import { RouterCommon } from "../../contracts/RouterCommon.sol";

contract RouterCommonMock is RouterCommon {
    event CurrentSenderMock(address sender);

    constructor(
        IVault vault,
        IWETH weth,
        IPermit2 permit2
    ) RouterCommon(vault, weth, permit2, "Mock RouterCommon v1") {}

    function call(address to, bytes calldata data) external saveSender(msg.sender) returns (bytes memory) {
        (bool success, bytes memory result) = to.call(data);
        require(success, "PoolCommonMock: call failed");
        return result;
    }

    function emitSender() external {
        (bool success, bytes memory result) = address(this).call(
            abi.encodeWithSelector(RouterCommon.getSender.selector)
        );
        require(success, "RouterCommonMock: failed getSender call");

        emit CurrentSenderMock(abi.decode(result, (address)));
    }

    function getVault() external view returns (IVault) {
        return _vault;
    }

    function getWeth() external view returns (IWETH) {
        return _weth;
    }

    function getPermit2() external view returns (IPermit2 permit2) {
        return _permit2;
    }

    function manualGetSenderSlot() external view returns (StorageSlotExtension.AddressSlotType) {
        return _getSenderSlot();
    }

    function mockTakeTokenIn(address sender, IERC20 tokenIn, uint256 amountIn, bool wethIsEth) external {
        _takeTokenIn(sender, tokenIn, amountIn, wethIsEth);
    }

    function mockSendTokenOut(address sender, IERC20 tokenOut, uint256 amountOut, bool wethIsEth) external {
        return _sendTokenOut(sender, tokenOut, amountOut, wethIsEth);
    }

    function manualReturnETH() public payable {
        _returnEth(msg.sender);
    }

    function sendExtraEth(address recipient, uint256 amount) public payable {
        payable(recipient).transfer(amount);
    }

    function assertETHBalance() public payable {
        require(address(msg.sender).balance > 0, "Balance must be more then 0");
    }

<<<<<<< HEAD
    function manualMulticallVoid() external {
        this.multicall(new bytes[](0));
=======
    function manualPermitBatchReentrancy(
        PermitApproval[] calldata permitBatch,
        bytes[] calldata permitSignatures,
        IAllowanceTransfer.PermitBatch calldata permit2Batch,
        bytes calldata permit2Signature
    ) public nonReentrant {
        _permitBatch(permitBatch, permitSignatures, permit2Batch, permit2Signature);
>>>>>>> a318afe5
    }
}<|MERGE_RESOLUTION|>--- conflicted
+++ resolved
@@ -73,10 +73,10 @@
         require(address(msg.sender).balance > 0, "Balance must be more then 0");
     }
 
-<<<<<<< HEAD
     function manualMulticallVoid() external {
         this.multicall(new bytes[](0));
-=======
+    }
+
     function manualPermitBatchReentrancy(
         PermitApproval[] calldata permitBatch,
         bytes[] calldata permitSignatures,
@@ -84,6 +84,5 @@
         bytes calldata permit2Signature
     ) public nonReentrant {
         _permitBatch(permitBatch, permitSignatures, permit2Batch, permit2Signature);
->>>>>>> a318afe5
     }
 }