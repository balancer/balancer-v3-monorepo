--- conflicted
+++ resolved
@@ -2,13 +2,8 @@
 
 pragma solidity ^0.8.24;
 
-<<<<<<< HEAD
-import { IBasePool } from "@balancer-labs/v3-interfaces/contracts/vault/IBasePool.sol";
-=======
 import { IERC20 } from "@openzeppelin/contracts/token/ERC20/IERC20.sol";
-import { Address } from "@openzeppelin/contracts/utils/Address.sol";
 
->>>>>>> 5a791e1e
 import { IHooks } from "@balancer-labs/v3-interfaces/contracts/vault/IHooks.sol";
 import { IVault } from "@balancer-labs/v3-interfaces/contracts/vault/IVault.sol";
 import {
@@ -16,7 +11,9 @@
     TokenConfig,
     LiquidityManagement,
     AddLiquidityKind,
-    RemoveLiquidityKind
+    RemoveLiquidityKind,
+    PoolSwapParams,
+    AfterSwapParams
 } from "@balancer-labs/v3-interfaces/contracts/vault/VaultTypes.sol";
 
 import { BaseHooks } from "../BaseHooks.sol";
