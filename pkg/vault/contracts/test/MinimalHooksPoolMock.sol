// SPDX-License-Identifier: GPL-3.0-or-later

pragma solidity ^0.8.24;

import { IERC20 } from "@openzeppelin/contracts/token/ERC20/IERC20.sol";
import { Address } from "@openzeppelin/contracts/utils/Address.sol";

import { IHooks } from "@balancer-labs/v3-interfaces/contracts/vault/IHooks.sol";
import { IRouterCommon } from "@balancer-labs/v3-interfaces/contracts/vault/IRouterCommon.sol";
import { IVault } from "@balancer-labs/v3-interfaces/contracts/vault/IVault.sol";
import { IVaultMock } from "@balancer-labs/v3-interfaces/contracts/test/IVaultMock.sol";
import "@balancer-labs/v3-interfaces/contracts/vault/VaultTypes.sol";

import { FixedPoint } from "@balancer-labs/v3-solidity-utils/contracts/math/FixedPoint.sol";
import { ScalingHelpers } from "@balancer-labs/v3-solidity-utils/contracts/helpers/ScalingHelpers.sol";

import { RateProviderMock } from "./RateProviderMock.sol";
import { BaseHooks } from "../BaseHooks.sol";

/// @dev Simple hook contract that does nothing but return true on every call.
contract MinimalHooksPoolMock is BaseHooks {
    using FixedPoint for uint256;
    using ScalingHelpers for uint256;

    HookFlags private _hookFlags;

    constructor(IVault vault) BaseHooks(vault) {}

    function onRegister(
        address,
        address,
        TokenConfig[] memory,
        LiquidityManagement calldata
    ) public pure override returns (bool) {
        return true;
    }

    function getHookFlags() public view override returns (HookFlags memory) {
        return _hookFlags;
    }

    function setHookFlags(HookFlags memory hookFlags) public {
        _hookFlags = hookFlags;
    }

    function onBeforeInitialize(uint256[] memory, bytes memory) public pure override returns (bool) {
        return true;
    }

    function onAfterInitialize(uint256[] memory, uint256, bytes memory) public pure override returns (bool) {
        return true;
    }

<<<<<<< HEAD
    function onComputeDynamicSwapFee(
        PoolSwapParams calldata,
=======
    function onComputeDynamicSwapFeePercentage(
        IBasePool.PoolSwapParams calldata,
>>>>>>> d1cc8792
        address,
        uint256
    ) public pure override returns (bool, uint256) {
        return (true, 0);
    }

<<<<<<< HEAD
    function onBeforeSwap(PoolSwapParams calldata, address) external pure override returns (bool) {
=======
    function onBeforeSwap(IBasePool.PoolSwapParams calldata, address) public pure override returns (bool) {
>>>>>>> d1cc8792
        return true;
    }

    function onAfterSwap(IHooks.AfterSwapParams calldata params) public pure override returns (bool, uint256) {
        return (true, params.amountCalculatedRaw);
    }

    // Liquidity lifecycle hooks

    function onBeforeAddLiquidity(
        address,
        address,
        AddLiquidityKind,
        uint256[] memory,
        uint256,
        uint256[] memory,
        bytes memory
    ) public pure override returns (bool) {
        return true;
    }

    function onBeforeRemoveLiquidity(
        address,
        address,
        RemoveLiquidityKind,
        uint256,
        uint256[] memory,
        uint256[] memory,
        bytes memory
    ) public pure override returns (bool) {
        return true;
    }

    function onAfterAddLiquidity(
        address,
        address,
        AddLiquidityKind,
        uint256[] memory,
        uint256[] memory amountsInRaw,
        uint256,
        uint256[] memory,
        bytes memory
    ) public pure override returns (bool, uint256[] memory hookAdjustedAmountsInRaw) {
        return (true, amountsInRaw);
    }

    function onAfterRemoveLiquidity(
        address,
        address,
        RemoveLiquidityKind,
        uint256,
        uint256[] memory,
        uint256[] memory amountsOutRaw,
        uint256[] memory,
        bytes memory
    ) public pure override returns (bool, uint256[] memory hookAdjustedAmountsOutRaw) {
        return (true, amountsOutRaw);
    }
}<|MERGE_RESOLUTION|>--- conflicted
+++ resolved
@@ -51,24 +51,15 @@
         return true;
     }
 
-<<<<<<< HEAD
-    function onComputeDynamicSwapFee(
+    function onComputeDynamicSwapFeePercentage(
         PoolSwapParams calldata,
-=======
-    function onComputeDynamicSwapFeePercentage(
-        IBasePool.PoolSwapParams calldata,
->>>>>>> d1cc8792
         address,
         uint256
     ) public pure override returns (bool, uint256) {
         return (true, 0);
     }
 
-<<<<<<< HEAD
-    function onBeforeSwap(PoolSwapParams calldata, address) external pure override returns (bool) {
-=======
-    function onBeforeSwap(IBasePool.PoolSwapParams calldata, address) public pure override returns (bool) {
->>>>>>> d1cc8792
+    function onBeforeSwap(PoolSwapParams calldata, address) public pure override returns (bool) {
         return true;
     }
 
