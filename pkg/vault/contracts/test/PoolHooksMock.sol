// SPDX-License-Identifier: GPL-3.0-or-later

pragma solidity ^0.8.24;

import { IERC20 } from "@openzeppelin/contracts/token/ERC20/IERC20.sol";
import { Address } from "@openzeppelin/contracts/utils/Address.sol";

import { IBasePool } from "@balancer-labs/v3-interfaces/contracts/vault/IBasePool.sol";
import { IHooks } from "@balancer-labs/v3-interfaces/contracts/vault/IHooks.sol";
import { IRouterCommon } from "@balancer-labs/v3-interfaces/contracts/vault/IRouterCommon.sol";
import { IVault } from "@balancer-labs/v3-interfaces/contracts/vault/IVault.sol";
import { IVaultMock } from "@balancer-labs/v3-interfaces/contracts/test/IVaultMock.sol";
import "@balancer-labs/v3-interfaces/contracts/vault/VaultTypes.sol";

import { FixedPoint } from "@balancer-labs/v3-solidity-utils/contracts/math/FixedPoint.sol";
import { ScalingHelpers } from "@balancer-labs/v3-solidity-utils/contracts/helpers/ScalingHelpers.sol";

import { RateProviderMock } from "./RateProviderMock.sol";
import { BasePoolHooks } from "../BasePoolHooks.sol";

contract PoolHooksMock is BasePoolHooks {
    using FixedPoint for uint256;
    using ScalingHelpers for uint256;

    bool public failOnAfterInitialize;
    bool public failOnBeforeInitialize;
    bool public failOnComputeDynamicSwapFeeHook;
    bool public failOnBeforeSwapHook;
    bool public failOnAfterSwapHook;
    bool public failOnBeforeAddLiquidity;
    bool public failOnAfterAddLiquidity;
    bool public failOnBeforeRemoveLiquidity;
    bool public failOnAfterRemoveLiquidity;

    bool public changeTokenRateOnBeforeSwapHook;
    bool public changeTokenRateOnBeforeInitialize;
    bool public changeTokenRateOnBeforeAddLiquidity;
    bool public changeTokenRateOnBeforeRemoveLiquidity;

    bool public changePoolBalancesOnBeforeSwapHook;
    bool public changePoolBalancesOnBeforeAddLiquidityHook;
    bool public changePoolBalancesOnBeforeRemoveLiquidityHook;

    bool public shouldSettleDiscount;
    uint256 public hookSwapFeePercentage;
    uint256 public hookSwapDiscountPercentage;

    bool public swapReentrancyHookActive;
    address private _swapHookContract;
    bytes private _swapHookCalldata;

    RateProviderMock private _rateProvider;
    uint256 private _newTokenRate;
    uint256 private _dynamicSwapFee;
    address private _pool;
    address private _specialSender;
    uint256[] private _newBalancesRaw;

    mapping(address => bool) private _allowedFactories;

    HookFlags private _hookFlags;

    constructor(IVault vault) BasePoolHooks(vault) {
        shouldSettleDiscount = true;
    }

    function onRegister(
        address factory,
        address,
        TokenConfig[] memory,
        LiquidityManagement calldata
    ) external view override returns (bool) {
        return _allowedFactories[factory];
    }

    function getHookFlags() external view override returns (HookFlags memory) {
        return _hookFlags;
    }

    function setHookFlags(HookFlags memory hookFlags) external {
        _hookFlags = hookFlags;
    }

    function onBeforeInitialize(uint256[] memory, bytes memory) external override returns (bool) {
        if (changeTokenRateOnBeforeInitialize) {
            _updateTokenRate();
        }

        return !failOnBeforeInitialize;
    }

    function onAfterInitialize(uint256[] memory, uint256, bytes memory) external view override returns (bool) {
        return !failOnAfterInitialize;
    }

    function onComputeDynamicSwapFee(
        IBasePool.PoolSwapParams calldata params,
        uint256
    ) external view override returns (bool, uint256) {
        uint256 finalSwapFee = _dynamicSwapFee;

        if (_specialSender != address(0)) {
            // Check the sender
            address swapper = IRouterCommon(params.router).getSender();
            if (swapper == _specialSender) {
                finalSwapFee = 0;
            }
        }

        return (!failOnComputeDynamicSwapFeeHook, finalSwapFee);
    }

    function onBeforeSwap(IBasePool.PoolSwapParams calldata, address) external override returns (bool) {
        if (changeTokenRateOnBeforeSwapHook) {
            _updateTokenRate();
        }

        if (changePoolBalancesOnBeforeSwapHook) {
            _setBalancesInVault();
        }

        if (swapReentrancyHookActive) {
            require(_swapHookContract != address(0), "Hook contract not set");
            require(_swapHookCalldata.length != 0, "Hook calldata is empty");
            swapReentrancyHookActive = false;
            Address.functionCall(_swapHookContract, _swapHookCalldata);
        }

        return !failOnBeforeSwapHook;
    }

    function onAfterSwap(IHooks.AfterSwapParams calldata params) external override returns (bool, uint256) {
        // check that actual pool balances match
<<<<<<< HEAD
        (IERC20[] memory tokens, , uint256[] memory balancesRaw, uint256[] memory scalingFactors) = _vault
            .getPoolTokenInfo(_pool);
=======
        (TokenConfig[] memory tokenConfig, uint256[] memory balancesRaw, uint256[] memory scalingFactors) = _vault
            .getPoolTokenInfo(params.pool);
>>>>>>> 49553c05

        uint256[] memory currentLiveBalances = IVaultMock(address(_vault)).getCurrentLiveBalances(params.pool);

        uint256[] memory rates = _vault.getPoolTokenRates(params.pool);

        for (uint256 i = 0; i < tokens.length; ++i) {
            if (tokens[i] == params.tokenIn) {
                if (params.tokenInBalanceScaled18 != currentLiveBalances[i]) {
                    return (false, params.amountCalculatedRaw);
                }
                uint256 expectedTokenInBalanceRaw = params.tokenInBalanceScaled18.toRawUndoRateRoundDown(
                    scalingFactors[i],
                    rates[i]
                );
                if (expectedTokenInBalanceRaw != balancesRaw[i]) {
                    return (false, params.amountCalculatedRaw);
                }
            } else if (tokens[i] == params.tokenOut) {
                if (params.tokenOutBalanceScaled18 != currentLiveBalances[i]) {
                    return (false, params.amountCalculatedRaw);
                }
                uint256 expectedTokenOutBalanceRaw = params.tokenOutBalanceScaled18.toRawUndoRateRoundDown(
                    scalingFactors[i],
                    rates[i]
                );
                if (expectedTokenOutBalanceRaw != balancesRaw[i]) {
                    return (false, params.amountCalculatedRaw);
                }
            }
        }

        uint256 hookAdjustedAmountCalculatedRaw = params.amountCalculatedRaw;
        if (hookSwapFeePercentage > 0) {
            uint256 hookFee = hookAdjustedAmountCalculatedRaw.mulDown(hookSwapFeePercentage);
            if (params.kind == SwapKind.EXACT_IN) {
                hookAdjustedAmountCalculatedRaw -= hookFee;
                _vault.sendTo(params.tokenOut, address(this), hookFee);
            } else {
                hookAdjustedAmountCalculatedRaw += hookFee;
                _vault.sendTo(params.tokenIn, address(this), hookFee);
            }
        } else if (hookSwapDiscountPercentage > 0) {
            uint256 hookDiscount = hookAdjustedAmountCalculatedRaw.mulDown(hookSwapDiscountPercentage);
            if (params.kind == SwapKind.EXACT_IN) {
                hookAdjustedAmountCalculatedRaw += hookDiscount;
                if (shouldSettleDiscount) {
                    params.tokenOut.transfer(address(_vault), hookDiscount);
                    _vault.settle(params.tokenOut);
                }
            } else {
                hookAdjustedAmountCalculatedRaw -= hookDiscount;
                if (shouldSettleDiscount) {
                    params.tokenIn.transfer(address(_vault), hookDiscount);
                    _vault.settle(params.tokenIn);
                }
            }
        }

        return (params.amountCalculatedScaled18 > 0 && !failOnAfterSwapHook, hookAdjustedAmountCalculatedRaw);
    }

    // Liquidity lifecycle hooks

    function onBeforeAddLiquidity(
        address,
        AddLiquidityKind,
        uint256[] memory,
        uint256,
        uint256[] memory,
        bytes memory
    ) external override returns (bool) {
        if (changeTokenRateOnBeforeAddLiquidity) {
            _updateTokenRate();
        }

        if (changePoolBalancesOnBeforeAddLiquidityHook) {
            _setBalancesInVault();
        }

        return !failOnBeforeAddLiquidity;
    }

    function onBeforeRemoveLiquidity(
        address,
        RemoveLiquidityKind,
        uint256,
        uint256[] memory,
        uint256[] memory,
        bytes memory
    ) external override returns (bool) {
        if (changeTokenRateOnBeforeRemoveLiquidity) {
            _updateTokenRate();
        }

        if (changePoolBalancesOnBeforeRemoveLiquidityHook) {
            _setBalancesInVault();
        }

        return !failOnBeforeRemoveLiquidity;
    }

    function onAfterAddLiquidity(
        address,
        uint256[] memory,
        uint256,
        uint256[] memory,
        bytes memory
    ) external view override returns (bool) {
        return !failOnAfterAddLiquidity;
    }

    function onAfterRemoveLiquidity(
        address,
        uint256,
        uint256[] memory,
        uint256[] memory,
        bytes memory
    ) external view override returns (bool) {
        return !failOnAfterRemoveLiquidity;
    }

    /***********************************************************
                           Set flags to fail
    ***********************************************************/

    function setFailOnAfterInitializeHook(bool fail) external {
        failOnAfterInitialize = fail;
    }

    function setFailOnBeforeInitializeHook(bool fail) external {
        failOnBeforeInitialize = fail;
    }

    function setFailOnComputeDynamicSwapFeeHook(bool fail) external {
        failOnComputeDynamicSwapFeeHook = fail;
    }

    function setFailOnBeforeSwapHook(bool fail) external {
        failOnBeforeSwapHook = fail;
    }

    function setFailOnAfterSwapHook(bool fail) external {
        failOnAfterSwapHook = fail;
    }

    function setFailOnBeforeAddLiquidityHook(bool fail) external {
        failOnBeforeAddLiquidity = fail;
    }

    function setFailOnAfterAddLiquidityHook(bool fail) external {
        failOnAfterAddLiquidity = fail;
    }

    function setFailOnBeforeRemoveLiquidityHook(bool fail) external {
        failOnBeforeRemoveLiquidity = fail;
    }

    function setFailOnAfterRemoveLiquidityHook(bool fail) external {
        failOnAfterRemoveLiquidity = fail;
    }

    /***********************************************************
                        Set hooks behavior
    ***********************************************************/

    function setChangePoolBalancesOnBeforeSwapHook(bool changeBalances, uint256[] memory newBalancesRaw) external {
        changePoolBalancesOnBeforeSwapHook = changeBalances;
        _newBalancesRaw = newBalancesRaw;
    }

    function setChangePoolBalancesOnBeforeAddLiquidityHook(
        bool changeBalances,
        uint256[] memory newBalancesRaw
    ) external {
        changePoolBalancesOnBeforeAddLiquidityHook = changeBalances;
        _newBalancesRaw = newBalancesRaw;
    }

    function setChangePoolBalancesOnBeforeRemoveLiquidityHook(
        bool changeBalances,
        uint256[] memory newBalancesRaw
    ) external {
        changePoolBalancesOnBeforeRemoveLiquidityHook = changeBalances;
        _newBalancesRaw = newBalancesRaw;
    }

    function setChangeTokenRateOnBeforeInitializeHook(
        bool changeRate,
        RateProviderMock rateProvider,
        uint256 newTokenRate
    ) external {
        changeTokenRateOnBeforeInitialize = changeRate;
        _rateProvider = rateProvider;
        _newTokenRate = newTokenRate;
    }

    function setChangeTokenRateOnBeforeSwapHook(
        bool changeRate,
        RateProviderMock rateProvider,
        uint256 newTokenRate
    ) external {
        changeTokenRateOnBeforeSwapHook = changeRate;
        _rateProvider = rateProvider;
        _newTokenRate = newTokenRate;
    }

    function setChangeTokenRateOnBeforeAddLiquidityHook(
        bool changeRate,
        RateProviderMock rateProvider,
        uint256 newTokenRate
    ) external {
        changeTokenRateOnBeforeAddLiquidity = changeRate;
        _rateProvider = rateProvider;
        _newTokenRate = newTokenRate;
    }

    function setChangeTokenRateOnBeforeRemoveLiquidityHook(
        bool changeRate,
        RateProviderMock rateProvider,
        uint256 newTokenRate
    ) external {
        changeTokenRateOnBeforeRemoveLiquidity = changeRate;
        _rateProvider = rateProvider;
        _newTokenRate = newTokenRate;
    }

    function setSwapReentrancyHookActive(bool _swapReentrancyHookActive) external {
        swapReentrancyHookActive = _swapReentrancyHookActive;
    }

    function setSwapReentrancyHook(address hookContract, bytes calldata data) external {
        _swapHookContract = hookContract;
        _swapHookCalldata = data;
    }

    function setSpecialSender(address sender) external {
        _specialSender = sender;
    }

    function setDynamicSwapFeePercentage(uint256 dynamicSwapFee) external {
        _dynamicSwapFee = dynamicSwapFee;
    }

    function setPool(address pool) external {
        _pool = pool;
    }

    function setShouldSettleDiscount(bool shouldSettleDiscountFlag) external {
        shouldSettleDiscount = shouldSettleDiscountFlag;
    }

    function setHookSwapFeePercentage(uint256 feePercentage) external {
        hookSwapFeePercentage = feePercentage;
    }

    function setHookSwapDiscountPercentage(uint256 discountPercentage) external {
        hookSwapDiscountPercentage = discountPercentage;
    }

    function allowFactory(address factory) external {
        _allowedFactories[factory] = true;
    }

    function denyFactory(address factory) external {
        _allowedFactories[factory] = false;
    }

    /****************************************************************
                           Helpers
    ****************************************************************/
    function _updateTokenRate() private {
        _rateProvider.mockRate(_newTokenRate);
    }

    function _setBalancesInVault() private {
        IERC20[] memory poolTokens = _vault.getPoolTokens(_pool);
        IVaultMock(address(_vault)).manualSetPoolTokenBalances(_pool, poolTokens, _newBalancesRaw);
    }
}<|MERGE_RESOLUTION|>--- conflicted
+++ resolved
@@ -131,13 +131,8 @@
 
     function onAfterSwap(IHooks.AfterSwapParams calldata params) external override returns (bool, uint256) {
         // check that actual pool balances match
-<<<<<<< HEAD
         (IERC20[] memory tokens, , uint256[] memory balancesRaw, uint256[] memory scalingFactors) = _vault
-            .getPoolTokenInfo(_pool);
-=======
-        (TokenConfig[] memory tokenConfig, uint256[] memory balancesRaw, uint256[] memory scalingFactors) = _vault
             .getPoolTokenInfo(params.pool);
->>>>>>> 49553c05
 
         uint256[] memory currentLiveBalances = IVaultMock(address(_vault)).getCurrentLiveBalances(params.pool);
 
