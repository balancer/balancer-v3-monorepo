--- conflicted
+++ resolved
@@ -41,16 +41,13 @@
     bool public changePoolBalancesOnBeforeAddLiquidityHook;
     bool public changePoolBalancesOnBeforeRemoveLiquidityHook;
 
-<<<<<<< HEAD
+    bool public shouldSettleDiscount;
+    uint256 public hookSwapFeePercentage;
+    uint256 public hookSwapDiscountPercentage;
     uint256 public addLiquidityHookFeePercentage;
     uint256 public addLiquidityHookDiscountPercentage;
     uint256 public removeLiquidityHookFeePercentage;
     uint256 public removeLiquidityHookDiscountPercentage;
-=======
-    bool public shouldSettleDiscount;
-    uint256 public hookSwapFeePercentage;
-    uint256 public hookSwapDiscountPercentage;
->>>>>>> 49553c05
 
     bool public swapReentrancyHookActive;
     address private _swapHookContract;
@@ -429,7 +426,18 @@
         _pool = pool;
     }
 
-<<<<<<< HEAD
+    function setShouldSettleDiscount(bool shouldSettleDiscountFlag) external {
+        shouldSettleDiscount = shouldSettleDiscountFlag;
+    }
+
+    function setHookSwapFeePercentage(uint256 feePercentage) external {
+        hookSwapFeePercentage = feePercentage;
+    }
+
+    function setHookSwapDiscountPercentage(uint256 discountPercentage) external {
+        hookSwapDiscountPercentage = discountPercentage;
+    }
+
     function setAddLiquidityHookFeePercentage(uint256 hookFeePercentage) public {
         addLiquidityHookFeePercentage = hookFeePercentage;
     }
@@ -444,18 +452,6 @@
 
     function setRemoveLiquidityHookDiscountPercentage(uint256 hookDiscountPercentage) public {
         removeLiquidityHookDiscountPercentage = hookDiscountPercentage;
-=======
-    function setShouldSettleDiscount(bool shouldSettleDiscountFlag) external {
-        shouldSettleDiscount = shouldSettleDiscountFlag;
-    }
-
-    function setHookSwapFeePercentage(uint256 feePercentage) external {
-        hookSwapFeePercentage = feePercentage;
-    }
-
-    function setHookSwapDiscountPercentage(uint256 discountPercentage) external {
-        hookSwapDiscountPercentage = discountPercentage;
->>>>>>> 49553c05
     }
 
     function allowFactory(address factory) external {
