// SPDX-License-Identifier: GPL-3.0-or-later

pragma solidity ^0.8.24;

import { IERC20 } from "@openzeppelin/contracts/token/ERC20/IERC20.sol";
import { Address } from "@openzeppelin/contracts/utils/Address.sol";

import { IBasePool } from "@balancer-labs/v3-interfaces/contracts/vault/IBasePool.sol";
import { IHooks } from "@balancer-labs/v3-interfaces/contracts/vault/IHooks.sol";
import { IRouterCommon } from "@balancer-labs/v3-interfaces/contracts/vault/IRouterCommon.sol";
import { IVault } from "@balancer-labs/v3-interfaces/contracts/vault/IVault.sol";
import { IVaultMock } from "@balancer-labs/v3-interfaces/contracts/test/IVaultMock.sol";
import "@balancer-labs/v3-interfaces/contracts/vault/VaultTypes.sol";

import { FixedPoint } from "@balancer-labs/v3-solidity-utils/contracts/math/FixedPoint.sol";
import { ScalingHelpers } from "@balancer-labs/v3-solidity-utils/contracts/helpers/ScalingHelpers.sol";

import { RateProviderMock } from "./RateProviderMock.sol";
import { BasePoolHooks } from "../BasePoolHooks.sol";

contract PoolHooksMock is BasePoolHooks {
    using FixedPoint for uint256;
    using ScalingHelpers for uint256;

    bool public failOnAfterInitialize;
    bool public failOnBeforeInitialize;
    bool public failOnComputeDynamicSwapFeeHook;
    bool public failOnBeforeSwapHook;
    bool public failOnAfterSwapHook;
    bool public failOnBeforeAddLiquidity;
    bool public failOnAfterAddLiquidity;
    bool public failOnBeforeRemoveLiquidity;
    bool public failOnAfterRemoveLiquidity;

    bool public changeTokenRateOnBeforeSwapHook;
    bool public changeTokenRateOnBeforeInitialize;
    bool public changeTokenRateOnBeforeAddLiquidity;
    bool public changeTokenRateOnBeforeRemoveLiquidity;

    bool public changePoolBalancesOnBeforeSwapHook;
    bool public changePoolBalancesOnBeforeAddLiquidityHook;
    bool public changePoolBalancesOnBeforeRemoveLiquidityHook;

    bool public shouldSettleDiscount;
    uint256 public hookSwapFeePercentage;
    uint256 public hookSwapDiscountPercentage;
    uint256 public addLiquidityHookFeePercentage;
    uint256 public addLiquidityHookDiscountPercentage;
    uint256 public removeLiquidityHookFeePercentage;
    uint256 public removeLiquidityHookDiscountPercentage;

    bool public swapReentrancyHookActive;
    address private _swapHookContract;
    bytes private _swapHookCalldata;

    RateProviderMock private _rateProvider;
    uint256 private _newTokenRate;
    uint256 private _dynamicSwapFee;
    address private _pool;
    address private _specialSender;
    uint256[] private _newBalancesRaw;

    mapping(address => bool) private _allowedFactories;

    HookFlags private _hookFlags;

    constructor(IVault vault) BasePoolHooks(vault) {
        shouldSettleDiscount = true;
    }

    function onRegister(
        address factory,
        address,
        TokenConfig[] memory,
        LiquidityManagement calldata
    ) external view override returns (bool) {
        return _allowedFactories[factory];
    }

    function getHookFlags() external view override returns (HookFlags memory) {
        return _hookFlags;
    }

    function setHookFlags(HookFlags memory hookFlags) external {
        _hookFlags = hookFlags;
    }

    function onBeforeInitialize(uint256[] memory, bytes memory) external override returns (bool) {
        if (changeTokenRateOnBeforeInitialize) {
            _updateTokenRate();
        }

        return !failOnBeforeInitialize;
    }

    function onAfterInitialize(uint256[] memory, uint256, bytes memory) external view override returns (bool) {
        return !failOnAfterInitialize;
    }

    function onComputeDynamicSwapFee(
        IBasePool.PoolSwapParams calldata params,
        uint256
    ) external view override returns (bool, uint256) {
        uint256 finalSwapFee = _dynamicSwapFee;

        if (_specialSender != address(0)) {
            // Check the sender
            address swapper = IRouterCommon(params.router).getSender();
            if (swapper == _specialSender) {
                finalSwapFee = 0;
            }
        }

        return (!failOnComputeDynamicSwapFeeHook, finalSwapFee);
    }

    function onBeforeSwap(IBasePool.PoolSwapParams calldata, address) external override returns (bool) {
        if (changeTokenRateOnBeforeSwapHook) {
            _updateTokenRate();
        }

        if (changePoolBalancesOnBeforeSwapHook) {
            _setBalancesInVault();
        }

        if (swapReentrancyHookActive) {
            require(_swapHookContract != address(0), "Hook contract not set");
            require(_swapHookCalldata.length != 0, "Hook calldata is empty");
            swapReentrancyHookActive = false;
            Address.functionCall(_swapHookContract, _swapHookCalldata);
        }

        return !failOnBeforeSwapHook;
    }

    function onAfterSwap(IHooks.AfterSwapParams calldata params) external override returns (bool, uint256) {
        // check that actual pool balances match
        (IERC20[] memory tokens, , uint256[] memory balancesRaw, uint256[] memory scalingFactors) = _vault
            .getPoolTokenInfo(params.pool);

        uint256[] memory currentLiveBalances = IVaultMock(address(_vault)).getCurrentLiveBalances(params.pool);

        uint256[] memory rates = _vault.getPoolTokenRates(params.pool);

        for (uint256 i = 0; i < tokens.length; ++i) {
            if (tokens[i] == params.tokenIn) {
                if (params.tokenInBalanceScaled18 != currentLiveBalances[i]) {
                    return (false, params.amountCalculatedRaw);
                }
                uint256 expectedTokenInBalanceRaw = params.tokenInBalanceScaled18.toRawUndoRateRoundDown(
                    scalingFactors[i],
                    rates[i]
                );
                if (expectedTokenInBalanceRaw != balancesRaw[i]) {
                    return (false, params.amountCalculatedRaw);
                }
            } else if (tokens[i] == params.tokenOut) {
                if (params.tokenOutBalanceScaled18 != currentLiveBalances[i]) {
                    return (false, params.amountCalculatedRaw);
                }
                uint256 expectedTokenOutBalanceRaw = params.tokenOutBalanceScaled18.toRawUndoRateRoundDown(
                    scalingFactors[i],
                    rates[i]
                );
                if (expectedTokenOutBalanceRaw != balancesRaw[i]) {
                    return (false, params.amountCalculatedRaw);
                }
            }
        }

        uint256 hookAdjustedAmountCalculatedRaw = params.amountCalculatedRaw;
        if (hookSwapFeePercentage > 0) {
            uint256 hookFee = hookAdjustedAmountCalculatedRaw.mulDown(hookSwapFeePercentage);
            if (params.kind == SwapKind.EXACT_IN) {
                hookAdjustedAmountCalculatedRaw -= hookFee;
                _vault.sendTo(params.tokenOut, address(this), hookFee);
            } else {
                hookAdjustedAmountCalculatedRaw += hookFee;
                _vault.sendTo(params.tokenIn, address(this), hookFee);
            }
        } else if (hookSwapDiscountPercentage > 0) {
            uint256 hookDiscount = hookAdjustedAmountCalculatedRaw.mulDown(hookSwapDiscountPercentage);
            if (params.kind == SwapKind.EXACT_IN) {
                hookAdjustedAmountCalculatedRaw += hookDiscount;
                if (shouldSettleDiscount) {
                    params.tokenOut.transfer(address(_vault), hookDiscount);
                    _vault.settle(params.tokenOut);
                }
            } else {
                hookAdjustedAmountCalculatedRaw -= hookDiscount;
                if (shouldSettleDiscount) {
                    params.tokenIn.transfer(address(_vault), hookDiscount);
                    _vault.settle(params.tokenIn);
                }
            }
        }

        return (params.amountCalculatedScaled18 > 0 && !failOnAfterSwapHook, hookAdjustedAmountCalculatedRaw);
    }

    // Liquidity lifecycle hooks

    function onBeforeAddLiquidity(
        address,
        address,
        AddLiquidityKind,
        uint256[] memory,
        uint256,
        uint256[] memory,
        bytes memory
    ) external override returns (bool) {
        if (changeTokenRateOnBeforeAddLiquidity) {
            _updateTokenRate();
        }

        if (changePoolBalancesOnBeforeAddLiquidityHook) {
            _setBalancesInVault();
        }

        return !failOnBeforeAddLiquidity;
    }

    function onBeforeRemoveLiquidity(
        address,
        address,
        RemoveLiquidityKind,
        uint256,
        uint256[] memory,
        uint256[] memory,
        bytes memory
    ) external override returns (bool) {
        if (changeTokenRateOnBeforeRemoveLiquidity) {
            _updateTokenRate();
        }

        if (changePoolBalancesOnBeforeRemoveLiquidityHook) {
            _setBalancesInVault();
        }

        return !failOnBeforeRemoveLiquidity;
    }

    function onAfterAddLiquidity(
        address,
        address pool,
        uint256[] memory,
        uint256[] memory amountsInRaw,
        uint256,
        uint256[] memory,
        bytes memory
    ) external override returns (bool, uint256[] memory hookAdjustedAmountsInRaw) {
        (IERC20[] memory tokens, , , ) = _vault.getPoolTokenInfo(pool);
        hookAdjustedAmountsInRaw = amountsInRaw;

        if (addLiquidityHookFeePercentage > 0) {
            for (uint256 i = 0; i < amountsInRaw.length; i++) {
                uint256 hookFee = amountsInRaw[i].mulDown(addLiquidityHookFeePercentage);
                hookAdjustedAmountsInRaw[i] += hookFee;
                _vault.sendTo(tokens[i], address(this), hookFee);
            }
        } else if (addLiquidityHookDiscountPercentage > 0) {
            for (uint256 i = 0; i < amountsInRaw.length; i++) {
                uint256 hookDiscount = amountsInRaw[i].mulDown(addLiquidityHookDiscountPercentage);
                tokens[i].transfer(address(_vault), hookDiscount);
                _vault.settle(tokens[i]);
                hookAdjustedAmountsInRaw[i] -= hookDiscount;
            }
        }

        return (!failOnAfterAddLiquidity, hookAdjustedAmountsInRaw);
    }

    function onAfterRemoveLiquidity(
        address,
        address pool,
        RemoveLiquidityKind kind,
        uint256 bptAmountIn,
        uint256[] memory,
        uint256[] memory amountsOutRaw,
        uint256[] memory,
        bytes memory
<<<<<<< HEAD
    ) external override returns (bool, uint256 hookAdjustedBptAmountIn, uint256[] memory hookAdjustedAmountsOutRaw) {
        (TokenConfig[] memory tokenConfig, , ) = _vault.getPoolTokenInfo(pool);
        hookAdjustedBptAmountIn = bptAmountIn;
        hookAdjustedAmountsOutRaw = amountsOutRaw;

        if (kind == RemoveLiquidityKind.SINGLE_TOKEN_EXACT_OUT) {
            if (removeLiquidityHookFeePercentage > 0) {
                uint256 hookFee = bptAmountIn.mulDown(removeLiquidityHookFeePercentage);
                hookAdjustedBptAmountIn += hookFee;
            } else if (removeLiquidityHookDiscountPercentage > 0) {
                uint256 hookDiscount = bptAmountIn.mulDown(removeLiquidityHookDiscountPercentage);
                hookAdjustedBptAmountIn -= hookDiscount;
            }
        } else {
            if (removeLiquidityHookFeePercentage > 0) {
                for (uint256 i = 0; i < amountsOutRaw.length; i++) {
                    uint256 hookFee = amountsOutRaw[i].mulDown(removeLiquidityHookFeePercentage);
                    hookAdjustedAmountsOutRaw[i] -= hookFee;
                    _vault.sendTo(tokenConfig[i].token, address(this), hookFee);
                }
            } else if (removeLiquidityHookDiscountPercentage > 0) {
                for (uint256 i = 0; i < amountsOutRaw.length; i++) {
                    uint256 hookDiscount = amountsOutRaw[i].mulDown(removeLiquidityHookDiscountPercentage);
                    tokenConfig[i].token.transfer(address(_vault), hookDiscount);
                    _vault.settle(tokenConfig[i].token);
                    hookAdjustedAmountsOutRaw[i] += hookDiscount;
                }
=======
    ) external override returns (bool, uint256[] memory hookAdjustedAmountsOutRaw) {
        (IERC20[] memory tokens, , , ) = _vault.getPoolTokenInfo(pool);
        hookAdjustedAmountsOutRaw = amountsOutRaw;

        if (removeLiquidityHookFeePercentage > 0) {
            for (uint256 i = 0; i < amountsOutRaw.length; i++) {
                uint256 hookFee = amountsOutRaw[i].mulDown(removeLiquidityHookFeePercentage);
                hookAdjustedAmountsOutRaw[i] -= hookFee;
                _vault.sendTo(tokens[i], address(this), hookFee);
            }
        } else if (removeLiquidityHookDiscountPercentage > 0) {
            for (uint256 i = 0; i < amountsOutRaw.length; i++) {
                uint256 hookDiscount = amountsOutRaw[i].mulDown(removeLiquidityHookDiscountPercentage);
                tokens[i].transfer(address(_vault), hookDiscount);
                _vault.settle(tokens[i]);
                hookAdjustedAmountsOutRaw[i] += hookDiscount;
>>>>>>> 99bfbaf2
            }
        }

        return (!failOnAfterRemoveLiquidity, hookAdjustedBptAmountIn, hookAdjustedAmountsOutRaw);
    }

    /***********************************************************
                           Set flags to fail
    ***********************************************************/

    function setFailOnAfterInitializeHook(bool fail) external {
        failOnAfterInitialize = fail;
    }

    function setFailOnBeforeInitializeHook(bool fail) external {
        failOnBeforeInitialize = fail;
    }

    function setFailOnComputeDynamicSwapFeeHook(bool fail) external {
        failOnComputeDynamicSwapFeeHook = fail;
    }

    function setFailOnBeforeSwapHook(bool fail) external {
        failOnBeforeSwapHook = fail;
    }

    function setFailOnAfterSwapHook(bool fail) external {
        failOnAfterSwapHook = fail;
    }

    function setFailOnBeforeAddLiquidityHook(bool fail) external {
        failOnBeforeAddLiquidity = fail;
    }

    function setFailOnAfterAddLiquidityHook(bool fail) external {
        failOnAfterAddLiquidity = fail;
    }

    function setFailOnBeforeRemoveLiquidityHook(bool fail) external {
        failOnBeforeRemoveLiquidity = fail;
    }

    function setFailOnAfterRemoveLiquidityHook(bool fail) external {
        failOnAfterRemoveLiquidity = fail;
    }

    /***********************************************************
                        Set hooks behavior
    ***********************************************************/

    function setChangePoolBalancesOnBeforeSwapHook(bool changeBalances, uint256[] memory newBalancesRaw) external {
        changePoolBalancesOnBeforeSwapHook = changeBalances;
        _newBalancesRaw = newBalancesRaw;
    }

    function setChangePoolBalancesOnBeforeAddLiquidityHook(
        bool changeBalances,
        uint256[] memory newBalancesRaw
    ) external {
        changePoolBalancesOnBeforeAddLiquidityHook = changeBalances;
        _newBalancesRaw = newBalancesRaw;
    }

    function setChangePoolBalancesOnBeforeRemoveLiquidityHook(
        bool changeBalances,
        uint256[] memory newBalancesRaw
    ) external {
        changePoolBalancesOnBeforeRemoveLiquidityHook = changeBalances;
        _newBalancesRaw = newBalancesRaw;
    }

    function setChangeTokenRateOnBeforeInitializeHook(
        bool changeRate,
        RateProviderMock rateProvider,
        uint256 newTokenRate
    ) external {
        changeTokenRateOnBeforeInitialize = changeRate;
        _rateProvider = rateProvider;
        _newTokenRate = newTokenRate;
    }

    function setChangeTokenRateOnBeforeSwapHook(
        bool changeRate,
        RateProviderMock rateProvider,
        uint256 newTokenRate
    ) external {
        changeTokenRateOnBeforeSwapHook = changeRate;
        _rateProvider = rateProvider;
        _newTokenRate = newTokenRate;
    }

    function setChangeTokenRateOnBeforeAddLiquidityHook(
        bool changeRate,
        RateProviderMock rateProvider,
        uint256 newTokenRate
    ) external {
        changeTokenRateOnBeforeAddLiquidity = changeRate;
        _rateProvider = rateProvider;
        _newTokenRate = newTokenRate;
    }

    function setChangeTokenRateOnBeforeRemoveLiquidityHook(
        bool changeRate,
        RateProviderMock rateProvider,
        uint256 newTokenRate
    ) external {
        changeTokenRateOnBeforeRemoveLiquidity = changeRate;
        _rateProvider = rateProvider;
        _newTokenRate = newTokenRate;
    }

    function setSwapReentrancyHookActive(bool _swapReentrancyHookActive) external {
        swapReentrancyHookActive = _swapReentrancyHookActive;
    }

    function setSwapReentrancyHook(address hookContract, bytes calldata data) external {
        _swapHookContract = hookContract;
        _swapHookCalldata = data;
    }

    function setSpecialSender(address sender) external {
        _specialSender = sender;
    }

    function setDynamicSwapFeePercentage(uint256 dynamicSwapFee) external {
        _dynamicSwapFee = dynamicSwapFee;
    }

    function setPool(address pool) external {
        _pool = pool;
    }

    function setShouldSettleDiscount(bool shouldSettleDiscountFlag) external {
        shouldSettleDiscount = shouldSettleDiscountFlag;
    }

    function setHookSwapFeePercentage(uint256 feePercentage) external {
        hookSwapFeePercentage = feePercentage;
    }

    function setHookSwapDiscountPercentage(uint256 discountPercentage) external {
        hookSwapDiscountPercentage = discountPercentage;
    }

    function setAddLiquidityHookFeePercentage(uint256 hookFeePercentage) public {
        addLiquidityHookFeePercentage = hookFeePercentage;
    }

    function setAddLiquidityHookDiscountPercentage(uint256 hookDiscountPercentage) public {
        addLiquidityHookDiscountPercentage = hookDiscountPercentage;
    }

    function setRemoveLiquidityHookFeePercentage(uint256 hookFeePercentage) public {
        removeLiquidityHookFeePercentage = hookFeePercentage;
    }

    function setRemoveLiquidityHookDiscountPercentage(uint256 hookDiscountPercentage) public {
        removeLiquidityHookDiscountPercentage = hookDiscountPercentage;
    }

    function allowFactory(address factory) external {
        _allowedFactories[factory] = true;
    }

    function denyFactory(address factory) external {
        _allowedFactories[factory] = false;
    }

    /****************************************************************
                           Helpers
    ****************************************************************/
    function _updateTokenRate() private {
        _rateProvider.mockRate(_newTokenRate);
    }

    function _setBalancesInVault() private {
        IERC20[] memory poolTokens = _vault.getPoolTokens(_pool);
        IVaultMock(address(_vault)).manualSetPoolTokenBalances(_pool, poolTokens, _newBalancesRaw);
    }
}<|MERGE_RESOLUTION|>--- conflicted
+++ resolved
@@ -279,9 +279,8 @@
         uint256[] memory amountsOutRaw,
         uint256[] memory,
         bytes memory
-<<<<<<< HEAD
     ) external override returns (bool, uint256 hookAdjustedBptAmountIn, uint256[] memory hookAdjustedAmountsOutRaw) {
-        (TokenConfig[] memory tokenConfig, , ) = _vault.getPoolTokenInfo(pool);
+        (IERC20[] memory tokens, , , ) = _vault.getPoolTokenInfo(pool);
         hookAdjustedBptAmountIn = bptAmountIn;
         hookAdjustedAmountsOutRaw = amountsOutRaw;
 
@@ -307,24 +306,6 @@
                     _vault.settle(tokenConfig[i].token);
                     hookAdjustedAmountsOutRaw[i] += hookDiscount;
                 }
-=======
-    ) external override returns (bool, uint256[] memory hookAdjustedAmountsOutRaw) {
-        (IERC20[] memory tokens, , , ) = _vault.getPoolTokenInfo(pool);
-        hookAdjustedAmountsOutRaw = amountsOutRaw;
-
-        if (removeLiquidityHookFeePercentage > 0) {
-            for (uint256 i = 0; i < amountsOutRaw.length; i++) {
-                uint256 hookFee = amountsOutRaw[i].mulDown(removeLiquidityHookFeePercentage);
-                hookAdjustedAmountsOutRaw[i] -= hookFee;
-                _vault.sendTo(tokens[i], address(this), hookFee);
-            }
-        } else if (removeLiquidityHookDiscountPercentage > 0) {
-            for (uint256 i = 0; i < amountsOutRaw.length; i++) {
-                uint256 hookDiscount = amountsOutRaw[i].mulDown(removeLiquidityHookDiscountPercentage);
-                tokens[i].transfer(address(_vault), hookDiscount);
-                _vault.settle(tokens[i]);
-                hookAdjustedAmountsOutRaw[i] += hookDiscount;
->>>>>>> 99bfbaf2
             }
         }
 
