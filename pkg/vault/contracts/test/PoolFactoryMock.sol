--- conflicted
+++ resolved
@@ -72,6 +72,7 @@
             DEFAULT_SWAP_FEE,
             getNewPoolPauseWindowEndTime(),
             pauseManager,
+            poolCreator,
             poolHooks,
             liquidityManagement
         );
@@ -91,7 +92,6 @@
             swapFeePercentage,
             getNewPoolPauseWindowEndTime(),
             pauseManager,
-            poolCreator,
             poolHooks,
             liquidityManagement
         );
@@ -107,9 +107,6 @@
         LiquidityManagement calldata liquidityManagement,
         uint256 timestamp
     ) external {
-<<<<<<< HEAD
-        _vault.registerPool(pool, tokenConfig, timestamp, pauseManager, poolCreator, poolHooks, liquidityManagement);
-=======
         _vault.registerPool(
             pool,
             tokenConfig,
@@ -119,6 +116,5 @@
             poolHooks,
             liquidityManagement
         );
->>>>>>> b76eea8c
     }
 }