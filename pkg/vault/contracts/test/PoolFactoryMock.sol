// SPDX-License-Identifier: GPL-3.0-or-later

pragma solidity ^0.8.24;

import { IERC20 } from "@openzeppelin/contracts/token/ERC20/IERC20.sol";

import { IVault } from "@balancer-labs/v3-interfaces/contracts/vault/IVault.sol";
import { IHooks } from "@balancer-labs/v3-interfaces/contracts/vault/IHooks.sol";
import { IRateProvider } from "@balancer-labs/v3-interfaces/contracts/vault/IRateProvider.sol";
import "@balancer-labs/v3-interfaces/contracts/vault/VaultTypes.sol";

import { FactoryWidePauseWindow } from "../factories/FactoryWidePauseWindow.sol";
<<<<<<< HEAD
=======
import { PoolConfigBits } from "../lib/PoolConfigLib.sol";
>>>>>>> 8c509500

contract PoolFactoryMock is FactoryWidePauseWindow {
    uint256 private constant DEFAULT_SWAP_FEE = 0;

    IVault private immutable _vault;

    constructor(IVault vault, uint32 pauseWindowDuration) FactoryWidePauseWindow(pauseWindowDuration) {
        _vault = vault;
    }

<<<<<<< HEAD
=======
    function registerTestPool(address pool, TokenConfig[] memory tokenConfig) external {
        PoolRoleAccounts memory roleAccounts;

        _vault.registerPool(
            pool,
            tokenConfig,
            DEFAULT_SWAP_FEE,
            getNewPoolPauseWindowEndTime(),
            roleAccounts,
            address(0), // No hook contract
            LiquidityManagement({
                disableUnbalancedLiquidity: false,
                enableAddLiquidityCustom: true,
                enableRemoveLiquidityCustom: true
            })
        );
    }

    function registerTestPool(address pool, TokenConfig[] memory tokenConfig, address poolHooksContract) external {
        PoolRoleAccounts memory roleAccounts;

        _vault.registerPool(
            pool,
            tokenConfig,
            DEFAULT_SWAP_FEE,
            getNewPoolPauseWindowEndTime(),
            roleAccounts,
            poolHooksContract,
            LiquidityManagement({
                disableUnbalancedLiquidity: false,
                enableAddLiquidityCustom: true,
                enableRemoveLiquidityCustom: true
            })
        );
    }

>>>>>>> 8c509500
    function registerTestPool(
        address pool,
        TokenConfig[] memory tokenConfig,
        address poolHooksContract,
        address poolCreator
    ) external {
<<<<<<< HEAD
=======
        PoolRoleAccounts memory roleAccounts;
        roleAccounts.poolCreator = poolCreator;

>>>>>>> 8c509500
        _vault.registerPool(
            pool,
            tokenConfig,
            DEFAULT_SWAP_FEE,
            getNewPoolPauseWindowEndTime(),
<<<<<<< HEAD
            PoolRoleAccounts({ pauseManager: address(0), swapFeeManager: address(0), poolCreator: poolCreator }),
=======
            roleAccounts,
>>>>>>> 8c509500
            poolHooksContract,
            LiquidityManagement({
                disableUnbalancedLiquidity: false,
                enableAddLiquidityCustom: true,
                enableRemoveLiquidityCustom: true
            })
        );
    }

    function registerGeneralTestPool(
        address pool,
        TokenConfig[] memory tokenConfig,
        uint256 swapFee,
<<<<<<< HEAD
        uint32 pauseWindowDuration,
=======
        uint256 pauseWindowDuration,
>>>>>>> 8c509500
        PoolRoleAccounts memory roleAccounts,
        address poolHooksContract
    ) external {
        _vault.registerPool(
            pool,
            tokenConfig,
            swapFee,
            uint32(block.timestamp) + pauseWindowDuration,
            roleAccounts,
            poolHooksContract,
            LiquidityManagement({
                disableUnbalancedLiquidity: false,
                enableAddLiquidityCustom: true,
                enableRemoveLiquidityCustom: true
            })
        );
    }

    function registerPool(
        address pool,
        TokenConfig[] memory tokenConfig,
        PoolRoleAccounts memory roleAccounts,
        address poolHooksContract,
        LiquidityManagement calldata liquidityManagement
    ) external {
        _vault.registerPool(
            pool,
            tokenConfig,
            DEFAULT_SWAP_FEE,
            getNewPoolPauseWindowEndTime(),
            roleAccounts,
            poolHooksContract,
            liquidityManagement
        );
    }

    function registerPoolWithSwapFee(
        address pool,
        TokenConfig[] memory tokenConfig,
        uint256 swapFeePercentage,
        address poolHooksContract,
        LiquidityManagement calldata liquidityManagement
    ) external {
        PoolRoleAccounts memory roleAccounts;

        _vault.registerPool(
            pool,
            tokenConfig,
            swapFeePercentage,
            getNewPoolPauseWindowEndTime(),
<<<<<<< HEAD
            PoolRoleAccounts({ pauseManager: address(0), swapFeeManager: address(0), poolCreator: address(0) }),
=======
            roleAccounts,
>>>>>>> 8c509500
            poolHooksContract,
            liquidityManagement
        );
    }

    // For tests; otherwise can't get the exact event arguments.
    function registerPoolAtTimestamp(
        address pool,
        TokenConfig[] memory tokenConfig,
        uint32 timestamp,
        PoolRoleAccounts memory roleAccounts,
        address poolHooksContract,
        LiquidityManagement calldata liquidityManagement
    ) external {
        _vault.registerPool(
            pool,
            tokenConfig,
            DEFAULT_SWAP_FEE,
            timestamp,
            roleAccounts,
            poolHooksContract,
            liquidityManagement
        );
    }
}<|MERGE_RESOLUTION|>--- conflicted
+++ resolved
@@ -10,10 +10,6 @@
 import "@balancer-labs/v3-interfaces/contracts/vault/VaultTypes.sol";
 
 import { FactoryWidePauseWindow } from "../factories/FactoryWidePauseWindow.sol";
-<<<<<<< HEAD
-=======
-import { PoolConfigBits } from "../lib/PoolConfigLib.sol";
->>>>>>> 8c509500
 
 contract PoolFactoryMock is FactoryWidePauseWindow {
     uint256 private constant DEFAULT_SWAP_FEE = 0;
@@ -24,8 +20,6 @@
         _vault = vault;
     }
 
-<<<<<<< HEAD
-=======
     function registerTestPool(address pool, TokenConfig[] memory tokenConfig) external {
         PoolRoleAccounts memory roleAccounts;
 
@@ -62,29 +56,21 @@
         );
     }
 
->>>>>>> 8c509500
     function registerTestPool(
         address pool,
         TokenConfig[] memory tokenConfig,
         address poolHooksContract,
         address poolCreator
     ) external {
-<<<<<<< HEAD
-=======
         PoolRoleAccounts memory roleAccounts;
         roleAccounts.poolCreator = poolCreator;
 
->>>>>>> 8c509500
         _vault.registerPool(
             pool,
             tokenConfig,
             DEFAULT_SWAP_FEE,
             getNewPoolPauseWindowEndTime(),
-<<<<<<< HEAD
-            PoolRoleAccounts({ pauseManager: address(0), swapFeeManager: address(0), poolCreator: poolCreator }),
-=======
             roleAccounts,
->>>>>>> 8c509500
             poolHooksContract,
             LiquidityManagement({
                 disableUnbalancedLiquidity: false,
@@ -98,11 +84,7 @@
         address pool,
         TokenConfig[] memory tokenConfig,
         uint256 swapFee,
-<<<<<<< HEAD
         uint32 pauseWindowDuration,
-=======
-        uint256 pauseWindowDuration,
->>>>>>> 8c509500
         PoolRoleAccounts memory roleAccounts,
         address poolHooksContract
     ) external {
@@ -153,11 +135,7 @@
             tokenConfig,
             swapFeePercentage,
             getNewPoolPauseWindowEndTime(),
-<<<<<<< HEAD
-            PoolRoleAccounts({ pauseManager: address(0), swapFeeManager: address(0), poolCreator: address(0) }),
-=======
             roleAccounts,
->>>>>>> 8c509500
             poolHooksContract,
             liquidityManagement
         );
