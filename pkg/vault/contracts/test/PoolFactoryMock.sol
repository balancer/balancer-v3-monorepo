--- conflicted
+++ resolved
@@ -48,6 +48,7 @@
             tokenConfig,
             DEFAULT_SWAP_FEE,
             getNewPoolPauseWindowEndTime(),
+            false,
             roleAccounts,
             poolHooksContract,
             LiquidityManagement({
@@ -88,13 +89,9 @@
         TokenConfig[] memory tokenConfig,
         uint256 swapFee,
         uint256 pauseWindowDuration,
-<<<<<<< HEAD
         bool protocolFeeExempt,
-        PoolRoleAccounts memory roleAccounts
-=======
         PoolRoleAccounts memory roleAccounts,
         address poolHooksContract
->>>>>>> c770698e
     ) external {
         _vault.registerPool(
             pool,
