--- conflicted
+++ resolved
@@ -26,12 +26,7 @@
             tokenConfig,
             DEFAULT_SWAP_FEE,
             getNewPoolPauseWindowEndTime(),
-<<<<<<< HEAD
-            PoolRoleAccounts({ pauseManager: address(0), swapFeeManager: address(0) }),
-=======
-            address(0),
-            poolCreator,
->>>>>>> 171482fd
+            PoolRoleAccounts({ pauseManager: address(0), swapFeeManager: address(0), poolCreator: poolCreator }),
             PoolConfigBits.wrap(0).toPoolConfig().hooks,
             LiquidityManagement({
                 disableUnbalancedLiquidity: false,
@@ -53,12 +48,7 @@
             tokenConfig,
             swapFee,
             block.timestamp + pauseWindowDuration,
-<<<<<<< HEAD
             roleAccounts,
-=======
-            pauseManager,
-            address(0),
->>>>>>> 171482fd
             PoolConfigBits.wrap(0).toPoolConfig().hooks,
             LiquidityManagement({
                 disableUnbalancedLiquidity: false,
@@ -71,12 +61,7 @@
     function registerPool(
         address pool,
         TokenConfig[] memory tokenConfig,
-<<<<<<< HEAD
         PoolRoleAccounts memory roleAccounts,
-=======
-        address pauseManager,
-        address poolCreator,
->>>>>>> 171482fd
         PoolHooks calldata poolHooks,
         LiquidityManagement calldata liquidityManagement
     ) external {
@@ -85,12 +70,7 @@
             tokenConfig,
             DEFAULT_SWAP_FEE,
             getNewPoolPauseWindowEndTime(),
-<<<<<<< HEAD
             roleAccounts,
-=======
-            pauseManager,
-            poolCreator,
->>>>>>> 171482fd
             poolHooks,
             liquidityManagement
         );
@@ -108,12 +88,7 @@
             tokenConfig,
             swapFeePercentage,
             getNewPoolPauseWindowEndTime(),
-<<<<<<< HEAD
-            PoolRoleAccounts({ pauseManager: address(0), swapFeeManager: address(0) }),
-=======
-            pauseManager,
-            address(0),
->>>>>>> 171482fd
+            PoolRoleAccounts({ pauseManager: address(0), swapFeeManager: address(0), poolCreator: address(0) }),
             poolHooks,
             liquidityManagement
         );
@@ -123,12 +98,7 @@
     function registerPoolAtTimestamp(
         address pool,
         TokenConfig[] memory tokenConfig,
-<<<<<<< HEAD
         PoolRoleAccounts memory roleAccounts,
-=======
-        address pauseManager,
-        address poolCreator,
->>>>>>> 171482fd
         PoolHooks calldata poolHooks,
         LiquidityManagement calldata liquidityManagement,
         uint256 timestamp
@@ -138,12 +108,7 @@
             tokenConfig,
             DEFAULT_SWAP_FEE,
             timestamp,
-<<<<<<< HEAD
             roleAccounts,
-=======
-            pauseManager,
-            poolCreator,
->>>>>>> 171482fd
             poolHooks,
             liquidityManagement
         );
