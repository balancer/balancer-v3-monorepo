// SPDX-License-Identifier: GPL-3.0-or-later

pragma solidity ^0.8.24;

import { IERC20 } from "@openzeppelin/contracts/token/ERC20/IERC20.sol";

import { IVault } from "@balancer-labs/v3-interfaces/contracts/vault/IVault.sol";
import { IRateProvider } from "@balancer-labs/v3-interfaces/contracts/vault/IRateProvider.sol";
import "@balancer-labs/v3-interfaces/contracts/vault/VaultTypes.sol";

import { FactoryWidePauseWindow } from "../factories/FactoryWidePauseWindow.sol";
import { PoolConfigBits, PoolConfigLib } from "../lib/PoolConfigLib.sol";

contract PoolFactoryMock is FactoryWidePauseWindow {
    uint256 private constant DEFAULT_SWAP_FEE = 0;

    IVault private immutable _vault;

    constructor(IVault vault, uint256 pauseWindowDuration) FactoryWidePauseWindow(pauseWindowDuration) {
        _vault = vault;
    }

    function registerTestPool(address pool, TokenConfig[] memory tokenConfig) external {
        _vault.registerPool(
            pool,
            tokenConfig,
            DEFAULT_SWAP_FEE,
            getNewPoolPauseWindowEndTime(),
            address(0),
            PoolConfigBits.wrap(0).toPoolConfig().hooks,
            LiquidityManagement({
                disableUnbalancedLiquidity: false,
                enableAddLiquidityCustom: true,
                enableRemoveLiquidityCustom: true
            })
        );
    }

    function registerGeneralTestPool(
        address pool,
        TokenConfig[] memory tokenConfig,
        uint256 swapFee,
        uint256 pauseWindowDuration,
        address pauseManager
    ) external {
        _vault.registerPool(
            pool,
            tokenConfig,
            swapFee,
            block.timestamp + pauseWindowDuration,
            pauseManager,
            PoolConfigBits.wrap(0).toPoolConfig().hooks,
            LiquidityManagement({
                disableUnbalancedLiquidity: false,
                enableAddLiquidityCustom: true,
                enableRemoveLiquidityCustom: true
            })
        );
    }

    function registerPool(
        address pool,
        TokenConfig[] memory tokenConfig,
        PoolRoleAccounts memory roleAccounts,
        PoolHooks calldata poolHooks,
        LiquidityManagement calldata liquidityManagement
    ) external {
        _vault.registerPool(
            pool,
            tokenConfig,
            DEFAULT_SWAP_FEE,
            getNewPoolPauseWindowEndTime(),
            pauseManager,
            poolHooks,
            liquidityManagement
        );
    }

    function registerPoolWithSwapFee(
        address pool,
        TokenConfig[] memory tokenConfig,
        uint256 swapFeePercentage,
        address pauseManager,
        PoolHooks calldata poolHooks,
        LiquidityManagement calldata liquidityManagement
    ) external {
        _vault.registerPool(
            pool,
            tokenConfig,
            swapFeePercentage,
            getNewPoolPauseWindowEndTime(),
            roleAccounts,
            poolHooks,
            liquidityManagement
        );
    }

    // For tests; otherwise can't get the exact event arguments.
    function registerPoolAtTimestamp(
        address pool,
        TokenConfig[] memory tokenConfig,
        PoolRoleAccounts memory roleAccounts,
        PoolHooks calldata poolHooks,
        LiquidityManagement calldata liquidityManagement,
        uint256 timestamp
    ) external {
<<<<<<< HEAD
        _vault.registerPool(pool, tokenConfig, timestamp, roleAccounts, poolHooks, liquidityManagement);
=======
        _vault.registerPool(
            pool,
            tokenConfig,
            DEFAULT_SWAP_FEE,
            timestamp,
            pauseManager,
            poolHooks,
            liquidityManagement
        );
>>>>>>> 098c7c30
    }
}<|MERGE_RESOLUTION|>--- conflicted
+++ resolved
@@ -26,7 +26,7 @@
             tokenConfig,
             DEFAULT_SWAP_FEE,
             getNewPoolPauseWindowEndTime(),
-            address(0),
+            PoolRoleAccounts({ pauseManager: address(0), swapFeeManager: address(0) }),
             PoolConfigBits.wrap(0).toPoolConfig().hooks,
             LiquidityManagement({
                 disableUnbalancedLiquidity: false,
@@ -41,14 +41,14 @@
         TokenConfig[] memory tokenConfig,
         uint256 swapFee,
         uint256 pauseWindowDuration,
-        address pauseManager
+        PoolRoleAccounts memory roleAccounts
     ) external {
         _vault.registerPool(
             pool,
             tokenConfig,
             swapFee,
             block.timestamp + pauseWindowDuration,
-            pauseManager,
+            roleAccounts,
             PoolConfigBits.wrap(0).toPoolConfig().hooks,
             LiquidityManagement({
                 disableUnbalancedLiquidity: false,
@@ -70,7 +70,7 @@
             tokenConfig,
             DEFAULT_SWAP_FEE,
             getNewPoolPauseWindowEndTime(),
-            pauseManager,
+            roleAccounts,
             poolHooks,
             liquidityManagement
         );
@@ -80,7 +80,6 @@
         address pool,
         TokenConfig[] memory tokenConfig,
         uint256 swapFeePercentage,
-        address pauseManager,
         PoolHooks calldata poolHooks,
         LiquidityManagement calldata liquidityManagement
     ) external {
@@ -89,7 +88,7 @@
             tokenConfig,
             swapFeePercentage,
             getNewPoolPauseWindowEndTime(),
-            roleAccounts,
+            PoolRoleAccounts({ pauseManager: address(0), swapFeeManager: address(0) }),
             poolHooks,
             liquidityManagement
         );
@@ -104,18 +103,14 @@
         LiquidityManagement calldata liquidityManagement,
         uint256 timestamp
     ) external {
-<<<<<<< HEAD
-        _vault.registerPool(pool, tokenConfig, timestamp, roleAccounts, poolHooks, liquidityManagement);
-=======
         _vault.registerPool(
             pool,
             tokenConfig,
             DEFAULT_SWAP_FEE,
             timestamp,
-            pauseManager,
+            roleAccounts,
             poolHooks,
             liquidityManagement
         );
->>>>>>> 098c7c30
     }
 }