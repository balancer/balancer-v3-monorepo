// SPDX-License-Identifier: GPL-3.0-or-later

pragma solidity ^0.8.24;

import { IERC4626 } from "@openzeppelin/contracts/interfaces/IERC4626.sol";
import { IERC20 } from "@openzeppelin/contracts/token/ERC20/IERC20.sol";
import { IPermit2 } from "permit2/src/interfaces/IPermit2.sol";

import { IWETH } from "@balancer-labs/v3-interfaces/contracts/solidity-utils/misc/IWETH.sol";
import { SwapKind } from "@balancer-labs/v3-interfaces/contracts/vault/VaultTypes.sol";
import { IRouter } from "@balancer-labs/v3-interfaces/contracts/vault/IRouter.sol";
import { IRouterCommon } from "@balancer-labs/v3-interfaces/contracts/vault/IRouterCommon.sol";
import { IRouterExtension } from "@balancer-labs/v3-interfaces/contracts/vault/IRouterExtension.sol";
import { IVault } from "@balancer-labs/v3-interfaces/contracts/vault/IVault.sol";

import { RevertCodec } from "@balancer-labs/v3-solidity-utils/contracts/helpers/RevertCodec.sol";

import { Router } from "../Router.sol";
import { RouterExtension } from "../RouterExtension.sol";

string constant MOCK_ROUTER_VERSION = "Mock Router v1";

contract RouterMock is Router {
    error MockErrorCode();

<<<<<<< HEAD
    constructor(
        IVault vault,
        IWETH weth,
        IPermit2 permit2,
        IRouterExtension routerExtension
    ) Router(vault, weth, permit2, routerExtension) {}
=======
    constructor(IVault vault, IWETH weth, IPermit2 permit2) Router(vault, weth, permit2, MOCK_ROUTER_VERSION) {
        // solhint-disable-previous-line no-empty-blocks
    }
>>>>>>> 1e477cdc

    function manualReentrancyInitializeHook() external nonReentrant {
        IRouter.InitializeHookParams memory hookParams;
        Router(payable(this)).initializeHook(hookParams);
    }

    function manualReentrancyAddLiquidityHook() external nonReentrant {
        AddLiquidityHookParams memory params;
        Router(payable(this)).addLiquidityHook(params);
    }

    function manualReentrancyRemoveLiquidityHook() external nonReentrant {
        RemoveLiquidityHookParams memory params;
        Router(payable(this)).removeLiquidityHook(params);
    }

    function manualReentrancyRemoveLiquidityRecoveryHook() external nonReentrant {
        Router(payable(this)).removeLiquidityRecoveryHook(address(0), address(0), 0);
    }

    function manualReentrancySwapSingleTokenHook() external nonReentrant {
        IRouterCommon.SwapSingleTokenHookParams memory params;
        Router(payable(this)).swapSingleTokenHook(params);
    }

    function manualReentrancyAddLiquidityToBufferHook() external nonReentrant {
        Router(payable(this)).addLiquidityToBufferHook(IERC4626(address(0)), 0, address(0));
    }

    function manualReentrancyQuerySwapHook() external nonReentrant {
        IRouterCommon.SwapSingleTokenHookParams memory params;
        RouterExtension(payable(this)).querySwapHook(params);
    }

    function getSingleInputArrayAndTokenIndex(
        address pool,
        IERC20 token,
        uint256 amountGiven
    ) external view returns (uint256[] memory amountsGiven, uint256 tokenIndex) {
        return _getSingleInputArrayAndTokenIndex(pool, token, amountGiven);
    }

    function querySwapSingleTokenExactInAndRevert(
        address pool,
        IERC20 tokenIn,
        IERC20 tokenOut,
        uint256 exactAmountIn,
        bytes calldata userData
    ) external returns (uint256 amountCalculated) {
        try
            _vault.quoteAndRevert(
                abi.encodeWithSelector(
                    RouterExtension.querySwapHook.selector,
                    SwapSingleTokenHookParams({
                        sender: msg.sender,
                        kind: SwapKind.EXACT_IN,
                        pool: pool,
                        tokenIn: tokenIn,
                        tokenOut: tokenOut,
                        amountGiven: exactAmountIn,
                        limit: 0,
                        deadline: _MAX_AMOUNT,
                        wethIsEth: false,
                        userData: userData
                    })
                )
            )
        {
            revert("Unexpected success");
        } catch (bytes memory result) {
            return abi.decode(RevertCodec.catchEncodedResult(result), (uint256));
        }
    }

    function querySpoof() external returns (uint256) {
        try _vault.quoteAndRevert(abi.encodeWithSelector(RouterMock.querySpoofHook.selector)) {
            revert("Unexpected success");
        } catch (bytes memory result) {
            return abi.decode(RevertCodec.catchEncodedResult(result), (uint256));
        }
    }

    function querySpoofHook() external pure {
        revert RevertCodec.Result(abi.encode(uint256(1234)));
    }

    function queryRevertErrorCode() external returns (uint256) {
        try _vault.quoteAndRevert(abi.encodeWithSelector(RouterMock.queryRevertErrorCodeHook.selector)) {
            revert("Unexpected success");
        } catch (bytes memory result) {
            return abi.decode(RevertCodec.catchEncodedResult(result), (uint256));
        }
    }

    function queryRevertErrorCodeHook() external pure {
        revert MockErrorCode();
    }

    function queryRevertLegacy() external returns (uint256) {
        try _vault.quoteAndRevert(abi.encodeWithSelector(RouterMock.queryRevertLegacyHook.selector)) {
            revert("Unexpected success");
        } catch (bytes memory result) {
            return abi.decode(RevertCodec.catchEncodedResult(result), (uint256));
        }
    }

    function queryRevertLegacyHook() external pure {
        revert("Legacy revert reason");
    }

    function queryRevertPanic() external returns (uint256) {
        try _vault.quoteAndRevert(abi.encodeWithSelector(RouterMock.queryRevertPanicHook.selector)) {
            revert("Unexpected success");
        } catch (bytes memory result) {
            return abi.decode(RevertCodec.catchEncodedResult(result), (uint256));
        }
    }

    function queryRevertPanicHook() external pure returns (uint256) {
        uint256 a = 10;
        uint256 b = 0;
        return a / b;
    }

    function queryRevertNoReason() external returns (uint256) {
        try _vault.quoteAndRevert(abi.encodeWithSelector(RouterMock.queryRevertNoReasonHook.selector)) {
            revert("Unexpected success");
        } catch (bytes memory result) {
            return abi.decode(RevertCodec.catchEncodedResult(result), (uint256));
        }
    }

    function queryRevertNoReasonHook() external pure returns (uint256) {
        revert();
    }
}<|MERGE_RESOLUTION|>--- conflicted
+++ resolved
@@ -23,18 +23,12 @@
 contract RouterMock is Router {
     error MockErrorCode();
 
-<<<<<<< HEAD
     constructor(
         IVault vault,
         IWETH weth,
         IPermit2 permit2,
         IRouterExtension routerExtension
-    ) Router(vault, weth, permit2, routerExtension) {}
-=======
-    constructor(IVault vault, IWETH weth, IPermit2 permit2) Router(vault, weth, permit2, MOCK_ROUTER_VERSION) {
-        // solhint-disable-previous-line no-empty-blocks
-    }
->>>>>>> 1e477cdc
+    ) Router(vault, weth, permit2, routerExtension, MOCK_ROUTER_VERSION) {}
 
     function manualReentrancyInitializeHook() external nonReentrant {
         IRouter.InitializeHookParams memory hookParams;
