// SPDX-License-Identifier: GPL-3.0-or-later

pragma solidity ^0.8.24;

import { IPermit2 } from "permit2/src/interfaces/IPermit2.sol";

import { IVaultExtension } from "@balancer-labs/v3-interfaces/contracts/vault/IVaultExtension.sol";
import { RevertCodec } from "@balancer-labs/v3-solidity-utils/contracts/helpers/RevertCodec.sol";

import "../Router.sol";

contract RouterMock is Router {
<<<<<<< HEAD
    error MockErrorCode();

    constructor(IVault vault, IWETH weth) Router(vault, weth) {}
=======
    constructor(IVault vault, IWETH weth, IPermit2 permit2) Router(vault, weth, permit2) {}
>>>>>>> f3b51990

    function getSingleInputArrayAndTokenIndex(
        address pool,
        IERC20 token,
        uint256 amountGiven
    ) external view returns (uint256[] memory amountsGiven, uint256 tokenIndex) {
        return _getSingleInputArrayAndTokenIndex(pool, token, amountGiven);
    }

    function querySwapSingleTokenExactInAndRevert(
        address pool,
        IERC20 tokenIn,
        IERC20 tokenOut,
        uint256 exactAmountIn,
        bytes calldata userData
    ) external returns (uint256 amountCalculated) {
        try
            _vault.quoteAndRevert(
                abi.encodeWithSelector(
                    Router.querySwapHook.selector,
                    SwapSingleTokenHookParams({
                        sender: msg.sender,
                        kind: SwapKind.EXACT_IN,
                        pool: pool,
                        tokenIn: tokenIn,
                        tokenOut: tokenOut,
                        amountGiven: exactAmountIn,
                        limit: 0,
                        deadline: _MAX_AMOUNT,
                        wethIsEth: false,
                        userData: userData
                    })
                )
            )
        {
            revert("Unexpected success");
        } catch (bytes memory result) {
            return abi.decode(RevertCodec.catchEncodedResult(result), (uint256));
        }
    }

    function querySpoof() external returns (uint256) {
        try _vault.quoteAndRevert(abi.encodeWithSelector(RouterMock.querySpoofHook.selector)) {
            revert("Unexpected success");
        } catch (bytes memory result) {
            return abi.decode(RevertCodec.catchEncodedResult(result), (uint256));
        }
    }

    function querySpoofHook() external pure {
        revert RevertCodec.Result(abi.encode(uint256(1234)));
    }

    function queryRevertErrorCode() external returns (uint256) {
        try _vault.quoteAndRevert(abi.encodeWithSelector(RouterMock.queryRevertErrorCodeHook.selector)) {
            revert("Unexpected success");
        } catch (bytes memory result) {
            return abi.decode(RevertCodec.catchEncodedResult(result), (uint256));
        }
    }

    function queryRevertErrorCodeHook() external pure {
        revert MockErrorCode();
    }

    function queryRevertLegacy() external returns (uint256) {
        try _vault.quoteAndRevert(abi.encodeWithSelector(RouterMock.queryRevertLegacyHook.selector)) {
            revert("Unexpected success");
        } catch (bytes memory result) {
            return abi.decode(RevertCodec.catchEncodedResult(result), (uint256));
        }
    }

    function queryRevertLegacyHook() external pure {
        revert("Legacy revert reason");
    }

    function queryRevertPanic() external returns (uint256) {
        try _vault.quoteAndRevert(abi.encodeWithSelector(RouterMock.queryRevertPanicHook.selector)) {
            revert("Unexpected success");
        } catch (bytes memory result) {
            return abi.decode(RevertCodec.catchEncodedResult(result), (uint256));
        }
    }

    function queryRevertPanicHook() external pure returns (uint256) {
        uint256 a = 10;
        uint256 b = 0;
        return a / b;
    }

    function queryRevertNoReason() external returns (uint256) {
        try _vault.quoteAndRevert(abi.encodeWithSelector(RouterMock.queryRevertNoReasonHook.selector)) {
            revert("Unexpected success");
        } catch (bytes memory result) {
            return abi.decode(RevertCodec.catchEncodedResult(result), (uint256));
        }
    }

    function queryRevertNoReasonHook() external pure returns (uint256) {
        revert();
    }
}<|MERGE_RESOLUTION|>--- conflicted
+++ resolved
@@ -10,13 +10,9 @@
 import "../Router.sol";
 
 contract RouterMock is Router {
-<<<<<<< HEAD
     error MockErrorCode();
 
-    constructor(IVault vault, IWETH weth) Router(vault, weth) {}
-=======
     constructor(IVault vault, IWETH weth, IPermit2 permit2) Router(vault, weth, permit2) {}
->>>>>>> f3b51990
 
     function getSingleInputArrayAndTokenIndex(
         address pool,
