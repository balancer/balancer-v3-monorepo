--- conflicted
+++ resolved
@@ -2,17 +2,6 @@
 
 pragma solidity ^0.8.24;
 
-<<<<<<< HEAD
-import { IVaultExtension } from "@balancer-labs/v3-interfaces/contracts/vault/IVaultExtension.sol";
-import { RevertCodec } from "@balancer-labs/v3-solidity-utils/contracts/helpers/RevertCodec.sol";
-
-import "../Router.sol";
-
-contract RouterMock is Router {
-    error MockErrorCode();
-
-    constructor(IVault vault, IWETH weth) Router(vault, weth) {}
-=======
 import { IERC4626 } from "@openzeppelin/contracts/interfaces/IERC4626.sol";
 import { SafeCast } from "@openzeppelin/contracts/utils/math/SafeCast.sol";
 import { IERC20 } from "@openzeppelin/contracts/token/ERC20/IERC20.sol";
@@ -67,7 +56,6 @@
         IRouter.SwapSingleTokenHookParams memory params;
         Router(payable(this)).querySwapHook(params);
     }
->>>>>>> 74d7068f
 
     function getSingleInputArrayAndTokenIndex(
         address pool,
@@ -86,13 +74,8 @@
     ) external returns (uint256 amountCalculated) {
         try
             _vault.quoteAndRevert(
-<<<<<<< HEAD
-                abi.encodeWithSelector(
-                    Router.querySwapHook.selector,
-=======
                 abi.encodeCall(
                     Router.querySwapHook,
->>>>>>> 74d7068f
                     SwapSingleTokenHookParams({
                         sender: msg.sender,
                         kind: SwapKind.EXACT_IN,
@@ -175,8 +158,6 @@
     function queryRevertNoReasonHook() external pure returns (uint256) {
         revert();
     }
-<<<<<<< HEAD
-=======
 
     struct ManualAddRemoveLiquidityParams {
         address pool;
@@ -254,5 +235,4 @@
             _vault.sendTo(token, params.sender, amountOut);
         }
     }
->>>>>>> 74d7068f
 }