// SPDX-License-Identifier: GPL-3.0-or-later

pragma solidity ^0.8.4;

import "../Router.sol";

contract RouterMock is Router {
    constructor(IVault vault, IWETH weth) Router(vault, weth) {}

    function getSingleInputArrayAndTokenIndex(
        address pool,
        IERC20 token,
        uint256 amountGiven
<<<<<<< HEAD
    ) external view returns (uint256[] memory amountsGiven, uint256 index) {
=======
    ) external view returns (uint256[] memory amountsGiven, uint256 tokenIndex) {
>>>>>>> ccd9ca68
        return _getSingleInputArrayAndTokenIndex(pool, token, amountGiven);
    }
}<|MERGE_RESOLUTION|>--- conflicted
+++ resolved
@@ -11,11 +11,7 @@
         address pool,
         IERC20 token,
         uint256 amountGiven
-<<<<<<< HEAD
-    ) external view returns (uint256[] memory amountsGiven, uint256 index) {
-=======
     ) external view returns (uint256[] memory amountsGiven, uint256 tokenIndex) {
->>>>>>> ccd9ca68
         return _getSingleInputArrayAndTokenIndex(pool, token, amountGiven);
     }
 }