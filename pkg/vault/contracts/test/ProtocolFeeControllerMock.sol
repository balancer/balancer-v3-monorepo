--- conflicted
+++ resolved
@@ -19,14 +19,11 @@
         return (_poolCreators[pool], _poolCreatorSwapFeePercentages[pool], _poolCreatorYieldFeePercentages[pool]);
     }
 
-<<<<<<< HEAD
-=======
     /**
      * @notice Sets the pool creator address, allowing the address to change the pool creator fee percentage.
      * @dev Standard Balancer Pools specifically disallow pool creators to be passed in through PoolRoleAccounts;
      * otherwise, this wouldn't be necessary.
      */
->>>>>>> 70c4c24e
     function manualSetPoolCreator(address pool, address poolCreator) external {
         _poolCreators[pool] = poolCreator;
     }
