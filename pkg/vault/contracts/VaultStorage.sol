// SPDX-License-Identifier: GPL-3.0-or-later

pragma solidity ^0.8.24;

import { IERC20 } from "@openzeppelin/contracts/token/ERC20/IERC20.sol";

import { IAuthorizer } from "@balancer-labs/v3-interfaces/contracts/vault/IAuthorizer.sol";
import { IHooks } from "@balancer-labs/v3-interfaces/contracts/vault/IHooks.sol";
import { IVaultExtension } from "@balancer-labs/v3-interfaces/contracts/vault/IVaultExtension.sol";
import { IProtocolFeeController } from "@balancer-labs/v3-interfaces/contracts/vault/IProtocolFeeController.sol";
import "@balancer-labs/v3-interfaces/contracts/vault/VaultTypes.sol";

import { StorageSlotExtension } from "@balancer-labs/v3-solidity-utils/contracts/openzeppelin/StorageSlotExtension.sol";
import {
    TransientStorageHelpers,
    AddressArraySlotType,
    TokenDeltaMappingSlotType
} from "@balancer-labs/v3-solidity-utils/contracts/helpers/TransientStorageHelpers.sol";

import { VaultStateBits } from "./lib/VaultStateLib.sol";
import { PoolConfigBits } from "./lib/PoolConfigLib.sol";

// solhint-disable max-states-count

/**
 * @notice Storage layout for the Vault.
 * @dev This contract has no code, but is inherited by all three Vault contracts. In order to ensure that *only* the
 * Vault contract's storage is actually used, calls to the extension contracts must be delegate calls made through the
 * main Vault.
 */
contract VaultStorage {
    using StorageSlotExtension for *;

    /***************************************************************************
                                     Constants
    ***************************************************************************/

    // Pools can have between two and eight tokens.
    uint256 internal constant _MIN_TOKENS = 2;
    // This maximum token count is also implicitly hard-coded in `PoolConfigLib` (through packing `tokenDecimalDiffs`).
    uint256 internal constant _MAX_TOKENS = 8;

    // Maximum pause and buffer period durations.
    uint256 internal constant _MAX_PAUSE_WINDOW_DURATION = 365 days * 4;
    uint256 internal constant _MAX_BUFFER_PERIOD_DURATION = 90 days;

<<<<<<< HEAD
    // Minimum BPT amount minted upon initialization.
    uint256 internal constant _BUFFER_MINIMUM_TOTAL_SUPPLY = 1e4;
=======
    // When using the ERC4626 buffer liquidity directly to wrap/unwrap, convert is used to calculate how many tokens to
    // return to the user. However, convert is not equal to the actual operation and may return an optimistic result.
    // This factor makes sure that the use of buffer liquidity does not return more tokens than executing the
    // wrap/unwrap operation directly.
    uint16 internal constant _CONVERT_FACTOR = 100;
>>>>>>> 3db8bd72

    /***************************************************************************
                          Transient Storage Declarations
    ***************************************************************************/

    // NOTE: If you use a constant, then it is simply replaced everywhere when this constant is used
    // by what is written after =. If you use immutable, the value is first calculated and
    // then replaced everywhere. That means that if a constant has executable variables,
    // they will be executed every time the constant is used.

    // solhint-disable var-name-mixedcase
    bytes32 private immutable _IS_UNLOCKED_SLOT = _calculateVaultStorageSlot("isUnlocked");
    bytes32 private immutable _NON_ZERO_DELTA_COUNT_SLOT = _calculateVaultStorageSlot("nonZeroDeltaCount");
    bytes32 private immutable _TOKEN_DELTAS_SLOT = _calculateVaultStorageSlot("tokenDeltas");
    // solhint-enable var-name-mixedcase

    /***************************************************************************
                                    Pool State
    ***************************************************************************/

    // Pool-specific configuration data (e.g., fees, pause window, configuration flags).
    mapping(address pool => PoolConfigBits poolConfig) internal _poolConfigBits;

    // Accounts assigned to specific roles; e.g., pauseManager, swapManager.
    mapping(address pool => PoolRoleAccounts roleAccounts) internal _poolRoleAccounts;

    // The hooks contracts associated with each pool.
    mapping(address pool => IHooks hooksContract) internal _hooksContracts;

    // The set of tokens associated with each pool.
    mapping(address pool => IERC20[] poolTokens) internal _poolTokens;

    // The token configuration of each Pool's tokens.
    mapping(address pool => mapping(IERC20 token => TokenInfo tokenInfo)) internal _poolTokenInfo;

    // Structure containing the current raw and "last live" scaled balances. Last live balances are used for
    // yield fee computation, and since these have rates applied, they are stored as scaled 18-decimal FP values.
    // Each value takes up half the storage slot (i.e., 128 bits).
    mapping(address pool => mapping(uint256 tokenIndex => bytes32 packedTokenBalance)) internal _poolTokenBalances;

    // Aggregate protocol swap/yield fees accumulated in the Vault for harvest.
    // Reusing PackedTokenBalance for the bytes32 values to save bytecode (despite differing semantics).
    // It's arbitrary which is which: we define raw = swap; derived = yield.
    mapping(address pool => mapping(IERC20 token => bytes32 packedFeeAmounts)) internal _aggregateFeeAmounts;

    /***************************************************************************
                                    Vault State
    ***************************************************************************/

    // The Pause Window and Buffer Period are timestamp-based: they should not be relied upon for sub-minute accuracy.
    uint32 internal immutable _vaultPauseWindowEndTime;
    uint32 internal immutable _vaultBufferPeriodEndTime;

    // Stored as a convenience, to avoid calculating it on every operation.
    uint32 internal immutable _vaultBufferPeriodDuration;

    // Bytes32 with pause flags for the Vault, buffers, and queries.
    VaultStateBits internal _vaultStateBits;

    /**
     * @dev Represents the total reserve of each ERC20 token. It should be always equal to `token.balanceOf(vault)`,
     * except during `unlock`.
     */
    mapping(IERC20 token => uint256 vaultBalance) internal _reservesOf;

    /***************************************************************************
                                Contract References
    ***************************************************************************/

    // Upgradeable contract in charge of setting permissions.
    IAuthorizer internal _authorizer;

    // Contract that receives aggregate swap and yield fees.
    IProtocolFeeController internal _protocolFeeController;

    /***************************************************************************
                                  ERC4626 Buffers
    ***************************************************************************/

    // Any ERC4626 token can trade using a buffer, which is like a pool, but internal to the Vault.
    // The registry key is the wrapped token address, so there can only ever be one buffer per wrapped token.
    // This means they are permissionless, and have no registration function.
    //
    // Anyone can add liquidity to a buffer

    // A buffer will only ever have two tokens: wrapped and underlying. We pack the wrapped and underlying balances
    // into a single bytes32, interpreted with the `PackedTokenBalance` library.

    // ERC4626 token address -> PackedTokenBalance, which stores both the underlying and wrapped token balances.
    // Reusing PackedTokenBalance to save bytecode (despite differing semantics).
    // It's arbitrary which is which: we define raw = underlying token; derived = wrapped token.
    mapping(IERC4626 wrappedToken => bytes32 packedTokenBalance) internal _bufferTokenBalances;

    // The LP balances for buffers. LP balances are not tokenized (i.e., represented by ERC20 tokens like BPT), but
    // rather accounted for within the Vault.

    // Track the internal "BPT" shares of each buffer depositor.
    mapping(IERC4626 wrappedToken => mapping(address user => uint256 userShares)) internal _bufferLpShares;

    // Total LP shares.
    mapping(IERC4626 wrappedToken => uint256 totalShares) internal _bufferTotalShares;

    // Prevents a malicious ERC4626 from changing the asset after the buffer was initialized.
    mapping(IERC4626 wrappedToken => address underlyingToken) internal _bufferAssets;

    /***************************************************************************
                             Transient Storage Access
    ***************************************************************************/

    function _isUnlocked() internal view returns (StorageSlotExtension.BooleanSlotType slot) {
        return _IS_UNLOCKED_SLOT.asBoolean();
    }

    function _nonZeroDeltaCount() internal view returns (StorageSlotExtension.Uint256SlotType slot) {
        return _NON_ZERO_DELTA_COUNT_SLOT.asUint256();
    }

    function _tokenDeltas() internal view returns (TokenDeltaMappingSlotType slot) {
        return TokenDeltaMappingSlotType.wrap(_TOKEN_DELTAS_SLOT);
    }

    function _calculateVaultStorageSlot(string memory key) private pure returns (bytes32) {
        return TransientStorageHelpers.calculateSlot(type(VaultStorage).name, key);
    }
}<|MERGE_RESOLUTION|>--- conflicted
+++ resolved
@@ -44,16 +44,14 @@
     uint256 internal constant _MAX_PAUSE_WINDOW_DURATION = 365 days * 4;
     uint256 internal constant _MAX_BUFFER_PERIOD_DURATION = 90 days;
 
-<<<<<<< HEAD
     // Minimum BPT amount minted upon initialization.
     uint256 internal constant _BUFFER_MINIMUM_TOTAL_SUPPLY = 1e4;
-=======
+
     // When using the ERC4626 buffer liquidity directly to wrap/unwrap, convert is used to calculate how many tokens to
     // return to the user. However, convert is not equal to the actual operation and may return an optimistic result.
     // This factor makes sure that the use of buffer liquidity does not return more tokens than executing the
     // wrap/unwrap operation directly.
     uint16 internal constant _CONVERT_FACTOR = 100;
->>>>>>> 3db8bd72
 
     /***************************************************************************
                           Transient Storage Declarations
