// SPDX-License-Identifier: GPL-3.0-or-later

pragma solidity ^0.8.24;

import { IERC20 } from "@openzeppelin/contracts/token/ERC20/IERC20.sol";

import { IAuthorizer } from "@balancer-labs/v3-interfaces/contracts/vault/IAuthorizer.sol";
import { IHooks } from "@balancer-labs/v3-interfaces/contracts/vault/IHooks.sol";
import { IVaultExtension } from "@balancer-labs/v3-interfaces/contracts/vault/IVaultExtension.sol";
import { IProtocolFeeController } from "@balancer-labs/v3-interfaces/contracts/vault/IProtocolFeeController.sol";
import "@balancer-labs/v3-interfaces/contracts/vault/VaultTypes.sol";

import { StorageSlotExtension } from "@balancer-labs/v3-solidity-utils/contracts/openzeppelin/StorageSlotExtension.sol";
import {
    TransientStorageHelpers,
    AddressArraySlotType,
    TokenDeltaMappingSlotType
} from "@balancer-labs/v3-solidity-utils/contracts/helpers/TransientStorageHelpers.sol";

import { VaultStateBits } from "./lib/VaultStateLib.sol";
import { PoolConfigBits } from "./lib/PoolConfigLib.sol";

// solhint-disable max-states-count

/**
 * @notice Storage layout for the Vault.
 * @dev This contract has no code, but is inherited by all three Vault contracts. In order to ensure that *only* the
 * Vault contract's storage is actually used, calls to the extension contracts must be delegate calls made through the
 * main Vault.
 */
contract VaultStorage {
    using StorageSlotExtension for *;

    /***************************************************************************
                                     Constants
    ***************************************************************************/

    // Pools can have between two and eight tokens.
    uint256 internal constant _MIN_TOKENS = 2;
    // This maximum token count is also implicitly hard-coded in `PoolConfigLib` (through packing `tokenDecimalDiffs`).
    uint256 internal constant _MAX_TOKENS = 8;

    // Minimum BPT amount minted upon initialization.
    uint256 internal constant _MINIMUM_BPT = 1e6;

    // Minimum given amount to wrap/unwrap (applied to native decimal values), to avoid rounding issues.
    uint256 internal constant _MINIMUM_WRAP_AMOUNT = 1e3;

    // Minimum swap amount (applied to scaled18 values), enforced as a security measure to block potential
    // exploitation of rounding errors
    uint256 internal constant _MINIMUM_TRADE_AMOUNT = 1e6;

    // Maximum pause and buffer period durations.
    uint256 internal constant _MAX_PAUSE_WINDOW_DURATION = 356 days * 4;
    uint256 internal constant _MAX_BUFFER_PERIOD_DURATION = 90 days;

<<<<<<< HEAD
    /***************************************************************************
                          Transient Storage Declarations
    ***************************************************************************/

    // NOTE: If you use a constant, then it is simply replaced everywhere when this constant is used
    // by what is written after =. If you use immutable, the value is first calculated and
    // then replaced everywhere. That means that if a constant has executable variables,
    // they will be executed every time the constant is used.
=======
    // Registry of pool configs.
    mapping(address => PoolConfigBits) internal _poolConfigBits;
>>>>>>> 8ee0e850

    // solhint-disable var-name-mixedcase
    bytes32 private immutable _IS_UNLOCKED_SLOT = _calculateVaultStorageSlot("isUnlocked");
    bytes32 private immutable _NON_ZERO_DELTA_COUNT_SLOT = _calculateVaultStorageSlot("nonZeroDeltaCount");
    bytes32 private immutable _TOKEN_DELTAS_SLOT = _calculateVaultStorageSlot("tokenDeltas");
    // solhint-enable var-name-mixedcase

    /***************************************************************************
                                Contract References
    ***************************************************************************/

    // Code extension for the Vault.
    IVaultExtension internal immutable _vaultExtension;

    // Contract in charge of setting permissions.
    IAuthorizer internal _authorizer;

    // Contract that receives aggregate swap and yield fees.
    IProtocolFeeController internal _protocolFeeController;

    /***************************************************************************
                                    Vault State
    ***************************************************************************/

    // The Pause Window and Buffer Period are timestamp-based: they should not be relied upon for sub-minute accuracy.

    uint32 internal immutable _vaultPauseWindowEndTime;
    uint32 internal immutable _vaultBufferPeriodEndTime;
    // Stored as a convenience, to avoid calculating it on every operation.
    uint32 internal immutable _vaultBufferPeriodDuration;

    // Bytes32 with pause flags for the Vault, buffers, and queries.
    VaultStateBits internal _vaultStateBits;

    /**
     * @dev Represents the total reserve of each ERC20 token. It should always be equal to `token.balanceOf(vault)`,
     * except during `unlock`.
     */
    mapping(IERC20 => uint256) internal _reservesOf;

    /***************************************************************************
                                    Pool State
    ***************************************************************************/

    // Pool -> PoolConfig (fees, pause window, configuration flags).
    mapping(address => PoolConfigBits) internal _poolConfigBits;

    // Pool -> PoolRoleAccounts (accounts assigned to specific roles; e.g., pauseManager).
    mapping(address => PoolRoleAccounts) internal _poolRoleAccounts;

    // Pool -> roleId (corresponding to a particular function) -> PoolFunctionPermission.
    mapping(address => mapping(bytes32 => PoolFunctionPermission)) internal _poolFunctionPermissions;

    // Pool -> hooks contracts.
    mapping(address => IHooks) internal _hooksContracts;

    // Pool -> set of tokens.
    mapping(address => IERC20[]) internal _poolTokens;

    // Pool -> (token -> TokenInfo): The token configuration of each Pool's tokens.
    mapping(address => mapping(IERC20 => TokenInfo)) internal _poolTokenInfo;

    // Pool -> (token -> PackedTokenBalance): structure containing the current raw and "last live" scaled balances.
    // Last live balances are used for yield fee computation, and since these have rates applied, they are stored
    // as scaled 18-decimal FP values. Each value takes up half the storage slot (i.e., 128 bits).
    mapping(address => mapping(uint256 => bytes32)) internal _poolTokenBalances;

    // Pool -> (Token -> fee): aggregate protocol swap/yield fees accumulated in the Vault for harvest.
    // Reusing PackedTokenBalance to save bytecode (despite differing semantics).
    // It's arbitrary which is which: we define raw=swap; derived=yield
    mapping(address => mapping(IERC20 => bytes32)) internal _aggregateFeeAmounts;

    /***************************************************************************
                                  ERC4626 Buffers
    ***************************************************************************/

    // Any ERC4626 token can trade using a buffer, which is like a pool, but internal to the Vault.
    // The registry key is the wrapped token address, so there can only ever be one buffer per wrapped token.
    // This means they are permissionless, and have no registration function.
    //
    // Anyone can add liquidity to a buffer

    // A buffer will only ever have two tokens: wrapped and underlying. We pack the wrapped and underlying balances
    // into a single bytes32, interpreted with the `PackedTokenBalance` library.

    // ERC4626 token address -> PackedTokenBalance.
    mapping(IERC4626 => bytes32) internal _bufferTokenBalances;

    // The LP balances for buffers. LP balances are not tokenized (i.e., represented by ERC20 tokens like BPT), but
    // rather accounted for within the Vault.

    // Wrapped token address -> user address -> LP balance.
    mapping(IERC4626 => mapping(address => uint256)) internal _bufferLpShares;
    // Total LP shares
    mapping(IERC4626 => uint256) internal _bufferTotalShares;

    // Prevents a malicious ERC4626 from changing the asset after the buffer was initialized.
    mapping(IERC4626 => address) internal _bufferAssets;

    /***************************************************************************
                             Transient Storage Access
    ***************************************************************************/

    function _isUnlocked() internal view returns (StorageSlotExtension.BooleanSlotType slot) {
        return _IS_UNLOCKED_SLOT.asBoolean();
    }

    function _nonZeroDeltaCount() internal view returns (StorageSlotExtension.Uint256SlotType slot) {
        return _NON_ZERO_DELTA_COUNT_SLOT.asUint256();
    }

    function _tokenDeltas() internal view returns (TokenDeltaMappingSlotType slot) {
        return TokenDeltaMappingSlotType.wrap(_TOKEN_DELTAS_SLOT);
    }

    function _calculateVaultStorageSlot(string memory key) private pure returns (bytes32) {
        return TransientStorageHelpers.calculateSlot(type(VaultStorage).name, key);
    }
}<|MERGE_RESOLUTION|>--- conflicted
+++ resolved
@@ -54,7 +54,6 @@
     uint256 internal constant _MAX_PAUSE_WINDOW_DURATION = 356 days * 4;
     uint256 internal constant _MAX_BUFFER_PERIOD_DURATION = 90 days;
 
-<<<<<<< HEAD
     /***************************************************************************
                           Transient Storage Declarations
     ***************************************************************************/
@@ -63,10 +62,6 @@
     // by what is written after =. If you use immutable, the value is first calculated and
     // then replaced everywhere. That means that if a constant has executable variables,
     // they will be executed every time the constant is used.
-=======
-    // Registry of pool configs.
-    mapping(address => PoolConfigBits) internal _poolConfigBits;
->>>>>>> 8ee0e850
 
     // solhint-disable var-name-mixedcase
     bytes32 private immutable _IS_UNLOCKED_SLOT = _calculateVaultStorageSlot("isUnlocked");
@@ -77,9 +72,6 @@
     /***************************************************************************
                                 Contract References
     ***************************************************************************/
-
-    // Code extension for the Vault.
-    IVaultExtension internal immutable _vaultExtension;
 
     // Contract in charge of setting permissions.
     IAuthorizer internal _authorizer;
