// SPDX-License-Identifier: GPL-3.0-or-later

pragma solidity ^0.8.24;

import { IERC20 } from "@openzeppelin/contracts/token/ERC20/IERC20.sol";

import { IAuthorizer } from "@balancer-labs/v3-interfaces/contracts/vault/IAuthorizer.sol";
import { TokenConfig } from "@balancer-labs/v3-interfaces/contracts/vault/VaultTypes.sol";
import { IRateProvider } from "@balancer-labs/v3-interfaces/contracts/vault/IRateProvider.sol";
import { IVaultExtension } from "@balancer-labs/v3-interfaces/contracts/vault/IVaultExtension.sol";
import { PoolFunctionPermission, PoolRoleAccounts } from "@balancer-labs/v3-interfaces/contracts/vault/VaultTypes.sol";

import { EnumerableMap } from "@balancer-labs/v3-solidity-utils/contracts/openzeppelin/EnumerableMap.sol";
import { EnumerableSet } from "@balancer-labs/v3-solidity-utils/contracts/openzeppelin/EnumerableSet.sol";
import { StorageSlot } from "@balancer-labs/v3-solidity-utils/contracts/openzeppelin/StorageSlot.sol";
import {
    AddressArraySlotType,
    NestedAddressMappingSlotType
} from "@balancer-labs/v3-solidity-utils/contracts/helpers/TransientStorageHelpers.sol";

import { VaultStateBits } from "./lib/VaultStateLib.sol";
import { PoolConfigBits } from "./lib/PoolConfigLib.sol";

// solhint-disable max-states-count

/**
 * @dev Storage layout for Vault. This contract has no code other than a thin abstraction for transient storage slots.
 */
contract VaultStorage {
    // Minimum BPT amount minted upon initialization.
    uint256 internal constant _MINIMUM_BPT = 1e6;

    // Pools can have two, three, or four tokens.
    uint256 internal constant _MIN_TOKENS = 2;
    // This maximum token count is also hard-coded in `PoolConfigLib`.
    uint256 internal constant _MAX_TOKENS = 4;

    // Maximum protocol swap fee percentage. 1e18 corresponds to a 100% fee.
    uint256 internal constant _MAX_PROTOCOL_SWAP_FEE_PERCENTAGE = 50e16; // 50%

    // Maximum protocol yield fee percentage.
    uint256 internal constant _MAX_PROTOCOL_YIELD_FEE_PERCENTAGE = 20e16; // 20%

    // Maximum pool swap fee percentage.
    uint256 internal constant _MAX_SWAP_FEE_PERCENTAGE = 10e16; // 10%

    // Code extension for Vault.
    IVaultExtension internal immutable _vaultExtension;

    // Registry of pool configs.
    mapping(address => PoolConfigBits) internal _poolConfig;

    // Store pool pause managers.
    mapping(address => address) internal _poolPauseManagers;

    // Pool -> (token -> PackedTokenBalance): structure containing the current raw and "last live" scaled balances.
    // Last live balances are used for yield fee computation, and since these have rates applied, they are stored
    // as scaled 18-decimal FP values. Each value takes up half the storage slot (i.e., 128 bits).
    mapping(address => EnumerableMap.IERC20ToBytes32Map) internal _poolTokenBalances;

    // Pool -> (token -> TokenConfig): The token configuration of each Pool's tokens.
    mapping(address => mapping(IERC20 => TokenConfig)) internal _poolTokenConfig;

    /// @notice List of lockers. It is empty except during `lock` calls.
    address[] private __lockers;

    /**
     * @notice The total number of nonzero deltas over all active + completed lockers.
     * @dev It is non-zero only during `lock` calls.
     */
    uint256 private __nonzeroDeltaCount;

    /**
     * @notice Represents the token due/owed to each locker.
     * @dev Must all net to zero when the last locker is released.
     */
    mapping(address => mapping(IERC20 => int256)) private __tokenDeltas;

    /**
     * @notice Represents the total reserve of each ERC20 token.
     * @dev It should be always equal to `token.balanceOf(vault)`, except during `lock`.
     */
    mapping(IERC20 => uint256) internal _reservesOf;

    // Token -> fee: Protocol fees (from both swap and yield) accumulated in the Vault for harvest.
    mapping(IERC20 => uint256) internal _protocolFees;

    // Upgradeable contract in charge of setting permissions.
    IAuthorizer internal _authorizer;

    uint256 public constant MAX_PAUSE_WINDOW_DURATION = 356 days * 4;
    uint256 public constant MAX_BUFFER_PERIOD_DURATION = 90 days;

    // The Pause Window and Buffer Period are timestamp-based: they should not be relied upon for sub-minute accuracy.
    // solhint-disable not-rely-on-time

    uint256 internal immutable _vaultPauseWindowEndTime;
    uint256 internal immutable _vaultBufferPeriodEndTime;
    // Stored as a convenience, to avoid calculating it on every operation.
    uint256 internal immutable _vaultBufferPeriodDuration;

    // Bytes32 with protocol fees and paused flags.
    VaultStateBits internal _vaultState;

<<<<<<< HEAD
    // pool -> roleId (corresponding to a particular function) -> PoolFunctionPermission.
    mapping(address => mapping(bytes32 => PoolFunctionPermission)) internal _poolFunctionPermissions;

    // pool -> PoolRoleAccounts (accounts assigned to specific roles; e.g., pauseManager).
    mapping(address => PoolRoleAccounts) internal _poolRoleAccounts;
=======
    function _lockers() internal pure returns (AddressArraySlotType slot) {
        // solhint-disable-next-line no-inline-assembly
        assembly {
            slot := __lockers.slot
        }
    }

    function _nonzeroDeltaCount() internal pure returns (StorageSlot.Uint256SlotType slot) {
        // solhint-disable-next-line no-inline-assembly
        assembly {
            slot := __nonzeroDeltaCount.slot
        }
    }

    function _tokenDeltas() internal pure returns (NestedAddressMappingSlotType slot) {
        // solhint-disable-next-line no-inline-assembly
        assembly {
            slot := __tokenDeltas.slot
        }
    }
>>>>>>> 098c7c30
}<|MERGE_RESOLUTION|>--- conflicted
+++ resolved
@@ -102,13 +102,12 @@
     // Bytes32 with protocol fees and paused flags.
     VaultStateBits internal _vaultState;
 
-<<<<<<< HEAD
     // pool -> roleId (corresponding to a particular function) -> PoolFunctionPermission.
     mapping(address => mapping(bytes32 => PoolFunctionPermission)) internal _poolFunctionPermissions;
 
     // pool -> PoolRoleAccounts (accounts assigned to specific roles; e.g., pauseManager).
     mapping(address => PoolRoleAccounts) internal _poolRoleAccounts;
-=======
+
     function _lockers() internal pure returns (AddressArraySlotType slot) {
         // solhint-disable-next-line no-inline-assembly
         assembly {
@@ -129,5 +128,4 @@
             slot := __tokenDeltas.slot
         }
     }
->>>>>>> 098c7c30
 }