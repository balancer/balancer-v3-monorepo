--- conflicted
+++ resolved
@@ -147,31 +147,16 @@
     // A buffer will only ever have two tokens: wrapped and underlying. We pack the wrapped and underlying balances
     // into a single bytes32, interpreted with the `PackedTokenBalance` library.
 
-<<<<<<< HEAD
     // ERC4626 token address -> PackedTokenBalance.
-    mapping(IERC20 => bytes32) internal _bufferTokenBalances;
+    mapping(IERC4626 => bytes32) internal _bufferTokenBalances;
 
     // The LP balances for buffers. LP balances are not tokenized (i.e., represented by ERC20 tokens like BPT), but
     // rather accounted for within the Vault.
 
     // Wrapped token address -> user address -> LP balance.
-    mapping(IERC20 => mapping(address => uint256)) internal _bufferLpShares;
+    mapping(IERC4626 => mapping(address => uint256)) internal _bufferLpShares;
     // Total LP shares
-    mapping(IERC20 => uint256) internal _bufferTotalShares;
-=======
-    // A buffer will only ever have two tokens: wrapped and underlying
-    // we pack the wrapped and underlying balance into a single bytes32
-    // wrapped token address -> PackedTokenBalance.
-    mapping(IERC4626 => bytes32) internal _bufferTokenBalances;
-
-    // The LP balances for buffers. To start, LP balances will not be represented as ERC20 shares.
-    // If we end up with a need to incentivize buffers, we can wrap this in an ERC20 wrapper without
-    // introducing more complexity to the vault.
-    // wrapped token address -> user address -> LP balance.
-    mapping(IERC4626 => mapping(address => uint256)) internal _bufferLpShares;
-    // total LP shares
     mapping(IERC4626 => uint256) internal _bufferTotalShares;
->>>>>>> 84b02392
 
     // Prevents a malicious ERC4626 from changing the asset after the buffer was initialized.
     mapping(IERC4626 => address) internal _bufferAssets;
