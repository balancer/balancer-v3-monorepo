// SPDX-License-Identifier: GPL-3.0-or-later

pragma solidity ^0.8.24;

import { IERC20 } from "@openzeppelin/contracts/token/ERC20/IERC20.sol";

import { IAuthorizer } from "@balancer-labs/v3-interfaces/contracts/vault/IAuthorizer.sol";
import { TokenConfig } from "@balancer-labs/v3-interfaces/contracts/vault/VaultTypes.sol";
import { IRateProvider } from "@balancer-labs/v3-interfaces/contracts/vault/IRateProvider.sol";
import { IVaultExtension } from "@balancer-labs/v3-interfaces/contracts/vault/IVaultExtension.sol";
import { PoolFunctionPermission, PoolRoleAccounts } from "@balancer-labs/v3-interfaces/contracts/vault/VaultTypes.sol";

import { EnumerableMap } from "@balancer-labs/v3-solidity-utils/contracts/openzeppelin/EnumerableMap.sol";
import { EnumerableSet } from "@balancer-labs/v3-solidity-utils/contracts/openzeppelin/EnumerableSet.sol";
import { StorageSlot } from "@balancer-labs/v3-solidity-utils/contracts/openzeppelin/StorageSlot.sol";
import {
    AddressArraySlotType,
    TokenDeltaMappingSlotType
} from "@balancer-labs/v3-solidity-utils/contracts/helpers/TransientStorageHelpers.sol";

import { VaultStateBits } from "./lib/VaultStateLib.sol";
import { PoolConfigBits } from "./lib/PoolConfigLib.sol";

// solhint-disable max-states-count

/**
 * @dev Storage layout for Vault. This contract has no code other than a thin abstraction for transient storage slots.
 */
contract VaultStorage {
    // Minimum BPT amount minted upon initialization.
    uint256 internal constant _MINIMUM_BPT = 1e6;

    // Pools can have two, three, or four tokens.
    uint256 internal constant _MIN_TOKENS = 2;
    // This maximum token count is also hard-coded in `PoolConfigLib`.
    uint256 internal constant _MAX_TOKENS = 4;

    // Maximum protocol swap fee percentage. 1e18 corresponds to a 100% fee.
    uint256 internal constant _MAX_PROTOCOL_SWAP_FEE_PERCENTAGE = 50e16; // 50%

    // Maximum protocol yield fee percentage.
    uint256 internal constant _MAX_PROTOCOL_YIELD_FEE_PERCENTAGE = 20e16; // 20%

    // Maximum pool swap fee percentage.
    uint256 internal constant _MAX_SWAP_FEE_PERCENTAGE = 10e16; // 10%

    // Code extension for Vault.
    IVaultExtension internal immutable _vaultExtension;

    // Registry of pool configs.
    mapping(address => PoolConfigBits) internal _poolConfig;

    // Store pool pause managers.
    mapping(address => address) internal _poolPauseManagers;

    // Pool -> (token -> PackedTokenBalance): structure containing the current raw and "last live" scaled balances.
    // Last live balances are used for yield fee computation, and since these have rates applied, they are stored
    // as scaled 18-decimal FP values. Each value takes up half the storage slot (i.e., 128 bits).
    mapping(address => EnumerableMap.IERC20ToBytes32Map) internal _poolTokenBalances;

    // Pool -> (token -> TokenConfig): The token configuration of each Pool's tokens.
    mapping(address => mapping(IERC20 => TokenConfig)) internal _poolTokenConfig;

    /// @notice Global lock state. Unlock to operate with the vault.
    bool private __isUnlocked;

    /**
     * @notice The total number of nonzero deltas over all active + completed lockers.
     * @dev It is non-zero only during `lock` calls.
     */
    uint256 private __nonzeroDeltaCount;

    /**
     * @notice Represents the token due/owed during an operation.
     * @dev Must all net to zero when the operation is finished.
     */
    mapping(IERC20 => int256) private __tokenDeltas;

    /**
     * @dev The aggregate fee percentage charged on swaps, composed of both the protocol swap fee and creator fee.
     * It is given by: protocolSwapFeePct + (1 - protocolSwapFeePct) * poolCreatorFeePct (see derivation in TODO).
     * This will not change during the operation, so cache it in transient storage.
     */
    uint256 private __aggregateProtocolSwapFeePercentage;

    /**
     * @dev Transient storage of the current protocol swap and yield fee percentages (packed into one slot).
     * This will not change during the operation, and is used to detect whether we need to force collection of
     * protocol fees on a given pool before charging "new" fees.
     */
    bytes32 private __currentProtocolFeePercentages;

    /**
     * @dev Pool -> Packed bytes32 with current protocol swap and yield fees.
     * Store the protocol swap and yield fee percentages the last time fees were charged. This is because separation
     * of protocol and creator fees is deferred until collection, and the protocol fee percentages might have changed
     * between these times. To avoid retroactive changes, we would ideally force collection of fees before updating
     * the fee percentage.
     *
     * This is fine for pool creator fees, but we cannot force collection on all pools when the protocol swap fee
     * changes. So we always collect fees based on the "last" value of the percentages. If we are about to charge
     * protocol fees and notice the percentages have change, force collection of that pool first, then update the
     * "last" values (i.e., lazy evaluation to ensure the rates on collection are the same as when the fees were
     * incurred).
     */
    mapping(address => bytes32) private _lastProtocolFeePercentages;

    // Pool -> (Token -> fee): protocol fees (swap and creator) accumulated in the Vault for harvest.
    mapping(address => EnumerableMap.IERC20ToUint256Map) internal _protocolSwapFees;

    // Token -> fee: Protocol yield fees accumulated in the Vault for harvest.
    mapping(address => EnumerableMap.IERC20ToUint256Map) internal _protocolYieldFees;

    /**
     * @dev Represents the total reserve of each ERC20 token. It should be always equal to `token.balanceOf(vault)`,
     * except during `lock`.
     */
    mapping(IERC20 => uint256) internal _reservesOf;

    // Upgradeable contract in charge of setting permissions.
    IAuthorizer internal _authorizer;

    uint256 public constant MAX_PAUSE_WINDOW_DURATION = 356 days * 4;
    uint256 public constant MAX_BUFFER_PERIOD_DURATION = 90 days;

    // The Pause Window and Buffer Period are timestamp-based: they should not be relied upon for sub-minute accuracy.
    // solhint-disable not-rely-on-time

    uint256 internal immutable _vaultPauseWindowEndTime;
    uint256 internal immutable _vaultBufferPeriodEndTime;
    // Stored as a convenience, to avoid calculating it on every operation.
    uint256 internal immutable _vaultBufferPeriodDuration;

    // Bytes32 with protocol fees and paused flags.
    VaultStateBits internal _vaultState;

    // pool -> roleId (corresponding to a particular function) -> PoolFunctionPermission.
    mapping(address => mapping(bytes32 => PoolFunctionPermission)) internal _poolFunctionPermissions;

    // pool -> PoolRoleAccounts (accounts assigned to specific roles; e.g., pauseManager).
    mapping(address => PoolRoleAccounts) internal _poolRoleAccounts;

<<<<<<< HEAD
    // solhint-disable no-inline-assembly

    function _openTab() internal pure returns (StorageSlot.BooleanSlotType slot) {
=======
    function _isUnlocked() internal pure returns (StorageSlot.BooleanSlotType slot) {
        // solhint-disable-next-line no-inline-assembly
>>>>>>> eeaf34bb
        assembly {
            slot := __isUnlocked.slot
        }
    }

    function _nonzeroDeltaCount() internal pure returns (StorageSlot.Uint256SlotType slot) {
        assembly {
            slot := __nonzeroDeltaCount.slot
        }
    }

    function _tokenDeltas() internal pure returns (TokenDeltaMappingSlotType slot) {
        assembly {
            slot := __tokenDeltas.slot
        }
    }

    function _aggregateProtocolSwapFeePercentage() internal pure returns (StorageSlot.Uint256SlotType slot) {
        assembly {
            slot := __aggregateProtocolSwapFeePercentage.slot
        }
    }

    function _currentProtocolFeePercentages() internal pure returns (StorageSlot.Bytes32SlotType slot) {
        assembly {
            slot := __currentProtocolFeePercentages.slot
        }
    }
}<|MERGE_RESOLUTION|>--- conflicted
+++ resolved
@@ -140,14 +140,9 @@
     // pool -> PoolRoleAccounts (accounts assigned to specific roles; e.g., pauseManager).
     mapping(address => PoolRoleAccounts) internal _poolRoleAccounts;
 
-<<<<<<< HEAD
     // solhint-disable no-inline-assembly
 
-    function _openTab() internal pure returns (StorageSlot.BooleanSlotType slot) {
-=======
     function _isUnlocked() internal pure returns (StorageSlot.BooleanSlotType slot) {
-        // solhint-disable-next-line no-inline-assembly
->>>>>>> eeaf34bb
         assembly {
             slot := __isUnlocked.slot
         }
