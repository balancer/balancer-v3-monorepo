// SPDX-License-Identifier: GPL-3.0-or-later

pragma solidity ^0.8.24;

import { IERC20 } from "@openzeppelin/contracts/token/ERC20/IERC20.sol";

import { IAuthorizer } from "@balancer-labs/v3-interfaces/contracts/vault/IAuthorizer.sol";
import { TokenConfig, PoolConfig } from "@balancer-labs/v3-interfaces/contracts/vault/VaultTypes.sol";
import { IHooks } from "@balancer-labs/v3-interfaces/contracts/vault/IHooks.sol";
import { IRateProvider } from "@balancer-labs/v3-interfaces/contracts/vault/IRateProvider.sol";
import { IVaultExtension } from "@balancer-labs/v3-interfaces/contracts/vault/IVaultExtension.sol";
import { IProtocolFeeController } from "@balancer-labs/v3-interfaces/contracts/vault/IProtocolFeeController.sol";
import "@balancer-labs/v3-interfaces/contracts/vault/VaultTypes.sol";

import { EnumerableMap } from "@balancer-labs/v3-solidity-utils/contracts/openzeppelin/EnumerableMap.sol";
import { EnumerableSet } from "@balancer-labs/v3-solidity-utils/contracts/openzeppelin/EnumerableSet.sol";
import { StorageSlot } from "@balancer-labs/v3-solidity-utils/contracts/openzeppelin/StorageSlot.sol";
import {
    TransientStorageHelpers,
    AddressArraySlotType,
    TokenDeltaMappingSlotType
} from "@balancer-labs/v3-solidity-utils/contracts/helpers/TransientStorageHelpers.sol";

import { PackedTokenBalance } from "./lib/PackedTokenBalance.sol";

// solhint-disable max-states-count

/**
 * @dev Storage layout for Vault. This contract has no code other than a thin abstraction for transient storage slots.
 */
contract VaultStorage {
    using StorageSlot for *;

    bytes32 private immutable _IS_UNLOCKED_SLOT = _calculateVaultStorageSlot("isUnlocked");
    bytes32 private immutable _NON_ZERO_DELTA_COUNT_SLOT = _calculateVaultStorageSlot("nonZeroDeltaCount");
    bytes32 private immutable _TOKEN_DELTAS_SLOT = _calculateVaultStorageSlot("tokenDeltas");

    // Minimum BPT amount minted upon initialization.
    uint256 internal constant _MINIMUM_BPT = 1e6;

    // Minimum given amount to wrap/unwrap, to avoid rounding issues
    uint256 internal constant _MINIMUM_WRAP_AMOUNT = 1e6;

    // Pools can have two, three, or four tokens.
    uint256 internal constant _MIN_TOKENS = 2;
    // This maximum token count is also hard-coded in `PoolConfigLib`.
    uint256 internal constant _MAX_TOKENS = 4;

    // Maximum pause and buffer period durations.
    uint256 internal constant _MAX_PAUSE_WINDOW_DURATION = 356 days * 4;
    uint256 internal constant _MAX_BUFFER_PERIOD_DURATION = 90 days;

    // When wrapping/unwrapping an IERC4626, the actual operation can return a different result from convertToAssets
    // and convertToShares. _MAX_CONVERT_ERROR is the maximum tolerance to convert errors.
    uint256 internal constant _MAX_CONVERT_ERROR = 2;

    // Code extension for Vault.
    IVaultExtension internal immutable _vaultExtension;

    // Registry of pool configs.
    mapping(address => PoolConfig) internal _poolConfig;

    // Registry of pool hooks.
    mapping(address => HooksConfig) internal _hooksConfig;

    // Pool -> (token -> PackedTokenBalance): structure containing the current raw and "last live" scaled balances.
    // Last live balances are used for yield fee computation, and since these have rates applied, they are stored
    // as scaled 18-decimal FP values. Each value takes up half the storage slot (i.e., 128 bits).
    mapping(address => EnumerableMap.IERC20ToBytes32Map) internal _poolTokenBalances;

    // Pool -> (token -> TokenInfo): The token configuration of each Pool's tokens.
    mapping(address => mapping(IERC20 => TokenInfo)) internal _poolTokenInfo;

<<<<<<< HEAD
    // Pool -> (Token -> fee): aggregate protocol swap/yield fees accumulated in the Vault for harvest.
=======
    /// @notice Global lock state. Unlock to operate with the vault.
    bool private __isUnlocked;

    /**
     * @notice The total number of nonzero deltas.
     * @dev It is non-zero only during `unlock` calls.
     */
    uint256 private __nonzeroDeltaCount;

    /**
     * @notice Represents the token due/owed during an operation.
     * @dev Must all net to zero when the operation is finished.
     */
    mapping(IERC20 => int256) private __tokenDeltas;

    // Pool -> (Token -> fee): aggregate swap/yield fees accumulated in the Vault for harvest.
>>>>>>> 9fb70209
    // Reusing PackedTokenBalance to save bytecode (despite differing semantics).
    // It's arbitrary which is which: we define raw=swap; derived=yield
    mapping(address => mapping(IERC20 => bytes32)) internal _aggregateFeeAmounts;

    /**
     * @dev Represents the total reserve of each ERC20 token. It should be always equal to `token.balanceOf(vault)`,
     * except during `unlock`.
     */
    mapping(IERC20 => uint256) internal _reservesOf;

    // Upgradeable contract in charge of setting permissions.
    IAuthorizer internal _authorizer;

    // The Pause Window and Buffer Period are timestamp-based: they should not be relied upon for sub-minute accuracy.
    // solhint-disable not-rely-on-time

    uint32 internal immutable _vaultPauseWindowEndTime;
    uint32 internal immutable _vaultBufferPeriodEndTime;
    // Stored as a convenience, to avoid calculating it on every operation.
    uint32 internal immutable _vaultBufferPeriodDuration;

    // Vault pause and query flags.
    VaultState internal _vaultState;

    // pool -> roleId (corresponding to a particular function) -> PoolFunctionPermission.
    mapping(address => mapping(bytes32 => PoolFunctionPermission)) internal _poolFunctionPermissions;

    // pool -> PoolRoleAccounts (accounts assigned to specific roles; e.g., pauseManager).
    mapping(address => PoolRoleAccounts) internal _poolRoleAccounts;

    // Contract that receives aggregate swap and yield fees
    IProtocolFeeController internal _protocolFeeController;

    // Buffers are a vault internal concept, keyed on the wrapped token address.
    // There will only ever be one buffer per wrapped token. This also means they are permissionless and
    // have no registration function. You can always add liquidity to a buffer.

    // A buffer will only ever have two tokens: wrapped and underlying
    // we pack the wrapped and underlying balance into a single bytes32
    // wrapped token address -> PackedTokenBalance
    mapping(IERC20 => bytes32) internal _bufferTokenBalances;

    // The LP balances for buffers. To start, LP balances will not be represented as ERC20 shares.
    // If we end up with a need to incentivize buffers, we can wrap this in an ERC20 wrapper without
    // introducing more complexity to the vault.
    // wrapped token address -> user address -> LP balance
    mapping(IERC20 => mapping(address => uint256)) internal _bufferLpShares;
    // total LP shares
    mapping(IERC20 => uint256) internal _bufferTotalShares;

    // Prevents a malicious ERC4626 from changing the asset after the buffer was initialized.
    mapping(IERC20 => address) internal _bufferAssets;

    function _isUnlocked() internal view returns (StorageSlot.BooleanSlotType slot) {
        return _IS_UNLOCKED_SLOT.asBoolean();
    }

    /**
     * @notice The total number of nonzero deltas slot;
     * @dev It is non-zero only during `unlock` calls.
     */
    function _nonZeroDeltaCount() internal view returns (StorageSlot.Uint256SlotType slot) {
        return _NON_ZERO_DELTA_COUNT_SLOT.asUint256();
    }

    function _tokenDeltas() internal view returns (TokenDeltaMappingSlotType slot) {
        return TokenDeltaMappingSlotType.wrap(_TOKEN_DELTAS_SLOT);
    }

    function _calculateVaultStorageSlot(string memory key) private pure returns (bytes32) {
        return TransientStorageHelpers.calculateSlot(type(VaultStorage).name, key);
    }
}<|MERGE_RESOLUTION|>--- conflicted
+++ resolved
@@ -71,26 +71,7 @@
     // Pool -> (token -> TokenInfo): The token configuration of each Pool's tokens.
     mapping(address => mapping(IERC20 => TokenInfo)) internal _poolTokenInfo;
 
-<<<<<<< HEAD
     // Pool -> (Token -> fee): aggregate protocol swap/yield fees accumulated in the Vault for harvest.
-=======
-    /// @notice Global lock state. Unlock to operate with the vault.
-    bool private __isUnlocked;
-
-    /**
-     * @notice The total number of nonzero deltas.
-     * @dev It is non-zero only during `unlock` calls.
-     */
-    uint256 private __nonzeroDeltaCount;
-
-    /**
-     * @notice Represents the token due/owed during an operation.
-     * @dev Must all net to zero when the operation is finished.
-     */
-    mapping(IERC20 => int256) private __tokenDeltas;
-
-    // Pool -> (Token -> fee): aggregate swap/yield fees accumulated in the Vault for harvest.
->>>>>>> 9fb70209
     // Reusing PackedTokenBalance to save bytecode (despite differing semantics).
     // It's arbitrary which is which: we define raw=swap; derived=yield
     mapping(address => mapping(IERC20 => bytes32)) internal _aggregateFeeAmounts;
