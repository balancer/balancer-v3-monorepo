// SPDX-License-Identifier: GPL-3.0-or-later

pragma solidity ^0.8.24;

import { IERC20 } from "@openzeppelin/contracts/token/ERC20/IERC20.sol";

import { IAuthorizer } from "@balancer-labs/v3-interfaces/contracts/vault/IAuthorizer.sol";
import { TokenConfig } from "@balancer-labs/v3-interfaces/contracts/vault/VaultTypes.sol";
import { IRateProvider } from "@balancer-labs/v3-interfaces/contracts/vault/IRateProvider.sol";
import { IVaultExtension } from "@balancer-labs/v3-interfaces/contracts/vault/IVaultExtension.sol";
import { PoolFunctionPermission, PoolRoleAccounts } from "@balancer-labs/v3-interfaces/contracts/vault/VaultTypes.sol";

import { EnumerableMap } from "@balancer-labs/v3-solidity-utils/contracts/openzeppelin/EnumerableMap.sol";
import { EnumerableSet } from "@balancer-labs/v3-solidity-utils/contracts/openzeppelin/EnumerableSet.sol";
import { StorageSlot } from "@balancer-labs/v3-solidity-utils/contracts/openzeppelin/StorageSlot.sol";
import {
    AddressArraySlotType,
    TokenDeltaMappingSlotType
} from "@balancer-labs/v3-solidity-utils/contracts/helpers/TransientStorageHelpers.sol";

import { VaultStateBits } from "./lib/VaultStateLib.sol";
import { PoolConfigBits } from "./lib/PoolConfigLib.sol";

// solhint-disable max-states-count

/**
 * @dev Storage layout for Vault. This contract has no code other than a thin abstraction for transient storage slots.
 */
contract VaultStorage {
    // Minimum BPT amount minted upon initialization.
    uint256 internal constant _MINIMUM_BPT = 1e6;

    // Pools can have two, three, or four tokens.
    uint256 internal constant _MIN_TOKENS = 2;
    // This maximum token count is also hard-coded in `PoolConfigLib`.
    uint256 internal constant _MAX_TOKENS = 4;

    // Maximum protocol swap fee percentage. 1e18 corresponds to a 100% fee.
    uint256 internal constant _MAX_PROTOCOL_SWAP_FEE_PERCENTAGE = 50e16; // 50%

    // Maximum protocol yield fee percentage.
    uint256 internal constant _MAX_PROTOCOL_YIELD_FEE_PERCENTAGE = 20e16; // 20%

    // Maximum pool swap fee percentage.
    uint256 internal constant _MAX_SWAP_FEE_PERCENTAGE = 10e16; // 10%

    // Code extension for Vault.
    IVaultExtension internal immutable _vaultExtension;

    // Registry of pool configs.
    mapping(address => PoolConfigBits) internal _poolConfig;

    // Store pool pause managers.
    mapping(address => address) internal _poolPauseManagers;

    // Pool -> (token -> PackedTokenBalance): structure containing the current raw and "last live" scaled balances.
    // Last live balances are used for yield fee computation, and since these have rates applied, they are stored
    // as scaled 18-decimal FP values. Each value takes up half the storage slot (i.e., 128 bits).
    mapping(address => EnumerableMap.IERC20ToBytes32Map) internal _poolTokenBalances;

    // Pool -> (token -> TokenConfig): The token configuration of each Pool's tokens.
    mapping(address => mapping(IERC20 => TokenConfig)) internal _poolTokenConfig;

    /// @notice Main tab. Open to operate with the vault.
    bool private __openTab;

    /**
     * @notice The total number of nonzero deltas over all active + completed lockers.
     * @dev It is non-zero only during `lock` calls.
     */
    uint256 private __nonzeroDeltaCount;

    /**
     * @notice Represents the token due/owed during an operation.
     * @dev Must all net to zero when the operation is finished.
     */
    mapping(IERC20 => int256) private __tokenDeltas;

    /**
     * @notice Represents the total reserve of each ERC20 token.
     * @dev It should be always equal to `token.balanceOf(vault)`, except during `lock`.
     */
    mapping(IERC20 => uint256) internal _reservesOf;

    // Token -> fee: Protocol fees (from both swap and yield) accumulated in the Vault for harvest.
    mapping(IERC20 => uint256) internal _protocolFees;

    // Pool -> (Token -> fee): pool creator fees (from swap) accumulated in the Vault for harvest.
    mapping(address => EnumerableMap.IERC20ToUint256Map) internal _poolCreatorFees;

    // Upgradeable contract in charge of setting permissions.
    IAuthorizer internal _authorizer;

    uint256 public constant MAX_PAUSE_WINDOW_DURATION = 356 days * 4;
    uint256 public constant MAX_BUFFER_PERIOD_DURATION = 90 days;

    // The Pause Window and Buffer Period are timestamp-based: they should not be relied upon for sub-minute accuracy.
    // solhint-disable not-rely-on-time

    uint256 internal immutable _vaultPauseWindowEndTime;
    uint256 internal immutable _vaultBufferPeriodEndTime;
    // Stored as a convenience, to avoid calculating it on every operation.
    uint256 internal immutable _vaultBufferPeriodDuration;

    // Bytes32 with protocol fees and paused flags.
    VaultStateBits internal _vaultState;

<<<<<<< HEAD
    // pool -> roleId (corresponding to a particular function) -> PoolFunctionPermission.
    mapping(address => mapping(bytes32 => PoolFunctionPermission)) internal _poolFunctionPermissions;

    // pool -> PoolRoleAccounts (accounts assigned to specific roles; e.g., pauseManager).
    mapping(address => PoolRoleAccounts) internal _poolRoleAccounts;

    function _lockers() internal pure returns (AddressArraySlotType slot) {
=======
    function _openTab() internal pure returns (StorageSlot.BooleanSlotType slot) {
>>>>>>> 360d13fe
        // solhint-disable-next-line no-inline-assembly
        assembly {
            slot := __openTab.slot
        }
    }

    function _nonzeroDeltaCount() internal pure returns (StorageSlot.Uint256SlotType slot) {
        // solhint-disable-next-line no-inline-assembly
        assembly {
            slot := __nonzeroDeltaCount.slot
        }
    }

    function _tokenDeltas() internal pure returns (TokenDeltaMappingSlotType slot) {
        // solhint-disable-next-line no-inline-assembly
        assembly {
            slot := __tokenDeltas.slot
        }
    }
}<|MERGE_RESOLUTION|>--- conflicted
+++ resolved
@@ -105,17 +105,13 @@
     // Bytes32 with protocol fees and paused flags.
     VaultStateBits internal _vaultState;
 
-<<<<<<< HEAD
     // pool -> roleId (corresponding to a particular function) -> PoolFunctionPermission.
     mapping(address => mapping(bytes32 => PoolFunctionPermission)) internal _poolFunctionPermissions;
 
     // pool -> PoolRoleAccounts (accounts assigned to specific roles; e.g., pauseManager).
     mapping(address => PoolRoleAccounts) internal _poolRoleAccounts;
 
-    function _lockers() internal pure returns (AddressArraySlotType slot) {
-=======
     function _openTab() internal pure returns (StorageSlot.BooleanSlotType slot) {
->>>>>>> 360d13fe
         // solhint-disable-next-line no-inline-assembly
         assembly {
             slot := __openTab.slot
