// SPDX-License-Identifier: GPL-3.0-or-later

pragma solidity ^0.8.4;

import { IERC4626 } from "@openzeppelin/contracts/interfaces/IERC4626.sol";
import { IERC20 } from "@openzeppelin/contracts/token/ERC20/IERC20.sol";

import { IAuthorizer } from "@balancer-labs/v3-interfaces/contracts/vault/IAuthorizer.sol";
import { TokenConfig } from "@balancer-labs/v3-interfaces/contracts/vault/VaultTypes.sol";
import { IRateProvider } from "@balancer-labs/v3-interfaces/contracts/vault/IRateProvider.sol";
import { IVaultExtension } from "@balancer-labs/v3-interfaces/contracts/vault/IVaultExtension.sol";

import { EnumerableMap } from "@balancer-labs/v3-solidity-utils/contracts/openzeppelin/EnumerableMap.sol";
import { EnumerableSet } from "@balancer-labs/v3-solidity-utils/contracts/openzeppelin/EnumerableSet.sol";

import { VaultStateBits } from "./lib/VaultStateLib.sol";
import { PoolConfigBits } from "./lib/PoolConfigLib.sol";

// solhint-disable max-states-count

/**
 * @dev Storage layout for Vault. This contract has no code.
 */
contract VaultStorage {
    // Minimum BPT amount minted upon initialization.
    uint256 internal constant _MINIMUM_BPT = 1e6;

    // Pools can have two, three, or four tokens.
    uint256 internal constant _MIN_TOKENS = 2;
    // This maximum token count is also hard-coded in `PoolConfigLib`.
    uint256 internal constant _MAX_TOKENS = 4;

    // Maximum protocol swap fee percentage. 1e18 corresponds to a 100% fee.
    uint256 internal constant _MAX_PROTOCOL_SWAP_FEE_PERCENTAGE = 50e16; // 50%

    // Maximum protocol yield fee percentage.
    uint256 internal constant _MAX_PROTOCOL_YIELD_FEE_PERCENTAGE = 20e16; // 20%

    // Maximum pool swap fee percentage.
    uint256 internal constant _MAX_SWAP_FEE_PERCENTAGE = 10e16; // 10%

    // Code extension for Vault.
    IVaultExtension internal immutable _vaultExtension;

    // Registry of pool configs.
    mapping(address => PoolConfigBits) internal _poolConfig;

    // Store pool pause managers.
    mapping(address => address) internal _poolPauseManagers;

    // Pool -> (token -> PackedTokenBalance): structure containing the current raw and "last live" scaled balances.
    // Last live balances are used for yield fee computation, and since these have rates applied, they are stored
    // as scaled 18-decimal FP values. Each value takes up half the storage slot (i.e., 128 bits).
    mapping(address => EnumerableMap.IERC20ToBytes32Map) internal _poolTokenBalances;

    // Pool -> (token -> TokenConfig): The token configuration of each Pool's tokens.
    mapping(address => mapping(IERC20 => TokenConfig)) internal _poolTokenConfig;

    /// @notice List of lockers. It is empty except during `lock` calls.
    address[] internal _lockers;

    /**
     * @notice The total number of nonzero deltas over all active + completed lockers.
     * @dev It is non-zero only during `lock` calls.
     */
    uint256 internal _nonzeroDeltaCount;

    /**
     * @notice Represents the token due/owed to each locker.
     * @dev Must all net to zero when the last locker is released.
     */
    mapping(address => mapping(IERC20 => int256)) internal _tokenDeltas;

    /**
     * @notice Represents the total reserve of each ERC20 token.
     * @dev It should be always equal to `token.balanceOf(vault)`, except during `lock`.
     */
    mapping(IERC20 => uint256) internal _reservesOf;

    // Token -> fee: Protocol fees (from both swap and yield) accumulated in the Vault for harvest.
    mapping(IERC20 => uint256) internal _protocolFees;

    // Upgradeable contract in charge of setting permissions.
    IAuthorizer internal _authorizer;

    uint256 public constant MAX_PAUSE_WINDOW_DURATION = 356 days * 4;
    uint256 public constant MAX_BUFFER_PERIOD_DURATION = 90 days;

    // The Pause Window and Buffer Period are timestamp-based: they should not be relied upon for sub-minute accuracy.
    // solhint-disable not-rely-on-time

    uint256 internal immutable _vaultPauseWindowEndTime;
    uint256 internal immutable _vaultBufferPeriodEndTime;
    // Stored as a convenience, to avoid calculating it on every operation.
    uint256 internal immutable _vaultBufferPeriodDuration;

<<<<<<< HEAD
    bool internal _vaultPaused;

    // ERC4626 wrapped token -> associated Buffer Pool
    mapping(IERC4626 => address) internal _wrappedTokenBuffers;

    // For convenience, store the base token for each buffer in `_wrappedTokenBuffers`
    mapping(IERC20 => IERC20) internal _wrappedTokenBufferBaseTokens;

    // Routers approved by users and governance to manage their allowances.
    // user -> router -> approved
    // Note that the `vault` address is used as a `user` address for routers trusted by governance.
    mapping(address => mapping(address => bool)) internal _trustedRouters;
=======
    // Bytes32 with protocol fees and paused flags
    VaultStateBits internal _vaultState;
>>>>>>> 68c116c6
}<|MERGE_RESOLUTION|>--- conflicted
+++ resolved
@@ -94,7 +94,6 @@
     // Stored as a convenience, to avoid calculating it on every operation.
     uint256 internal immutable _vaultBufferPeriodDuration;
 
-<<<<<<< HEAD
     bool internal _vaultPaused;
 
     // ERC4626 wrapped token -> associated Buffer Pool
@@ -107,8 +106,7 @@
     // user -> router -> approved
     // Note that the `vault` address is used as a `user` address for routers trusted by governance.
     mapping(address => mapping(address => bool)) internal _trustedRouters;
-=======
+
     // Bytes32 with protocol fees and paused flags
     VaultStateBits internal _vaultState;
->>>>>>> 68c116c6
 }