--- conflicted
+++ resolved
@@ -11,17 +11,10 @@
 
 import { EnumerableMap } from "@balancer-labs/v3-solidity-utils/contracts/openzeppelin/EnumerableMap.sol";
 import { EnumerableSet } from "@balancer-labs/v3-solidity-utils/contracts/openzeppelin/EnumerableSet.sol";
-<<<<<<< HEAD
-import { Slots } from "@balancer-labs/v3-solidity-utils/contracts/openzeppelin/Slots.sol";
-import {
-    AddressArraySlot,
-    NestedAddressMappingSlot
-=======
 import { StorageSlot } from "@balancer-labs/v3-solidity-utils/contracts/openzeppelin/StorageSlot.sol";
 import {
     AddressArraySlotType,
     NestedAddressMappingSlotType
->>>>>>> fdef4a28
 } from "@balancer-labs/v3-solidity-utils/contracts/helpers/TransientStorageHelpers.sol";
 
 import { VaultStateBits } from "./lib/VaultStateLib.sol";
@@ -67,13 +60,8 @@
     // Pool -> (token -> TokenConfig): The token configuration of each Pool's tokens.
     mapping(address => mapping(IERC20 => TokenConfig)) internal _poolTokenConfig;
 
-<<<<<<< HEAD
     /// @notice Main tab. Open to operate with the vault.
     bool private __openTab;
-=======
-    /// @notice List of lockers. It is empty except during `lock` calls.
-    address[] private __lockers;
->>>>>>> fdef4a28
 
     /**
      * @notice The total number of nonzero deltas over all active + completed lockers.
@@ -113,36 +101,21 @@
     // Bytes32 with protocol fees and paused flags
     VaultStateBits internal _vaultState;
 
-<<<<<<< HEAD
-    function _openTab() internal pure returns (Slots.BoolSlot slot) {
+    function _openTab() internal pure returns (StorageSlot.BooleanSlotType slot) {
         // solhint-disable-next-line no-inline-assembly
         assembly {
             slot := __openTab.slot
         }
     }
 
-    function _nonzeroDeltaCount() internal pure returns (Slots.Uint256Slot slot) {
-=======
-    function _lockers() internal pure returns (AddressArraySlotType slot) {
-        // solhint-disable-next-line no-inline-assembly
-        assembly {
-            slot := __lockers.slot
-        }
-    }
-
     function _nonzeroDeltaCount() internal pure returns (StorageSlot.Uint256SlotType slot) {
->>>>>>> fdef4a28
         // solhint-disable-next-line no-inline-assembly
         assembly {
             slot := __nonzeroDeltaCount.slot
         }
     }
 
-<<<<<<< HEAD
-    function _tokenDeltas() internal pure returns (NestedAddressMappingSlot slot) {
-=======
     function _tokenDeltas() internal pure returns (NestedAddressMappingSlotType slot) {
->>>>>>> fdef4a28
         // solhint-disable-next-line no-inline-assembly
         assembly {
             slot := __tokenDeltas.slot
