// SPDX-License-Identifier: GPL-3.0-or-later

pragma solidity ^0.8.24;

import { IERC20 } from "@openzeppelin/contracts/token/ERC20/IERC20.sol";

import { IAuthorizer } from "@balancer-labs/v3-interfaces/contracts/vault/IAuthorizer.sol";
import { IHooks } from "@balancer-labs/v3-interfaces/contracts/vault/IHooks.sol";
import { IVaultExtension } from "@balancer-labs/v3-interfaces/contracts/vault/IVaultExtension.sol";
import { IProtocolFeeController } from "@balancer-labs/v3-interfaces/contracts/vault/IProtocolFeeController.sol";
import "@balancer-labs/v3-interfaces/contracts/vault/VaultTypes.sol";

import { StorageSlotExtension } from "@balancer-labs/v3-solidity-utils/contracts/openzeppelin/StorageSlotExtension.sol";
import {
    TransientStorageHelpers,
    AddressArraySlotType,
    TokenDeltaMappingSlotType
} from "@balancer-labs/v3-solidity-utils/contracts/helpers/TransientStorageHelpers.sol";

import { VaultStateBits } from "./lib/VaultStateLib.sol";
import { PoolConfigBits } from "./lib/PoolConfigLib.sol";

// solhint-disable max-states-count

/**
 * @notice Storage layout for the Vault.
 * @dev This contract has no code, but is inherited by all three Vault contracts. In order to ensure that *only* the
 * Vault contract's storage is actually used, calls to the extension contracts must be delegate calls made through the
 * main Vault.
 */
contract VaultStorage {
    using StorageSlotExtension for *;

    /***************************************************************************
                                     Constants
    ***************************************************************************/

    // Pools can have between two and eight tokens.
    uint256 internal constant _MIN_TOKENS = 2;
    // This maximum token count is also implicitly hard-coded in `PoolConfigLib` (through packing `tokenDecimalDiffs`).
    uint256 internal constant _MAX_TOKENS = 8;

    // Maximum pause and buffer period durations.
    uint256 internal constant _MAX_PAUSE_WINDOW_DURATION = 365 days * 4;
    uint256 internal constant _MAX_BUFFER_PERIOD_DURATION = 90 days;

<<<<<<< HEAD
    // Minimum BPT amount minted upon initialization.
    uint256 internal constant _BUFFER_MINIMUM_TOTAL_SUPPLY = 1e4;

=======
>>>>>>> 184494da
    // Minimum swap amount (applied to scaled18 values), enforced as a security measure to block potential
    // exploitation of rounding errors.
    // solhint-disable-next-line var-name-mixedcase
    uint256 internal immutable _MINIMUM_TRADE_AMOUNT;

    // Minimum given amount to wrap/unwrap (applied to native decimal values), to avoid rounding issues.
    // solhint-disable-next-line var-name-mixedcase
    uint256 internal immutable _MINIMUM_WRAP_AMOUNT;

    /***************************************************************************
                          Transient Storage Declarations
    ***************************************************************************/

    // NOTE: If you use a constant, then it is simply replaced everywhere when this constant is used
    // by what is written after =. If you use immutable, the value is first calculated and
    // then replaced everywhere. That means that if a constant has executable variables,
    // they will be executed every time the constant is used.

    // solhint-disable var-name-mixedcase
    bytes32 private immutable _IS_UNLOCKED_SLOT = _calculateVaultStorageSlot("isUnlocked");
    bytes32 private immutable _NON_ZERO_DELTA_COUNT_SLOT = _calculateVaultStorageSlot("nonZeroDeltaCount");
    bytes32 private immutable _TOKEN_DELTAS_SLOT = _calculateVaultStorageSlot("tokenDeltas");
    // solhint-enable var-name-mixedcase

    /***************************************************************************
                                    Pool State
    ***************************************************************************/

    // Pool-specific configuration data (e.g., fees, pause window, configuration flags).
    mapping(address pool => PoolConfigBits poolConfig) internal _poolConfigBits;

    // Accounts assigned to specific roles; e.g., pauseManager, swapManager.
    mapping(address pool => PoolRoleAccounts roleAccounts) internal _poolRoleAccounts;

    // The hooks contracts associated with each pool.
    mapping(address pool => IHooks hooksContract) internal _hooksContracts;

    // The set of tokens associated with each pool.
    mapping(address pool => IERC20[] poolTokens) internal _poolTokens;

    // The token configuration of each Pool's tokens.
    mapping(address pool => mapping(IERC20 token => TokenInfo tokenInfo)) internal _poolTokenInfo;

    // Structure containing the current raw and "last live" scaled balances. Last live balances are used for
    // yield fee computation, and since these have rates applied, they are stored as scaled 18-decimal FP values.
    // Each value takes up half the storage slot (i.e., 128 bits).
    mapping(address pool => mapping(uint256 tokenIndex => bytes32 packedTokenBalance)) internal _poolTokenBalances;

    // Aggregate protocol swap/yield fees accumulated in the Vault for harvest.
    // Reusing PackedTokenBalance for the bytes32 values to save bytecode (despite differing semantics).
    // It's arbitrary which is which: we define raw = swap; derived = yield.
    mapping(address pool => mapping(IERC20 token => bytes32 packedFeeAmounts)) internal _aggregateFeeAmounts;

    /***************************************************************************
                                    Vault State
    ***************************************************************************/

    // The Pause Window and Buffer Period are timestamp-based: they should not be relied upon for sub-minute accuracy.
    uint32 internal immutable _vaultPauseWindowEndTime;
    uint32 internal immutable _vaultBufferPeriodEndTime;

    // Stored as a convenience, to avoid calculating it on every operation.
    uint32 internal immutable _vaultBufferPeriodDuration;

    // Bytes32 with pause flags for the Vault, buffers, and queries.
    VaultStateBits internal _vaultStateBits;

    /**
     * @dev Represents the total reserve of each ERC20 token. It should be always equal to `token.balanceOf(vault)`,
     * except during `unlock`.
     */
    mapping(IERC20 token => uint256 vaultBalance) internal _reservesOf;

    /***************************************************************************
                                Contract References
    ***************************************************************************/

    // Upgradeable contract in charge of setting permissions.
    IAuthorizer internal _authorizer;

    // Contract that receives aggregate swap and yield fees.
    IProtocolFeeController internal _protocolFeeController;

    /***************************************************************************
                                  ERC4626 Buffers
    ***************************************************************************/

    // Any ERC4626 token can trade using a buffer, which is like a pool, but internal to the Vault.
    // The registry key is the wrapped token address, so there can only ever be one buffer per wrapped token.
    // This means they are permissionless, and have no registration function.
    //
    // Anyone can add liquidity to a buffer

    // A buffer will only ever have two tokens: wrapped and underlying. We pack the wrapped and underlying balances
    // into a single bytes32, interpreted with the `PackedTokenBalance` library.

    // ERC4626 token address -> PackedTokenBalance, which stores both the underlying and wrapped token balances.
    // Reusing PackedTokenBalance to save bytecode (despite differing semantics).
    // It's arbitrary which is which: we define raw = underlying token; derived = wrapped token.
    mapping(IERC4626 wrappedToken => bytes32 packedTokenBalance) internal _bufferTokenBalances;

    // The LP balances for buffers. LP balances are not tokenized (i.e., represented by ERC20 tokens like BPT), but
    // rather accounted for within the Vault.

    // Track the internal "BPT" shares of each buffer depositor.
    mapping(IERC4626 wrappedToken => mapping(address user => uint256 userShares)) internal _bufferLpShares;

    // Total LP shares.
    mapping(IERC4626 wrappedToken => uint256 totalShares) internal _bufferTotalShares;

    // Prevents a malicious ERC4626 from changing the asset after the buffer was initialized.
    mapping(IERC4626 wrappedToken => address underlyingToken) internal _bufferAssets;

    /***************************************************************************
                             Transient Storage Access
    ***************************************************************************/

    function _isUnlocked() internal view returns (StorageSlotExtension.BooleanSlotType slot) {
        return _IS_UNLOCKED_SLOT.asBoolean();
    }

    function _nonZeroDeltaCount() internal view returns (StorageSlotExtension.Uint256SlotType slot) {
        return _NON_ZERO_DELTA_COUNT_SLOT.asUint256();
    }

    function _tokenDeltas() internal view returns (TokenDeltaMappingSlotType slot) {
        return TokenDeltaMappingSlotType.wrap(_TOKEN_DELTAS_SLOT);
    }

    function _calculateVaultStorageSlot(string memory key) private pure returns (bytes32) {
        return TransientStorageHelpers.calculateSlot(type(VaultStorage).name, key);
    }
}<|MERGE_RESOLUTION|>--- conflicted
+++ resolved
@@ -44,12 +44,6 @@
     uint256 internal constant _MAX_PAUSE_WINDOW_DURATION = 365 days * 4;
     uint256 internal constant _MAX_BUFFER_PERIOD_DURATION = 90 days;
 
-<<<<<<< HEAD
-    // Minimum BPT amount minted upon initialization.
-    uint256 internal constant _BUFFER_MINIMUM_TOTAL_SUPPLY = 1e4;
-
-=======
->>>>>>> 184494da
     // Minimum swap amount (applied to scaled18 values), enforced as a security measure to block potential
     // exploitation of rounding errors.
     // solhint-disable-next-line var-name-mixedcase
