--- conflicted
+++ resolved
@@ -13,24 +13,6 @@
 // @notice Config type to store entire configuration of the pool
 
 library HooksConfigLib {
-<<<<<<< HEAD
-=======
-    using HooksConfigLib for HooksConfigBits;
-    using WordCodec for bytes32;
-
-    // Bit offsets for pool config
-    uint8 public constant DYNAMIC_SWAP_FEE_OFFSET = 0;
-    uint8 public constant BEFORE_SWAP_OFFSET = DYNAMIC_SWAP_FEE_OFFSET + 1;
-    uint8 public constant AFTER_SWAP_OFFSET = BEFORE_SWAP_OFFSET + 1;
-    uint8 public constant BEFORE_ADD_LIQUIDITY_OFFSET = AFTER_SWAP_OFFSET + 1;
-    uint8 public constant AFTER_ADD_LIQUIDITY_OFFSET = BEFORE_ADD_LIQUIDITY_OFFSET + 1;
-    uint8 public constant BEFORE_REMOVE_LIQUIDITY_OFFSET = AFTER_ADD_LIQUIDITY_OFFSET + 1;
-    uint8 public constant AFTER_REMOVE_LIQUIDITY_OFFSET = BEFORE_REMOVE_LIQUIDITY_OFFSET + 1;
-    uint8 public constant BEFORE_INITIALIZE_OFFSET = AFTER_REMOVE_LIQUIDITY_OFFSET + 1;
-    uint8 public constant AFTER_INITIALIZE_OFFSET = BEFORE_INITIALIZE_OFFSET + 1;
-    uint8 public constant HOOKS_CONTRACT_OFFSET = AFTER_INITIALIZE_OFFSET + 1;
-
->>>>>>> 316b7810
     /**
      * @dev Check if dynamic swap fee hook should be called and call it. Throws an error if the hook contract fails to
      * execute the hook.
@@ -44,11 +26,7 @@
         HooksConfig memory config,
         IBasePool.PoolSwapParams memory swapParams
     ) internal view returns (bool, uint256) {
-<<<<<<< HEAD
-        if (!config.shouldCallComputeDynamicSwapFee) {
-=======
-        if (config.shouldCallComputeDynamicSwapFee() == false) {
->>>>>>> 316b7810
+        if (config.shouldCallComputeDynamicSwapFee == false) {
             return (false, 0);
         }
 
@@ -68,16 +46,11 @@
      * @param swapParams The swap parameters used in the hook
      * @return success false if hook is disabled, true if hooks is enabled and succeeded to execute
      */
-<<<<<<< HEAD
     function onBeforeSwap(
         HooksConfig memory config,
         IBasePool.PoolSwapParams memory swapParams
     ) internal returns (bool) {
-        if (!config.shouldCallBeforeSwap) {
-=======
-    function onBeforeSwap(HooksConfigBits config, IBasePool.PoolSwapParams memory swapParams) internal returns (bool) {
-        if (config.shouldCallBeforeSwap() == false) {
->>>>>>> 316b7810
+        if (config.shouldCallBeforeSwap == false) {
             return false;
         }
 
@@ -105,11 +78,7 @@
         SwapState memory state,
         PoolData memory poolData
     ) internal {
-<<<<<<< HEAD
-        if (!config.shouldCallAfterSwap) {
-=======
-        if (config.shouldCallAfterSwap() == false) {
->>>>>>> 316b7810
+        if (config.shouldCallAfterSwap == false) {
             return;
         }
 
@@ -154,22 +123,13 @@
         AddLiquidityParams memory params,
         PoolData memory poolData
     ) internal returns (bool) {
-<<<<<<< HEAD
-        if (!config.shouldCallBeforeAddLiquidity) {
-=======
-        if (config.shouldCallBeforeAddLiquidity() == false) {
->>>>>>> 316b7810
-            return false;
-        }
-
-        if (
-<<<<<<< HEAD
+        if (config.shouldCallBeforeAddLiquidity == false) {
+            return false;
+        }
+
+        if (
             IHooks(config.hooksContract).onBeforeAddLiquidity(
-                msg.sender,
-=======
-            IHooks(getHooksContract(config)).onBeforeAddLiquidity(
-                router,
->>>>>>> 316b7810
+                router,
                 params.kind,
                 maxAmountsInScaled18,
                 params.minBptAmountOut,
@@ -200,22 +160,13 @@
         AddLiquidityParams memory params,
         PoolData memory poolData
     ) internal {
-<<<<<<< HEAD
-        if (!config.shouldCallAfterAddLiquidity) {
-=======
-        if (config.shouldCallAfterAddLiquidity() == false) {
->>>>>>> 316b7810
-            return;
-        }
-
-        if (
-<<<<<<< HEAD
+        if (config.shouldCallAfterAddLiquidity == false) {
+            return;
+        }
+
+        if (
             IHooks(config.hooksContract).onAfterAddLiquidity(
-                msg.sender,
-=======
-            IHooks(getHooksContract(config)).onAfterAddLiquidity(
-                router,
->>>>>>> 316b7810
+                router,
                 amountsInScaled18,
                 bptAmountOut,
                 poolData.balancesLiveScaled18,
@@ -244,22 +195,13 @@
         RemoveLiquidityParams memory params,
         PoolData memory poolData
     ) internal returns (bool) {
-<<<<<<< HEAD
-        if (!config.shouldCallBeforeRemoveLiquidity) {
-=======
-        if (config.shouldCallBeforeRemoveLiquidity() == false) {
->>>>>>> 316b7810
-            return false;
-        }
-
-        if (
-<<<<<<< HEAD
+        if (config.shouldCallBeforeRemoveLiquidity == false) {
+            return false;
+        }
+
+        if (
             IHooks(config.hooksContract).onBeforeRemoveLiquidity(
-                msg.sender,
-=======
-            IHooks(getHooksContract(config)).onBeforeRemoveLiquidity(
-                router,
->>>>>>> 316b7810
+                router,
                 params.kind,
                 params.maxBptAmountIn,
                 minAmountsOutScaled18,
@@ -290,22 +232,13 @@
         RemoveLiquidityParams memory params,
         PoolData memory poolData
     ) internal {
-<<<<<<< HEAD
-        if (!config.shouldCallAfterRemoveLiquidity) {
-=======
-        if (config.shouldCallAfterRemoveLiquidity() == false) {
->>>>>>> 316b7810
-            return;
-        }
-
-        if (
-<<<<<<< HEAD
+        if (config.shouldCallAfterRemoveLiquidity == false) {
+            return;
+        }
+
+        if (
             IHooks(config.hooksContract).onAfterRemoveLiquidity(
-                msg.sender,
-=======
-            IHooks(getHooksContract(config)).onAfterRemoveLiquidity(
-                router,
->>>>>>> 316b7810
+                router,
                 bptAmountIn,
                 amountsOutScaled18,
                 poolData.balancesLiveScaled18,
@@ -330,11 +263,7 @@
         uint256[] memory exactAmountsInScaled18,
         bytes memory userData
     ) internal returns (bool) {
-<<<<<<< HEAD
-        if (!config.shouldCallBeforeInitialize) {
-=======
-        if (config.shouldCallBeforeInitialize() == false) {
->>>>>>> 316b7810
+        if (config.shouldCallBeforeInitialize == false) {
             return false;
         }
 
@@ -359,11 +288,7 @@
         uint256 bptAmountOut,
         bytes memory userData
     ) internal {
-<<<<<<< HEAD
-        if (!config.shouldCallAfterInitialize) {
-=======
-        if (config.shouldCallAfterInitialize() == false) {
->>>>>>> 316b7810
+        if (config.shouldCallAfterInitialize == false) {
             return;
         }
 
