// SPDX-License-Identifier: GPL-3.0-or-later

pragma solidity ^0.8.24;

import { IBasePool } from "@balancer-labs/v3-interfaces/contracts/vault/IBasePool.sol";
import { IHooks } from "@balancer-labs/v3-interfaces/contracts/vault/IHooks.sol";
import { IVaultErrors } from "@balancer-labs/v3-interfaces/contracts/vault/IVaultErrors.sol";
import "@balancer-labs/v3-interfaces/contracts/vault/VaultTypes.sol";

import { WordCodec } from "@balancer-labs/v3-solidity-utils/contracts/helpers/WordCodec.sol";
import { FixedPoint } from "@balancer-labs/v3-solidity-utils/contracts/math/FixedPoint.sol";

library HooksConfigLib {
    /**
     * @dev Check if dynamic swap fee hook should be called and call it. Throws an error if the hook contract fails to
     * execute the hook.
     *
     * @param config The encoded hooks configuration
     * @param swapParams The swap parameters used to calculate the fee
     * @return success false if hook is disabled, true if hooks is enabled and succeeded to execute
     * @return swapFeePercentage the calculated swap fee percentage. 0 if hook is disabled
     */
    function onComputeDynamicSwapFee(
        HooksConfig memory config,
        IBasePool.PoolSwapParams memory swapParams,
        uint256 staticSwapFeePercentage
    ) internal view returns (bool, uint256) {
        if (config.shouldCallComputeDynamicSwapFee == false) {
            return (false, 0);
        }

        (bool success, uint256 swapFeePercentage) = IHooks(config.hooksContract).onComputeDynamicSwapFee(
            swapParams,
            staticSwapFeePercentage
        );

        if (success == false) {
            revert IVaultErrors.DynamicSwapFeeHookFailed();
        }
        return (success, swapFeePercentage);
    }

    /**
     * @dev Check if before swap hook should be called and call it. Throws an error if the hook contract fails to
     * execute the hook.
     *
     * @param config The encoded hooks configuration
     * @param swapParams The swap parameters used in the hook
     * @param pool Pool address
     * @return success false if hook is disabled, true if hooks is enabled and succeeded to execute
     */
    function onBeforeSwap(
        HooksConfig memory config,
        IBasePool.PoolSwapParams memory swapParams,
        address pool
    ) internal returns (bool) {
        if (config.shouldCallBeforeSwap == false) {
            // Hook contract does not implement onBeforeSwap, so success is false (hook was not executed)
            return false;
        }

        if (IHooks(config.hooksContract).onBeforeSwap(swapParams, pool) == false) {
            // Hook contract implements onBeforeSwap, but it has failed, so reverts the transaction.
            revert IVaultErrors.BeforeSwapHookFailed();
        }
        return true;
    }

    /**
     * @dev Check if after swap hook should be called and call it. Throws an error if the hook contract fails to
     * execute the hook.
     *
     * @param config The encoded hooks configuration
     * @param amountCalculatedScaled18 Token amount calculated by the swap
     * @param amountCalculatedRaw Token amount calculated by the swap
     * @param params The swap parameters
     * @param state Temporary state used in swap operations
     * @param poolData Struct containing balance and token information of the pool
     * @return hookAdjustedAmountCalculatedRaw New amount calculated, modified by the hook
     */
    function onAfterSwap(
        HooksConfig memory config,
        uint256 amountCalculatedScaled18,
        uint256 amountCalculatedRaw,
        address router,
        SwapParams memory params,
        SwapState memory state,
        PoolData memory poolData
    ) internal returns (uint256 hookAdjustedAmountCalculatedRaw) {
        if (config.shouldCallAfterSwap == false) {
            // Hook contract does not implement onAfterSwap, so success is false (hook was not executed) and do not
            // change amountCalculatedRaw (no deltas)
            return amountCalculatedRaw;
        }

        // Adjust balances for the AfterSwap hook.
        (uint256 amountInScaled18, uint256 amountOutScaled18) = params.kind == SwapKind.EXACT_IN
            ? (state.amountGivenScaled18, amountCalculatedScaled18)
            : (amountCalculatedScaled18, state.amountGivenScaled18);

        bool success;
        (success, hookAdjustedAmountCalculatedRaw) = IHooks(config.hooksContract).onAfterSwap(
            IHooks.AfterSwapParams({
                kind: params.kind,
                tokenIn: params.tokenIn,
                tokenOut: params.tokenOut,
                amountInScaled18: amountInScaled18,
                amountOutScaled18: amountOutScaled18,
                tokenInBalanceScaled18: poolData.balancesLiveScaled18[state.indexIn],
                tokenOutBalanceScaled18: poolData.balancesLiveScaled18[state.indexOut],
                amountCalculatedScaled18: amountCalculatedScaled18,
                amountCalculatedRaw: amountCalculatedRaw,
                router: router,
                pool: params.pool,
                userData: params.userData
            })
        );

        if (success == false) {
            // Hook contract implements onAfterSwap, but it has failed, so reverts the transaction.
            revert IVaultErrors.AfterSwapHookFailed();
        }

        if (
            (params.kind == SwapKind.EXACT_IN && hookAdjustedAmountCalculatedRaw < params.limitRaw) ||
            (params.kind == SwapKind.EXACT_OUT && hookAdjustedAmountCalculatedRaw > params.limitRaw)
        ) {
            revert IVaultErrors.SwapLimit(hookAdjustedAmountCalculatedRaw, params.limitRaw);
        }
    }

    /**
     * @dev Check if before add liquidity hook should be called and call it. Throws an error if the hook contract fails
     * to execute the hook.
     *
     * @param config The encoded hooks configuration
     * @param router Router address
     * @param maxAmountsInScaled18 An array with maximum amounts for each input token of the add liquidity operation
     * @param params The add liquidity parameters
     * @param poolData Struct containing balance and token information of the pool
     * @return success false if hook is disabled, true if hooks is enabled and succeeded to execute
     */
    function onBeforeAddLiquidity(
        HooksConfig memory config,
        address router,
        uint256[] memory maxAmountsInScaled18,
        AddLiquidityParams memory params,
        PoolData memory poolData
    ) internal returns (bool) {
        if (config.shouldCallBeforeAddLiquidity == false) {
            return false;
        }

        if (
            IHooks(config.hooksContract).onBeforeAddLiquidity(
                router,
                params.pool,
                params.kind,
                maxAmountsInScaled18,
                params.minBptAmountOut,
                poolData.balancesLiveScaled18,
                params.userData
            ) == false
        ) {
            revert IVaultErrors.BeforeAddLiquidityHookFailed();
        }
        return true;
    }

    /**
     * @dev Check if after add liquidity hook should be called and call it. Throws an error if the hook contract fails
     * to execute the hook.
     *
     * @param config The encoded hooks configuration
     * @param router Router address
     * @param amountsInScaled18 An array with amounts for each input token of the add liquidity operation
     * @param amountsInRaw An array with amounts for each input token of the add liquidity operation
     * @param bptAmountOut The BPT amount a user will receive after add liquidity operation succeeds
     * @param params The add liquidity parameters
     * @param poolData Struct containing balance and token information of the pool
     * @return hookAdjustedAmountsInRaw New amountsInRaw, modified by the hook
     */
    function onAfterAddLiquidity(
        HooksConfig memory config,
        address router,
        uint256[] memory amountsInScaled18,
        uint256[] memory amountsInRaw,
        uint256 bptAmountOut,
        AddLiquidityParams memory params,
        PoolData memory poolData
    ) internal returns (uint256[] memory hookAdjustedAmountsInRaw) {
        if (config.shouldCallAfterAddLiquidity == false) {
            return amountsInRaw;
        }

        bool success;
        (success, hookAdjustedAmountsInRaw) = IHooks(config.hooksContract).onAfterAddLiquidity(
            router,
            params.pool,
            params.kind,
            amountsInScaled18,
            amountsInRaw,
            bptAmountOut,
            poolData.balancesLiveScaled18,
            params.userData
        );

        if (success == false) {
            revert IVaultErrors.AfterAddLiquidityHookFailed();
        }

        for (uint256 i = 0; i < hookAdjustedAmountsInRaw.length; i++) {
            if (hookAdjustedAmountsInRaw[i] > params.maxAmountsIn[i]) {
                revert IVaultErrors.AmountInAboveMax(
                    poolData.tokens[i],
                    hookAdjustedAmountsInRaw[i],
                    params.maxAmountsIn[i]
                );
            }
        }
    }

    /**
     * @dev Check if before remove liquidity hook should be called and call it. Throws an error if the hook contract
     * fails to execute the hook.
     *
     * @param config The encoded hooks configuration
     * @param minAmountsOutScaled18 An array with minimum amounts for each output token of the remove liquidity
     * operation
     * @param params The remove liquidity parameters
     * @param poolData Struct containing balance and token information of the pool
     * @return success false if hook is disabled, true if hooks is enabled and succeeded to execute
     */
    function onBeforeRemoveLiquidity(
        HooksConfig memory config,
        uint256[] memory minAmountsOutScaled18,
        address router,
        RemoveLiquidityParams memory params,
        PoolData memory poolData
    ) internal returns (bool) {
        if (config.shouldCallBeforeRemoveLiquidity == false) {
            return false;
        }

        if (
            IHooks(config.hooksContract).onBeforeRemoveLiquidity(
                router,
                params.pool,
                params.kind,
                params.maxBptAmountIn,
                minAmountsOutScaled18,
                poolData.balancesLiveScaled18,
                params.userData
            ) == false
        ) {
            revert IVaultErrors.BeforeRemoveLiquidityHookFailed();
        }
        return true;
    }

    /**
     * @dev Check if after remove liquidity hook should be called and call it. Throws an error if the hook contract
     * fails to execute the hook.
     * @param config The encoded hooks configuration
     * @param router Router address
     * @param bptAmountIn The BPT amount a user will need burn to remove the liquidity of the pool
     * @param amountsOutScaled18 Scaled amount of tokens to receive in token registration order
     * @param amountsOutRaw Actual amount of tokens to receive in token registration order
     * @param params The remove liquidity parameters
     * @param poolData Struct containing balance and token information of the pool
     * @return hookAdjustedBptAmountIn New bptAmountIn, modified by the hook
     * @return hookAdjustedAmountsOutRaw New amountsOutRaw, modified by the hook
     */
    function onAfterRemoveLiquidity(
        HooksConfig memory config,
        address router,
        uint256 bptAmountIn,
        uint256[] memory amountsOutScaled18,
        uint256[] memory amountsOutRaw,
        RemoveLiquidityParams memory params,
        PoolData memory poolData
    ) internal returns (uint256 hookAdjustedBptAmountIn, uint256[] memory hookAdjustedAmountsOutRaw) {
        if (config.shouldCallAfterRemoveLiquidity == false) {
            return (bptAmountIn, amountsOutRaw);
        }

        bool success;
<<<<<<< HEAD
        (success, hookAdjustedBptAmountIn, hookAdjustedAmountsOutRaw) = IHooks(config.hooksContract)
            .onAfterRemoveLiquidity(
                router,
                params.pool,
                params.kind,
                bptAmountIn,
                amountsOutScaled18,
                amountsOutRaw,
                poolData.balancesLiveScaled18,
                params.userData
            );
=======
        (success, hookAdjustedAmountsOutRaw) = IHooks(config.hooksContract).onAfterRemoveLiquidity(
            router,
            params.pool,
            params.kind,
            bptAmountIn,
            amountsOutScaled18,
            amountsOutRaw,
            poolData.balancesLiveScaled18,
            params.userData
        );
>>>>>>> f61c028c

        if (success == false) {
            revert IVaultErrors.AfterRemoveLiquidityHookFailed();
        }

        if (hookAdjustedBptAmountIn > params.maxBptAmountIn) {
            revert IVaultErrors.BptAmountInAboveMax(hookAdjustedBptAmountIn, params.maxBptAmountIn);
        }

        for (uint256 i = 0; i < hookAdjustedAmountsOutRaw.length; i++) {
            if (hookAdjustedAmountsOutRaw[i] < params.minAmountsOut[i]) {
                revert IVaultErrors.AmountOutBelowMin(
                    poolData.tokens[i],
                    hookAdjustedAmountsOutRaw[i],
                    params.minAmountsOut[i]
                );
            }
        }
    }

    /**
     * @dev Check if before initialization hook should be called and call it. Throws an error if the hook contract
     * fails to execute the hook.
     *
     * @param config The encoded hooks configuration
     * @param exactAmountsInScaled18 An array with the initial liquidity of the pool
     * @param userData Additional (optional) data required for adding initial liquidity
     * @return success false if hook is disabled, true if hooks is enabled and succeeded to execute
     */
    function onBeforeInitialize(
        HooksConfig memory config,
        uint256[] memory exactAmountsInScaled18,
        bytes memory userData
    ) internal returns (bool) {
        if (config.shouldCallBeforeInitialize == false) {
            return false;
        }

        if (IHooks(config.hooksContract).onBeforeInitialize(exactAmountsInScaled18, userData) == false) {
            revert IVaultErrors.BeforeInitializeHookFailed();
        }
        return true;
    }

    /**
     * @dev Check if after initialization hook should be called and call it. Throws an error if the hook contract
     * fails to execute the hook.
     *
     * @param config The encoded hooks configuration
     * @param exactAmountsInScaled18 An array with the initial liquidity of the pool
     * @param bptAmountOut The BPT amount a user will receive after initialization operation succeeds
     * @param userData Additional (optional) data required for adding initial liquidity
     */
    function onAfterInitialize(
        HooksConfig memory config,
        uint256[] memory exactAmountsInScaled18,
        uint256 bptAmountOut,
        bytes memory userData
    ) internal {
        if (config.shouldCallAfterInitialize == false) {
            return;
        }

        if (IHooks(config.hooksContract).onAfterInitialize(exactAmountsInScaled18, bptAmountOut, userData) == false) {
            revert IVaultErrors.AfterInitializeHookFailed();
        }
    }
}<|MERGE_RESOLUTION|>--- conflicted
+++ resolved
@@ -285,7 +285,6 @@
         }
 
         bool success;
-<<<<<<< HEAD
         (success, hookAdjustedBptAmountIn, hookAdjustedAmountsOutRaw) = IHooks(config.hooksContract)
             .onAfterRemoveLiquidity(
                 router,
@@ -297,18 +296,6 @@
                 poolData.balancesLiveScaled18,
                 params.userData
             );
-=======
-        (success, hookAdjustedAmountsOutRaw) = IHooks(config.hooksContract).onAfterRemoveLiquidity(
-            router,
-            params.pool,
-            params.kind,
-            bptAmountIn,
-            amountsOutScaled18,
-            amountsOutRaw,
-            poolData.balancesLiveScaled18,
-            params.userData
-        );
->>>>>>> f61c028c
 
         if (success == false) {
             revert IVaultErrors.AfterRemoveLiquidityHookFailed();
