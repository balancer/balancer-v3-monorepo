--- conflicted
+++ resolved
@@ -266,22 +266,13 @@
      * fails to execute the hook.
      * @param config The encoded hooks configuration
      * @param router Router address
-<<<<<<< HEAD
      * @param bptAmountIn The BPT amount a user will need burn to remove the liquidity of the pool
-     * @param amountsOutScaled18 Scaled amount of tokens to receive in token registration order
-     * @param amountsOutRaw Actual amount of tokens to receive in token registration order
-     * @param params The remove liquidity parameters
-     * @param poolData Struct containing balance and token information of the pool
-     * @return hookAdjustedBptAmountIn New bptAmountIn, modified by the hook
-     * @return hookAdjustedAmountsOutRaw New amountsOutRaw, modified by the hook
-=======
      * @param amountsOutScaled18 Scaled amount of tokens to receive, sorted in token registration order
      * @param amountsOutRaw Actual amount of tokens to receive, sorted in token registration order
-     * @param bptAmountIn The BPT amount a user will need burn to remove the liquidity of the pool
      * @param params The remove liquidity parameters
      * @param poolData Struct containing balance and token information of the pool
+     * @return hookAdjustedBptAmountIn New bptAmountIn, potentially modified by the hook
      * @return hookAdjustedAmountsOutRaw New amountsOutRaw, potentially modified by the hook
->>>>>>> 9d91ed92
      */
     function callAfterRemoveLiquidityHook(
         HooksConfig memory config,
