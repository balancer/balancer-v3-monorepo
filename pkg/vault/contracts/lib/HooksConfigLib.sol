// SPDX-License-Identifier: GPL-3.0-or-later

pragma solidity ^0.8.24;

import { IBasePool } from "@balancer-labs/v3-interfaces/contracts/vault/IBasePool.sol";
import { IHooks } from "@balancer-labs/v3-interfaces/contracts/vault/IHooks.sol";
import { IVaultErrors } from "@balancer-labs/v3-interfaces/contracts/vault/IVaultErrors.sol";
import "@balancer-labs/v3-interfaces/contracts/vault/VaultTypes.sol";

import { WordCodec } from "@balancer-labs/v3-solidity-utils/contracts/helpers/WordCodec.sol";
import { FixedPoint } from "@balancer-labs/v3-solidity-utils/contracts/math/FixedPoint.sol";

library HooksConfigLib {
    /**
     * @dev Check if dynamic swap fee hook should be called and call it. Throws an error if the hook contract fails to
     * execute the hook.
     *
     * @param config The encoded hooks configuration
     * @param swapParams The swap parameters used to calculate the fee
     * @return success false if hook is disabled, true if hooks is enabled and succeeded to execute
     * @return swapFeePercentage the calculated swap fee percentage. 0 if hook is disabled
     */
    function onComputeDynamicSwapFee(
        HooksConfig memory config,
        IBasePool.PoolSwapParams memory swapParams,
        uint256 staticSwapFeePercentage
    ) internal view returns (bool, uint256) {
        if (config.shouldCallComputeDynamicSwapFee == false) {
            return (false, 0);
        }

        (bool success, uint256 swapFeePercentage) = IHooks(config.hooksContract).onComputeDynamicSwapFee(
            swapParams,
            staticSwapFeePercentage
        );

        if (success == false) {
            revert IVaultErrors.DynamicSwapFeeHookFailed();
        }
        return (success, swapFeePercentage);
    }

    /**
     * @dev Check if before swap hook should be called and call it. Throws an error if the hook contract fails to
     * execute the hook.
     *
     * @param config The encoded hooks configuration
     * @param swapParams The swap parameters used in the hook
     * @param pool Pool address
     * @return success false if hook is disabled, true if hooks is enabled and succeeded to execute
     */
    function onBeforeSwap(
        HooksConfig memory config,
        IBasePool.PoolSwapParams memory swapParams,
        address pool
    ) internal returns (bool) {
        if (config.shouldCallBeforeSwap == false) {
            // Hook contract does not implement onBeforeSwap, so success is false (hook was not executed)
            return false;
        }

        if (IHooks(config.hooksContract).onBeforeSwap(swapParams, pool) == false) {
            // Hook contract implements onBeforeSwap, but it has failed, so reverts the transaction.
            revert IVaultErrors.BeforeSwapHookFailed();
        }
        return true;
    }

    /**
     * @dev Check if after swap hook should be called and call it. Throws an error if the hook contract fails to
     * execute the hook.
     *
     * @param config The encoded hooks configuration
     * @param amountCalculatedScaled18 Token amount calculated by the swap
     * @param amountCalculatedRaw Token amount calculated by the swap
     * @param params The swap parameters
     * @param state Temporary state used in swap operations
     * @param poolData Struct containing balance and token information of the pool
     * @return hookAdjustedAmountCalculatedRaw New amount calculated, modified by the hook
     */
    function onAfterSwap(
        HooksConfig memory config,
        uint256 amountCalculatedScaled18,
        uint256 amountCalculatedRaw,
        address router,
        SwapParams memory params,
        SwapState memory state,
        PoolData memory poolData
    ) internal returns (uint256 hookAdjustedAmountCalculatedRaw) {
        if (config.shouldCallAfterSwap == false) {
            // Hook contract does not implement onAfterSwap, so success is false (hook was not executed) and do not
            // change amountCalculatedRaw (no deltas)
            return amountCalculatedRaw;
        }

        // Adjust balances for the AfterSwap hook.
        (uint256 amountInScaled18, uint256 amountOutScaled18) = params.kind == SwapKind.EXACT_IN
            ? (state.amountGivenScaled18, amountCalculatedScaled18)
            : (amountCalculatedScaled18, state.amountGivenScaled18);

        bool success;
        (success, hookAdjustedAmountCalculatedRaw) = IHooks(config.hooksContract).onAfterSwap(
            IHooks.AfterSwapParams({
                kind: params.kind,
                tokenIn: params.tokenIn,
                tokenOut: params.tokenOut,
                amountInScaled18: amountInScaled18,
                amountOutScaled18: amountOutScaled18,
                tokenInBalanceScaled18: poolData.balancesLiveScaled18[state.indexIn],
                tokenOutBalanceScaled18: poolData.balancesLiveScaled18[state.indexOut],
                amountCalculatedScaled18: amountCalculatedScaled18,
                amountCalculatedRaw: amountCalculatedRaw,
                router: router,
                pool: params.pool,
                userData: params.userData
            })
        );

        if (success == false) {
            // Hook contract implements onAfterSwap, but it has failed, so reverts the transaction.
            revert IVaultErrors.AfterSwapHookFailed();
        }

        if (
            (params.kind == SwapKind.EXACT_IN && hookAdjustedAmountCalculatedRaw < params.limitRaw) ||
            (params.kind == SwapKind.EXACT_OUT && hookAdjustedAmountCalculatedRaw > params.limitRaw)
        ) {
            revert IVaultErrors.SwapLimit(hookAdjustedAmountCalculatedRaw, params.limitRaw);
        }
    }

    /**
     * @dev Check if before add liquidity hook should be called and call it. Throws an error if the hook contract fails
     * to execute the hook.
     *
     * @param config The encoded hooks configuration
     * @param router Router address
     * @param maxAmountsInScaled18 An array with maximum amounts for each input token of the add liquidity operation
     * @param params The add liquidity parameters
     * @param poolData Struct containing balance and token information of the pool
     * @return success false if hook is disabled, true if hooks is enabled and succeeded to execute
     */
    function onBeforeAddLiquidity(
        HooksConfig memory config,
        address router,
        uint256[] memory maxAmountsInScaled18,
        AddLiquidityParams memory params,
        PoolData memory poolData
    ) internal returns (bool) {
        if (config.shouldCallBeforeAddLiquidity == false) {
            return false;
        }

        if (
            IHooks(config.hooksContract).onBeforeAddLiquidity(
                router,
                params.pool,
                params.kind,
                maxAmountsInScaled18,
                params.minBptAmountOut,
                poolData.balancesLiveScaled18,
                params.userData
            ) == false
        ) {
            revert IVaultErrors.BeforeAddLiquidityHookFailed();
        }
        return true;
    }

    /**
     * @dev Check if after add liquidity hook should be called and call it. Throws an error if the hook contract fails
     * to execute the hook.
     *
     * @param config The encoded hooks configuration
<<<<<<< HEAD
     * @param router Router address
     * @param amountsInScaled18 An array with amounts for each input token of the add liquidity operation
     * @param amountsInRaw An array with amounts for each input token of the add liquidity operation
=======
     * @param amountsInScaled18 Scaled amounts of tokens added in token registration order
>>>>>>> 49553c05
     * @param bptAmountOut The BPT amount a user will receive after add liquidity operation succeeds
     * @param params The add liquidity parameters
     * @param poolData Struct containing balance and token information of the pool
     * @return hookAdjustedAmountsInRaw New amountsInRaw, modified by the hook
     */
    function onAfterAddLiquidity(
        HooksConfig memory config,
        address router,
        uint256[] memory amountsInScaled18,
        uint256[] memory amountsInRaw,
        uint256 bptAmountOut,
        AddLiquidityParams memory params,
        PoolData memory poolData
    ) internal returns (uint256[] memory hookAdjustedAmountsInRaw) {
        if (config.shouldCallAfterAddLiquidity == false) {
            return amountsInRaw;
        }

        bool success;
        (success, hookAdjustedAmountsInRaw) = IHooks(config.hooksContract).onAfterAddLiquidity(
            router,
            params.pool,
            amountsInScaled18,
            amountsInRaw,
            bptAmountOut,
            poolData.balancesLiveScaled18,
            params.userData
        );

        if (success == false) {
            revert IVaultErrors.AfterAddLiquidityHookFailed();
        }

        for (uint256 i = 0; i < hookAdjustedAmountsInRaw.length; i++) {
            if (hookAdjustedAmountsInRaw[i] > params.maxAmountsIn[i]) {
                revert IVaultErrors.AmountInAboveMax(
                    poolData.tokenConfig[i].token,
                    hookAdjustedAmountsInRaw[i],
                    params.maxAmountsIn[i]
                );
            }
        }
    }

    /**
     * @dev Check if before remove liquidity hook should be called and call it. Throws an error if the hook contract
     * fails to execute the hook.
     *
     * @param config The encoded hooks configuration
     * @param minAmountsOutScaled18 An array with minimum amounts for each output token of the remove liquidity
     * operation
     * @param params The remove liquidity parameters
     * @param poolData Struct containing balance and token information of the pool
     * @return success false if hook is disabled, true if hooks is enabled and succeeded to execute
     */
    function onBeforeRemoveLiquidity(
        HooksConfig memory config,
        uint256[] memory minAmountsOutScaled18,
        address router,
        RemoveLiquidityParams memory params,
        PoolData memory poolData
    ) internal returns (bool) {
        if (config.shouldCallBeforeRemoveLiquidity == false) {
            return false;
        }

        if (
            IHooks(config.hooksContract).onBeforeRemoveLiquidity(
                router,
                params.pool,
                params.kind,
                params.maxBptAmountIn,
                minAmountsOutScaled18,
                poolData.balancesLiveScaled18,
                params.userData
            ) == false
        ) {
            revert IVaultErrors.BeforeRemoveLiquidityHookFailed();
        }
        return true;
    }

    /**
     * @dev Check if after remove liquidity hook should be called and call it. Throws an error if the hook contract
     * fails to execute the hook.
     * @param config The encoded hooks configuration
<<<<<<< HEAD
     * @param router Router address
     * @param amountsOutScaled18 Scaled amount of tokens to receive in token registration order
     * @param amountsOutRaw Actual amount of tokens to receive in token registration order
=======
     * @param amountsOutScaled18 Amount of tokens to receive in token registration order
>>>>>>> 49553c05
     * @param bptAmountIn The BPT amount a user will need burn to remove the liquidity of the pool
     * @param params The remove liquidity parameters
     * @param poolData Struct containing balance and token information of the pool
     * @return hookAdjustedAmountsOutRaw New amountsOutRaw, modified by the hook
     */
    function onAfterRemoveLiquidity(
        HooksConfig memory config,
        address router,
        uint256[] memory amountsOutScaled18,
        uint256[] memory amountsOutRaw,
        uint256 bptAmountIn,
        RemoveLiquidityParams memory params,
        PoolData memory poolData
    ) internal returns (uint256[] memory hookAdjustedAmountsOutRaw) {
        if (config.shouldCallAfterRemoveLiquidity == false) {
            return amountsOutRaw;
        }

        bool success;
        (success, hookAdjustedAmountsOutRaw) = IHooks(config.hooksContract).onAfterRemoveLiquidity(
            router,
            params.pool,
            bptAmountIn,
            amountsOutScaled18,
            amountsOutRaw,
            poolData.balancesLiveScaled18,
            params.userData
        );

        if (success == false) {
            revert IVaultErrors.AfterRemoveLiquidityHookFailed();
        }

        for (uint256 i = 0; i < hookAdjustedAmountsOutRaw.length; i++) {
            if (hookAdjustedAmountsOutRaw[i] < params.minAmountsOut[i]) {
                revert IVaultErrors.AmountOutBelowMin(
                    poolData.tokenConfig[i].token,
                    hookAdjustedAmountsOutRaw[i],
                    params.minAmountsOut[i]
                );
            }
        }
    }

    /**
     * @dev Check if before initialization hook should be called and call it. Throws an error if the hook contract
     * fails to execute the hook.
     *
     * @param config The encoded hooks configuration
     * @param exactAmountsInScaled18 An array with the initial liquidity of the pool
     * @param userData Additional (optional) data required for adding initial liquidity
     * @return success false if hook is disabled, true if hooks is enabled and succeeded to execute
     */
    function onBeforeInitialize(
        HooksConfig memory config,
        uint256[] memory exactAmountsInScaled18,
        bytes memory userData
    ) internal returns (bool) {
        if (config.shouldCallBeforeInitialize == false) {
            return false;
        }

        if (IHooks(config.hooksContract).onBeforeInitialize(exactAmountsInScaled18, userData) == false) {
            revert IVaultErrors.BeforeInitializeHookFailed();
        }
        return true;
    }

    /**
     * @dev Check if after initialization hook should be called and call it. Throws an error if the hook contract
     * fails to execute the hook.
     *
     * @param config The encoded hooks configuration
     * @param exactAmountsInScaled18 An array with the initial liquidity of the pool
     * @param bptAmountOut The BPT amount a user will receive after initialization operation succeeds
     * @param userData Additional (optional) data required for adding initial liquidity
     */
    function onAfterInitialize(
        HooksConfig memory config,
        uint256[] memory exactAmountsInScaled18,
        uint256 bptAmountOut,
        bytes memory userData
    ) internal {
        if (config.shouldCallAfterInitialize == false) {
            return;
        }

        if (IHooks(config.hooksContract).onAfterInitialize(exactAmountsInScaled18, bptAmountOut, userData) == false) {
            revert IVaultErrors.AfterInitializeHookFailed();
        }
    }
}<|MERGE_RESOLUTION|>--- conflicted
+++ resolved
@@ -172,13 +172,9 @@
      * to execute the hook.
      *
      * @param config The encoded hooks configuration
-<<<<<<< HEAD
      * @param router Router address
      * @param amountsInScaled18 An array with amounts for each input token of the add liquidity operation
      * @param amountsInRaw An array with amounts for each input token of the add liquidity operation
-=======
-     * @param amountsInScaled18 Scaled amounts of tokens added in token registration order
->>>>>>> 49553c05
      * @param bptAmountOut The BPT amount a user will receive after add liquidity operation succeeds
      * @param params The add liquidity parameters
      * @param poolData Struct containing balance and token information of the pool
@@ -265,13 +261,9 @@
      * @dev Check if after remove liquidity hook should be called and call it. Throws an error if the hook contract
      * fails to execute the hook.
      * @param config The encoded hooks configuration
-<<<<<<< HEAD
      * @param router Router address
      * @param amountsOutScaled18 Scaled amount of tokens to receive in token registration order
      * @param amountsOutRaw Actual amount of tokens to receive in token registration order
-=======
-     * @param amountsOutScaled18 Amount of tokens to receive in token registration order
->>>>>>> 49553c05
      * @param bptAmountIn The BPT amount a user will need burn to remove the liquidity of the pool
      * @param params The remove liquidity parameters
      * @param poolData Struct containing balance and token information of the pool
