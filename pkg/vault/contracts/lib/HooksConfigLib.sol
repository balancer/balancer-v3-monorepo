--- conflicted
+++ resolved
@@ -121,27 +121,17 @@
      * @return swapFeePercentage the calculated swap fee percentage. 0 if hook is disabled
      */
     function onComputeDynamicSwapFee(
-<<<<<<< HEAD
-        HooksConfigBits memory config,
-        IBasePool.PoolSwapParams memory swapParams
-=======
-        HooksConfig memory config,
+        HooksConfigBits memory config,
         IBasePool.PoolSwapParams memory swapParams,
         uint256 staticSwapFeePercentage
->>>>>>> 989620a5
     ) internal view returns (bool, uint256) {
         if (config.shouldCallComputeDynamicSwapFee() == false) {
             return (false, 0);
         }
 
-<<<<<<< HEAD
         (bool success, uint256 swapFeePercentage) = IHooks(config.getHooksContract()).onComputeDynamicSwapFee(
-            swapParams
-=======
-        (bool success, uint256 swapFeePercentage) = IHooks(config.hooksContract).onComputeDynamicSwapFee(
             swapParams,
             staticSwapFeePercentage
->>>>>>> 989620a5
         );
 
         if (success == false) {
