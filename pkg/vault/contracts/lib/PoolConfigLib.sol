--- conflicted
+++ resolved
@@ -184,17 +184,16 @@
 
         {
             configBits = configBits
-<<<<<<< HEAD
-                .insertUint(config.staticSwapFeePercentage / FEE_SCALING_FACTOR, STATIC_SWAP_FEE_OFFSET, FEE_BITLENGTH)
-                .insertUint(config.poolCreatorFeePercentage / FEE_SCALING_FACTOR, POOL_DEV_FEE_OFFSET, FEE_BITLENGTH);
-        }
-
-=======
                 .insertBool(config.liquidityManagement.disableUnbalancedLiquidity, UNBALANCED_LIQUIDITY_OFFSET)
                 .insertBool(config.liquidityManagement.enableAddLiquidityCustom, ADD_LIQUIDITY_CUSTOM_OFFSET)
                 .insertBool(config.liquidityManagement.enableRemoveLiquidityCustom, REMOVE_LIQUIDITY_CUSTOM_OFFSET);
         }
->>>>>>> b76eea8c
+        {
+            configBits = configBits
+                .insertUint(config.staticSwapFeePercentage / FEE_SCALING_FACTOR, STATIC_SWAP_FEE_OFFSET, FEE_BITLENGTH)
+                .insertUint(config.poolCreatorFeePercentage / FEE_SCALING_FACTOR, POOL_DEV_FEE_OFFSET, FEE_BITLENGTH);
+        }
+
         return
             PoolConfigBits.wrap(
                 configBits
