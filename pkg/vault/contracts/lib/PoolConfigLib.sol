--- conflicted
+++ resolved
@@ -11,76 +11,36 @@
 library PoolConfigLib {
     using WordCodec for bytes32;
 
-<<<<<<< HEAD
-=======
-    // Bit offsets for pool config
-    uint8 public constant POOL_REGISTERED_OFFSET = 0;
-    uint8 public constant POOL_INITIALIZED_OFFSET = POOL_REGISTERED_OFFSET + 1;
-    uint8 public constant POOL_PAUSED_OFFSET = POOL_INITIALIZED_OFFSET + 1;
-    uint8 public constant POOL_RECOVERY_MODE_OFFSET = POOL_PAUSED_OFFSET + 1;
-
-    // Supported liquidity API bit offsets
-    uint8 public constant UNBALANCED_LIQUIDITY_OFFSET = POOL_RECOVERY_MODE_OFFSET + 1;
-    uint8 public constant ADD_LIQUIDITY_CUSTOM_OFFSET = UNBALANCED_LIQUIDITY_OFFSET + 1;
-    uint8 public constant REMOVE_LIQUIDITY_CUSTOM_OFFSET = ADD_LIQUIDITY_CUSTOM_OFFSET + 1;
-
-    uint8 public constant STATIC_SWAP_FEE_OFFSET = REMOVE_LIQUIDITY_CUSTOM_OFFSET + 1;
-    uint256 public constant AGGREGATE_PROTOCOL_SWAP_FEE_OFFSET = STATIC_SWAP_FEE_OFFSET + FEE_BITLENGTH;
-    uint256 public constant AGGREGATE_PROTOCOL_YIELD_FEE_OFFSET = AGGREGATE_PROTOCOL_SWAP_FEE_OFFSET + FEE_BITLENGTH;
-    uint256 public constant DECIMAL_SCALING_FACTORS_OFFSET = AGGREGATE_PROTOCOL_YIELD_FEE_OFFSET + FEE_BITLENGTH;
-    uint256 public constant PAUSE_WINDOW_END_TIME_OFFSET =
-        DECIMAL_SCALING_FACTORS_OFFSET + _TOKEN_DECIMAL_DIFFS_BITLENGTH;
-
-    // Uses a uint24 (3 bytes): least significant 20 bits to store the values, and a 4-bit pad.
-    // This maximum token count is also hard-coded in the Vault.
-    uint8 private constant _TOKEN_DECIMAL_DIFFS_BITLENGTH = 24;
->>>>>>> 8c509500
     uint8 private constant _DECIMAL_DIFF_BITLENGTH = 5;
 
     function getStaticSwapFeePercentage(PoolConfig memory config) internal pure returns (uint256) {
         return config.staticSwapFeePercentageUnscaled * FEE_SCALING_FACTOR;
     }
 
-    function getPoolCreatorFeePercentage(PoolConfig memory config) internal pure returns (uint256) {
-        return config.poolCreatorFeePercentageUnscaled * FEE_SCALING_FACTOR;
-    }
-
     function setStaticSwapFeePercentage(PoolConfig memory config, uint256 value) internal pure returns (uint256) {
         return config.staticSwapFeePercentageUnscaled = uint24(value / FEE_SCALING_FACTOR);
     }
 
-<<<<<<< HEAD
-    function setPoolCreatorFeePercentage(PoolConfig memory config, uint256 value) internal pure returns (uint256) {
-        return config.poolCreatorFeePercentageUnscaled = uint24(value / FEE_SCALING_FACTOR);
-=======
-    function getStaticSwapFeePercentage(PoolConfigBits config) internal pure returns (uint256) {
-        return PoolConfigBits.unwrap(config).decodeUint(STATIC_SWAP_FEE_OFFSET, FEE_BITLENGTH) * FEE_SCALING_FACTOR;
+    function getAggregateProtocolSwapFeePercentage(PoolConfig memory config) internal pure returns (uint256) {
+        return config.aggregateProtocolSwapFeePercentageUnscaled * FEE_SCALING_FACTOR;
     }
 
-    function getAggregateProtocolSwapFeePercentage(PoolConfigBits config) internal pure returns (uint256) {
-        return
-            PoolConfigBits.unwrap(config).decodeUint(AGGREGATE_PROTOCOL_SWAP_FEE_OFFSET, FEE_BITLENGTH) *
-            FEE_SCALING_FACTOR;
+    function setAggregateProtocolSwapFeePercentage(
+        PoolConfig memory config,
+        uint256 value
+    ) internal pure returns (uint256) {
+        return config.aggregateProtocolSwapFeePercentageUnscaled = uint24(value / FEE_SCALING_FACTOR);
     }
 
-    function getAggregateProtocolYieldFeePercentage(PoolConfigBits config) internal pure returns (uint256) {
-        return
-            PoolConfigBits.unwrap(config).decodeUint(AGGREGATE_PROTOCOL_YIELD_FEE_OFFSET, FEE_BITLENGTH) *
-            FEE_SCALING_FACTOR;
+    function getAggregateProtocolYieldFeePercentage(PoolConfig memory config) internal pure returns (uint256) {
+        return config.aggregateProtocolYieldFeePercentageUnscaled * FEE_SCALING_FACTOR;
     }
 
-    function getTokenDecimalDiffs(PoolConfigBits config) internal pure returns (uint256) {
-        return PoolConfigBits.unwrap(config).decodeUint(DECIMAL_SCALING_FACTORS_OFFSET, _TOKEN_DECIMAL_DIFFS_BITLENGTH);
-    }
-
-    function getPauseWindowEndTime(PoolConfigBits config) internal pure returns (uint256) {
-        return PoolConfigBits.unwrap(config).decodeUint(PAUSE_WINDOW_END_TIME_OFFSET, _TIMESTAMP_BITLENGTH);
-    }
-
-    function supportsUnbalancedLiquidity(PoolConfigBits config) internal pure returns (bool) {
-        // NOTE: The unbalanced liquidity flag is default-on (false means it is supported)
-        return !PoolConfigBits.unwrap(config).decodeBool(UNBALANCED_LIQUIDITY_OFFSET);
->>>>>>> 8c509500
+    function setAggregateProtocolYieldFeePercentage(
+        PoolConfig memory config,
+        uint256 value
+    ) internal pure returns (uint256) {
+        return config.aggregateProtocolYieldFeePercentageUnscaled = uint24(value / FEE_SCALING_FACTOR);
     }
 
     function requireUnbalancedLiquidityEnabled(PoolConfig memory config) internal pure {
@@ -101,54 +61,6 @@
         }
     }
 
-<<<<<<< HEAD
-=======
-    function fromPoolConfig(PoolConfig memory config) internal pure returns (PoolConfigBits) {
-        bytes32 configBits = bytes32(0);
-
-        // Stack too deep.
-        {
-            configBits = configBits
-                .insertBool(config.isPoolRegistered, POOL_REGISTERED_OFFSET)
-                .insertBool(config.isPoolInitialized, POOL_INITIALIZED_OFFSET)
-                .insertBool(config.isPoolPaused, POOL_PAUSED_OFFSET)
-                .insertBool(config.isPoolInRecoveryMode, POOL_RECOVERY_MODE_OFFSET);
-        }
-
-        {
-            configBits = configBits
-                .insertBool(config.liquidityManagement.disableUnbalancedLiquidity, UNBALANCED_LIQUIDITY_OFFSET)
-                .insertBool(config.liquidityManagement.enableAddLiquidityCustom, ADD_LIQUIDITY_CUSTOM_OFFSET)
-                .insertBool(config.liquidityManagement.enableRemoveLiquidityCustom, REMOVE_LIQUIDITY_CUSTOM_OFFSET);
-        }
-        {
-            configBits = configBits
-                .insertUint(config.staticSwapFeePercentage / FEE_SCALING_FACTOR, STATIC_SWAP_FEE_OFFSET, FEE_BITLENGTH)
-                .insertUint(
-                    config.aggregateProtocolSwapFeePercentage / FEE_SCALING_FACTOR,
-                    AGGREGATE_PROTOCOL_SWAP_FEE_OFFSET,
-                    FEE_BITLENGTH
-                )
-                .insertUint(
-                    config.aggregateProtocolYieldFeePercentage / FEE_SCALING_FACTOR,
-                    AGGREGATE_PROTOCOL_YIELD_FEE_OFFSET,
-                    FEE_BITLENGTH
-                );
-        }
-
-        return
-            PoolConfigBits.wrap(
-                configBits
-                    .insertUint(
-                        config.tokenDecimalDiffs,
-                        DECIMAL_SCALING_FACTORS_OFFSET,
-                        _TOKEN_DECIMAL_DIFFS_BITLENGTH
-                    )
-                    .insertUint(config.pauseWindowEndTime, PAUSE_WINDOW_END_TIME_OFFSET, _TIMESTAMP_BITLENGTH)
-            );
-    }
-
->>>>>>> 8c509500
     // Convert from an array of decimal differences, to the encoded 24 bit value (only uses bottom 20 bits).
     function toTokenDecimalDiffs(uint8[] memory tokenDecimalDiffs) internal pure returns (uint24) {
         bytes32 value;
@@ -177,50 +89,4 @@
 
         return scalingFactors;
     }
-<<<<<<< HEAD
-=======
-
-    function toPoolConfig(PoolConfigBits config) internal pure returns (PoolConfig memory) {
-        bytes32 rawConfig = PoolConfigBits.unwrap(config);
-
-        // Calling the functions (in addition to costing more gas), causes an obscure form of stack error (Yul errors).
-        return
-            PoolConfig({
-                isPoolRegistered: rawConfig.decodeBool(POOL_REGISTERED_OFFSET),
-                isPoolInitialized: rawConfig.decodeBool(POOL_INITIALIZED_OFFSET),
-                isPoolPaused: rawConfig.decodeBool(POOL_PAUSED_OFFSET),
-                isPoolInRecoveryMode: rawConfig.decodeBool(POOL_RECOVERY_MODE_OFFSET),
-                staticSwapFeePercentage: rawConfig.decodeUint(STATIC_SWAP_FEE_OFFSET, FEE_BITLENGTH) *
-                    FEE_SCALING_FACTOR,
-                aggregateProtocolSwapFeePercentage: rawConfig.decodeUint(
-                    AGGREGATE_PROTOCOL_SWAP_FEE_OFFSET,
-                    FEE_BITLENGTH
-                ) * FEE_SCALING_FACTOR,
-                aggregateProtocolYieldFeePercentage: rawConfig.decodeUint(
-                    AGGREGATE_PROTOCOL_YIELD_FEE_OFFSET,
-                    FEE_BITLENGTH
-                ) * FEE_SCALING_FACTOR,
-                tokenDecimalDiffs: rawConfig.decodeUint(DECIMAL_SCALING_FACTORS_OFFSET, _TOKEN_DECIMAL_DIFFS_BITLENGTH),
-                pauseWindowEndTime: rawConfig.decodeUint(PAUSE_WINDOW_END_TIME_OFFSET, _TIMESTAMP_BITLENGTH),
-                liquidityManagement: LiquidityManagement({
-                    disableUnbalancedLiquidity: rawConfig.decodeBool(UNBALANCED_LIQUIDITY_OFFSET),
-                    enableAddLiquidityCustom: rawConfig.decodeBool(ADD_LIQUIDITY_CUSTOM_OFFSET),
-                    enableRemoveLiquidityCustom: rawConfig.decodeBool(REMOVE_LIQUIDITY_CUSTOM_OFFSET)
-                })
-            });
-    }
-
-    /**
-     * @dev There is a lot of data packed into the PoolConfig, but most often we only need one or two pieces of it.
-     * Since it is costly to pack and unpack the entire structure, convenience functions like `getPoolPausedState`
-     * help streamline frequent operations. The pause state needs to be checked on every state-changing pool operation.
-     *
-     * @param config The encoded pool configuration
-     * @return paused Whether the pool was paused (i.e., the bit was set)
-     * @return pauseWindowEndTime The end of the pause period, used to determine whether the pool is actually paused
-     */
-    function getPoolPausedState(PoolConfigBits config) internal pure returns (bool, uint256) {
-        return (config.isPoolPaused(), config.getPauseWindowEndTime());
-    }
->>>>>>> 8c509500
 }