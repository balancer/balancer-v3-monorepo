--- conflicted
+++ resolved
@@ -91,13 +91,12 @@
         return PoolConfigBits.unwrap(config).decodeBool(POOL_INITIALIZED_OFFSET);
     }
 
-<<<<<<< HEAD
     function isPoolInRecoveryMode(PoolConfigBits config) internal pure returns (bool) {
         return PoolConfigBits.unwrap(config).decodeBool(POOL_RECOVERY_MODE_OFFSET);
-=======
+    }
+
     function isPoolPaused(PoolConfigBits config) internal pure returns (bool) {
         return PoolConfigBits.unwrap(config).decodeBool(POOL_PAUSED_OFFSET);
->>>>>>> d6eb83f4
     }
 
     function hasDynamicSwapFee(PoolConfigBits config) internal pure returns (bool) {
@@ -226,24 +225,11 @@
         // Stack too deep.
         {
             configBits = configBits
-<<<<<<< HEAD
-                .insertBool(config.isRegisteredPool, POOL_REGISTERED_OFFSET)
-                .insertBool(config.isInitializedPool, POOL_INITIALIZED_OFFSET)
-                .insertBool(config.isPoolInRecoveryMode, POOL_RECOVERY_MODE_OFFSET);
-        }
-
-        {
-            configBits = configBits.insertBool(config.hasDynamicSwapFee, DYNAMIC_SWAP_FEE_OFFSET).insertUint(
-                config.staticSwapFeePercentage,
-                STATIC_SWAP_FEE_OFFSET,
-                _STATIC_SWAP_FEE_BITLENGTH
-            );
-=======
                 .insertBool(config.isPoolRegistered, POOL_REGISTERED_OFFSET)
                 .insertBool(config.isPoolInitialized, POOL_INITIALIZED_OFFSET)
                 .insertBool(config.isPoolPaused, POOL_PAUSED_OFFSET)
+                .insertBool(config.isPoolInRecoveryMode, POOL_RECOVERY_MODE_OFFSET)
                 .insertBool(config.hasDynamicSwapFee, DYNAMIC_SWAP_FEE_OFFSET);
->>>>>>> d6eb83f4
         }
 
         {
@@ -328,15 +314,10 @@
     function toPoolConfig(PoolConfigBits config) internal pure returns (PoolConfig memory) {
         return
             PoolConfig({
-<<<<<<< HEAD
-                isRegisteredPool: config.isPoolRegistered(),
-                isInitializedPool: config.isPoolInitialized(),
-                isPoolInRecoveryMode: config.isPoolInRecoveryMode(),
-=======
                 isPoolRegistered: config.isPoolRegistered(),
                 isPoolInitialized: config.isPoolInitialized(),
                 isPoolPaused: config.isPoolPaused(),
->>>>>>> d6eb83f4
+                isPoolInRecoveryMode: config.isPoolInRecoveryMode(),
                 hasDynamicSwapFee: config.hasDynamicSwapFee(),
                 staticSwapFeePercentage: config.getStaticSwapFeePercentage(),
                 tokenDecimalDiffs: config.getTokenDecimalDiffs(),
