// SPDX-License-Identifier: GPL-3.0-or-later

pragma solidity ^0.8.4;

import { SafeCast } from "@openzeppelin/contracts/utils/math/SafeCast.sol";

// solhint-disable-next-line max-line-length
import { PoolConfig, PoolCallbacks, LiquidityManagement } from "@balancer-labs/v3-interfaces/contracts/vault/IVault.sol";
import { WordCodec } from "@balancer-labs/v3-solidity-utils/contracts/helpers/WordCodec.sol";
import { FixedPoint } from "@balancer-labs/v3-solidity-utils/contracts/math/FixedPoint.sol";

// @notice Config type to store entire configuration of the pool
type PoolConfigBits is bytes32;

using PoolConfigLib for PoolConfigBits global;

library PoolConfigLib {
    /// @dev Pool does not support adding liquidity proportionally.
    error DoesNotSupportAddLiquidityProportional();

    /// @dev Pool does not support adding liquidity with unbalanced tokens in.
    error DoesNotSupportAddLiquidityUnbalanced();

    /// @dev Pool does not support adding liquidity with a single asset, specifying exact pool tokens out.
    error DoesNotSupportAddLiquiditySingleTokenExactOut();

    /// @dev Pool does not support adding liquidity with a customized input.
    error DoesNotSupportAddLiquidityCustom();

    /// @dev Pool does not support removing liquidity proportionally.
    error DoesNotSupportRemoveLiquidityProportional();

    /// @dev Pool does not support removing liquidity with unbalanced tokens out.
    error DoesNotSupportRemoveLiquidityUnbalanced();

    /// @dev Pool does not support removing liquidity with a single asset, specifying exact pool tokens in.
    error DoesNotSupportRemoveLiquiditySingleTokenExactIn();

    /// @dev
    error DoesNotSupportRemoveLiquiditySingleTokenExactOut();

    /// @dev Pool does not support removing liquidity with a customized input.
    error DoesNotSupportRemoveLiquidityCustom();

    using WordCodec for bytes32;
    using SafeCast for uint256;

<<<<<<< HEAD
    // "reserved" bits are padding so that values fall on byte boundaries.
    // [ 224 bits |  4 bits  | 4x5 bits |  3 bits  |  1 bit | 1 bit | 1 bit |    1 bit    |    1 bit   ]
    // [ not used | reserved | decimals | reserved | remove |  add  |  swap | initialized | registered ]
    // |MSB                                                                                         LSB|

=======
>>>>>>> 14df9a0c
    // Bit offsets for pool config
    uint8 public constant POOL_REGISTERED_OFFSET = 0;
    uint8 public constant POOL_INITIALIZED_OFFSET = 1;
    uint8 public constant AFTER_SWAP_OFFSET = 2;
    uint8 public constant BEFORE_ADD_LIQUIDITY_OFFSET = 3;
    uint8 public constant AFTER_ADD_LIQUIDITY_OFFSET = 4;
    uint8 public constant BEFORE_REMOVE_LIQUIDITY_OFFSET = 5;
    uint8 public constant AFTER_REMOVE_LIQUIDITY_OFFSET = 6;

    // Supported API bit offsets
    uint8 public constant ADD_LIQUIDITY_PROPORTIONAL_OFFSET = 7;
    uint8 public constant ADD_LIQUIDITY_SINGLE_TOKEN_EXACT_OUT_OFFSET = 8;
    uint8 public constant ADD_LIQUIDITY_UNBALANCED_OFFSET = 9;
    uint8 public constant ADD_LIQUIDITY_CUSTOM_OFFSET = 10;
    uint8 public constant REMOVE_LIQUIDITY_PROPORTIONAL_OFFSET = 11;
    uint8 public constant REMOVE_LIQUIDITY_SINGLE_TOKEN_EXACT_IN_OFFSET = 12;
    uint8 public constant REMOVE_LIQUIDITY_SINGLE_TOKEN_EXACT_OUT_OFFSET = 13;
    uint8 public constant REMOVE_LIQUIDITY_CUSTOM_OFFSET = 14;

    uint8 public constant DECIMAL_SCALING_FACTORS_OFFSET = 16;

    uint256 private constant _DECIMAL_DIFF_BITLENGTH = 5;
    // Uses a uint24 (3 bytes): least significant 20 bits to store the values, and a 4-bit pad.
    // This maximum token count is also hard-coded in the Vault.
    uint256 private constant _TOKEN_DECIMAL_DIFFS_BITLENGTH = 24;

    function isPoolRegistered(PoolConfigBits config) internal pure returns (bool) {
        return PoolConfigBits.unwrap(config).decodeBool(POOL_REGISTERED_OFFSET);
    }

    function isPoolInitialized(PoolConfigBits config) internal pure returns (bool) {
        return PoolConfigBits.unwrap(config).decodeBool(POOL_INITIALIZED_OFFSET);
    }

    function getTokenDecimalDiffs(PoolConfigBits config) internal pure returns (uint24) {
        return
            PoolConfigBits
                .unwrap(config)
                .decodeUint(DECIMAL_SCALING_FACTORS_OFFSET, _TOKEN_DECIMAL_DIFFS_BITLENGTH)
                .toUint24();
    }

    function shouldCallAfterSwap(PoolConfigBits config) internal pure returns (bool) {
        return PoolConfigBits.unwrap(config).decodeBool(AFTER_SWAP_OFFSET);
    }

    function shouldCallBeforeAddLiquidity(PoolConfigBits config) internal pure returns (bool) {
        return PoolConfigBits.unwrap(config).decodeBool(BEFORE_ADD_LIQUIDITY_OFFSET);
    }

    function shouldCallAfterAddLiquidity(PoolConfigBits config) internal pure returns (bool) {
        return PoolConfigBits.unwrap(config).decodeBool(AFTER_ADD_LIQUIDITY_OFFSET);
    }

    function shouldCallBeforeRemoveLiquidity(PoolConfigBits config) internal pure returns (bool) {
        return PoolConfigBits.unwrap(config).decodeBool(BEFORE_REMOVE_LIQUIDITY_OFFSET);
    }

    function shouldCallAfterRemoveLiquidity(PoolConfigBits config) internal pure returns (bool) {
        return PoolConfigBits.unwrap(config).decodeBool(AFTER_REMOVE_LIQUIDITY_OFFSET);
    }

    function supportsAddLiquidityProportional(PoolConfigBits config) internal pure returns (bool) {
        return PoolConfigBits.unwrap(config).decodeBool(ADD_LIQUIDITY_PROPORTIONAL_OFFSET);
    }

    function requireSupportsAddLiquidityProportional(PoolConfigBits config) internal pure {
        if (config.supportsAddLiquidityProportional() == false) {
            revert DoesNotSupportAddLiquidityProportional();
        }
    }

    function supportsAddLiquiditySingleTokenExactOut(PoolConfigBits config) internal pure returns (bool) {
        return PoolConfigBits.unwrap(config).decodeBool(ADD_LIQUIDITY_SINGLE_TOKEN_EXACT_OUT_OFFSET);
    }

    function requireSupportsAddLiquiditySingleTokenExactOut(PoolConfigBits config) internal pure {
        if (config.supportsAddLiquiditySingleTokenExactOut() == false) {
            revert DoesNotSupportAddLiquiditySingleTokenExactOut();
        }
    }

    function supportsAddLiquidityUnbalanced(PoolConfigBits config) internal pure returns (bool) {
        return PoolConfigBits.unwrap(config).decodeBool(ADD_LIQUIDITY_UNBALANCED_OFFSET);
    }

    function requireSupportsAddLiquidityUnbalanced(PoolConfigBits config) internal pure {
        if (config.supportsAddLiquidityUnbalanced() == false) {
            revert DoesNotSupportAddLiquidityUnbalanced();
        }
    }

    function supportsAddLiquidityCustom(PoolConfigBits config) internal pure returns (bool) {
        return PoolConfigBits.unwrap(config).decodeBool(ADD_LIQUIDITY_CUSTOM_OFFSET);
    }

    function requireSupportsAddLiquidityCustom(PoolConfigBits config) internal pure {
        if (config.supportsAddLiquidityCustom() == false) {
            revert DoesNotSupportAddLiquidityCustom();
        }
    }

    function supportsRemoveLiquidityProportional(PoolConfigBits config) internal pure returns (bool) {
        return PoolConfigBits.unwrap(config).decodeBool(REMOVE_LIQUIDITY_PROPORTIONAL_OFFSET);
    }

    function requireSupportsRemoveLiquidityProportional(PoolConfigBits config) internal pure {
        if (config.supportsRemoveLiquidityProportional() == false) {
            revert DoesNotSupportRemoveLiquidityProportional();
        }
    }

    function supportsRemoveLiquiditySingleTokenExactIn(PoolConfigBits config) internal pure returns (bool) {
        return PoolConfigBits.unwrap(config).decodeBool(REMOVE_LIQUIDITY_SINGLE_TOKEN_EXACT_IN_OFFSET);
    }

    function requireSupportsRemoveLiquiditySingleTokenExactIn(PoolConfigBits config) internal pure {
        if (config.supportsRemoveLiquiditySingleTokenExactIn() == false) {
            revert DoesNotSupportRemoveLiquiditySingleTokenExactIn();
        }
    }

    function supportsRemoveLiquiditySingleTokenExactOut(PoolConfigBits config) internal pure returns (bool) {
        return PoolConfigBits.unwrap(config).decodeBool(REMOVE_LIQUIDITY_SINGLE_TOKEN_EXACT_OUT_OFFSET);
    }

    function requireSupportsRemoveLiquiditySingleTokenExactOut(PoolConfigBits config) internal pure {
        if (config.supportsRemoveLiquiditySingleTokenExactOut() == false) {
            revert DoesNotSupportRemoveLiquiditySingleTokenExactOut();
        }
    }

    function supportsRemoveLiquidityCustom(PoolConfigBits config) internal pure returns (bool) {
        return PoolConfigBits.unwrap(config).decodeBool(REMOVE_LIQUIDITY_CUSTOM_OFFSET);
    }

    function requireSupportsRemoveLiquidityCustom(PoolConfigBits config) internal pure {
        if (config.supportsRemoveLiquidityCustom() == false) {
            revert DoesNotSupportRemoveLiquidityCustom();
        }
    }

    function fromPoolConfig(PoolConfig memory config) internal pure returns (PoolConfigBits) {
        bytes32 configBits = bytes32(0);

        // Stack too deep.
        {
            configBits = configBits.insertBool(config.isRegisteredPool, POOL_REGISTERED_OFFSET);
            configBits = configBits.insertBool(config.isInitializedPool, POOL_INITIALIZED_OFFSET);
        }

        {
            configBits = configBits
                .insertBool(config.callbacks.shouldCallAfterSwap, AFTER_SWAP_OFFSET)
                .insertBool(config.callbacks.shouldCallBeforeAddLiquidity, BEFORE_ADD_LIQUIDITY_OFFSET)
                .insertBool(config.callbacks.shouldCallAfterAddLiquidity, AFTER_ADD_LIQUIDITY_OFFSET)
                .insertBool(config.callbacks.shouldCallBeforeRemoveLiquidity, BEFORE_REMOVE_LIQUIDITY_OFFSET)
                .insertBool(config.callbacks.shouldCallAfterRemoveLiquidity, AFTER_REMOVE_LIQUIDITY_OFFSET);
        }

        {
            configBits = configBits
                .insertBool(
                    config.liquidityManagement.supportsAddLiquidityProportional,
                    ADD_LIQUIDITY_PROPORTIONAL_OFFSET
                )
                .insertBool(
                    config.liquidityManagement.supportsAddLiquiditySingleTokenExactOut,
                    ADD_LIQUIDITY_SINGLE_TOKEN_EXACT_OUT_OFFSET
                )
                .insertBool(config.liquidityManagement.supportsAddLiquidityUnbalanced, ADD_LIQUIDITY_UNBALANCED_OFFSET)
                .insertBool(config.liquidityManagement.supportsAddLiquidityCustom, ADD_LIQUIDITY_CUSTOM_OFFSET);
        }

        {
            configBits = configBits
                .insertBool(
                    config.liquidityManagement.supportsRemoveLiquidityProportional,
                    REMOVE_LIQUIDITY_PROPORTIONAL_OFFSET
                )
                .insertBool(
                    config.liquidityManagement.supportsRemoveLiquiditySingleTokenExactIn,
                    REMOVE_LIQUIDITY_SINGLE_TOKEN_EXACT_IN_OFFSET
                )
                .insertBool(
                    config.liquidityManagement.supportsRemoveLiquiditySingleTokenExactOut,
                    REMOVE_LIQUIDITY_SINGLE_TOKEN_EXACT_OUT_OFFSET
                )
                .insertBool(config.liquidityManagement.supportsRemoveLiquidityCustom, REMOVE_LIQUIDITY_CUSTOM_OFFSET);
        }

        return
            PoolConfigBits.wrap(
                configBits.insertUint(
                    config.tokenDecimalDiffs,
                    DECIMAL_SCALING_FACTORS_OFFSET,
                    _TOKEN_DECIMAL_DIFFS_BITLENGTH
                )
            );
    }

    // Convert from an array of decimal differences, to the encoded 24 bit value (only uses bottom 20 bits).
    function toTokenDecimalDiffs(uint8[] memory tokenDecimalDiffs) internal pure returns (uint24) {
        bytes32 value;

        for (uint256 i = 0; i < tokenDecimalDiffs.length; i++) {
            value = value.insertUint(tokenDecimalDiffs[i], i * _DECIMAL_DIFF_BITLENGTH, _DECIMAL_DIFF_BITLENGTH);
        }

        return uint256(value).toUint24();
    }

    function getScalingFactors(PoolConfig memory config, uint256 numTokens) internal pure returns (uint256[] memory) {
        uint256[] memory scalingFactors = new uint256[](numTokens);

        bytes32 tokenDecimalDiffs = bytes32(uint256(config.tokenDecimalDiffs));

        for (uint256 i = 0; i < numTokens; i++) {
            uint256 decimalDiff = tokenDecimalDiffs.decodeUint(i * _DECIMAL_DIFF_BITLENGTH, _DECIMAL_DIFF_BITLENGTH);

            // This is equivalent to `10**(18+decimalsDifference)` but this form optimizes for 18 decimal tokens.
            scalingFactors[i] = FixedPoint.ONE * 10 ** decimalDiff;
        }

        return scalingFactors;
    }

<<<<<<< HEAD
    function fromPoolConfig(PoolConfig memory config) internal pure returns (PoolConfigBits) {
        // Needed to avoid "stack too deep".
        bytes32 val = bytes32(0).insertBool(config.isPoolRegistered, POOL_REGISTERED_OFFSET).insertBool(
            config.isPoolInitialized,
            POOL_INITIALIZED_OFFSET
        );

        return
            PoolConfigBits.wrap(
                val
                    .insertBool(config.callbacks.shouldCallAfterSwap, AFTER_SWAP_OFFSET)
                    .insertBool(config.callbacks.shouldCallAfterAddLiquidity, AFTER_ADD_LIQUIDITY_OFFSET)
                    .insertBool(config.callbacks.shouldCallAfterRemoveLiquidity, AFTER_REMOVE_LIQUIDITY_OFFSET)
                    .insertUint(
                        config.tokenDecimalDiffs,
                        DECIMAL_SCALING_FACTORS_OFFSET,
                        _TOKEN_DECIMAL_DIFFS_BITLENGTH
                    )
            );
    }

=======
>>>>>>> 14df9a0c
    function toPoolConfig(PoolConfigBits config) internal pure returns (PoolConfig memory) {
        return
            PoolConfig({
                isPoolRegistered: config.isPoolRegistered(),
                isPoolInitialized: config.isPoolInitialized(),
                tokenDecimalDiffs: config.getTokenDecimalDiffs(),
                callbacks: PoolCallbacks({
                    shouldCallBeforeAddLiquidity: config.shouldCallBeforeAddLiquidity(),
                    shouldCallAfterAddLiquidity: config.shouldCallAfterAddLiquidity(),
                    shouldCallBeforeRemoveLiquidity: config.shouldCallBeforeRemoveLiquidity(),
                    shouldCallAfterRemoveLiquidity: config.shouldCallAfterRemoveLiquidity(),
                    shouldCallAfterSwap: config.shouldCallAfterSwap()
                }),
                liquidityManagement: LiquidityManagement({
                    supportsAddLiquidityProportional: config.supportsAddLiquidityProportional(),
                    supportsAddLiquiditySingleTokenExactOut: config.supportsAddLiquiditySingleTokenExactOut(),
                    supportsAddLiquidityUnbalanced: config.supportsAddLiquidityUnbalanced(),
                    supportsAddLiquidityCustom: config.supportsAddLiquidityCustom(),
                    supportsRemoveLiquidityProportional: config.supportsRemoveLiquidityProportional(),
                    supportsRemoveLiquiditySingleTokenExactIn: config.supportsRemoveLiquiditySingleTokenExactIn(),
                    supportsRemoveLiquiditySingleTokenExactOut: config.supportsRemoveLiquiditySingleTokenExactOut(),
                    supportsRemoveLiquidityCustom: config.supportsRemoveLiquidityCustom()
                })
            });
    }
}<|MERGE_RESOLUTION|>--- conflicted
+++ resolved
@@ -45,14 +45,6 @@
     using WordCodec for bytes32;
     using SafeCast for uint256;
 
-<<<<<<< HEAD
-    // "reserved" bits are padding so that values fall on byte boundaries.
-    // [ 224 bits |  4 bits  | 4x5 bits |  3 bits  |  1 bit | 1 bit | 1 bit |    1 bit    |    1 bit   ]
-    // [ not used | reserved | decimals | reserved | remove |  add  |  swap | initialized | registered ]
-    // |MSB                                                                                         LSB|
-
-=======
->>>>>>> 14df9a0c
     // Bit offsets for pool config
     uint8 public constant POOL_REGISTERED_OFFSET = 0;
     uint8 public constant POOL_INITIALIZED_OFFSET = 1;
@@ -200,8 +192,8 @@
 
         // Stack too deep.
         {
-            configBits = configBits.insertBool(config.isRegisteredPool, POOL_REGISTERED_OFFSET);
-            configBits = configBits.insertBool(config.isInitializedPool, POOL_INITIALIZED_OFFSET);
+            configBits = configBits.insertBool(config.isPoolRegistered, POOL_REGISTERED_OFFSET);
+            configBits = configBits.insertBool(config.isPoolInitialized, POOL_INITIALIZED_OFFSET);
         }
 
         {
@@ -280,30 +272,6 @@
         return scalingFactors;
     }
 
-<<<<<<< HEAD
-    function fromPoolConfig(PoolConfig memory config) internal pure returns (PoolConfigBits) {
-        // Needed to avoid "stack too deep".
-        bytes32 val = bytes32(0).insertBool(config.isPoolRegistered, POOL_REGISTERED_OFFSET).insertBool(
-            config.isPoolInitialized,
-            POOL_INITIALIZED_OFFSET
-        );
-
-        return
-            PoolConfigBits.wrap(
-                val
-                    .insertBool(config.callbacks.shouldCallAfterSwap, AFTER_SWAP_OFFSET)
-                    .insertBool(config.callbacks.shouldCallAfterAddLiquidity, AFTER_ADD_LIQUIDITY_OFFSET)
-                    .insertBool(config.callbacks.shouldCallAfterRemoveLiquidity, AFTER_REMOVE_LIQUIDITY_OFFSET)
-                    .insertUint(
-                        config.tokenDecimalDiffs,
-                        DECIMAL_SCALING_FACTORS_OFFSET,
-                        _TOKEN_DECIMAL_DIFFS_BITLENGTH
-                    )
-            );
-    }
-
-=======
->>>>>>> 14df9a0c
     function toPoolConfig(PoolConfigBits config) internal pure returns (PoolConfig memory) {
         return
             PoolConfig({
