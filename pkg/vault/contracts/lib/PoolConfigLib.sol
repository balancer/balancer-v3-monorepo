--- conflicted
+++ resolved
@@ -45,44 +45,35 @@
     using WordCodec for bytes32;
     using SafeCast for uint256;
 
-<<<<<<< HEAD
     uint24 public constant SWAP_FEE_PRECISION = 1e6;
 
-    // "reserved" bits are padding so that values fall on byte boundaries.
+    // TODO: Implement bitmap in the config in the following format. Use vertical if too big.
     // [ 200 bits |  24 bits   |  4 bits  | 4x5 bits |  2 bits  | 1 bit  | 1 bit | 1 bit  |  1 bit   | 1 bit | 1 bit ]
     // [ not used | static fee | reserved | decimals | reserved | remove |  add  |  swap  | dyn. fee | init. | reg.  ]
     // |MSB                                                                                                       LSB|
 
-    uint8 public constant POOL_REGISTERED_OFFSET = 0;
-    uint8 public constant POOL_INITIALIZED_OFFSET = 1;
-    uint8 public constant DYNAMIC_SWAP_FEE_OFFSET = 2;
-    uint8 public constant AFTER_SWAP_OFFSET = 3;
-    uint8 public constant AFTER_ADD_LIQUIDITY_OFFSET = 4;
-    uint8 public constant AFTER_REMOVE_LIQUIDITY_OFFSET = 5;
-    uint8 public constant DECIMAL_SCALING_FACTORS_OFFSET = 8;
-    uint8 public constant STATIC_SWAP_FEE_OFFSET = DECIMAL_SCALING_FACTORS_OFFSET + _TOKEN_DECIMAL_DIFFS_BITLENGTH;
-=======
     // Bit offsets for pool config
     uint8 public constant POOL_REGISTERED_OFFSET = 0;
-    uint8 public constant POOL_INITIALIZED_OFFSET = 1;
-    uint8 public constant AFTER_SWAP_OFFSET = 2;
-    uint8 public constant BEFORE_ADD_LIQUIDITY_OFFSET = 3;
-    uint8 public constant AFTER_ADD_LIQUIDITY_OFFSET = 4;
-    uint8 public constant BEFORE_REMOVE_LIQUIDITY_OFFSET = 5;
-    uint8 public constant AFTER_REMOVE_LIQUIDITY_OFFSET = 6;
-
-    // Supported API bit offsets
-    uint8 public constant ADD_LIQUIDITY_PROPORTIONAL_OFFSET = 7;
-    uint8 public constant ADD_LIQUIDITY_SINGLE_TOKEN_EXACT_OUT_OFFSET = 8;
-    uint8 public constant ADD_LIQUIDITY_UNBALANCED_OFFSET = 9;
-    uint8 public constant ADD_LIQUIDITY_CUSTOM_OFFSET = 10;
-    uint8 public constant REMOVE_LIQUIDITY_PROPORTIONAL_OFFSET = 11;
-    uint8 public constant REMOVE_LIQUIDITY_SINGLE_TOKEN_EXACT_IN_OFFSET = 12;
-    uint8 public constant REMOVE_LIQUIDITY_SINGLE_TOKEN_EXACT_OUT_OFFSET = 13;
-    uint8 public constant REMOVE_LIQUIDITY_CUSTOM_OFFSET = 14;
-
-    uint8 public constant DECIMAL_SCALING_FACTORS_OFFSET = 16;
->>>>>>> f9ba9d71
+    uint8 public constant POOL_INITIALIZED_OFFSET = POOL_REGISTERED_OFFSET + 1;
+    uint8 public constant DYNAMIC_SWAP_FEE_OFFSET = POOL_INITIALIZED_OFFSET + 1;
+    uint8 public constant AFTER_SWAP_OFFSET = DYNAMIC_SWAP_FEE_OFFSET + 1;
+    uint8 public constant BEFORE_ADD_LIQUIDITY_OFFSET = AFTER_SWAP_OFFSET + 1;
+    uint8 public constant AFTER_ADD_LIQUIDITY_OFFSET = BEFORE_ADD_LIQUIDITY_OFFSET + 1;
+    uint8 public constant BEFORE_REMOVE_LIQUIDITY_OFFSET = AFTER_ADD_LIQUIDITY_OFFSET + 1;
+    uint8 public constant AFTER_REMOVE_LIQUIDITY_OFFSET = BEFORE_REMOVE_LIQUIDITY_OFFSET + 1;
+
+    // Supported liquidity API bit offsets
+    uint8 public constant ADD_LIQUIDITY_PROPORTIONAL_OFFSET = AFTER_REMOVE_LIQUIDITY_OFFSET + 1;
+    uint8 public constant ADD_LIQUIDITY_SINGLE_TOKEN_EXACT_OUT_OFFSET = ADD_LIQUIDITY_PROPORTIONAL_OFFSET + 1;
+    uint8 public constant ADD_LIQUIDITY_UNBALANCED_OFFSET = ADD_LIQUIDITY_SINGLE_TOKEN_EXACT_OUT_OFFSET + 1;
+    uint8 public constant ADD_LIQUIDITY_CUSTOM_OFFSET = ADD_LIQUIDITY_UNBALANCED_OFFSET + 1; 
+    uint8 public constant REMOVE_LIQUIDITY_PROPORTIONAL_OFFSET = ADD_LIQUIDITY_CUSTOM_OFFSET + 1;
+    uint8 public constant REMOVE_LIQUIDITY_SINGLE_TOKEN_EXACT_IN_OFFSET = REMOVE_LIQUIDITY_PROPORTIONAL_OFFSET + 1;
+    uint8 public constant REMOVE_LIQUIDITY_SINGLE_TOKEN_EXACT_OUT_OFFSET = REMOVE_LIQUIDITY_SINGLE_TOKEN_EXACT_IN_OFFSET + 1;
+    uint8 public constant REMOVE_LIQUIDITY_CUSTOM_OFFSET = REMOVE_LIQUIDITY_SINGLE_TOKEN_EXACT_OUT_OFFSET + 1;
+
+    uint8 public constant STATIC_SWAP_FEE_OFFSET = REMOVE_LIQUIDITY_CUSTOM_OFFSET + 1;
+    uint8 public constant DECIMAL_SCALING_FACTORS_OFFSET = STATIC_SWAP_FEE_OFFSET + _STATIC_SWAP_FEE_BITLENGTH;
 
     // Uses a uint24 (3 bytes): least significant 20 bits to store the values, and a 4-bit pad.
     // This maximum token count is also hard-coded in the Vault.
@@ -221,8 +212,11 @@
 
         // Stack too deep.
         {
-            configBits = configBits.insertBool(config.isRegisteredPool, POOL_REGISTERED_OFFSET);
-            configBits = configBits.insertBool(config.isInitializedPool, POOL_INITIALIZED_OFFSET);
+            configBits = configBits
+                .insertBool(config.isRegisteredPool, POOL_REGISTERED_OFFSET)
+                .insertBool(config.isInitializedPool, POOL_INITIALIZED_OFFSET)
+                .insertBool(config.hasDynamicSwapFee, DYNAMIC_SWAP_FEE_OFFSET)
+                .insertUint(config.staticSwapFeePercentage, STATIC_SWAP_FEE_OFFSET, _STATIC_SWAP_FEE_BITLENGTH);
         }
 
         {
@@ -301,29 +295,7 @@
         return scalingFactors;
     }
 
-<<<<<<< HEAD
-    function fromPoolConfig(PoolConfig memory config) internal pure returns (PoolConfigBits) {
-        // Needed to resolve "stack too deep"
-        bytes32 val = bytes32(0)
-            .insertBool(config.isRegisteredPool, POOL_REGISTERED_OFFSET)
-            .insertBool(config.isInitializedPool, POOL_INITIALIZED_OFFSET)
-            .insertBool(config.hasDynamicSwapFee, DYNAMIC_SWAP_FEE_OFFSET);
-
-        val = val
-            .insertUint(config.staticSwapFeePercentage, STATIC_SWAP_FEE_OFFSET, _STATIC_SWAP_FEE_BITLENGTH)
-            .insertUint(config.tokenDecimalDiffs, DECIMAL_SCALING_FACTORS_OFFSET, _TOKEN_DECIMAL_DIFFS_BITLENGTH);
-
-        return
-            PoolConfigBits.wrap(
-                val
-                    .insertBool(config.callbacks.shouldCallAfterSwap, AFTER_SWAP_OFFSET)
-                    .insertBool(config.callbacks.shouldCallAfterAddLiquidity, AFTER_ADD_LIQUIDITY_OFFSET)
-                    .insertBool(config.callbacks.shouldCallAfterRemoveLiquidity, AFTER_REMOVE_LIQUIDITY_OFFSET)
-            );
-    }
-
-=======
->>>>>>> f9ba9d71
+
     function toPoolConfig(PoolConfigBits config) internal pure returns (PoolConfig memory) {
         return
             PoolConfig({
