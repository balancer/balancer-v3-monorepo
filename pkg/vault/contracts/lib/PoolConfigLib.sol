// SPDX-License-Identifier: GPL-3.0-or-later

pragma solidity ^0.8.24;

import { IVaultErrors } from "@balancer-labs/v3-interfaces/contracts/vault/IVaultErrors.sol";
import "@balancer-labs/v3-interfaces/contracts/vault/VaultTypes.sol";

import { WordCodec } from "@balancer-labs/v3-solidity-utils/contracts/helpers/WordCodec.sol";
import { FixedPoint } from "@balancer-labs/v3-solidity-utils/contracts/math/FixedPoint.sol";

// @notice Config type to store the PoolState portion of the pool configuration (the part that is packed).
type PoolConfigBits is bytes32;

using PoolConfigLib for PoolConfigBits global;

library PoolConfigLib {
    using WordCodec for bytes32;

    // Bit offsets for pool config
<<<<<<< HEAD
    uint8 public constant STATIC_SWAP_FEE_OFFSET = 0;
    uint256 public constant POOL_CREATOR_FEE_OFFSET = STATIC_SWAP_FEE_OFFSET + FEE_BITLENGTH;
    uint256 public constant DECIMAL_SCALING_FACTORS_OFFSET = POOL_CREATOR_FEE_OFFSET + FEE_BITLENGTH;
=======
    uint8 public constant POOL_REGISTERED_OFFSET = 0;
    uint8 public constant POOL_INITIALIZED_OFFSET = POOL_REGISTERED_OFFSET + 1;
    uint8 public constant POOL_PAUSED_OFFSET = POOL_INITIALIZED_OFFSET + 1;
    uint8 public constant DYNAMIC_SWAP_FEE_OFFSET = POOL_PAUSED_OFFSET + 1;
    uint8 public constant BEFORE_SWAP_OFFSET = DYNAMIC_SWAP_FEE_OFFSET + 1;
    uint8 public constant AFTER_SWAP_OFFSET = BEFORE_SWAP_OFFSET + 1;
    uint8 public constant BEFORE_ADD_LIQUIDITY_OFFSET = AFTER_SWAP_OFFSET + 1;
    uint8 public constant AFTER_ADD_LIQUIDITY_OFFSET = BEFORE_ADD_LIQUIDITY_OFFSET + 1;
    uint8 public constant BEFORE_REMOVE_LIQUIDITY_OFFSET = AFTER_ADD_LIQUIDITY_OFFSET + 1;
    uint8 public constant AFTER_REMOVE_LIQUIDITY_OFFSET = BEFORE_REMOVE_LIQUIDITY_OFFSET + 1;
    uint8 public constant BEFORE_INITIALIZE_OFFSET = AFTER_REMOVE_LIQUIDITY_OFFSET + 1;
    uint8 public constant AFTER_INITIALIZE_OFFSET = BEFORE_INITIALIZE_OFFSET + 1;
    uint8 public constant POOL_RECOVERY_MODE_OFFSET = AFTER_INITIALIZE_OFFSET + 1;

    // Supported liquidity API bit offsets
    uint8 public constant UNBALANCED_LIQUIDITY_OFFSET = POOL_RECOVERY_MODE_OFFSET + 1;
    uint8 public constant ADD_LIQUIDITY_CUSTOM_OFFSET = UNBALANCED_LIQUIDITY_OFFSET + 1;
    uint8 public constant REMOVE_LIQUIDITY_CUSTOM_OFFSET = ADD_LIQUIDITY_CUSTOM_OFFSET + 1;

    uint8 public constant STATIC_SWAP_FEE_OFFSET = REMOVE_LIQUIDITY_CUSTOM_OFFSET + 1;
    uint256 public constant AGGREGATE_PROTOCOL_SWAP_FEE_OFFSET = STATIC_SWAP_FEE_OFFSET + FEE_BITLENGTH;
    uint256 public constant AGGREGATE_PROTOCOL_YIELD_FEE_OFFSET = AGGREGATE_PROTOCOL_SWAP_FEE_OFFSET + FEE_BITLENGTH;
    uint256 public constant DECIMAL_SCALING_FACTORS_OFFSET = AGGREGATE_PROTOCOL_YIELD_FEE_OFFSET + FEE_BITLENGTH;
>>>>>>> c8d814a3
    uint256 public constant PAUSE_WINDOW_END_TIME_OFFSET =
        DECIMAL_SCALING_FACTORS_OFFSET + _TOKEN_DECIMAL_DIFFS_BITLENGTH;
    uint256 public constant POOL_PAUSED_OFFSET = PAUSE_WINDOW_END_TIME_OFFSET + _TIMESTAMP_BITLENGTH;

    // Uses a uint24 (3 bytes): least significant 20 bits to store the values, and a 4-bit pad.
    // This maximum token count is also hard-coded in the Vault.
    uint8 private constant _TOKEN_DECIMAL_DIFFS_BITLENGTH = 24;
    uint8 private constant _DECIMAL_DIFF_BITLENGTH = 5;
    uint8 private constant _TIMESTAMP_BITLENGTH = 32;

    function getStaticSwapFeePercentage(PoolConfigBits config) internal pure returns (uint256) {
        return PoolConfigBits.unwrap(config).decodeUint(STATIC_SWAP_FEE_OFFSET, FEE_BITLENGTH) * FEE_SCALING_FACTOR;
    }

    function getAggregateProtocolSwapFeePercentage(PoolConfigBits config) internal pure returns (uint256) {
        return
            PoolConfigBits.unwrap(config).decodeUint(AGGREGATE_PROTOCOL_SWAP_FEE_OFFSET, FEE_BITLENGTH) *
            FEE_SCALING_FACTOR;
    }

    function getAggregateProtocolYieldFeePercentage(PoolConfigBits config) internal pure returns (uint256) {
        return
            PoolConfigBits.unwrap(config).decodeUint(AGGREGATE_PROTOCOL_YIELD_FEE_OFFSET, FEE_BITLENGTH) *
            FEE_SCALING_FACTOR;
    }

    function getTokenDecimalDiffs(PoolConfigBits config) internal pure returns (uint256) {
        return PoolConfigBits.unwrap(config).decodeUint(DECIMAL_SCALING_FACTORS_OFFSET, _TOKEN_DECIMAL_DIFFS_BITLENGTH);
    }

    function getPauseWindowEndTime(PoolConfigBits config) internal pure returns (uint256) {
        return PoolConfigBits.unwrap(config).decodeUint(PAUSE_WINDOW_END_TIME_OFFSET, _TIMESTAMP_BITLENGTH);
    }

    function isPoolPaused(PoolConfigBits config) internal pure returns (bool) {
        return PoolConfigBits.unwrap(config).decodeBool(POOL_PAUSED_OFFSET);
    }

<<<<<<< HEAD
    function fromPoolState(PoolState memory config) internal pure returns (PoolConfigBits) {
=======
    function fromPoolConfig(PoolConfig memory config) internal pure returns (PoolConfigBits) {
        bytes32 configBits = bytes32(0);

        // Stack too deep.
        {
            configBits = configBits
                .insertBool(config.isPoolRegistered, POOL_REGISTERED_OFFSET)
                .insertBool(config.isPoolInitialized, POOL_INITIALIZED_OFFSET)
                .insertBool(config.isPoolPaused, POOL_PAUSED_OFFSET)
                .insertBool(config.isPoolInRecoveryMode, POOL_RECOVERY_MODE_OFFSET);
        }

        {
            configBits = configBits.insertBool(config.hooks.shouldCallBeforeSwap, BEFORE_SWAP_OFFSET).insertBool(
                config.hooks.shouldCallAfterSwap,
                AFTER_SWAP_OFFSET
            );
        }

        {
            configBits = configBits
                .insertBool(config.hooks.shouldCallBeforeAddLiquidity, BEFORE_ADD_LIQUIDITY_OFFSET)
                .insertBool(config.hooks.shouldCallAfterAddLiquidity, AFTER_ADD_LIQUIDITY_OFFSET)
                .insertBool(config.hooks.shouldCallBeforeRemoveLiquidity, BEFORE_REMOVE_LIQUIDITY_OFFSET)
                .insertBool(config.hooks.shouldCallAfterRemoveLiquidity, AFTER_REMOVE_LIQUIDITY_OFFSET);
        }

        {
            configBits = configBits
                .insertBool(config.hooks.shouldCallBeforeInitialize, BEFORE_INITIALIZE_OFFSET)
                .insertBool(config.hooks.shouldCallAfterInitialize, AFTER_INITIALIZE_OFFSET)
                .insertBool(config.hooks.shouldCallComputeDynamicSwapFee, DYNAMIC_SWAP_FEE_OFFSET);
        }

        {
            configBits = configBits
                .insertBool(config.liquidityManagement.disableUnbalancedLiquidity, UNBALANCED_LIQUIDITY_OFFSET)
                .insertBool(config.liquidityManagement.enableAddLiquidityCustom, ADD_LIQUIDITY_CUSTOM_OFFSET)
                .insertBool(config.liquidityManagement.enableRemoveLiquidityCustom, REMOVE_LIQUIDITY_CUSTOM_OFFSET);
        }
        {
            configBits = configBits
                .insertUint(config.staticSwapFeePercentage / FEE_SCALING_FACTOR, STATIC_SWAP_FEE_OFFSET, FEE_BITLENGTH)
                .insertUint(
                    config.aggregateProtocolSwapFeePercentage / FEE_SCALING_FACTOR,
                    AGGREGATE_PROTOCOL_SWAP_FEE_OFFSET,
                    FEE_BITLENGTH
                )
                .insertUint(
                    config.aggregateProtocolYieldFeePercentage / FEE_SCALING_FACTOR,
                    AGGREGATE_PROTOCOL_YIELD_FEE_OFFSET,
                    FEE_BITLENGTH
                );
        }

>>>>>>> c8d814a3
        return
            PoolConfigBits.wrap(
                bytes32(0)
                    .insertBool(config.isPoolPaused, POOL_PAUSED_OFFSET)
                    .insertUint(
                        config.staticSwapFeePercentage / FEE_SCALING_FACTOR,
                        STATIC_SWAP_FEE_OFFSET,
                        FEE_BITLENGTH
                    )
                    .insertUint(
                        config.poolCreatorFeePercentage / FEE_SCALING_FACTOR,
                        POOL_CREATOR_FEE_OFFSET,
                        FEE_BITLENGTH
                    )
                    .insertUint(
                        config.tokenDecimalDiffs,
                        DECIMAL_SCALING_FACTORS_OFFSET,
                        _TOKEN_DECIMAL_DIFFS_BITLENGTH
                    )
                    .insertUint(config.pauseWindowEndTime, PAUSE_WINDOW_END_TIME_OFFSET, _TIMESTAMP_BITLENGTH)
            );
    }

    // Convert from an array of decimal differences, to the encoded 24 bit value (only uses bottom 20 bits).
    function toTokenDecimalDiffs(uint8[] memory tokenDecimalDiffs) internal pure returns (uint256) {
        bytes32 value;

        for (uint256 i = 0; i < tokenDecimalDiffs.length; ++i) {
            value = value.insertUint(tokenDecimalDiffs[i], i * _DECIMAL_DIFF_BITLENGTH, _DECIMAL_DIFF_BITLENGTH);
        }

        return uint256(value);
    }

    function getDecimalScalingFactors(
        PoolState memory config,
        uint256 numTokens
    ) internal pure returns (uint256[] memory) {
        uint256[] memory scalingFactors = new uint256[](numTokens);

        bytes32 tokenDecimalDiffs = bytes32(uint256(config.tokenDecimalDiffs));

        for (uint256 i = 0; i < numTokens; ++i) {
            uint256 decimalDiff = tokenDecimalDiffs.decodeUint(i * _DECIMAL_DIFF_BITLENGTH, _DECIMAL_DIFF_BITLENGTH);

            // This is equivalent to `10**(18+decimalsDifference)` but this form optimizes for 18 decimal tokens.
            scalingFactors[i] = FixedPoint.ONE * 10 ** decimalDiff;
        }

        return scalingFactors;
    }

    function toPoolState(PoolConfigBits config) internal pure returns (PoolState memory) {
        bytes32 rawConfig = PoolConfigBits.unwrap(config);

        // Calling the functions (in addition to costing more gas), causes an obscure form of stack error (Yul errors).
        return
            PoolState({
                staticSwapFeePercentage: rawConfig.decodeUint(STATIC_SWAP_FEE_OFFSET, FEE_BITLENGTH) *
                    FEE_SCALING_FACTOR,
                aggregateProtocolSwapFeePercentage: rawConfig.decodeUint(
                    AGGREGATE_PROTOCOL_SWAP_FEE_OFFSET,
                    FEE_BITLENGTH
                ) * FEE_SCALING_FACTOR,
                aggregateProtocolYieldFeePercentage: rawConfig.decodeUint(
                    AGGREGATE_PROTOCOL_YIELD_FEE_OFFSET,
                    FEE_BITLENGTH
                ) * FEE_SCALING_FACTOR,
                tokenDecimalDiffs: rawConfig.decodeUint(DECIMAL_SCALING_FACTORS_OFFSET, _TOKEN_DECIMAL_DIFFS_BITLENGTH),
                pauseWindowEndTime: rawConfig.decodeUint(PAUSE_WINDOW_END_TIME_OFFSET, _TIMESTAMP_BITLENGTH),
                isPoolPaused: rawConfig.decodeBool(POOL_PAUSED_OFFSET)
            });
    }

    /**
     * @dev There is a lot of data packed into the PoolConfig, but most often we only need one or two pieces of it.
     * Since it is costly to pack and unpack the entire structure, convenience functions like `getPoolPausedState`
     * help streamline frequent operations. The pause state needs to be checked on every state-changing pool operation.
     *
     * @param config The encoded pool configuration
     * @return paused Whether the pool was paused (i.e., the bit was set)
     * @return pauseWindowEndTime The end of the pause period, used to determine whether the pool is actually paused
     */
    function getPoolPausedState(PoolConfigBits config) internal pure returns (bool, uint256) {
        return (config.isPoolPaused(), config.getPauseWindowEndTime());
    }
}<|MERGE_RESOLUTION|>--- conflicted
+++ resolved
@@ -17,38 +17,14 @@
     using WordCodec for bytes32;
 
     // Bit offsets for pool config
-<<<<<<< HEAD
     uint8 public constant STATIC_SWAP_FEE_OFFSET = 0;
     uint256 public constant POOL_CREATOR_FEE_OFFSET = STATIC_SWAP_FEE_OFFSET + FEE_BITLENGTH;
     uint256 public constant DECIMAL_SCALING_FACTORS_OFFSET = POOL_CREATOR_FEE_OFFSET + FEE_BITLENGTH;
-=======
-    uint8 public constant POOL_REGISTERED_OFFSET = 0;
-    uint8 public constant POOL_INITIALIZED_OFFSET = POOL_REGISTERED_OFFSET + 1;
-    uint8 public constant POOL_PAUSED_OFFSET = POOL_INITIALIZED_OFFSET + 1;
-    uint8 public constant DYNAMIC_SWAP_FEE_OFFSET = POOL_PAUSED_OFFSET + 1;
-    uint8 public constant BEFORE_SWAP_OFFSET = DYNAMIC_SWAP_FEE_OFFSET + 1;
-    uint8 public constant AFTER_SWAP_OFFSET = BEFORE_SWAP_OFFSET + 1;
-    uint8 public constant BEFORE_ADD_LIQUIDITY_OFFSET = AFTER_SWAP_OFFSET + 1;
-    uint8 public constant AFTER_ADD_LIQUIDITY_OFFSET = BEFORE_ADD_LIQUIDITY_OFFSET + 1;
-    uint8 public constant BEFORE_REMOVE_LIQUIDITY_OFFSET = AFTER_ADD_LIQUIDITY_OFFSET + 1;
-    uint8 public constant AFTER_REMOVE_LIQUIDITY_OFFSET = BEFORE_REMOVE_LIQUIDITY_OFFSET + 1;
-    uint8 public constant BEFORE_INITIALIZE_OFFSET = AFTER_REMOVE_LIQUIDITY_OFFSET + 1;
-    uint8 public constant AFTER_INITIALIZE_OFFSET = BEFORE_INITIALIZE_OFFSET + 1;
-    uint8 public constant POOL_RECOVERY_MODE_OFFSET = AFTER_INITIALIZE_OFFSET + 1;
-
-    // Supported liquidity API bit offsets
-    uint8 public constant UNBALANCED_LIQUIDITY_OFFSET = POOL_RECOVERY_MODE_OFFSET + 1;
-    uint8 public constant ADD_LIQUIDITY_CUSTOM_OFFSET = UNBALANCED_LIQUIDITY_OFFSET + 1;
-    uint8 public constant REMOVE_LIQUIDITY_CUSTOM_OFFSET = ADD_LIQUIDITY_CUSTOM_OFFSET + 1;
-
-    uint8 public constant STATIC_SWAP_FEE_OFFSET = REMOVE_LIQUIDITY_CUSTOM_OFFSET + 1;
-    uint256 public constant AGGREGATE_PROTOCOL_SWAP_FEE_OFFSET = STATIC_SWAP_FEE_OFFSET + FEE_BITLENGTH;
-    uint256 public constant AGGREGATE_PROTOCOL_YIELD_FEE_OFFSET = AGGREGATE_PROTOCOL_SWAP_FEE_OFFSET + FEE_BITLENGTH;
-    uint256 public constant DECIMAL_SCALING_FACTORS_OFFSET = AGGREGATE_PROTOCOL_YIELD_FEE_OFFSET + FEE_BITLENGTH;
->>>>>>> c8d814a3
     uint256 public constant PAUSE_WINDOW_END_TIME_OFFSET =
         DECIMAL_SCALING_FACTORS_OFFSET + _TOKEN_DECIMAL_DIFFS_BITLENGTH;
-    uint256 public constant POOL_PAUSED_OFFSET = PAUSE_WINDOW_END_TIME_OFFSET + _TIMESTAMP_BITLENGTH;
+    uint256 public constant AGGREGATE_PROTOCOL_SWAP_FEE_OFFSET = PAUSE_WINDOW_END_TIME_OFFSET + _TIMESTAMP_BITLENGTH;
+    uint256 public constant AGGREGATE_PROTOCOL_YIELD_FEE_OFFSET = AGGREGATE_PROTOCOL_SWAP_FEE_OFFSET + FEE_BITLENGTH;
+    uint256 public constant POOL_PAUSED_OFFSET = AGGREGATE_PROTOCOL_YIELD_FEE_OFFSET + FEE_BITLENGTH;
 
     // Uses a uint24 (3 bytes): least significant 20 bits to store the values, and a 4-bit pad.
     // This maximum token count is also hard-coded in the Vault.
@@ -84,65 +60,7 @@
         return PoolConfigBits.unwrap(config).decodeBool(POOL_PAUSED_OFFSET);
     }
 
-<<<<<<< HEAD
     function fromPoolState(PoolState memory config) internal pure returns (PoolConfigBits) {
-=======
-    function fromPoolConfig(PoolConfig memory config) internal pure returns (PoolConfigBits) {
-        bytes32 configBits = bytes32(0);
-
-        // Stack too deep.
-        {
-            configBits = configBits
-                .insertBool(config.isPoolRegistered, POOL_REGISTERED_OFFSET)
-                .insertBool(config.isPoolInitialized, POOL_INITIALIZED_OFFSET)
-                .insertBool(config.isPoolPaused, POOL_PAUSED_OFFSET)
-                .insertBool(config.isPoolInRecoveryMode, POOL_RECOVERY_MODE_OFFSET);
-        }
-
-        {
-            configBits = configBits.insertBool(config.hooks.shouldCallBeforeSwap, BEFORE_SWAP_OFFSET).insertBool(
-                config.hooks.shouldCallAfterSwap,
-                AFTER_SWAP_OFFSET
-            );
-        }
-
-        {
-            configBits = configBits
-                .insertBool(config.hooks.shouldCallBeforeAddLiquidity, BEFORE_ADD_LIQUIDITY_OFFSET)
-                .insertBool(config.hooks.shouldCallAfterAddLiquidity, AFTER_ADD_LIQUIDITY_OFFSET)
-                .insertBool(config.hooks.shouldCallBeforeRemoveLiquidity, BEFORE_REMOVE_LIQUIDITY_OFFSET)
-                .insertBool(config.hooks.shouldCallAfterRemoveLiquidity, AFTER_REMOVE_LIQUIDITY_OFFSET);
-        }
-
-        {
-            configBits = configBits
-                .insertBool(config.hooks.shouldCallBeforeInitialize, BEFORE_INITIALIZE_OFFSET)
-                .insertBool(config.hooks.shouldCallAfterInitialize, AFTER_INITIALIZE_OFFSET)
-                .insertBool(config.hooks.shouldCallComputeDynamicSwapFee, DYNAMIC_SWAP_FEE_OFFSET);
-        }
-
-        {
-            configBits = configBits
-                .insertBool(config.liquidityManagement.disableUnbalancedLiquidity, UNBALANCED_LIQUIDITY_OFFSET)
-                .insertBool(config.liquidityManagement.enableAddLiquidityCustom, ADD_LIQUIDITY_CUSTOM_OFFSET)
-                .insertBool(config.liquidityManagement.enableRemoveLiquidityCustom, REMOVE_LIQUIDITY_CUSTOM_OFFSET);
-        }
-        {
-            configBits = configBits
-                .insertUint(config.staticSwapFeePercentage / FEE_SCALING_FACTOR, STATIC_SWAP_FEE_OFFSET, FEE_BITLENGTH)
-                .insertUint(
-                    config.aggregateProtocolSwapFeePercentage / FEE_SCALING_FACTOR,
-                    AGGREGATE_PROTOCOL_SWAP_FEE_OFFSET,
-                    FEE_BITLENGTH
-                )
-                .insertUint(
-                    config.aggregateProtocolYieldFeePercentage / FEE_SCALING_FACTOR,
-                    AGGREGATE_PROTOCOL_YIELD_FEE_OFFSET,
-                    FEE_BITLENGTH
-                );
-        }
-
->>>>>>> c8d814a3
         return
             PoolConfigBits.wrap(
                 bytes32(0)
@@ -153,8 +71,13 @@
                         FEE_BITLENGTH
                     )
                     .insertUint(
-                        config.poolCreatorFeePercentage / FEE_SCALING_FACTOR,
-                        POOL_CREATOR_FEE_OFFSET,
+                        config.aggregateProtocolSwapFeePercentage / FEE_SCALING_FACTOR,
+                        AGGREGATE_PROTOCOL_SWAP_FEE_OFFSET,
+                        FEE_BITLENGTH
+                    )
+                    .insertUint(
+                        config.aggregateProtocolYieldFeePercentage / FEE_SCALING_FACTOR,
+                        AGGREGATE_PROTOCOL_YIELD_FEE_OFFSET,
                         FEE_BITLENGTH
                     )
                     .insertUint(
