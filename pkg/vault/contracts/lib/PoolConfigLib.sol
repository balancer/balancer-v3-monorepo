// SPDX-License-Identifier: GPL-3.0-or-later

pragma solidity ^0.8.4;

import { SafeCast } from "@openzeppelin/contracts/utils/math/SafeCast.sol";

// solhint-disable-next-line max-line-length
import { PoolConfig, PoolCallbacks, LiquidityManagement } from "@balancer-labs/v3-interfaces/contracts/vault/IVault.sol";
import { WordCodec } from "@balancer-labs/v3-solidity-utils/contracts/helpers/WordCodec.sol";
import { FixedPoint } from "@balancer-labs/v3-solidity-utils/contracts/math/FixedPoint.sol";

// @notice Config type to store entire configuration of the pool
type PoolConfigBits is bytes32;

using PoolConfigLib for PoolConfigBits global;

library PoolConfigLib {
    /// @dev Pool does not support adding liquidity proportionally.
    error DoesNotSupportAddLiquidityProportional();

    /// @dev Pool does not support adding liquidity with unbalanced tokens in.
    error DoesNotSupportAddLiquidityUnbalanced();

    /// @dev Pool does not support adding liquidity with a single asset, specifying exact pool tokens out.
    error DoesNotSupportAddLiquiditySingleTokenExactOut();

    /// @dev Pool does not support adding liquidity with a customized input.
    error DoesNotSupportAddLiquidityCustom();

    /// @dev Pool does not support removing liquidity proportionally.
    error DoesNotSupportRemoveLiquidityProportional();

    /// @dev Pool does not support removing liquidity with unbalanced tokens out.
    error DoesNotSupportRemoveLiquidityUnbalanced();

    /// @dev Pool does not support removing liquidity with a single asset, specifying exact pool tokens in.
    error DoesNotSupportRemoveLiquiditySingleTokenExactIn();

    /// @dev
    error DoesNotSupportRemoveLiquiditySingleTokenExactOut();

    /// @dev Pool does not support removing liquidity with a customized input.
    error DoesNotSupportRemoveLiquidityCustom();

    using WordCodec for bytes32;
    using SafeCast for uint256;

<<<<<<< HEAD
    // "reserved" bits are padding so that values fall on byte boundaries.
    // [ 160 bits |  64 bits   |  4 bits  | 4x5 bits |  2 bits  | 1 bit  | 1 bit | 1 bit  |  1 bit   | 1 bit | 1 bit ]
=======
    // TODO: Implement bitmap in the config in the following format. Use vertical if too big.
    // [ 200 bits |  24 bits   |  4 bits  | 4x5 bits |  2 bits  | 1 bit  | 1 bit | 1 bit  |  1 bit   | 1 bit | 1 bit ]
>>>>>>> 5d8c5edb
    // [ not used | static fee | reserved | decimals | reserved | remove |  add  |  swap  | dyn. fee | init. | reg.  ]
    // |MSB                                                                                                       LSB|

    // Bit offsets for pool config
    uint8 public constant POOL_REGISTERED_OFFSET = 0;
    uint8 public constant POOL_INITIALIZED_OFFSET = POOL_REGISTERED_OFFSET + 1;
    uint8 public constant DYNAMIC_SWAP_FEE_OFFSET = POOL_INITIALIZED_OFFSET + 1;
    uint8 public constant AFTER_SWAP_OFFSET = DYNAMIC_SWAP_FEE_OFFSET + 1;
    uint8 public constant BEFORE_ADD_LIQUIDITY_OFFSET = AFTER_SWAP_OFFSET + 1;
    uint8 public constant AFTER_ADD_LIQUIDITY_OFFSET = BEFORE_ADD_LIQUIDITY_OFFSET + 1;
    uint8 public constant BEFORE_REMOVE_LIQUIDITY_OFFSET = AFTER_ADD_LIQUIDITY_OFFSET + 1;
    uint8 public constant AFTER_REMOVE_LIQUIDITY_OFFSET = BEFORE_REMOVE_LIQUIDITY_OFFSET + 1;

    // Supported liquidity API bit offsets
    uint8 public constant ADD_LIQUIDITY_PROPORTIONAL_OFFSET = AFTER_REMOVE_LIQUIDITY_OFFSET + 1;
    uint8 public constant ADD_LIQUIDITY_SINGLE_TOKEN_EXACT_OUT_OFFSET = ADD_LIQUIDITY_PROPORTIONAL_OFFSET + 1;
    uint8 public constant ADD_LIQUIDITY_UNBALANCED_OFFSET = ADD_LIQUIDITY_SINGLE_TOKEN_EXACT_OUT_OFFSET + 1;
    uint8 public constant ADD_LIQUIDITY_CUSTOM_OFFSET = ADD_LIQUIDITY_UNBALANCED_OFFSET + 1;
    uint8 public constant REMOVE_LIQUIDITY_PROPORTIONAL_OFFSET = ADD_LIQUIDITY_CUSTOM_OFFSET + 1;
    uint8 public constant REMOVE_LIQUIDITY_SINGLE_TOKEN_EXACT_IN_OFFSET = REMOVE_LIQUIDITY_PROPORTIONAL_OFFSET + 1;
    uint8 public constant REMOVE_LIQUIDITY_SINGLE_TOKEN_EXACT_OUT_OFFSET =
        REMOVE_LIQUIDITY_SINGLE_TOKEN_EXACT_IN_OFFSET + 1;
    uint8 public constant REMOVE_LIQUIDITY_CUSTOM_OFFSET = REMOVE_LIQUIDITY_SINGLE_TOKEN_EXACT_OUT_OFFSET + 1;

    uint8 public constant STATIC_SWAP_FEE_OFFSET = REMOVE_LIQUIDITY_CUSTOM_OFFSET + 1;
    uint8 public constant DECIMAL_SCALING_FACTORS_OFFSET = STATIC_SWAP_FEE_OFFSET + _STATIC_SWAP_FEE_BITLENGTH;

    // Uses a uint24 (3 bytes): least significant 20 bits to store the values, and a 4-bit pad.
    // This maximum token count is also hard-coded in the Vault.
    uint8 private constant _TOKEN_DECIMAL_DIFFS_BITLENGTH = 24;
    uint8 private constant _DECIMAL_DIFF_BITLENGTH = 5;

    // A fee can never be larger than FixedPoint.ONE, which fits in 60 bits
    uint8 private constant _STATIC_SWAP_FEE_BITLENGTH = 64;

    function isPoolRegistered(PoolConfigBits config) internal pure returns (bool) {
        return PoolConfigBits.unwrap(config).decodeBool(POOL_REGISTERED_OFFSET);
    }

    function isPoolInitialized(PoolConfigBits config) internal pure returns (bool) {
        return PoolConfigBits.unwrap(config).decodeBool(POOL_INITIALIZED_OFFSET);
    }

    function hasDynamicSwapFee(PoolConfigBits config) internal pure returns (bool) {
        return PoolConfigBits.unwrap(config).decodeBool(DYNAMIC_SWAP_FEE_OFFSET);
    }

    function getStaticSwapFeePercentage(PoolConfigBits config) internal pure returns (uint64) {
        return PoolConfigBits.unwrap(config).decodeUint(STATIC_SWAP_FEE_OFFSET, _STATIC_SWAP_FEE_BITLENGTH).toUint64();
    }

    function getTokenDecimalDiffs(PoolConfigBits config) internal pure returns (uint24) {
        return
            PoolConfigBits
                .unwrap(config)
                .decodeUint(DECIMAL_SCALING_FACTORS_OFFSET, _TOKEN_DECIMAL_DIFFS_BITLENGTH)
                .toUint24();
    }

    function shouldCallAfterSwap(PoolConfigBits config) internal pure returns (bool) {
        return PoolConfigBits.unwrap(config).decodeBool(AFTER_SWAP_OFFSET);
    }

    function shouldCallBeforeAddLiquidity(PoolConfigBits config) internal pure returns (bool) {
        return PoolConfigBits.unwrap(config).decodeBool(BEFORE_ADD_LIQUIDITY_OFFSET);
    }

    function shouldCallAfterAddLiquidity(PoolConfigBits config) internal pure returns (bool) {
        return PoolConfigBits.unwrap(config).decodeBool(AFTER_ADD_LIQUIDITY_OFFSET);
    }

    function shouldCallBeforeRemoveLiquidity(PoolConfigBits config) internal pure returns (bool) {
        return PoolConfigBits.unwrap(config).decodeBool(BEFORE_REMOVE_LIQUIDITY_OFFSET);
    }

    function shouldCallAfterRemoveLiquidity(PoolConfigBits config) internal pure returns (bool) {
        return PoolConfigBits.unwrap(config).decodeBool(AFTER_REMOVE_LIQUIDITY_OFFSET);
    }

    function supportsAddLiquidityProportional(PoolConfigBits config) internal pure returns (bool) {
        return PoolConfigBits.unwrap(config).decodeBool(ADD_LIQUIDITY_PROPORTIONAL_OFFSET);
    }

    function requireSupportsAddLiquidityProportional(PoolConfigBits config) internal pure {
        if (config.supportsAddLiquidityProportional() == false) {
            revert DoesNotSupportAddLiquidityProportional();
        }
    }

    function supportsAddLiquiditySingleTokenExactOut(PoolConfigBits config) internal pure returns (bool) {
        return PoolConfigBits.unwrap(config).decodeBool(ADD_LIQUIDITY_SINGLE_TOKEN_EXACT_OUT_OFFSET);
    }

    function requireSupportsAddLiquiditySingleTokenExactOut(PoolConfigBits config) internal pure {
        if (config.supportsAddLiquiditySingleTokenExactOut() == false) {
            revert DoesNotSupportAddLiquiditySingleTokenExactOut();
        }
    }

    function supportsAddLiquidityUnbalanced(PoolConfigBits config) internal pure returns (bool) {
        return PoolConfigBits.unwrap(config).decodeBool(ADD_LIQUIDITY_UNBALANCED_OFFSET);
    }

    function requireSupportsAddLiquidityUnbalanced(PoolConfigBits config) internal pure {
        if (config.supportsAddLiquidityUnbalanced() == false) {
            revert DoesNotSupportAddLiquidityUnbalanced();
        }
    }

    function supportsAddLiquidityCustom(PoolConfigBits config) internal pure returns (bool) {
        return PoolConfigBits.unwrap(config).decodeBool(ADD_LIQUIDITY_CUSTOM_OFFSET);
    }

    function requireSupportsAddLiquidityCustom(PoolConfigBits config) internal pure {
        if (config.supportsAddLiquidityCustom() == false) {
            revert DoesNotSupportAddLiquidityCustom();
        }
    }

    function supportsRemoveLiquidityProportional(PoolConfigBits config) internal pure returns (bool) {
        return PoolConfigBits.unwrap(config).decodeBool(REMOVE_LIQUIDITY_PROPORTIONAL_OFFSET);
    }

    function requireSupportsRemoveLiquidityProportional(PoolConfigBits config) internal pure {
        if (config.supportsRemoveLiquidityProportional() == false) {
            revert DoesNotSupportRemoveLiquidityProportional();
        }
    }

    function supportsRemoveLiquiditySingleTokenExactIn(PoolConfigBits config) internal pure returns (bool) {
        return PoolConfigBits.unwrap(config).decodeBool(REMOVE_LIQUIDITY_SINGLE_TOKEN_EXACT_IN_OFFSET);
    }

    function requireSupportsRemoveLiquiditySingleTokenExactIn(PoolConfigBits config) internal pure {
        if (config.supportsRemoveLiquiditySingleTokenExactIn() == false) {
            revert DoesNotSupportRemoveLiquiditySingleTokenExactIn();
        }
    }

    function supportsRemoveLiquiditySingleTokenExactOut(PoolConfigBits config) internal pure returns (bool) {
        return PoolConfigBits.unwrap(config).decodeBool(REMOVE_LIQUIDITY_SINGLE_TOKEN_EXACT_OUT_OFFSET);
    }

    function requireSupportsRemoveLiquiditySingleTokenExactOut(PoolConfigBits config) internal pure {
        if (config.supportsRemoveLiquiditySingleTokenExactOut() == false) {
            revert DoesNotSupportRemoveLiquiditySingleTokenExactOut();
        }
    }

    function supportsRemoveLiquidityCustom(PoolConfigBits config) internal pure returns (bool) {
        return PoolConfigBits.unwrap(config).decodeBool(REMOVE_LIQUIDITY_CUSTOM_OFFSET);
    }

    function requireSupportsRemoveLiquidityCustom(PoolConfigBits config) internal pure {
        if (config.supportsRemoveLiquidityCustom() == false) {
            revert DoesNotSupportRemoveLiquidityCustom();
        }
    }

    function fromPoolConfig(PoolConfig memory config) internal pure returns (PoolConfigBits) {
        bytes32 configBits = bytes32(0);

        // Stack too deep.
        {
            configBits = configBits
                .insertBool(config.isRegisteredPool, POOL_REGISTERED_OFFSET)
                .insertBool(config.isInitializedPool, POOL_INITIALIZED_OFFSET)
                .insertBool(config.hasDynamicSwapFee, DYNAMIC_SWAP_FEE_OFFSET)
                .insertUint(config.staticSwapFeePercentage, STATIC_SWAP_FEE_OFFSET, _STATIC_SWAP_FEE_BITLENGTH);
        }

        {
            configBits = configBits
                .insertBool(config.callbacks.shouldCallAfterSwap, AFTER_SWAP_OFFSET)
                .insertBool(config.callbacks.shouldCallBeforeAddLiquidity, BEFORE_ADD_LIQUIDITY_OFFSET)
                .insertBool(config.callbacks.shouldCallAfterAddLiquidity, AFTER_ADD_LIQUIDITY_OFFSET)
                .insertBool(config.callbacks.shouldCallBeforeRemoveLiquidity, BEFORE_REMOVE_LIQUIDITY_OFFSET)
                .insertBool(config.callbacks.shouldCallAfterRemoveLiquidity, AFTER_REMOVE_LIQUIDITY_OFFSET);
        }

        {
            configBits = configBits
                .insertBool(
                    config.liquidityManagement.supportsAddLiquidityProportional,
                    ADD_LIQUIDITY_PROPORTIONAL_OFFSET
                )
                .insertBool(
                    config.liquidityManagement.supportsAddLiquiditySingleTokenExactOut,
                    ADD_LIQUIDITY_SINGLE_TOKEN_EXACT_OUT_OFFSET
                )
                .insertBool(config.liquidityManagement.supportsAddLiquidityUnbalanced, ADD_LIQUIDITY_UNBALANCED_OFFSET)
                .insertBool(config.liquidityManagement.supportsAddLiquidityCustom, ADD_LIQUIDITY_CUSTOM_OFFSET);
        }

        {
            configBits = configBits
                .insertBool(
                    config.liquidityManagement.supportsRemoveLiquidityProportional,
                    REMOVE_LIQUIDITY_PROPORTIONAL_OFFSET
                )
                .insertBool(
                    config.liquidityManagement.supportsRemoveLiquiditySingleTokenExactIn,
                    REMOVE_LIQUIDITY_SINGLE_TOKEN_EXACT_IN_OFFSET
                )
                .insertBool(
                    config.liquidityManagement.supportsRemoveLiquiditySingleTokenExactOut,
                    REMOVE_LIQUIDITY_SINGLE_TOKEN_EXACT_OUT_OFFSET
                )
                .insertBool(config.liquidityManagement.supportsRemoveLiquidityCustom, REMOVE_LIQUIDITY_CUSTOM_OFFSET);
        }

        return
            PoolConfigBits.wrap(
                configBits.insertUint(
                    config.tokenDecimalDiffs,
                    DECIMAL_SCALING_FACTORS_OFFSET,
                    _TOKEN_DECIMAL_DIFFS_BITLENGTH
                )
            );
    }

    // Convert from an array of decimal differences, to the encoded 24 bit value (only uses bottom 20 bits).
    function toTokenDecimalDiffs(uint8[] memory tokenDecimalDiffs) internal pure returns (uint24) {
        bytes32 value;

        for (uint256 i = 0; i < tokenDecimalDiffs.length; i++) {
            value = value.insertUint(tokenDecimalDiffs[i], i * _DECIMAL_DIFF_BITLENGTH, _DECIMAL_DIFF_BITLENGTH);
        }

        return uint256(value).toUint24();
    }

    function getScalingFactors(PoolConfig memory config, uint256 numTokens) internal pure returns (uint256[] memory) {
        uint256[] memory scalingFactors = new uint256[](numTokens);

        bytes32 tokenDecimalDiffs = bytes32(uint256(config.tokenDecimalDiffs));

        for (uint256 i = 0; i < numTokens; i++) {
            uint256 decimalDiff = tokenDecimalDiffs.decodeUint(i * _DECIMAL_DIFF_BITLENGTH, _DECIMAL_DIFF_BITLENGTH);

            // This is equivalent to `10**(18+decimalsDifference)` but this form optimizes for 18 decimal tokens.
            scalingFactors[i] = FixedPoint.ONE * 10 ** decimalDiff;
        }

        return scalingFactors;
    }

    function toPoolConfig(PoolConfigBits config) internal pure returns (PoolConfig memory) {
        return
            PoolConfig({
                isRegisteredPool: config.isPoolRegistered(),
                isInitializedPool: config.isPoolInitialized(),
                hasDynamicSwapFee: config.hasDynamicSwapFee(),
                staticSwapFeePercentage: config.getStaticSwapFeePercentage(),
                tokenDecimalDiffs: config.getTokenDecimalDiffs(),
                callbacks: PoolCallbacks({
                    shouldCallBeforeAddLiquidity: config.shouldCallBeforeAddLiquidity(),
                    shouldCallAfterAddLiquidity: config.shouldCallAfterAddLiquidity(),
                    shouldCallBeforeRemoveLiquidity: config.shouldCallBeforeRemoveLiquidity(),
                    shouldCallAfterRemoveLiquidity: config.shouldCallAfterRemoveLiquidity(),
                    shouldCallAfterSwap: config.shouldCallAfterSwap()
                }),
                liquidityManagement: LiquidityManagement({
                    supportsAddLiquidityProportional: config.supportsAddLiquidityProportional(),
                    supportsAddLiquiditySingleTokenExactOut: config.supportsAddLiquiditySingleTokenExactOut(),
                    supportsAddLiquidityUnbalanced: config.supportsAddLiquidityUnbalanced(),
                    supportsAddLiquidityCustom: config.supportsAddLiquidityCustom(),
                    supportsRemoveLiquidityProportional: config.supportsRemoveLiquidityProportional(),
                    supportsRemoveLiquiditySingleTokenExactIn: config.supportsRemoveLiquiditySingleTokenExactIn(),
                    supportsRemoveLiquiditySingleTokenExactOut: config.supportsRemoveLiquiditySingleTokenExactOut(),
                    supportsRemoveLiquidityCustom: config.supportsRemoveLiquidityCustom()
                })
            });
    }
}<|MERGE_RESOLUTION|>--- conflicted
+++ resolved
@@ -45,13 +45,8 @@
     using WordCodec for bytes32;
     using SafeCast for uint256;
 
-<<<<<<< HEAD
-    // "reserved" bits are padding so that values fall on byte boundaries.
-    // [ 160 bits |  64 bits   |  4 bits  | 4x5 bits |  2 bits  | 1 bit  | 1 bit | 1 bit  |  1 bit   | 1 bit | 1 bit ]
-=======
     // TODO: Implement bitmap in the config in the following format. Use vertical if too big.
     // [ 200 bits |  24 bits   |  4 bits  | 4x5 bits |  2 bits  | 1 bit  | 1 bit | 1 bit  |  1 bit   | 1 bit | 1 bit ]
->>>>>>> 5d8c5edb
     // [ not used | static fee | reserved | decimals | reserved | remove |  add  |  swap  | dyn. fee | init. | reg.  ]
     // |MSB                                                                                                       LSB|
 
