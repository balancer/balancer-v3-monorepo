--- conflicted
+++ resolved
@@ -17,36 +17,24 @@
     using WordCodec for bytes32;
     using SafeCast for uint256;
 
-<<<<<<< HEAD
-    /// [ 250 bits |    1 bit     |   1 bit   |    1 bit   | 1 bit  |   1 bit     |    1 bit   ]
-    /// [ not used | after remove | after add | after swap | paused | initialized | registered ]
-    /// |MSB                                                                                LSB|
-=======
     // "reserved" bits are padding so that values fall on byte boundaries.
-    // [ 224 bits |  4 bits  | 4x5 bits |  3 bits  |    1 bit     |   1 bit   |    1 bit   |    1 bit    |    1 bit   ]
-    // [ not used | reserved | decimals | reserved | after remove | after add | after swap | initialized | registered ]
-    // |MSB                                                                                                        LSB|
->>>>>>> 7efed4d7
+    // [ 224 bits |  4 bits  | 4x5 bits |  2 bits  |  1 bit | 1 bit | 1 bit | 1 bit  |    1 bit    |    1 bit   ]
+    // [ not used | reserved | decimals | reserved | remove |  add  |  swap | paused | initialized | registered ]
+    // |MSB                                                                                                  LSB|
 
     // Bit offsets for pool config
     uint8 public constant POOL_REGISTERED_OFFSET = 0;
     uint8 public constant POOL_INITIALIZED_OFFSET = 1;
-<<<<<<< HEAD
     uint8 public constant POOL_PAUSED_OFFSET = 2;
     uint8 public constant AFTER_SWAP_OFFSET = 3;
     uint8 public constant AFTER_ADD_LIQUIDITY_OFFSET = 4;
     uint8 public constant AFTER_REMOVE_LIQUIDITY_OFFSET = 5;
-=======
-    uint8 public constant AFTER_SWAP_OFFSET = 2;
-    uint8 public constant AFTER_ADD_LIQUIDITY_OFFSET = 3;
-    uint8 public constant AFTER_REMOVE_LIQUIDITY_OFFSET = 4;
     uint8 public constant DECIMAL_SCALING_FACTORS_OFFSET = 8;
 
     uint256 private constant _DECIMAL_DIFF_BITLENGTH = 5;
     // Uses a uint24 (3 bytes): least significant 20 bits to store the values, and a 4-bit pad.
     // This maximum token count is also hard-coded in the Vault.
     uint256 private constant _TOKEN_DECIMAL_DIFFS_BITLENGTH = 24;
->>>>>>> 7efed4d7
 
     function isPoolRegistered(PoolConfigBits config) internal pure returns (bool) {
         return PoolConfigBits.unwrap(config).decodeBool(POOL_REGISTERED_OFFSET);
@@ -56,17 +44,16 @@
         return PoolConfigBits.unwrap(config).decodeBool(POOL_INITIALIZED_OFFSET);
     }
 
-<<<<<<< HEAD
     function isPoolPaused(PoolConfigBits config) internal pure returns (bool) {
         return PoolConfigBits.unwrap(config).decodeBool(POOL_PAUSED_OFFSET);
-=======
+    }
+
     function getTokenDecimalDiffs(PoolConfigBits config) internal pure returns (uint24) {
         return
             PoolConfigBits
                 .unwrap(config)
                 .decodeUint(DECIMAL_SCALING_FACTORS_OFFSET, _TOKEN_DECIMAL_DIFFS_BITLENGTH)
                 .toUint24();
->>>>>>> 7efed4d7
     }
 
     function shouldCallAfterSwap(PoolConfigBits config) internal pure returns (bool) {
@@ -79,8 +66,6 @@
 
     function shouldCallAfterRemoveLiquidity(PoolConfigBits config) internal pure returns (bool) {
         return PoolConfigBits.unwrap(config).decodeBool(AFTER_REMOVE_LIQUIDITY_OFFSET);
-<<<<<<< HEAD
-=======
     }
 
     // Convert from an array of decimal differences, to the encoded 24 bit value (only uses bottom 20 bits).
@@ -107,14 +92,13 @@
         }
 
         return scalingFactors;
->>>>>>> 7efed4d7
     }
 
     function fromPoolConfig(PoolConfig memory config) internal pure returns (PoolConfigBits) {
+        // Needed to avoid "stack too deep".
         bytes32 val = bytes32(0)
             .insertBool(config.isRegisteredPool, POOL_REGISTERED_OFFSET)
             .insertBool(config.isInitializedPool, POOL_INITIALIZED_OFFSET)
-<<<<<<< HEAD
             .insertBool(config.isPausedPool, POOL_PAUSED_OFFSET);
 
         return
@@ -123,16 +107,11 @@
                     .insertBool(config.callbacks.shouldCallAfterSwap, AFTER_SWAP_OFFSET)
                     .insertBool(config.callbacks.shouldCallAfterAddLiquidity, AFTER_ADD_LIQUIDITY_OFFSET)
                     .insertBool(config.callbacks.shouldCallAfterRemoveLiquidity, AFTER_REMOVE_LIQUIDITY_OFFSET)
-=======
-            .insertBool(config.callbacks.shouldCallAfterSwap, AFTER_SWAP_OFFSET)
-            .insertBool(config.callbacks.shouldCallAfterAddLiquidity, AFTER_ADD_LIQUIDITY_OFFSET)
-            .insertBool(config.callbacks.shouldCallAfterRemoveLiquidity, AFTER_REMOVE_LIQUIDITY_OFFSET);
-
-        // Needed to resolve "stack too deep"
-        return
-            PoolConfigBits.wrap(
-                val.insertUint(config.tokenDecimalDiffs, DECIMAL_SCALING_FACTORS_OFFSET, _TOKEN_DECIMAL_DIFFS_BITLENGTH)
->>>>>>> 7efed4d7
+                    .insertUint(
+                        config.tokenDecimalDiffs,
+                        DECIMAL_SCALING_FACTORS_OFFSET,
+                        _TOKEN_DECIMAL_DIFFS_BITLENGTH
+                    )
             );
     }
 
@@ -141,11 +120,8 @@
             PoolConfig({
                 isRegisteredPool: config.isPoolRegistered(),
                 isInitializedPool: config.isPoolInitialized(),
-<<<<<<< HEAD
                 isPausedPool: config.isPoolPaused(),
-=======
                 tokenDecimalDiffs: config.getTokenDecimalDiffs(),
->>>>>>> 7efed4d7
                 callbacks: PoolCallbacks({
                     shouldCallAfterSwap: config.shouldCallAfterSwap(),
                     shouldCallAfterAddLiquidity: config.shouldCallAfterAddLiquidity(),
