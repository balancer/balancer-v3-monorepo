// SPDX-License-Identifier: GPL-3.0-or-later

pragma solidity ^0.8.4;

import { SafeCast } from "@openzeppelin/contracts/utils/math/SafeCast.sol";

import { PoolConfig, PoolCallbacks } from "@balancer-labs/v3-interfaces/contracts/vault/IVault.sol";
import { WordCodec } from "@balancer-labs/v3-solidity-utils/contracts/helpers/WordCodec.sol";
import { FixedPoint } from "@balancer-labs/v3-solidity-utils/contracts/math/FixedPoint.sol";

// @notice Config type to store entire configuration of the pool
type PoolConfigBits is bytes32;

using PoolConfigLib for PoolConfigBits global;

library PoolConfigLib {
    using SafeCast for *;
    using WordCodec for bytes32;
    using SafeCast for uint256;

<<<<<<< HEAD
    uint24 public constant SWAP_FEE_PRECISION = 1e6;
=======
    // "reserved" bits are padding so that values fall on byte boundaries.
    // [ 224 bits |  4 bits  | 4x5 bits |  3 bits  |    1 bit     |   1 bit   |    1 bit   |    1 bit    |    1 bit   ]
    // [ not used | reserved | decimals | reserved | after remove | after add | after swap | initialized | registered ]
    // |MSB                                                                                                        LSB|
>>>>>>> 12977cda

    // Bit offsets for pool config
    /// [  236 bit |    1 bit     |    1 bit  |   1 bit    |    24 bit  |    1 bit    |    1 bit    |    1 bit   ]
    /// [ not used | after remove | after add | after swap | static fee | dynamic fee | initialized | registered ]
    /// |MSB                                                                                                  LSB|

    uint8 public constant POOL_REGISTERED_OFFSET = 0;
    uint8 public constant POOL_INITIALIZED_OFFSET = 1;
<<<<<<< HEAD
    uint8 public constant DYNAMIC_SWAP_FEE_OFFSET = 2;
    // 24 bits represent values up to 2^24 - 1 = 16,777,216 − 1 which should be enough for the swap fee
    uint8 public constant STATIC_SWAP_FEE_SIZE = 24;
    uint8 public constant STATIC_SWAP_FEE_OFFSET = 3;
    uint8 public constant AFTER_SWAP_OFFSET = 3 + STATIC_SWAP_FEE_SIZE;
    uint8 public constant AFTER_ADD_LIQUIDITY_OFFSET = 4 + STATIC_SWAP_FEE_SIZE;
    uint8 public constant AFTER_REMOVE_LIQUIDITY_OFFSET = 5 + STATIC_SWAP_FEE_SIZE;

    // Bitwise flags for pool's config
    uint256 public constant POOL_REGISTERED_FLAG = 1 << POOL_REGISTERED_OFFSET;
    uint256 public constant POOL_INITIALIZED_FLAG = 1 << POOL_INITIALIZED_OFFSET;
    uint256 public constant DYNAMIC_SWAP_FEE_FLAG = 1 << DYNAMIC_SWAP_FEE_OFFSET;
    uint256 public constant STATIC_SWAP_FEE_FLAG = 1 << STATIC_SWAP_FEE_OFFSET;
    uint256 public constant AFTER_SWAP_FLAG = 1 << AFTER_SWAP_OFFSET;
    uint256 public constant AFTER_ADD_LIQUIDITY_FLAG = 1 << AFTER_ADD_LIQUIDITY_OFFSET;
    uint256 public constant AFTER_REMOVE_LIQUIDITY_FLAG = 1 << AFTER_REMOVE_LIQUIDITY_OFFSET;

    function addRegistration(PoolConfigBits config) internal pure returns (PoolConfigBits) {
        return PoolConfigBits.wrap(PoolConfigBits.unwrap(config).insertBool(true, POOL_REGISTERED_OFFSET));
    }
=======
    uint8 public constant AFTER_SWAP_OFFSET = 2;
    uint8 public constant AFTER_ADD_LIQUIDITY_OFFSET = 3;
    uint8 public constant AFTER_REMOVE_LIQUIDITY_OFFSET = 4;
    uint8 public constant DECIMAL_SCALING_FACTORS_OFFSET = 8;

    uint256 private constant _DECIMAL_DIFF_BITLENGTH = 5;
    // Uses a uint24 (3 bytes): least significant 20 bits to store the values, and a 4-bit pad.
    // This maximum token count is also hard-coded in the Vault.
    uint256 private constant _TOKEN_DECIMAL_DIFFS_BITLENGTH = 24;
>>>>>>> 12977cda

    function isPoolRegistered(PoolConfigBits config) internal pure returns (bool) {
        return PoolConfigBits.unwrap(config).decodeBool(POOL_REGISTERED_OFFSET);
    }

    function isPoolInitialized(PoolConfigBits config) internal pure returns (bool) {
        return PoolConfigBits.unwrap(config).decodeBool(POOL_INITIALIZED_OFFSET);
    }

<<<<<<< HEAD
    function hasDynamicSwapFee(PoolConfigBits config) internal pure returns (bool) {
        return PoolConfigBits.unwrap(config).decodeBool(DYNAMIC_SWAP_FEE_FLAG);
    }

    function getStaticSwapFee(PoolConfigBits config) internal pure returns (uint24) {
        return PoolConfigBits.unwrap(config).decodeUint(STATIC_SWAP_FEE_OFFSET, STATIC_SWAP_FEE_SIZE).toUint24();
=======
    function getTokenDecimalDiffs(PoolConfigBits config) internal pure returns (uint24) {
        return
            PoolConfigBits
                .unwrap(config)
                .decodeUint(DECIMAL_SCALING_FACTORS_OFFSET, _TOKEN_DECIMAL_DIFFS_BITLENGTH)
                .toUint24();
>>>>>>> 12977cda
    }

    function shouldCallAfterSwap(PoolConfigBits config) internal pure returns (bool) {
        return PoolConfigBits.unwrap(config).decodeBool(AFTER_SWAP_OFFSET);
    }

    function shouldCallAfterAddLiquidity(PoolConfigBits config) internal pure returns (bool) {
        return PoolConfigBits.unwrap(config).decodeBool(AFTER_ADD_LIQUIDITY_OFFSET);
    }

    function shouldCallAfterRemoveLiquidity(PoolConfigBits config) internal pure returns (bool) {
        return PoolConfigBits.unwrap(config).decodeBool(AFTER_REMOVE_LIQUIDITY_OFFSET);
    }

    // Convert from an array of decimal differences, to the encoded 24 bit value (only uses bottom 20 bits).
    function toTokenDecimalDiffs(uint8[] memory tokenDecimalDiffs) internal pure returns (uint24) {
        bytes32 value;

        for (uint256 i = 0; i < tokenDecimalDiffs.length; i++) {
            value = value.insertUint(tokenDecimalDiffs[i], i * _DECIMAL_DIFF_BITLENGTH, _DECIMAL_DIFF_BITLENGTH);
        }

        return uint256(value).toUint24();
    }

    function getScalingFactors(PoolConfig memory config, uint256 numTokens) internal pure returns (uint256[] memory) {
        uint256[] memory scalingFactors = new uint256[](numTokens);

        bytes32 tokenDecimalDiffs = bytes32(uint256(config.tokenDecimalDiffs));

        for (uint256 i = 0; i < numTokens; i++) {
            uint256 decimalDiff = tokenDecimalDiffs.decodeUint(i * _DECIMAL_DIFF_BITLENGTH, _DECIMAL_DIFF_BITLENGTH);

            // This is equivalent to `10**(18+decimalsDifference)` but this form optimizes for 18 decimal tokens.
            scalingFactors[i] = FixedPoint.ONE * 10 ** decimalDiff;
        }

        return scalingFactors;
    }

    function fromPoolConfig(PoolConfig memory config) internal pure returns (PoolConfigBits) {
<<<<<<< HEAD
        bytes32 val = bytes32(0);
        val = val.insertBool(config.isRegisteredPool, POOL_REGISTERED_OFFSET);
        val = val.insertBool(config.isInitializedPool, POOL_INITIALIZED_OFFSET);
        val = val.insertBool(config.hasDynamicSwapFee, DYNAMIC_SWAP_FEE_OFFSET);
        val = val.insertUint(config.staticSwapFee, STATIC_SWAP_FEE_OFFSET, STATIC_SWAP_FEE_SIZE);
        val = val.insertBool(config.callbacks.shouldCallAfterSwap, AFTER_SWAP_OFFSET);
        val = val.insertBool(config.callbacks.shouldCallAfterAddLiquidity, AFTER_ADD_LIQUIDITY_OFFSET);
        val = val.insertBool(config.callbacks.shouldCallAfterRemoveLiquidity, AFTER_REMOVE_LIQUIDITY_OFFSET);

        return PoolConfigBits.wrap(val);
=======
        bytes32 val = bytes32(0)
            .insertBool(config.isRegisteredPool, POOL_REGISTERED_OFFSET)
            .insertBool(config.isInitializedPool, POOL_INITIALIZED_OFFSET)
            .insertBool(config.callbacks.shouldCallAfterSwap, AFTER_SWAP_OFFSET)
            .insertBool(config.callbacks.shouldCallAfterAddLiquidity, AFTER_ADD_LIQUIDITY_OFFSET)
            .insertBool(config.callbacks.shouldCallAfterRemoveLiquidity, AFTER_REMOVE_LIQUIDITY_OFFSET);

        // Needed to resolve "stack too deep"
        return
            PoolConfigBits.wrap(
                val.insertUint(config.tokenDecimalDiffs, DECIMAL_SCALING_FACTORS_OFFSET, _TOKEN_DECIMAL_DIFFS_BITLENGTH)
            );
>>>>>>> 12977cda
    }

    function toPoolConfig(PoolConfigBits config) internal pure returns (PoolConfig memory) {
        return
            PoolConfig({
                isRegisteredPool: config.isPoolRegistered(),
                isInitializedPool: config.isPoolInitialized(),
<<<<<<< HEAD
                hasDynamicSwapFee: config.hasDynamicSwapFee(),
                staticSwapFee: config.getStaticSwapFee(),
=======
                tokenDecimalDiffs: config.getTokenDecimalDiffs(),
>>>>>>> 12977cda
                callbacks: PoolCallbacks({
                    shouldCallAfterSwap: config.shouldCallAfterSwap(),
                    shouldCallAfterAddLiquidity: config.shouldCallAfterAddLiquidity(),
                    shouldCallAfterRemoveLiquidity: config.shouldCallAfterRemoveLiquidity()
                })
            });
    }
}<|MERGE_RESOLUTION|>--- conflicted
+++ resolved
@@ -14,58 +14,32 @@
 using PoolConfigLib for PoolConfigBits global;
 
 library PoolConfigLib {
-    using SafeCast for *;
     using WordCodec for bytes32;
     using SafeCast for uint256;
 
-<<<<<<< HEAD
     uint24 public constant SWAP_FEE_PRECISION = 1e6;
-=======
+
     // "reserved" bits are padding so that values fall on byte boundaries.
-    // [ 224 bits |  4 bits  | 4x5 bits |  3 bits  |    1 bit     |   1 bit   |    1 bit   |    1 bit    |    1 bit   ]
-    // [ not used | reserved | decimals | reserved | after remove | after add | after swap | initialized | registered ]
-    // |MSB                                                                                                        LSB|
->>>>>>> 12977cda
-
-    // Bit offsets for pool config
-    /// [  236 bit |    1 bit     |    1 bit  |   1 bit    |    24 bit  |    1 bit    |    1 bit    |    1 bit   ]
-    /// [ not used | after remove | after add | after swap | static fee | dynamic fee | initialized | registered ]
-    /// |MSB                                                                                                  LSB|
+    // [ 200 bits |  24 bits   |  4 bits  | 4x5 bits |  2 bits  | 1 bit  | 1 bit | 1 bit  |  1 bit   | 1 bit | 1 bit ]
+    // [ not used | static fee | reserved | decimals | reserved | remove |  add  |  swap  | dyn. fee | init. | reg.  ]
+    // |MSB                                                                                                       LSB|
 
     uint8 public constant POOL_REGISTERED_OFFSET = 0;
     uint8 public constant POOL_INITIALIZED_OFFSET = 1;
-<<<<<<< HEAD
     uint8 public constant DYNAMIC_SWAP_FEE_OFFSET = 2;
-    // 24 bits represent values up to 2^24 - 1 = 16,777,216 − 1 which should be enough for the swap fee
-    uint8 public constant STATIC_SWAP_FEE_SIZE = 24;
-    uint8 public constant STATIC_SWAP_FEE_OFFSET = 3;
-    uint8 public constant AFTER_SWAP_OFFSET = 3 + STATIC_SWAP_FEE_SIZE;
-    uint8 public constant AFTER_ADD_LIQUIDITY_OFFSET = 4 + STATIC_SWAP_FEE_SIZE;
-    uint8 public constant AFTER_REMOVE_LIQUIDITY_OFFSET = 5 + STATIC_SWAP_FEE_SIZE;
+    uint8 public constant AFTER_SWAP_OFFSET = 3;
+    uint8 public constant AFTER_ADD_LIQUIDITY_OFFSET = 4;
+    uint8 public constant AFTER_REMOVE_LIQUIDITY_OFFSET = 5;
+    uint8 public constant DECIMAL_SCALING_FACTORS_OFFSET = 8;
+    uint8 public constant STATIC_SWAP_FEE_OFFSET = DECIMAL_SCALING_FACTORS_OFFSET + _TOKEN_DECIMAL_DIFFS_BITLENGTH;
 
-    // Bitwise flags for pool's config
-    uint256 public constant POOL_REGISTERED_FLAG = 1 << POOL_REGISTERED_OFFSET;
-    uint256 public constant POOL_INITIALIZED_FLAG = 1 << POOL_INITIALIZED_OFFSET;
-    uint256 public constant DYNAMIC_SWAP_FEE_FLAG = 1 << DYNAMIC_SWAP_FEE_OFFSET;
-    uint256 public constant STATIC_SWAP_FEE_FLAG = 1 << STATIC_SWAP_FEE_OFFSET;
-    uint256 public constant AFTER_SWAP_FLAG = 1 << AFTER_SWAP_OFFSET;
-    uint256 public constant AFTER_ADD_LIQUIDITY_FLAG = 1 << AFTER_ADD_LIQUIDITY_OFFSET;
-    uint256 public constant AFTER_REMOVE_LIQUIDITY_FLAG = 1 << AFTER_REMOVE_LIQUIDITY_OFFSET;
-
-    function addRegistration(PoolConfigBits config) internal pure returns (PoolConfigBits) {
-        return PoolConfigBits.wrap(PoolConfigBits.unwrap(config).insertBool(true, POOL_REGISTERED_OFFSET));
-    }
-=======
-    uint8 public constant AFTER_SWAP_OFFSET = 2;
-    uint8 public constant AFTER_ADD_LIQUIDITY_OFFSET = 3;
-    uint8 public constant AFTER_REMOVE_LIQUIDITY_OFFSET = 4;
-    uint8 public constant DECIMAL_SCALING_FACTORS_OFFSET = 8;
-
-    uint256 private constant _DECIMAL_DIFF_BITLENGTH = 5;
     // Uses a uint24 (3 bytes): least significant 20 bits to store the values, and a 4-bit pad.
     // This maximum token count is also hard-coded in the Vault.
-    uint256 private constant _TOKEN_DECIMAL_DIFFS_BITLENGTH = 24;
->>>>>>> 12977cda
+    uint8 private constant _TOKEN_DECIMAL_DIFFS_BITLENGTH = 24;
+    uint8 private constant _DECIMAL_DIFF_BITLENGTH = 5;
+
+    // 24 bits represent values up to 2^24 - 1 = 16,777,216 − 1 which should be enough for the swap fee
+    uint8 private constant _STATIC_SWAP_FEE_BITLENGTH = 24;
 
     function isPoolRegistered(PoolConfigBits config) internal pure returns (bool) {
         return PoolConfigBits.unwrap(config).decodeBool(POOL_REGISTERED_OFFSET);
@@ -75,21 +49,20 @@
         return PoolConfigBits.unwrap(config).decodeBool(POOL_INITIALIZED_OFFSET);
     }
 
-<<<<<<< HEAD
     function hasDynamicSwapFee(PoolConfigBits config) internal pure returns (bool) {
-        return PoolConfigBits.unwrap(config).decodeBool(DYNAMIC_SWAP_FEE_FLAG);
+        return PoolConfigBits.unwrap(config).decodeBool(DYNAMIC_SWAP_FEE_OFFSET);
     }
 
-    function getStaticSwapFee(PoolConfigBits config) internal pure returns (uint24) {
-        return PoolConfigBits.unwrap(config).decodeUint(STATIC_SWAP_FEE_OFFSET, STATIC_SWAP_FEE_SIZE).toUint24();
-=======
+    function getStaticSwapFeePercentage(PoolConfigBits config) internal pure returns (uint24) {
+        return PoolConfigBits.unwrap(config).decodeUint(STATIC_SWAP_FEE_OFFSET, _STATIC_SWAP_FEE_BITLENGTH).toUint24();
+    }
+
     function getTokenDecimalDiffs(PoolConfigBits config) internal pure returns (uint24) {
         return
             PoolConfigBits
                 .unwrap(config)
                 .decodeUint(DECIMAL_SCALING_FACTORS_OFFSET, _TOKEN_DECIMAL_DIFFS_BITLENGTH)
                 .toUint24();
->>>>>>> 12977cda
     }
 
     function shouldCallAfterSwap(PoolConfigBits config) internal pure returns (bool) {
@@ -131,31 +104,23 @@
     }
 
     function fromPoolConfig(PoolConfig memory config) internal pure returns (PoolConfigBits) {
-<<<<<<< HEAD
-        bytes32 val = bytes32(0);
-        val = val.insertBool(config.isRegisteredPool, POOL_REGISTERED_OFFSET);
-        val = val.insertBool(config.isInitializedPool, POOL_INITIALIZED_OFFSET);
-        val = val.insertBool(config.hasDynamicSwapFee, DYNAMIC_SWAP_FEE_OFFSET);
-        val = val.insertUint(config.staticSwapFee, STATIC_SWAP_FEE_OFFSET, STATIC_SWAP_FEE_SIZE);
-        val = val.insertBool(config.callbacks.shouldCallAfterSwap, AFTER_SWAP_OFFSET);
-        val = val.insertBool(config.callbacks.shouldCallAfterAddLiquidity, AFTER_ADD_LIQUIDITY_OFFSET);
-        val = val.insertBool(config.callbacks.shouldCallAfterRemoveLiquidity, AFTER_REMOVE_LIQUIDITY_OFFSET);
-
-        return PoolConfigBits.wrap(val);
-=======
+        // Needed to resolve "stack too deep"
         bytes32 val = bytes32(0)
             .insertBool(config.isRegisteredPool, POOL_REGISTERED_OFFSET)
             .insertBool(config.isInitializedPool, POOL_INITIALIZED_OFFSET)
-            .insertBool(config.callbacks.shouldCallAfterSwap, AFTER_SWAP_OFFSET)
-            .insertBool(config.callbacks.shouldCallAfterAddLiquidity, AFTER_ADD_LIQUIDITY_OFFSET)
-            .insertBool(config.callbacks.shouldCallAfterRemoveLiquidity, AFTER_REMOVE_LIQUIDITY_OFFSET);
+            .insertBool(config.hasDynamicSwapFee, DYNAMIC_SWAP_FEE_OFFSET);
 
-        // Needed to resolve "stack too deep"
+        val = val
+            .insertUint(config.staticSwapFeePercentage, STATIC_SWAP_FEE_OFFSET, _STATIC_SWAP_FEE_BITLENGTH)
+            .insertUint(config.tokenDecimalDiffs, DECIMAL_SCALING_FACTORS_OFFSET, _TOKEN_DECIMAL_DIFFS_BITLENGTH);
+
         return
             PoolConfigBits.wrap(
-                val.insertUint(config.tokenDecimalDiffs, DECIMAL_SCALING_FACTORS_OFFSET, _TOKEN_DECIMAL_DIFFS_BITLENGTH)
+                val
+                    .insertBool(config.callbacks.shouldCallAfterSwap, AFTER_SWAP_OFFSET)
+                    .insertBool(config.callbacks.shouldCallAfterAddLiquidity, AFTER_ADD_LIQUIDITY_OFFSET)
+                    .insertBool(config.callbacks.shouldCallAfterRemoveLiquidity, AFTER_REMOVE_LIQUIDITY_OFFSET)
             );
->>>>>>> 12977cda
     }
 
     function toPoolConfig(PoolConfigBits config) internal pure returns (PoolConfig memory) {
@@ -163,12 +128,9 @@
             PoolConfig({
                 isRegisteredPool: config.isPoolRegistered(),
                 isInitializedPool: config.isPoolInitialized(),
-<<<<<<< HEAD
                 hasDynamicSwapFee: config.hasDynamicSwapFee(),
-                staticSwapFee: config.getStaticSwapFee(),
-=======
+                staticSwapFeePercentage: config.getStaticSwapFeePercentage(),
                 tokenDecimalDiffs: config.getTokenDecimalDiffs(),
->>>>>>> 12977cda
                 callbacks: PoolCallbacks({
                     shouldCallAfterSwap: config.shouldCallAfterSwap(),
                     shouldCallAfterAddLiquidity: config.shouldCallAfterAddLiquidity(),
