// SPDX-License-Identifier: GPL-3.0-or-later

pragma solidity ^0.8.24;

import { IBasePool } from "@balancer-labs/v3-interfaces/contracts/vault/IBasePool.sol";
import { IHooks } from "@balancer-labs/v3-interfaces/contracts/vault/IHooks.sol";
import { IVaultErrors } from "@balancer-labs/v3-interfaces/contracts/vault/IVaultErrors.sol";
import "@balancer-labs/v3-interfaces/contracts/vault/VaultTypes.sol";

import { WordCodec } from "@balancer-labs/v3-solidity-utils/contracts/helpers/WordCodec.sol";
import { FixedPoint } from "@balancer-labs/v3-solidity-utils/contracts/math/FixedPoint.sol";
import { Cache } from "@balancer-labs/v3-solidity-utils/contracts/helpers/Cache.sol";

library PoolConfigLib {
    using WordCodec for bytes32;
    using PoolConfigLib for PoolConfigBits;
    using Cache for Cache.AddressCache;

    error InvalidSize(uint256 currentValue, uint256 expectedSize);

    // Bit offsets for main pool config settings
    uint8 public constant POOL_REGISTERED_OFFSET = 0;
    uint8 public constant POOL_INITIALIZED_OFFSET = POOL_REGISTERED_OFFSET + 1;
    uint8 public constant POOL_PAUSED_OFFSET = POOL_INITIALIZED_OFFSET + 1;
    uint8 public constant POOL_RECOVERY_MODE_OFFSET = POOL_PAUSED_OFFSET + 1;

    // Bit offsets for liquidity operations
    uint8 public constant UNBALANCED_LIQUIDITY_OFFSET = POOL_RECOVERY_MODE_OFFSET + 1;
    uint8 public constant ADD_LIQUIDITY_CUSTOM_OFFSET = UNBALANCED_LIQUIDITY_OFFSET + 1;
    uint8 public constant REMOVE_LIQUIDITY_CUSTOM_OFFSET = ADD_LIQUIDITY_CUSTOM_OFFSET + 1;
    uint8 public constant DONATION_OFFSET = REMOVE_LIQUIDITY_CUSTOM_OFFSET + 1;

<<<<<<< HEAD
    // Bit offsets for hooks config
    uint8 public constant BEFORE_INITIALIZE_OFFSET = REMOVE_LIQUIDITY_CUSTOM_OFFSET + 1;
    uint8 public constant ENABLE_HOOK_ADJUSTED_AMOUNTS_OFFSET = BEFORE_INITIALIZE_OFFSET + 1;
    uint8 public constant AFTER_INITIALIZE_OFFSET = ENABLE_HOOK_ADJUSTED_AMOUNTS_OFFSET + 1;
    uint8 public constant DYNAMIC_SWAP_FEE_OFFSET = AFTER_INITIALIZE_OFFSET + 1;
    uint8 public constant BEFORE_SWAP_OFFSET = DYNAMIC_SWAP_FEE_OFFSET + 1;
    uint8 public constant AFTER_SWAP_OFFSET = BEFORE_SWAP_OFFSET + 1;
    uint8 public constant BEFORE_ADD_LIQUIDITY_OFFSET = AFTER_SWAP_OFFSET + 1;
    uint8 public constant AFTER_ADD_LIQUIDITY_OFFSET = BEFORE_ADD_LIQUIDITY_OFFSET + 1;
    uint8 public constant BEFORE_REMOVE_LIQUIDITY_OFFSET = AFTER_ADD_LIQUIDITY_OFFSET + 1;
    uint8 public constant AFTER_REMOVE_LIQUIDITY_OFFSET = BEFORE_REMOVE_LIQUIDITY_OFFSET + 1;

    // Bit offsets for uint values
    uint8 public constant STATIC_SWAP_FEE_OFFSET = AFTER_REMOVE_LIQUIDITY_OFFSET + 1;
=======
    uint8 public constant STATIC_SWAP_FEE_OFFSET = DONATION_OFFSET + 1;
>>>>>>> bf9d427a
    uint256 public constant AGGREGATE_SWAP_FEE_OFFSET = STATIC_SWAP_FEE_OFFSET + FEE_BITLENGTH;
    uint256 public constant AGGREGATE_YIELD_FEE_OFFSET = AGGREGATE_SWAP_FEE_OFFSET + FEE_BITLENGTH;
    uint256 public constant DECIMAL_SCALING_FACTORS_OFFSET = AGGREGATE_YIELD_FEE_OFFSET + FEE_BITLENGTH;
    uint256 public constant PAUSE_WINDOW_END_TIME_OFFSET =
        DECIMAL_SCALING_FACTORS_OFFSET + _TOKEN_DECIMAL_DIFFS_BITLENGTH;

    // Uses a uint24 (3 bytes): least significant 20 bits to store the values, and a 4-bit pad.
    // This maximum token count is also hard-coded in the Vault.
    uint8 private constant _TOKEN_DECIMAL_DIFFS_BITLENGTH = 24;
    uint8 private constant _DECIMAL_DIFF_BITLENGTH = 5;

    uint8 private constant _TIMESTAMP_BITLENGTH = 32;

    // #region Bit offsets for main pool config settings
    function isPoolRegistered(PoolConfigBits config) internal pure returns (bool) {
        return PoolConfigBits.unwrap(config).decodeBool(POOL_REGISTERED_OFFSET);
    }

    function setPoolRegistered(PoolConfigBits config, bool value) internal pure returns (PoolConfigBits) {
        return PoolConfigBits.wrap(PoolConfigBits.unwrap(config).insertBool(value, POOL_REGISTERED_OFFSET));
    }

    function isPoolInitialized(PoolConfigBits config) internal pure returns (bool) {
        return PoolConfigBits.unwrap(config).decodeBool(POOL_INITIALIZED_OFFSET);
    }

    function setPoolInitialized(PoolConfigBits config, bool value) internal pure returns (PoolConfigBits) {
        return PoolConfigBits.wrap(PoolConfigBits.unwrap(config).insertBool(value, POOL_INITIALIZED_OFFSET));
    }

    function isPoolPaused(PoolConfigBits config) internal pure returns (bool) {
        return PoolConfigBits.unwrap(config).decodeBool(POOL_PAUSED_OFFSET);
    }

    function setPoolPaused(PoolConfigBits config, bool value) internal pure returns (PoolConfigBits) {
        return PoolConfigBits.wrap(PoolConfigBits.unwrap(config).insertBool(value, POOL_PAUSED_OFFSET));
    }

    function isPoolInRecoveryMode(PoolConfigBits config) internal pure returns (bool) {
        return PoolConfigBits.unwrap(config).decodeBool(POOL_RECOVERY_MODE_OFFSET);
    }

    function setPoolInRecoveryMode(PoolConfigBits config, bool value) internal pure returns (PoolConfigBits) {
        return PoolConfigBits.wrap(PoolConfigBits.unwrap(config).insertBool(value, POOL_RECOVERY_MODE_OFFSET));
    }

    // #endregion

    // #region Bit offsets for liquidity operations
    function supportsUnbalancedLiquidity(PoolConfigBits config) internal pure returns (bool) {
        // NOTE: The unbalanced liquidity flag is default-on (false means it is supported).
        // This function returns the inverted value.
        return !PoolConfigBits.unwrap(config).decodeBool(UNBALANCED_LIQUIDITY_OFFSET);
    }

    function requireUnbalancedLiquidityEnabled(PoolConfigBits config) internal pure {
        if (config.supportsUnbalancedLiquidity() == false) {
            revert IVaultErrors.DoesNotSupportUnbalancedLiquidity();
        }
    }

    function setDisableUnbalancedLiquidity(
        PoolConfigBits config,
        bool disableUnbalancedLiquidity
    ) internal pure returns (PoolConfigBits) {
        return
            PoolConfigBits.wrap(
                PoolConfigBits.unwrap(config).insertBool(disableUnbalancedLiquidity, UNBALANCED_LIQUIDITY_OFFSET)
            );
    }

    function supportsAddLiquidityCustom(PoolConfigBits config) internal pure returns (bool) {
        return PoolConfigBits.unwrap(config).decodeBool(ADD_LIQUIDITY_CUSTOM_OFFSET);
    }

    function requireAddCustomLiquidityEnabled(PoolConfigBits config) internal pure {
        if (config.supportsAddLiquidityCustom() == false) {
            revert IVaultErrors.DoesNotSupportAddLiquidityCustom();
        }
    }

    function setAddLiquidityCustom(
        PoolConfigBits config,
        bool enableAddLiquidityCustom
    ) internal pure returns (PoolConfigBits) {
        return
            PoolConfigBits.wrap(
                PoolConfigBits.unwrap(config).insertBool(enableAddLiquidityCustom, ADD_LIQUIDITY_CUSTOM_OFFSET)
            );
    }

    function supportsRemoveLiquidityCustom(PoolConfigBits config) internal pure returns (bool) {
        return PoolConfigBits.unwrap(config).decodeBool(REMOVE_LIQUIDITY_CUSTOM_OFFSET);
    }

    function requireRemoveCustomLiquidityEnabled(PoolConfigBits config) internal pure {
        if (config.supportsRemoveLiquidityCustom() == false) {
            revert IVaultErrors.DoesNotSupportRemoveLiquidityCustom();
        }
    }

    function setRemoveLiquidityCustom(
        PoolConfigBits config,
        bool enableRemoveLiquidityCustom
    ) internal pure returns (PoolConfigBits) {
        return
            PoolConfigBits.wrap(
                PoolConfigBits.unwrap(config).insertBool(enableRemoveLiquidityCustom, REMOVE_LIQUIDITY_CUSTOM_OFFSET)
            );
    }

    // #endregion

    // #region Bit offsets for hooks config
    function enableHookAdjustedAmounts(PoolConfigBits config) internal pure returns (bool) {
        return PoolConfigBits.unwrap(config).decodeBool(ENABLE_HOOK_ADJUSTED_AMOUNTS_OFFSET);
    }

    function setHookAdjustedAmounts(PoolConfigBits config, bool value) internal pure returns (PoolConfigBits) {
        return
            PoolConfigBits.wrap(PoolConfigBits.unwrap(config).insertBool(value, ENABLE_HOOK_ADJUSTED_AMOUNTS_OFFSET));
    }

    function shouldCallBeforeInitialize(PoolConfigBits config) internal pure returns (bool) {
        return PoolConfigBits.unwrap(config).decodeBool(BEFORE_INITIALIZE_OFFSET);
    }

    function setShouldCallBeforeInitialize(PoolConfigBits config, bool value) internal pure returns (PoolConfigBits) {
        return PoolConfigBits.wrap(PoolConfigBits.unwrap(config).insertBool(value, BEFORE_INITIALIZE_OFFSET));
    }

    function shouldCallAfterInitialize(PoolConfigBits config) internal pure returns (bool) {
        return PoolConfigBits.unwrap(config).decodeBool(AFTER_INITIALIZE_OFFSET);
    }

    function setShouldCallAfterInitialize(PoolConfigBits config, bool value) internal pure returns (PoolConfigBits) {
        return PoolConfigBits.wrap(PoolConfigBits.unwrap(config).insertBool(value, AFTER_INITIALIZE_OFFSET));
    }

    function shouldCallComputeDynamicSwapFee(PoolConfigBits config) internal pure returns (bool) {
        return PoolConfigBits.unwrap(config).decodeBool(DYNAMIC_SWAP_FEE_OFFSET);
    }

    function setShouldCallComputeDynamicSwapFee(
        PoolConfigBits config,
        bool value
    ) internal pure returns (PoolConfigBits) {
        return PoolConfigBits.wrap(PoolConfigBits.unwrap(config).insertBool(value, DYNAMIC_SWAP_FEE_OFFSET));
    }

    function shouldCallBeforeSwap(PoolConfigBits config) internal pure returns (bool) {
        return PoolConfigBits.unwrap(config).decodeBool(BEFORE_SWAP_OFFSET);
    }

    function setShouldCallBeforeSwap(PoolConfigBits config, bool value) internal pure returns (PoolConfigBits) {
        return PoolConfigBits.wrap(PoolConfigBits.unwrap(config).insertBool(value, BEFORE_SWAP_OFFSET));
    }

    function shouldCallAfterSwap(PoolConfigBits config) internal pure returns (bool) {
        return PoolConfigBits.unwrap(config).decodeBool(AFTER_SWAP_OFFSET);
    }

    function setShouldCallAfterSwap(PoolConfigBits config, bool value) internal pure returns (PoolConfigBits) {
        return PoolConfigBits.wrap(PoolConfigBits.unwrap(config).insertBool(value, AFTER_SWAP_OFFSET));
    }

    function shouldCallBeforeAddLiquidity(PoolConfigBits config) internal pure returns (bool) {
        return PoolConfigBits.unwrap(config).decodeBool(BEFORE_ADD_LIQUIDITY_OFFSET);
    }

    function setShouldCallBeforeAddLiquidity(PoolConfigBits config, bool value) internal pure returns (PoolConfigBits) {
        return PoolConfigBits.wrap(PoolConfigBits.unwrap(config).insertBool(value, BEFORE_ADD_LIQUIDITY_OFFSET));
    }

    function shouldCallAfterAddLiquidity(PoolConfigBits config) internal pure returns (bool) {
        return PoolConfigBits.unwrap(config).decodeBool(AFTER_ADD_LIQUIDITY_OFFSET);
    }

    function setShouldCallAfterAddLiquidity(PoolConfigBits config, bool value) internal pure returns (PoolConfigBits) {
        return PoolConfigBits.wrap(PoolConfigBits.unwrap(config).insertBool(value, AFTER_ADD_LIQUIDITY_OFFSET));
    }

    function shouldCallBeforeRemoveLiquidity(PoolConfigBits config) internal pure returns (bool) {
        return PoolConfigBits.unwrap(config).decodeBool(BEFORE_REMOVE_LIQUIDITY_OFFSET);
    }

    function setShouldCallBeforeRemoveLiquidity(
        PoolConfigBits config,
        bool value
    ) internal pure returns (PoolConfigBits) {
        return PoolConfigBits.wrap(PoolConfigBits.unwrap(config).insertBool(value, BEFORE_REMOVE_LIQUIDITY_OFFSET));
    }

    function shouldCallAfterRemoveLiquidity(PoolConfigBits config) internal pure returns (bool) {
        return PoolConfigBits.unwrap(config).decodeBool(AFTER_REMOVE_LIQUIDITY_OFFSET);
    }

    function setShouldCallAfterRemoveLiquidity(
        PoolConfigBits config,
        bool value
    ) internal pure returns (PoolConfigBits) {
        return PoolConfigBits.wrap(PoolConfigBits.unwrap(config).insertBool(value, AFTER_REMOVE_LIQUIDITY_OFFSET));
    }

    function toHooksConfig(PoolConfigBits config, address hooksContract) internal pure returns (HooksConfig memory) {
        return
            HooksConfig({
                enableHookAdjustedAmounts: config.enableHookAdjustedAmounts(),
                shouldCallBeforeInitialize: config.shouldCallBeforeInitialize(),
                shouldCallAfterInitialize: config.shouldCallAfterInitialize(),
                shouldCallBeforeAddLiquidity: config.shouldCallBeforeAddLiquidity(),
                shouldCallAfterAddLiquidity: config.shouldCallAfterAddLiquidity(),
                shouldCallBeforeRemoveLiquidity: config.shouldCallBeforeRemoveLiquidity(),
                shouldCallAfterRemoveLiquidity: config.shouldCallAfterRemoveLiquidity(),
                shouldCallComputeDynamicSwapFee: config.shouldCallComputeDynamicSwapFee(),
                shouldCallBeforeSwap: config.shouldCallBeforeSwap(),
                shouldCallAfterSwap: config.shouldCallAfterSwap(),
                hooksContract: hooksContract
            });
    }

    /**
     * @dev Check if dynamic swap fee hook should be called and call it. Throws an error if the hook contract fails to
     * execute the hook.
     *
     * @param config The encoded hooks configuration
     * @param swapParams The swap parameters used to calculate the fee
     * @param staticSwapFeePercentage Value of the static swap fee, for reference
     * @return success false if hook is disabled, true if hooks is enabled and succeeded to execute
     * @return swapFeePercentage the calculated swap fee percentage. 0 if hook is disabled
     */
    function callComputeDynamicSwapFeeHook(
        PoolConfigBits config,
        IBasePool.PoolSwapParams memory swapParams,
        uint256 staticSwapFeePercentage,
        Cache.AddressCache memory hooksContractCache
    ) internal view returns (bool, uint256) {
        if (config.shouldCallComputeDynamicSwapFee() == false) {
            return (false, staticSwapFeePercentage);
        }

        (bool success, uint256 swapFeePercentage) = IHooks(hooksContractCache.getValue()).onComputeDynamicSwapFee(
            swapParams,
            staticSwapFeePercentage
        );

        if (success == false) {
            revert IVaultErrors.DynamicSwapFeeHookFailed();
        }
        return (success, swapFeePercentage);
    }

    /**
     * @dev Check if before swap hook should be called and call it. Throws an error if the hook contract fails to
     * execute the hook.
     *
     * @param config The encoded hooks configuration
     * @param swapParams The swap parameters used in the hook
     * @param pool Pool address
     * @return success false if hook is disabled, true if hooks is enabled and succeeded to execute
     */
    function callBeforeSwapHook(
        PoolConfigBits config,
        IBasePool.PoolSwapParams memory swapParams,
        address pool,
        Cache.AddressCache memory hooksContractCache
    ) internal returns (bool) {
        if (config.shouldCallBeforeSwap() == false) {
            // Hook contract does not implement onBeforeSwap, so success is false (hook was not executed)
            return false;
        }

        if (IHooks(hooksContractCache.getValue()).onBeforeSwap(swapParams, pool) == false) {
            // Hook contract implements onBeforeSwap, but it has failed, so reverts the transaction.
            revert IVaultErrors.BeforeSwapHookFailed();
        }
        return true;
    }

    /**
     * @dev Check if after swap hook should be called and call it. Throws an error if the hook contract fails to
     * execute the hook.
     *
     * @param config The encoded hooks configuration
     * @param amountCalculatedScaled18 Token amount calculated by the swap
     * @param amountCalculatedRaw Token amount calculated by the swap
     * @param router Router address
     * @param params The swap parameters
     * @param state Temporary state used in swap operations
     * @param poolData Struct containing balance and token information of the pool
     * @return hookAdjustedAmountCalculatedRaw New amount calculated, potentially modified by the hook
     */
    function callAfterSwapHook(
        PoolConfigBits config,
        uint256 amountCalculatedScaled18,
        uint256 amountCalculatedRaw,
        address router,
        SwapParams memory params,
        SwapState memory state,
        PoolData memory poolData,
        Cache.AddressCache memory hooksContractCache
    ) internal returns (uint256) {
        if (config.shouldCallAfterSwap() == false) {
            // Hook contract does not implement onAfterSwap, so success is false (hook was not executed) and do not
            // change amountCalculatedRaw (no deltas)
            return amountCalculatedRaw;
        }

        // Adjust balances for the AfterSwap hook.
        (uint256 amountInScaled18, uint256 amountOutScaled18) = params.kind == SwapKind.EXACT_IN
            ? (state.amountGivenScaled18, amountCalculatedScaled18)
            : (amountCalculatedScaled18, state.amountGivenScaled18);

        (bool success, uint256 hookAdjustedAmountCalculatedRaw) = IHooks(hooksContractCache.getValue()).onAfterSwap(
            IHooks.AfterSwapParams({
                kind: params.kind,
                tokenIn: params.tokenIn,
                tokenOut: params.tokenOut,
                amountInScaled18: amountInScaled18,
                amountOutScaled18: amountOutScaled18,
                tokenInBalanceScaled18: poolData.balancesLiveScaled18[state.indexIn],
                tokenOutBalanceScaled18: poolData.balancesLiveScaled18[state.indexOut],
                amountCalculatedScaled18: amountCalculatedScaled18,
                amountCalculatedRaw: amountCalculatedRaw,
                router: router,
                pool: params.pool,
                userData: params.userData
            })
        );

        if (success == false) {
            // Hook contract implements onAfterSwap, but it has failed, so reverts the transaction.
            revert IVaultErrors.AfterSwapHookFailed();
        }

        // If hook adjusted amounts is not enabled, ignore amounts returned by the hook
        if (config.enableHookAdjustedAmounts() == false) {
            return amountCalculatedRaw;
        }

        if (
            (params.kind == SwapKind.EXACT_IN && hookAdjustedAmountCalculatedRaw < params.limitRaw) ||
            (params.kind == SwapKind.EXACT_OUT && hookAdjustedAmountCalculatedRaw > params.limitRaw)
        ) {
            revert IVaultErrors.HookAdjustedSwapLimit(hookAdjustedAmountCalculatedRaw, params.limitRaw);
        }

        return hookAdjustedAmountCalculatedRaw;
    }

    /**
     * @dev Check if before add liquidity hook should be called and call it. Throws an error if the hook contract fails
     * to execute the hook.
     *
     * @param config The encoded hooks configuration
     * @param router Router address
     * @param maxAmountsInScaled18 An array with maximum amounts for each input token of the add liquidity operation
     * @param params The add liquidity parameters
     * @param poolData Struct containing balance and token information of the pool
     * @return success false if hook is disabled, true if hooks is enabled and succeeded to execute
     */
    function callBeforeAddLiquidityHook(
        PoolConfigBits config,
        address router,
        uint256[] memory maxAmountsInScaled18,
        AddLiquidityParams memory params,
        PoolData memory poolData,
        Cache.AddressCache memory hooksContractCache
    ) internal returns (bool) {
        if (config.shouldCallBeforeAddLiquidity() == false) {
            return false;
        }

        if (
            IHooks(hooksContractCache.getValue()).onBeforeAddLiquidity(
                router,
                params.pool,
                params.kind,
                maxAmountsInScaled18,
                params.minBptAmountOut,
                poolData.balancesLiveScaled18,
                params.userData
            ) == false
        ) {
            revert IVaultErrors.BeforeAddLiquidityHookFailed();
        }
        return true;
    }

    /**
     * @dev Check if after add liquidity hook should be called and call it. Throws an error if the hook contract fails
     * to execute the hook.
     *
     * @param config The encoded hooks configuration
     * @param router Router address
     * @param amountsInScaled18 An array with amounts for each input token of the add liquidity operation
     * @param amountsInRaw An array with amounts for each input token of the add liquidity operation
     * @param bptAmountOut The BPT amount a user will receive after add liquidity operation succeeds
     * @param params The add liquidity parameters
     * @param poolData Struct containing balance and token information of the pool
     * @return hookAdjustedAmountsInRaw New amountsInRaw, potentially modified by the hook
     */
    function callAfterAddLiquidityHook(
        PoolConfigBits config,
        address router,
        uint256[] memory amountsInScaled18,
        uint256[] memory amountsInRaw,
        uint256 bptAmountOut,
        AddLiquidityParams memory params,
        PoolData memory poolData,
        Cache.AddressCache memory hooksContractCache
    ) internal returns (uint256[] memory) {
        if (config.shouldCallAfterAddLiquidity() == false) {
            return amountsInRaw;
        }

        (bool success, uint256[] memory hookAdjustedAmountsInRaw) = IHooks(hooksContractCache.getValue())
            .onAfterAddLiquidity(
                router,
                params.pool,
                params.kind,
                amountsInScaled18,
                amountsInRaw,
                bptAmountOut,
                poolData.balancesLiveScaled18,
                params.userData
            );

        if (success == false) {
            revert IVaultErrors.AfterAddLiquidityHookFailed();
        }

        // If hook adjusted amounts is not enabled, ignore amounts returned by the hook
        if (config.enableHookAdjustedAmounts() == false) {
            return amountsInRaw;
        }

        for (uint256 i = 0; i < hookAdjustedAmountsInRaw.length; i++) {
            if (hookAdjustedAmountsInRaw[i] > params.maxAmountsIn[i]) {
                revert IVaultErrors.HookAdjustedAmountInAboveMax(
                    poolData.tokens[i],
                    hookAdjustedAmountsInRaw[i],
                    params.maxAmountsIn[i]
                );
            }
        }

        return hookAdjustedAmountsInRaw;
    }

    /**
     * @dev Check if before remove liquidity hook should be called and call it. Throws an error if the hook contract
     * fails to execute the hook.
     *
     * @param config The encoded hooks configuration
     * @param minAmountsOutScaled18 An array with minimum amounts for each output token of the remove liquidity
     * operation
     * @param router Router address
     * @param params The remove liquidity parameters
     * @param poolData Struct containing balance and token information of the pool
     * @return success false if hook is disabled, true if hooks is enabled and succeeded to execute
     */
    function callBeforeRemoveLiquidityHook(
        PoolConfigBits config,
        uint256[] memory minAmountsOutScaled18,
        address router,
        RemoveLiquidityParams memory params,
        PoolData memory poolData,
        Cache.AddressCache memory hooksContractCache
    ) internal returns (bool) {
        if (config.shouldCallBeforeRemoveLiquidity() == false) {
            return false;
        }

        if (
            IHooks(hooksContractCache.getValue()).onBeforeRemoveLiquidity(
                router,
                params.pool,
                params.kind,
                params.maxBptAmountIn,
                minAmountsOutScaled18,
                poolData.balancesLiveScaled18,
                params.userData
            ) == false
        ) {
            revert IVaultErrors.BeforeRemoveLiquidityHookFailed();
        }
        return true;
    }

    /**
     * @dev Check if after remove liquidity hook should be called and call it. Throws an error if the hook contract
     * fails to execute the hook.
     * @param config The encoded hooks configuration
     * @param router Router address
     * @param amountsOutScaled18 Scaled amount of tokens to receive, sorted in token registration order
     * @param amountsOutRaw Actual amount of tokens to receive, sorted in token registration order
     * @param bptAmountIn The BPT amount a user will need burn to remove the liquidity of the pool
     * @param params The remove liquidity parameters
     * @param poolData Struct containing balance and token information of the pool
     * @return hookAdjustedAmountsOutRaw New amountsOutRaw, potentially modified by the hook
     */
    function callAfterRemoveLiquidityHook(
        PoolConfigBits config,
        address router,
        uint256[] memory amountsOutScaled18,
        uint256[] memory amountsOutRaw,
        uint256 bptAmountIn,
        RemoveLiquidityParams memory params,
        PoolData memory poolData,
        Cache.AddressCache memory hooksContractCache
    ) internal returns (uint256[] memory) {
        if (config.shouldCallAfterRemoveLiquidity() == false) {
            return amountsOutRaw;
        }

        (bool success, uint256[] memory hookAdjustedAmountsOutRaw) = IHooks(hooksContractCache.getValue())
            .onAfterRemoveLiquidity(
                router,
                params.pool,
                params.kind,
                bptAmountIn,
                amountsOutScaled18,
                amountsOutRaw,
                poolData.balancesLiveScaled18,
                params.userData
            );

        if (success == false) {
            revert IVaultErrors.AfterRemoveLiquidityHookFailed();
        }

        // If hook adjusted amounts is not enabled, ignore amounts returned by the hook
        if (config.enableHookAdjustedAmounts() == false) {
            return amountsOutRaw;
        }

        for (uint256 i = 0; i < hookAdjustedAmountsOutRaw.length; i++) {
            if (hookAdjustedAmountsOutRaw[i] < params.minAmountsOut[i]) {
                revert IVaultErrors.HookAdjustedAmountOutBelowMin(
                    poolData.tokens[i],
                    hookAdjustedAmountsOutRaw[i],
                    params.minAmountsOut[i]
                );
            }
        }

        return hookAdjustedAmountsOutRaw;
    }

    /**
     * @dev Check if before initialization hook should be called and call it. Throws an error if the hook contract
     * fails to execute the hook.
     *
     * @param config The encoded hooks configuration
     * @param exactAmountsInScaled18 An array with the initial liquidity of the pool
     * @param userData Additional (optional) data required for adding initial liquidity
     * @return success false if hook is disabled, true if hooks is enabled and succeeded to execute
     */
    function callBeforeInitializeHook(
        PoolConfigBits config,
        uint256[] memory exactAmountsInScaled18,
        bytes memory userData,
        Cache.AddressCache memory hooksContractCache
    ) internal returns (bool) {
        if (config.shouldCallBeforeInitialize() == false) {
            return false;
        }

        if (IHooks(hooksContractCache.getValue()).onBeforeInitialize(exactAmountsInScaled18, userData) == false) {
            revert IVaultErrors.BeforeInitializeHookFailed();
        }
        return true;
    }

    /**
     * @dev Check if after initialization hook should be called and call it. Throws an error if the hook contract
     * fails to execute the hook.
     *
     * @param config The encoded hooks configuration
     * @param exactAmountsInScaled18 An array with the initial liquidity of the pool
     * @param bptAmountOut The BPT amount a user will receive after initialization operation succeeds
     * @param userData Additional (optional) data required for adding initial liquidity
     */
    function callAfterInitializeHook(
        PoolConfigBits config,
        uint256[] memory exactAmountsInScaled18,
        uint256 bptAmountOut,
        bytes memory userData,
        Cache.AddressCache memory hooksContractCache
    ) internal {
        if (config.shouldCallAfterInitialize() == false) {
            return;
        }

        if (
            IHooks(hooksContractCache.getValue()).onAfterInitialize(exactAmountsInScaled18, bptAmountOut, userData) ==
            false
        ) {
            revert IVaultErrors.AfterInitializeHookFailed();
        }
    }

    // #endregion

    // #region Bit offsets for uint values
    function getStaticSwapFeePercentage(PoolConfigBits config) internal pure returns (uint256) {
        return PoolConfigBits.unwrap(config).decodeUint(STATIC_SWAP_FEE_OFFSET, FEE_BITLENGTH) * FEE_SCALING_FACTOR;
    }

    function setStaticSwapFeePercentage(PoolConfigBits config, uint256 value) internal pure returns (PoolConfigBits) {
        value /= FEE_SCALING_FACTOR;

        if (value > MAX_FEE_VALUE) {
            revert InvalidSize(value, FEE_BITLENGTH);
        }

        return
            PoolConfigBits.wrap(PoolConfigBits.unwrap(config).insertUint(value, STATIC_SWAP_FEE_OFFSET, FEE_BITLENGTH));
    }

    function getAggregateSwapFeePercentage(PoolConfigBits config) internal pure returns (uint256) {
        return PoolConfigBits.unwrap(config).decodeUint(AGGREGATE_SWAP_FEE_OFFSET, FEE_BITLENGTH) * FEE_SCALING_FACTOR;
    }

    function setAggregateSwapFeePercentage(
        PoolConfigBits config,
        uint256 value
    ) internal pure returns (PoolConfigBits) {
        value /= FEE_SCALING_FACTOR;

        if (value > MAX_FEE_VALUE) {
            revert InvalidSize(value, FEE_BITLENGTH);
        }

        return
            PoolConfigBits.wrap(
                PoolConfigBits.unwrap(config).insertUint(value, AGGREGATE_SWAP_FEE_OFFSET, FEE_BITLENGTH)
            );
    }

    function getAggregateYieldFeePercentage(PoolConfigBits config) internal pure returns (uint256) {
        return PoolConfigBits.unwrap(config).decodeUint(AGGREGATE_YIELD_FEE_OFFSET, FEE_BITLENGTH) * FEE_SCALING_FACTOR;
    }

    function setAggregateYieldFeePercentage(
        PoolConfigBits config,
        uint256 value
    ) internal pure returns (PoolConfigBits) {
        value /= FEE_SCALING_FACTOR;

        if (value > MAX_FEE_VALUE) {
            revert InvalidSize(value, FEE_BITLENGTH);
        }

        return
            PoolConfigBits.wrap(
                PoolConfigBits.unwrap(config).insertUint(value, AGGREGATE_YIELD_FEE_OFFSET, FEE_BITLENGTH)
            );
    }

    function getTokenDecimalDiffs(PoolConfigBits config) internal pure returns (uint24) {
        return
            uint24(
                PoolConfigBits.unwrap(config).decodeUint(DECIMAL_SCALING_FACTORS_OFFSET, _TOKEN_DECIMAL_DIFFS_BITLENGTH)
            );
    }

    function getDecimalScalingFactors(
        PoolConfigBits config,
        uint256 numTokens
    ) internal pure returns (uint256[] memory) {
        uint256[] memory scalingFactors = new uint256[](numTokens);

        bytes32 tokenDecimalDiffs = bytes32(uint256(config.getTokenDecimalDiffs()));

        for (uint256 i = 0; i < numTokens; ++i) {
            uint256 decimalDiff = tokenDecimalDiffs.decodeUint(i * _DECIMAL_DIFF_BITLENGTH, _DECIMAL_DIFF_BITLENGTH);

            // This is equivalent to `10**(18+decimalsDifference)` but this form optimizes for 18 decimal tokens.
            scalingFactors[i] = FixedPoint.ONE * 10 ** decimalDiff;
        }

        return scalingFactors;
    }

    function setTokenDecimalDiffs(PoolConfigBits config, uint24 value) internal pure returns (PoolConfigBits) {
        return
            PoolConfigBits.wrap(
                PoolConfigBits.unwrap(config).insertUint(
                    value,
                    DECIMAL_SCALING_FACTORS_OFFSET,
                    _TOKEN_DECIMAL_DIFFS_BITLENGTH
                )
            );
    }

    function getPauseWindowEndTime(PoolConfigBits config) internal pure returns (uint32) {
        return uint32(PoolConfigBits.unwrap(config).decodeUint(PAUSE_WINDOW_END_TIME_OFFSET, _TIMESTAMP_BITLENGTH));
    }

    function setPauseWindowEndTime(PoolConfigBits config, uint32 value) internal pure returns (PoolConfigBits) {
        return
            PoolConfigBits.wrap(
                PoolConfigBits.unwrap(config).insertUint(value, PAUSE_WINDOW_END_TIME_OFFSET, _TIMESTAMP_BITLENGTH)
            );
    }

    // #endregion

    function supportsDonation(PoolConfigBits config) internal pure returns (bool) {
        return PoolConfigBits.unwrap(config).decodeBool(DONATION_OFFSET);
    }

    function setDonation(PoolConfigBits config, bool enableDonation) internal pure returns (PoolConfigBits) {
        return PoolConfigBits.wrap(PoolConfigBits.unwrap(config).insertBool(enableDonation, DONATION_OFFSET));
    }

    function requireDonationEnabled(PoolConfigBits config) internal pure {
        if (config.supportsDonation() == false) {
            revert IVaultErrors.DoesNotSupportDonation();
        }
    }

    // Convert from an array of decimal differences, to the encoded 24 bit value (only uses bottom 20 bits).
    function toTokenDecimalDiffs(uint8[] memory tokenDecimalDiffs) internal pure returns (uint24) {
        bytes32 value;

        for (uint256 i = 0; i < tokenDecimalDiffs.length; ++i) {
            value = value.insertUint(tokenDecimalDiffs[i], i * _DECIMAL_DIFF_BITLENGTH, _DECIMAL_DIFF_BITLENGTH);
        }

        return uint24(uint256(value));
    }
}<|MERGE_RESOLUTION|>--- conflicted
+++ resolved
@@ -30,9 +30,8 @@
     uint8 public constant REMOVE_LIQUIDITY_CUSTOM_OFFSET = ADD_LIQUIDITY_CUSTOM_OFFSET + 1;
     uint8 public constant DONATION_OFFSET = REMOVE_LIQUIDITY_CUSTOM_OFFSET + 1;
 
-<<<<<<< HEAD
     // Bit offsets for hooks config
-    uint8 public constant BEFORE_INITIALIZE_OFFSET = REMOVE_LIQUIDITY_CUSTOM_OFFSET + 1;
+    uint8 public constant BEFORE_INITIALIZE_OFFSET = DONATION_OFFSET + 1;
     uint8 public constant ENABLE_HOOK_ADJUSTED_AMOUNTS_OFFSET = BEFORE_INITIALIZE_OFFSET + 1;
     uint8 public constant AFTER_INITIALIZE_OFFSET = ENABLE_HOOK_ADJUSTED_AMOUNTS_OFFSET + 1;
     uint8 public constant DYNAMIC_SWAP_FEE_OFFSET = AFTER_INITIALIZE_OFFSET + 1;
@@ -45,9 +44,6 @@
 
     // Bit offsets for uint values
     uint8 public constant STATIC_SWAP_FEE_OFFSET = AFTER_REMOVE_LIQUIDITY_OFFSET + 1;
-=======
-    uint8 public constant STATIC_SWAP_FEE_OFFSET = DONATION_OFFSET + 1;
->>>>>>> bf9d427a
     uint256 public constant AGGREGATE_SWAP_FEE_OFFSET = STATIC_SWAP_FEE_OFFSET + FEE_BITLENGTH;
     uint256 public constant AGGREGATE_YIELD_FEE_OFFSET = AGGREGATE_SWAP_FEE_OFFSET + FEE_BITLENGTH;
     uint256 public constant DECIMAL_SCALING_FACTORS_OFFSET = AGGREGATE_YIELD_FEE_OFFSET + FEE_BITLENGTH;
