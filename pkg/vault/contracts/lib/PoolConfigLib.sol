--- conflicted
+++ resolved
@@ -45,36 +45,8 @@
     using WordCodec for bytes32;
     using SafeCast for uint256;
 
-    // TODO: Implement bitmap in the config in the following format. Use vertical if too big.
-    // [ 160 bits |  64 bits   |  4 bits  | 4x5 bits |  2 bits  | 1 bit  | 1 bit | 1 bit  |  1 bit   | 1 bit | 1 bit ]
-    // [ not used | static fee | reserved | decimals | reserved | remove |  add  |  swap  | dyn. fee | init. | reg.  ]
-    // |MSB                                                                                                       LSB|
-
     // Bit offsets for pool config
     uint8 public constant POOL_REGISTERED_OFFSET = 0;
-<<<<<<< HEAD
-    uint8 public constant POOL_INITIALIZED_OFFSET = 1;
-    uint8 public constant AFTER_SWAP_OFFSET = 2;
-    uint8 public constant BEFORE_ADD_LIQUIDITY_OFFSET = 3;
-    uint8 public constant AFTER_ADD_LIQUIDITY_OFFSET = 4;
-    uint8 public constant BEFORE_REMOVE_LIQUIDITY_OFFSET = 5;
-    uint8 public constant AFTER_REMOVE_LIQUIDITY_OFFSET = 6;
-
-    // Supported API bit offsets
-    uint8 public constant ADD_LIQUIDITY_PROPORTIONAL_OFFSET = 7;
-    uint8 public constant ADD_LIQUIDITY_SINGLE_TOKEN_EXACT_OUT_OFFSET = 8;
-    uint8 public constant ADD_LIQUIDITY_UNBALANCED_OFFSET = 9;
-    uint8 public constant ADD_LIQUIDITY_CUSTOM_OFFSET = 10;
-    uint8 public constant REMOVE_LIQUIDITY_PROPORTIONAL_OFFSET = 11;
-    uint8 public constant REMOVE_LIQUIDITY_SINGLE_TOKEN_EXACT_IN_OFFSET = 12;
-    uint8 public constant REMOVE_LIQUIDITY_SINGLE_TOKEN_EXACT_OUT_OFFSET = 13;
-    uint8 public constant REMOVE_LIQUIDITY_CUSTOM_OFFSET = 14;
-    uint8 public constant POOL_RECOVERY_MODE_OFFSET = 15;
-
-    uint8 public constant DECIMAL_SCALING_FACTORS_OFFSET = 16;
-
-    uint256 private constant _DECIMAL_DIFF_BITLENGTH = 5;
-=======
     uint8 public constant POOL_INITIALIZED_OFFSET = POOL_REGISTERED_OFFSET + 1;
     uint8 public constant DYNAMIC_SWAP_FEE_OFFSET = POOL_INITIALIZED_OFFSET + 1;
     uint8 public constant AFTER_SWAP_OFFSET = DYNAMIC_SWAP_FEE_OFFSET + 1;
@@ -82,9 +54,10 @@
     uint8 public constant AFTER_ADD_LIQUIDITY_OFFSET = BEFORE_ADD_LIQUIDITY_OFFSET + 1;
     uint8 public constant BEFORE_REMOVE_LIQUIDITY_OFFSET = AFTER_ADD_LIQUIDITY_OFFSET + 1;
     uint8 public constant AFTER_REMOVE_LIQUIDITY_OFFSET = BEFORE_REMOVE_LIQUIDITY_OFFSET + 1;
+    uint8 public constant POOL_RECOVERY_MODE_OFFSET = AFTER_REMOVE_LIQUIDITY_OFFSET + 1;
 
     // Supported liquidity API bit offsets
-    uint8 public constant ADD_LIQUIDITY_PROPORTIONAL_OFFSET = AFTER_REMOVE_LIQUIDITY_OFFSET + 1;
+    uint8 public constant ADD_LIQUIDITY_PROPORTIONAL_OFFSET = POOL_RECOVERY_MODE_OFFSET + 1;
     uint8 public constant ADD_LIQUIDITY_SINGLE_TOKEN_EXACT_OUT_OFFSET = ADD_LIQUIDITY_PROPORTIONAL_OFFSET + 1;
     uint8 public constant ADD_LIQUIDITY_UNBALANCED_OFFSET = ADD_LIQUIDITY_SINGLE_TOKEN_EXACT_OUT_OFFSET + 1;
     uint8 public constant ADD_LIQUIDITY_CUSTOM_OFFSET = ADD_LIQUIDITY_UNBALANCED_OFFSET + 1;
@@ -97,7 +70,6 @@
     uint8 public constant STATIC_SWAP_FEE_OFFSET = REMOVE_LIQUIDITY_CUSTOM_OFFSET + 1;
     uint8 public constant DECIMAL_SCALING_FACTORS_OFFSET = STATIC_SWAP_FEE_OFFSET + _STATIC_SWAP_FEE_BITLENGTH;
 
->>>>>>> 73fb5de0
     // Uses a uint24 (3 bytes): least significant 20 bits to store the values, and a 4-bit pad.
     // This maximum token count is also hard-coded in the Vault.
     uint8 private constant _TOKEN_DECIMAL_DIFFS_BITLENGTH = 24;
@@ -114,17 +86,16 @@
         return PoolConfigBits.unwrap(config).decodeBool(POOL_INITIALIZED_OFFSET);
     }
 
-<<<<<<< HEAD
     function isPoolInRecoveryMode(PoolConfigBits config) internal pure returns (bool) {
         return PoolConfigBits.unwrap(config).decodeBool(POOL_RECOVERY_MODE_OFFSET);
-=======
+    }
+
     function hasDynamicSwapFee(PoolConfigBits config) internal pure returns (bool) {
         return PoolConfigBits.unwrap(config).decodeBool(DYNAMIC_SWAP_FEE_OFFSET);
     }
 
     function getStaticSwapFeePercentage(PoolConfigBits config) internal pure returns (uint64) {
         return PoolConfigBits.unwrap(config).decodeUint(STATIC_SWAP_FEE_OFFSET, _STATIC_SWAP_FEE_BITLENGTH).toUint64();
->>>>>>> 73fb5de0
     }
 
     function getTokenDecimalDiffs(PoolConfigBits config) internal pure returns (uint24) {
@@ -240,17 +211,18 @@
 
         // Stack too deep.
         {
-<<<<<<< HEAD
-            configBits = configBits.insertBool(config.isRegisteredPool, POOL_REGISTERED_OFFSET);
-            configBits = configBits.insertBool(config.isInitializedPool, POOL_INITIALIZED_OFFSET);
-            configBits = configBits.insertBool(config.isPoolInRecoveryMode, POOL_RECOVERY_MODE_OFFSET);
-=======
             configBits = configBits
                 .insertBool(config.isRegisteredPool, POOL_REGISTERED_OFFSET)
                 .insertBool(config.isInitializedPool, POOL_INITIALIZED_OFFSET)
-                .insertBool(config.hasDynamicSwapFee, DYNAMIC_SWAP_FEE_OFFSET)
-                .insertUint(config.staticSwapFeePercentage, STATIC_SWAP_FEE_OFFSET, _STATIC_SWAP_FEE_BITLENGTH);
->>>>>>> 73fb5de0
+                .insertBool(config.isPoolInRecoveryMode, POOL_RECOVERY_MODE_OFFSET);
+        }
+
+        {
+            configBits = configBits.insertBool(config.hasDynamicSwapFee, DYNAMIC_SWAP_FEE_OFFSET).insertUint(
+                config.staticSwapFeePercentage,
+                STATIC_SWAP_FEE_OFFSET,
+                _STATIC_SWAP_FEE_BITLENGTH
+            );
         }
 
         {
@@ -334,12 +306,9 @@
             PoolConfig({
                 isRegisteredPool: config.isPoolRegistered(),
                 isInitializedPool: config.isPoolInitialized(),
-<<<<<<< HEAD
                 isPoolInRecoveryMode: config.isPoolInRecoveryMode(),
-=======
                 hasDynamicSwapFee: config.hasDynamicSwapFee(),
                 staticSwapFeePercentage: config.getStaticSwapFeePercentage(),
->>>>>>> 73fb5de0
                 tokenDecimalDiffs: config.getTokenDecimalDiffs(),
                 callbacks: PoolCallbacks({
                     shouldCallBeforeAddLiquidity: config.shouldCallBeforeAddLiquidity(),
