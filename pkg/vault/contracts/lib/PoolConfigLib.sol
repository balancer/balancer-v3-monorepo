--- conflicted
+++ resolved
@@ -60,16 +60,10 @@
             PoolConfigBits.wrap(
                 bytes32(0)
                     .insertBool(config.isRegisteredPool, POOL_REGISTERED_OFFSET)
-<<<<<<< HEAD
                     .insertBool(config.isInitializedPool, POOL_INITIALIZED_OFFSET)
-                    .insertBool(config.shouldCallAfterSwap, AFTER_SWAP_OFFSET)
-                    .insertBool(config.shouldCallAfterAddLiquidity, AFTER_ADD_LIQUIDITY_OFFSET)
-                    .insertBool(config.shouldCallAfterRemoveLiquidity, AFTER_REMOVE_LIQUIDITY_OFFSET)
-=======
                     .insertBool(config.hooks.shouldCallAfterSwap, AFTER_SWAP_OFFSET)
                     .insertBool(config.hooks.shouldCallAfterAddLiquidity, AFTER_ADD_LIQUIDITY_OFFSET)
                     .insertBool(config.hooks.shouldCallAfterRemoveLiquidity, AFTER_REMOVE_LIQUIDITY_OFFSET)
->>>>>>> 0f3c046a
             );
     }
 
@@ -77,18 +71,12 @@
         return
             PoolConfig({
                 isRegisteredPool: config.isPoolRegistered(),
-<<<<<<< HEAD
                 isInitializedPool: config.isPoolInitialized(),
-                shouldCallAfterAddLiquidity: config.shouldCallAfterAddLiquidity(),
-                shouldCallAfterRemoveLiquidity: config.shouldCallAfterRemoveLiquidity(),
-                shouldCallAfterSwap: config.shouldCallAfterSwap()
-=======
                 hooks: PoolHooks({
                     shouldCallAfterAddLiquidity: config.shouldCallAfterAddLiquidity(),
                     shouldCallAfterRemoveLiquidity: config.shouldCallAfterRemoveLiquidity(),
                     shouldCallAfterSwap: config.shouldCallAfterSwap()
                 })
->>>>>>> 0f3c046a
             });
     }
 }