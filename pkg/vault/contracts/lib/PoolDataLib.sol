// SPDX-License-Identifier: GPL-3.0-or-later

pragma solidity ^0.8.24;

<<<<<<< HEAD
import { PackedTokenBalance } from "./PackedTokenBalance.sol";
import { PoolConfigBits, PoolConfigLib } from "./PoolConfigLib.sol";
=======
import { IERC20 } from "@openzeppelin/contracts/token/ERC20/IERC20.sol";
>>>>>>> f3075f6e

import { IVaultErrors } from "@balancer-labs/v3-interfaces/contracts/vault/IVaultErrors.sol";
import "@balancer-labs/v3-interfaces/contracts/vault/VaultTypes.sol";

import { FixedPoint } from "@balancer-labs/v3-solidity-utils/contracts/math/FixedPoint.sol";
import { EnumerableMap } from "@balancer-labs/v3-solidity-utils/contracts/openzeppelin/EnumerableMap.sol";
import { ScalingHelpers } from "@balancer-labs/v3-solidity-utils/contracts/helpers/ScalingHelpers.sol";

import { PackedTokenBalance } from "./PackedTokenBalance.sol";
import { PoolConfigLib } from "./PoolConfigLib.sol";

library PoolDataLib {
    using EnumerableMap for EnumerableMap.IERC20ToBytes32Map;
    using PackedTokenBalance for bytes32;

    function load(
        EnumerableMap.IERC20ToBytes32Map storage poolTokenBalances,
<<<<<<< HEAD
        PoolConfigBits memory poolConfig,
        mapping(IERC20 => TokenConfig) storage poolTokenConfig,
=======
        PoolConfig memory poolConfig,
        mapping(IERC20 => TokenInfo) storage poolTokenInfo,
>>>>>>> f3075f6e
        Rounding roundingDirection
    ) internal view returns (PoolData memory poolData) {
        uint256 numTokens = poolTokenBalances.length();

<<<<<<< HEAD
        poolData.poolConfig = poolConfig;
        poolData.tokenConfig = new TokenConfig[](numTokens);
=======
        poolData.tokens = new IERC20[](numTokens);
        poolData.tokenInfo = new TokenInfo[](numTokens);
>>>>>>> f3075f6e
        poolData.balancesRaw = new uint256[](numTokens);
        poolData.balancesLiveScaled18 = new uint256[](numTokens);
        poolData.decimalScalingFactors = PoolConfigLib.getDecimalScalingFactors(poolData.poolConfig, numTokens);
        poolData.tokenRates = new uint256[](numTokens);
        bytes32 packedBalance;
        IERC20 token;

        for (uint256 i = 0; i < numTokens; ++i) {
            (token, packedBalance) = poolTokenBalances.unchecked_at(i);
            poolData.tokens[i] = token;
            poolData.tokenInfo[i] = poolTokenInfo[token];
            updateTokenRate(poolData, i);
            updateRawAndLiveBalance(poolData, i, packedBalance.getBalanceRaw(), roundingDirection);
        }
    }

    /**
     * @dev This is typically called after a reentrant callback (e.g., a "before" liquidity operation callback),
     * to refresh the poolData struct with any balances (or rates) that might have changed.
     *
     * Preconditions: tokenConfig, balancesRaw, and decimalScalingFactors must be current in `poolData`.
     * Side effects: mutates tokenRates, balancesLiveScaled18 in `poolData`.
     */
    function reloadBalancesAndRates(
        PoolData memory poolData,
        EnumerableMap.IERC20ToBytes32Map storage poolTokenBalances,
        Rounding roundingDirection
    ) internal view {
        uint256 numTokens = poolData.tokens.length;

        // It's possible a reentrant hook changed the raw balances in Vault storage.
        // Update them before computing the live balances.
        bytes32 packedBalance;

        for (uint256 i = 0; i < numTokens; ++i) {
            updateTokenRate(poolData, i);

            (, packedBalance) = poolTokenBalances.unchecked_at(i);

            // Note the order dependency. This requires up-to-date tokenRate for the token at index `i` in `poolData`
            updateRawAndLiveBalance(poolData, i, packedBalance.getBalanceRaw(), roundingDirection);
        }
    }

    function updateTokenRate(PoolData memory poolData, uint256 tokenIndex) internal view {
        TokenType tokenType = poolData.tokenInfo[tokenIndex].tokenType;

        if (tokenType == TokenType.STANDARD) {
            poolData.tokenRates[tokenIndex] = FixedPoint.ONE;
        } else if (tokenType == TokenType.WITH_RATE) {
            poolData.tokenRates[tokenIndex] = poolData.tokenInfo[tokenIndex].rateProvider.getRate();
        } else {
            revert IVaultErrors.InvalidTokenConfiguration();
        }
    }

    function updateRawAndLiveBalance(
        PoolData memory poolData,
        uint256 tokenIndex,
        uint256 newRawBalance,
        Rounding roundingDirection
    ) internal pure {
        poolData.balancesRaw[tokenIndex] = newRawBalance;

        function(uint256, uint256, uint256) internal pure returns (uint256) _upOrDown = roundingDirection ==
            Rounding.ROUND_UP
            ? ScalingHelpers.toScaled18ApplyRateRoundUp
            : ScalingHelpers.toScaled18ApplyRateRoundDown;

        poolData.balancesLiveScaled18[tokenIndex] = _upOrDown(
            newRawBalance,
            poolData.decimalScalingFactors[tokenIndex],
            poolData.tokenRates[tokenIndex]
        );
    }
}<|MERGE_RESOLUTION|>--- conflicted
+++ resolved
@@ -2,12 +2,7 @@
 
 pragma solidity ^0.8.24;
 
-<<<<<<< HEAD
-import { PackedTokenBalance } from "./PackedTokenBalance.sol";
-import { PoolConfigBits, PoolConfigLib } from "./PoolConfigLib.sol";
-=======
 import { IERC20 } from "@openzeppelin/contracts/token/ERC20/IERC20.sol";
->>>>>>> f3075f6e
 
 import { IVaultErrors } from "@balancer-labs/v3-interfaces/contracts/vault/IVaultErrors.sol";
 import "@balancer-labs/v3-interfaces/contracts/vault/VaultTypes.sol";
@@ -17,7 +12,7 @@
 import { ScalingHelpers } from "@balancer-labs/v3-solidity-utils/contracts/helpers/ScalingHelpers.sol";
 
 import { PackedTokenBalance } from "./PackedTokenBalance.sol";
-import { PoolConfigLib } from "./PoolConfigLib.sol";
+import { PoolConfigBits, PoolConfigLib } from "./PoolConfigLib.sol";
 
 library PoolDataLib {
     using EnumerableMap for EnumerableMap.IERC20ToBytes32Map;
@@ -25,24 +20,15 @@
 
     function load(
         EnumerableMap.IERC20ToBytes32Map storage poolTokenBalances,
-<<<<<<< HEAD
         PoolConfigBits memory poolConfig,
-        mapping(IERC20 => TokenConfig) storage poolTokenConfig,
-=======
-        PoolConfig memory poolConfig,
         mapping(IERC20 => TokenInfo) storage poolTokenInfo,
->>>>>>> f3075f6e
         Rounding roundingDirection
     ) internal view returns (PoolData memory poolData) {
         uint256 numTokens = poolTokenBalances.length();
 
-<<<<<<< HEAD
         poolData.poolConfig = poolConfig;
-        poolData.tokenConfig = new TokenConfig[](numTokens);
-=======
         poolData.tokens = new IERC20[](numTokens);
         poolData.tokenInfo = new TokenInfo[](numTokens);
->>>>>>> f3075f6e
         poolData.balancesRaw = new uint256[](numTokens);
         poolData.balancesLiveScaled18 = new uint256[](numTokens);
         poolData.decimalScalingFactors = PoolConfigLib.getDecimalScalingFactors(poolData.poolConfig, numTokens);
