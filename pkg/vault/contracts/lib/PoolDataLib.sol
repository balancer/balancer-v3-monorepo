--- conflicted
+++ resolved
@@ -37,18 +37,13 @@
         poolData.tokenRates = new uint256[](numTokens);
 
         bool poolSubjectToYieldFees = poolData.poolConfig.isPoolInitialized &&
-            poolData.poolConfig.aggregateProtocolYieldFeePercentage > 0 &&
+            poolData.poolConfig.aggregateYieldFeePercentageUnscaled > 0 &&
             poolData.poolConfig.isPoolInRecoveryMode == false;
 
         for (uint256 i = 0; i < numTokens; ++i) {
-<<<<<<< HEAD
             (IERC20 token, bytes32 packedBalance) = poolTokenBalances.unchecked_at(i);
-            poolData.tokenConfig[i] = poolTokenConfig[token];
-=======
-            (token, packedBalance) = poolTokenBalances.unchecked_at(i);
             poolData.tokens[i] = token;
             poolData.tokenInfo[i] = poolTokenInfo[token];
->>>>>>> 9fb70209
             updateTokenRate(poolData, i);
             updateRawAndLiveBalance(poolData, i, packedBalance.getBalanceRaw(), roundingDirection);
 
@@ -57,7 +52,7 @@
                 continue;
             }
 
-            TokenConfig memory tokenConfig = poolData.tokenConfig[i];
+            TokenInfo memory tokenInfo = poolData.tokenInfo[i];
 
             // poolData already has live balances computed from raw balances according to the token rates and the
             // given rounding direction. Charging a yield fee changes the raw
@@ -66,7 +61,7 @@
 
             // The Vault actually guarantees a token with paysYieldFees set is a WITH_RATE token, so technically we
             // could just check the flag, but we don't want to introduce that dependency for a slight gas savings.
-            bool tokenSubjectToYieldFees = tokenConfig.paysYieldFees && tokenConfig.tokenType == TokenType.WITH_RATE;
+            bool tokenSubjectToYieldFees = tokenInfo.paysYieldFees && tokenInfo.tokenType == TokenType.WITH_RATE;
 
             // Do not charge yield fees until the pool is initialized, and is not in recovery mode.
             if (tokenSubjectToYieldFees) {
@@ -76,7 +71,7 @@
                     poolData,
                     packedBalance.getBalanceDerived(),
                     i,
-                    poolData.poolConfig.aggregateProtocolYieldFeePercentage
+                    poolData.poolConfig.aggregateYieldFeePercentageUnscaled
                 );
 
                 if (aggregateYieldFeeAmountRaw > 0) {
@@ -99,7 +94,7 @@
         uint256 numTokens = poolData.balancesRaw.length;
 
         for (uint256 i = 0; i < numTokens; ++i) {
-            IERC20 token = poolData.tokenConfig[i].token;
+            IERC20 token = poolData.tokens[i];
             bytes32 packedBalances = poolTokenBalances.unchecked_valueAt(i);
             uint256 storedBalanceRaw = packedBalances.getBalanceRaw();
 
@@ -178,33 +173,6 @@
             newRawBalance,
             poolData.decimalScalingFactors[tokenIndex],
             poolData.tokenRates[tokenIndex]
-        );
-    }
-<<<<<<< HEAD
-
-    function increaseTokenBalance(
-        PoolData memory poolData,
-        uint256 tokenIndex,
-        uint256 amountToIncreaseRaw
-    ) internal pure {
-        updateRawAndLiveBalance(
-            poolData,
-            tokenIndex,
-            poolData.balancesRaw[tokenIndex] + amountToIncreaseRaw,
-            Rounding.ROUND_UP
-        );
-    }
-
-    function decreaseTokenBalance(
-        PoolData memory poolData,
-        uint256 tokenIndex,
-        uint256 amountToDecreaseRaw
-    ) internal pure {
-        updateRawAndLiveBalance(
-            poolData,
-            tokenIndex,
-            poolData.balancesRaw[tokenIndex] - amountToDecreaseRaw,
-            Rounding.ROUND_DOWN
         );
     }
 
@@ -238,6 +206,4 @@
             }
         }
     }
-=======
->>>>>>> 9fb70209
 }