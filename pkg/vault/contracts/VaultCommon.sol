--- conflicted
+++ resolved
@@ -314,14 +314,9 @@
 
         for (uint256 i = 0; i < numTokens; ++i) {
             (token, packedBalance) = poolTokenBalances.unchecked_at(i);
-<<<<<<< HEAD
-            balancesRaw[i] = packedBalance.getBalanceRaw();
-            tokenConfig[i] = poolTokenConfig[token];
-=======
             poolData.tokenConfig[i] = poolTokenConfig[token];
             _updateTokenRate(poolData, i);
-            _updateRawAndLiveTokenBalancesInPoolData(poolData, packedBalance.getRawBalance(), roundingDirection, i);
->>>>>>> cb531d7f
+            _updateRawAndLiveTokenBalancesInPoolData(poolData, packedBalance.getBalanceRaw(), roundingDirection, i);
         }
     }
 
