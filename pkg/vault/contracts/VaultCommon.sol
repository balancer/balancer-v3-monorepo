--- conflicted
+++ resolved
@@ -309,17 +309,8 @@
      */
     function _computePendingYieldFees(
         address pool,
-<<<<<<< HEAD
-        Rounding roundingDirection
-    ) internal view returns (PoolData memory poolData, uint256[] memory aggregateYieldFeeAmountsRaw) {
-        // Initialize poolData with base information for subsequent calculations.
-        poolData = _getPoolData(pool, roundingDirection);
-
-=======
-        PoolData memory poolData,
-        uint256 yieldFeePercentage
-    ) internal view returns (uint256[] memory dueProtocolYieldFees, uint256[] memory dueCreatorYieldFees) {
->>>>>>> f3b51990
+        PoolData memory poolData
+    ) internal view returns (uint256[] memory aggregateYieldFeeAmountsRaw) {
         EnumerableMap.IERC20ToBytes32Map storage poolBalances = _poolTokenBalances[pool];
         uint256 numTokens = poolBalances.length();
 
@@ -343,29 +334,12 @@
 
             // Do not charge yield fees until the pool is initialized, and is not in recovery mode.
             if (poolSubjectToYieldFees && tokenSubjectToYieldFees) {
-                uint256 aggregateYieldFeeAmountRaw = _computeYieldFeesDue(
+                aggregateYieldFeeAmountsRaw[i] = _computeYieldFeesDue(
                     poolData,
                     poolBalances.unchecked_valueAt(i).getBalanceDerived(),
                     i,
                     poolData.poolConfig.aggregateProtocolYieldFeePercentage
                 );
-
-<<<<<<< HEAD
-                if (aggregateYieldFeeAmountRaw > 0) {
-                    aggregateYieldFeeAmountsRaw[i] = aggregateYieldFeeAmountRaw;
-
-                    // Adjust raw and live balances.
-                    _updateRawAndLiveTokenBalancesInPoolData(
-                        poolData,
-                        poolData.balancesRaw[i] - aggregateYieldFeeAmountsRaw[i],
-                        roundingDirection,
-                        i
-                    );
-                }
-=======
-                dueProtocolYieldFees[i] = protocolYieldFeeAmountRaw;
-                dueCreatorYieldFees[i] = creatorYieldFeeAmountRaw;
->>>>>>> f3b51990
             }
         }
     }
@@ -380,54 +354,24 @@
         address pool,
         Rounding roundingDirection
     ) internal nonReentrant returns (PoolData memory poolData) {
-<<<<<<< HEAD
-        uint256[] memory aggregateYieldFeeAmountsRaw;
-
-        (poolData, aggregateYieldFeeAmountsRaw) = _getPoolDataAndYieldFees(pool, roundingDirection);
+        // Initialize poolData with base information for subsequent calculations.
+        poolData = _loadPoolData(pool, roundingDirection);
+
+        uint256[] memory aggregateYieldFeeAmountsRaw = _computePendingYieldFees(pool, poolData);
+
         uint256 numTokens = aggregateYieldFeeAmountsRaw.length;
 
         for (uint256 i = 0; i < numTokens; ++i) {
             if (aggregateYieldFeeAmountsRaw[i] > 0) {
                 IERC20 token = poolData.tokenConfig[i].token;
 
-                _protocolYieldFees[pool][token] += aggregateYieldFeeAmountsRaw[i];
-=======
-        // Initialize poolData with base information for subsequent calculations.
-        poolData = _loadPoolData(pool, roundingDirection);
-
-        (uint256[] memory dueProtocolYieldFees, uint256[] memory dueCreatorYieldFees) = _computePendingYieldFees(
-            pool,
-            poolData,
-            yieldFeePercentage
-        );
-
-        uint256 numTokens = dueProtocolYieldFees.length;
-
-        for (uint256 i = 0; i < numTokens; ++i) {
-            IERC20 token = poolData.tokenConfig[i].token;
-            uint256 protocolYieldFeeAmountRaw = dueProtocolYieldFees[i];
-            uint256 creatorYieldFeeAmountRaw = dueCreatorYieldFees[i];
-
-            if (protocolYieldFeeAmountRaw > 0 || creatorYieldFeeAmountRaw > 0) {
-                // Adjust raw and live balances.
                 poolData.updateRawAndLiveBalance(
                     i,
-                    poolData.balancesRaw[i] - protocolYieldFeeAmountRaw - creatorYieldFeeAmountRaw,
+                    poolData.balancesRaw[i] - aggregateYieldFeeAmountsRaw[i],
                     roundingDirection
                 );
-            }
-
-            if (protocolYieldFeeAmountRaw > 0) {
-                // Charge protocol fee.
-                _protocolFees[pool][token] += protocolYieldFeeAmountRaw;
-                emit ProtocolYieldFeeCharged(pool, address(token), protocolYieldFeeAmountRaw);
-            }
-
-            if (creatorYieldFeeAmountRaw > 0) {
-                // Charge pool creator fee
-                _poolCreatorFees[pool][token] += creatorYieldFeeAmountRaw;
-                emit PoolCreatorYieldFeeCharged(pool, address(token), creatorYieldFeeAmountRaw);
->>>>>>> f3b51990
+
+                _protocolYieldFees[pool][token] += aggregateYieldFeeAmountsRaw[i];
             }
         }
 
