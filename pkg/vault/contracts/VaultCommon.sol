// SPDX-License-Identifier: GPL-3.0-or-later

pragma solidity ^0.8.24;

import { IERC20 } from "@openzeppelin/contracts/token/ERC20/IERC20.sol";
import { SafeCast } from "@openzeppelin/contracts/utils/math/SafeCast.sol";
import { IERC165 } from "@openzeppelin/contracts/utils/introspection/IERC165.sol";

import { IVaultErrors } from "@balancer-labs/v3-interfaces/contracts/vault/IVaultErrors.sol";
import { IVaultEvents } from "@balancer-labs/v3-interfaces/contracts/vault/IVaultEvents.sol";
import { IMinimumSwapFee } from "@balancer-labs/v3-interfaces/contracts/vault/IMinimumSwapFee.sol";
import "@balancer-labs/v3-interfaces/contracts/vault/VaultTypes.sol";

import { ScalingHelpers } from "@balancer-labs/v3-solidity-utils/contracts/helpers/ScalingHelpers.sol";
import {
    TransientStorageHelpers
} from "@balancer-labs/v3-solidity-utils/contracts/helpers/TransientStorageHelpers.sol";
import { FixedPoint } from "@balancer-labs/v3-solidity-utils/contracts/math/FixedPoint.sol";
import { EnumerableMap } from "@balancer-labs/v3-solidity-utils/contracts/openzeppelin/EnumerableMap.sol";
import { StorageSlot } from "@balancer-labs/v3-solidity-utils/contracts/openzeppelin/StorageSlot.sol";
import {
    ReentrancyGuardTransient
} from "@balancer-labs/v3-solidity-utils/contracts/openzeppelin/ReentrancyGuardTransient.sol";

import { VaultStateBits, VaultStateLib } from "./lib/VaultStateLib.sol";
import { PoolConfigBits, PoolConfigLib } from "./lib/PoolConfigLib.sol";
import { VaultStorage } from "./VaultStorage.sol";
import { ERC20MultiToken } from "./token/ERC20MultiToken.sol";
import { PackedTokenBalance } from "./lib/PackedTokenBalance.sol";
import { PoolDataLib } from "./lib/PoolDataLib.sol";

/**
 * @dev Storage layout for Vault. This contract has no code except for common utilities in the inheritance chain
 * that require storage to work and will be required in both the main Vault and its extension.
 */
abstract contract VaultCommon is IVaultEvents, IVaultErrors, VaultStorage, ReentrancyGuardTransient, ERC20MultiToken {
    using EnumerableMap for EnumerableMap.IERC20ToBytes32Map;
    using PackedTokenBalance for bytes32;
    using PoolConfigLib for PoolConfig;
    using ScalingHelpers for *;
    using SafeCast for *;
    using FixedPoint for *;
    using VaultStateLib for VaultStateBits;
    using TransientStorageHelpers for *;
    using StorageSlot for *;
    using PoolDataLib for PoolData;

    /*******************************************************************************
                              Transient Accounting
    *******************************************************************************/

    /**
     * @dev This modifier ensures that the function it modifies can only be called
     * when a tab has been opened.
     */
    modifier onlyWhenUnlocked() {
        _ensureUnlocked();
        _;
    }

    function _ensureUnlocked() internal view {
        if (_isUnlocked().tload() == false) {
            revert VaultIsNotUnlocked();
        }
    }

    /**
     * @notice Expose the state of the Vault's reentrancy guard.
     * @return True if the Vault is currently executing a nonReentrant function
     */
    function reentrancyGuardEntered() public view returns (bool) {
        return _reentrancyGuardEntered();
    }

    /**
     * @notice Records the `credit` for a given token.
     * @param token   The ERC20 token for which the 'credit' will be accounted.
     * @param credit  The amount of `token` supplied to the Vault in favor of the caller.
     */
    function _supplyCredit(IERC20 token, uint256 credit) internal {
        _accountDelta(token, -credit.toInt256());
    }

    /**
     * @notice Records the `debt` for a given token.
     * @param token   The ERC20 token for which the `debt` will be accounted.
     * @param debt    The amount of `token` taken from the Vault in favor of the caller.
     */
    function _takeDebt(IERC20 token, uint256 debt) internal {
        _accountDelta(token, debt.toInt256());
    }

    /**
     * @dev Accounts the delta for the given token.
     * Positive delta represents debt, while negative delta represents surplus.
     *
     * @param token   The ERC20 token for which the delta is being accounted.
     * @param delta   The difference in the token balance.
     *                Positive indicates a debit or a decrease in Vault's tokens,
     *                negative indicates a credit or an increase in Vault's tokens.
     */
    function _accountDelta(IERC20 token, int256 delta) internal {
        // If the delta is zero, there's nothing to account for.
        if (delta == 0) return;

        // Get the current recorded delta for this token.
        int256 current = _tokenDeltas().tGet(token);

        // Calculate the new delta after accounting for the change.
        int256 next = current + delta;

        unchecked {
            // If the resultant delta becomes zero after this operation,
            // decrease the count of non-zero deltas.
            if (next == 0) {
                _nonzeroDeltaCount().tDecrement();
            }
            // If there was no previous delta (i.e., it was zero) and now we have one,
            // increase the count of non-zero deltas.
            else if (current == 0) {
                _nonzeroDeltaCount().tIncrement();
            }
        }

        // Update the delta for this token.
        _tokenDeltas().tSet(token, next);
    }

    /*******************************************************************************
                                    Vault Pausing
    *******************************************************************************/

    /// @dev Modifier to make a function callable only when the Vault is not paused.
    modifier whenVaultNotPaused() {
        _ensureVaultNotPaused();
        _;
    }

    /// @dev Reverts if the Vault is paused.
    function _ensureVaultNotPaused() internal view {
        if (_isVaultPaused()) {
            revert VaultPaused();
        }
    }

    /**
     * @dev To save some gas, vault state variables are stored in a single word and are read only once.
     * So, it's not possible to use the modifier whenPoolNotPaused , because it requires to read _vaultState
     * one more time. This function optimizes the check if vault and pool are paused and returns the vaultState
     * struct to be used elsewhere
     */
    function _ensureUnpausedAndGetVaultState(address pool) internal view returns (VaultState memory vaultState) {
        vaultState = _vaultState.toVaultState();
        // Check vault and pool paused inline, instead of using modifier, to save some gas reading the
        // isVaultPaused state again in `_isVaultPaused`.
        // solhint-disable-next-line not-rely-on-time
        if (vaultState.isVaultPaused && block.timestamp <= _vaultBufferPeriodEndTime) {
            revert VaultPaused();
        }
        _ensurePoolNotPaused(pool);
    }

    /**
     * @dev For gas efficiency, storage is only read before `_vaultBufferPeriodEndTime`. Once we're past that
     * timestamp, the expression short-circuits false, and the Vault is permanently unpaused.
     */
    function _isVaultPaused() internal view returns (bool) {
        // solhint-disable-next-line not-rely-on-time
        return block.timestamp <= _vaultBufferPeriodEndTime && _vaultState.isVaultPaused();
    }

    /*******************************************************************************
                                     Pool Pausing
    *******************************************************************************/

    /**
     * @dev Reverts if the pool is paused.
     * @param pool The pool
     */
    function _ensurePoolNotPaused(address pool) internal view {
        if (_isPoolPaused(pool)) {
            revert PoolPaused(pool);
        }
    }

    /// @dev Check both the flag and timestamp to determine whether the pool is paused.
    function _isPoolPaused(address pool) internal view returns (bool) {
        (bool paused, ) = _getPoolPausedState(pool);

        return paused;
    }

    /// @dev Lowest level routine that plucks only the minimum necessary parts from storage.
    function _getPoolPausedState(address pool) internal view returns (bool, uint256) {
        (bool pauseBit, uint256 pauseWindowEndTime) = PoolConfigLib.getPoolPausedState(_poolConfig[pool]);

        // Use the Vault's buffer period.
        // solhint-disable-next-line not-rely-on-time
        return (pauseBit && block.timestamp <= pauseWindowEndTime + _vaultBufferPeriodDuration, pauseWindowEndTime);
    }

    /*******************************************************************************
                                     Buffer Pausing
    *******************************************************************************/
    /// @dev Modifier to make a function callable only when vault buffers are not paused.
    modifier whenVaultBuffersAreNotPaused() {
        _ensureVaultBuffersAreNotPaused();
        _;
    }

    /// @dev Reverts if vault buffers are paused.
    function _ensureVaultBuffersAreNotPaused() internal view {
        if (_vaultState.areBuffersPaused()) {
            revert VaultBuffersArePaused();
        }
    }

    /*******************************************************************************
                            Pool Registration and Initialization
    *******************************************************************************/

    /// @dev Reverts unless `pool` corresponds to a registered Pool.
    modifier withRegisteredPool(address pool) {
        _ensureRegisteredPool(pool);
        _;
    }

    /// @dev Reverts unless `pool` corresponds to an intialized Pool.
    modifier withInitializedPool(address pool) {
        _ensureInitializedPool(pool);
        _;
    }

    /// @dev Reverts unless `pool` corresponds to a registered Pool.
    function _ensureRegisteredPool(address pool) internal view {
        if (!_isPoolRegistered(pool)) {
            revert PoolNotRegistered(pool);
        }
    }

    /// @dev See `isPoolRegistered`
    function _isPoolRegistered(address pool) internal view returns (bool) {
        return _poolConfig[pool].isPoolRegistered();
    }

    /// @dev Reverts unless `pool` corresponds to an initialized Pool.
    function _ensureInitializedPool(address pool) internal view {
        if (!_isPoolInitialized(pool)) {
            revert PoolNotInitialized(pool);
        }
    }

    /// @dev See `isPoolInitialized`
    function _isPoolInitialized(address pool) internal view returns (bool) {
        return _poolConfig[pool].isPoolInitialized();
    }

    /*******************************************************************************
                                    Pool Information
    *******************************************************************************/

    /**
     * @dev Packs and sets the raw and live balances of a Pool's tokens to the current values in poolData.balancesRaw
     * and poolData.liveBalances in the same storage slot.
     */
    function _writePoolBalancesToStorage(address pool, PoolData memory poolData) internal {
        EnumerableMap.IERC20ToBytes32Map storage poolBalances = _poolTokenBalances[pool];

        for (uint256 i = 0; i < poolData.balancesRaw.length; ++i) {
            // Since we assume all newBalances are properly ordered, we can simply use `unchecked_setAt`
            // to avoid one less storage read per token.
            poolBalances.unchecked_setAt(
                i,
                PackedTokenBalance.toPackedBalance(poolData.balancesRaw[i], poolData.balancesLiveScaled18[i])
            );
        }
    }

    /**
     * @notice Fetches the tokens and their corresponding balances for a given pool.
     * @dev Utilizes an enumerable map to obtain pool token balances.
     * The function is structured to minimize storage reads by leveraging the `unchecked_at` method.
     *
     * @param pool The address of the pool for which tokens and balances are to be fetched.
     * @return tokens An array of token addresses.
     */
    function _getPoolTokens(address pool) internal view returns (IERC20[] memory tokens) {
        // Retrieve the mapping of tokens and their balances for the specified pool.
        EnumerableMap.IERC20ToBytes32Map storage poolTokenBalances = _poolTokenBalances[pool];

        // Initialize arrays to store tokens based on the number of tokens in the pool.
        tokens = new IERC20[](poolTokenBalances.length());

        for (uint256 i = 0; i < tokens.length; ++i) {
            // Because the iteration is bounded by `tokens.length`, which matches the EnumerableMap's length,
            // we can safely use `unchecked_at`. This ensures that `i` is a valid token index and minimizes
            // storage reads.
            (tokens[i], ) = poolTokenBalances.unchecked_at(i);
        }
    }

<<<<<<< HEAD
    function _loadPoolData(address pool, Rounding roundingDirection) internal view returns (PoolData memory poolData) {
        return PoolDataLib.load(_poolTokenBalances[pool], _poolConfig[pool], _poolTokenConfig[pool], roundingDirection);
=======
    function _getPoolData(address pool, Rounding roundingDirection) internal view returns (PoolData memory poolData) {
        EnumerableMap.IERC20ToBytes32Map storage poolTokenBalances = _poolTokenBalances[pool];
        mapping(IERC20 => TokenConfig) storage poolTokenConfig = _poolTokenConfig[pool];

        uint256 numTokens = poolTokenBalances.length();
        poolData.poolConfig = _poolConfig[pool].toPoolConfig();

        poolData.tokenConfig = new TokenConfig[](numTokens);
        poolData.balancesRaw = new uint256[](numTokens);
        poolData.balancesLiveScaled18 = new uint256[](numTokens);
        poolData.decimalScalingFactors = PoolConfigLib.getDecimalScalingFactors(poolData.poolConfig, numTokens);
        poolData.tokenRates = new uint256[](numTokens);
        bytes32 packedBalance;
        IERC20 token;

        for (uint256 i = 0; i < numTokens; ++i) {
            (token, packedBalance) = poolTokenBalances.unchecked_at(i);
            poolData.tokenConfig[i] = poolTokenConfig[token];
            _updateTokenRate(poolData, i);
            _updateRawAndLiveTokenBalancesInPoolData(poolData, packedBalance.getBalanceRaw(), roundingDirection, i);
        }
>>>>>>> c009aa92
    }

    /**
     * @dev Computes the pending yield fees for both the protocol and creator, without changing any state.
     * No side-effects
     */
    function _computePendingYieldFees(
        address pool,
        PoolData memory poolData,
        uint256 yieldFeePercentage
    ) internal view returns (uint256[] memory dueProtocolYieldFees, uint256[] memory dueCreatorYieldFees) {
        EnumerableMap.IERC20ToBytes32Map storage poolBalances = _poolTokenBalances[pool];
        uint256 numTokens = poolBalances.length();

        dueProtocolYieldFees = new uint256[](numTokens);
        dueCreatorYieldFees = new uint256[](numTokens);

        bool poolSubjectToYieldFees = poolData.poolConfig.isPoolInitialized &&
            yieldFeePercentage > 0 &&
            poolData.poolConfig.isPoolInRecoveryMode == false;

        for (uint256 i = 0; i < numTokens; ++i) {
            TokenConfig memory tokenConfig = poolData.tokenConfig[i];

            // poolData already has live balances computed from raw balances according to the token rates and the
            // given rounding direction. Charging a yield fee changes the raw
            // balance, in which case the safest and most numerically precise way to adjust
            // the live balance is to simply repeat the scaling (hence the second call below).

            // The Vault actually guarantees a token with paysYieldFees set is a WITH_RATE token, so technically we
            // could just check the flag, but we don't want to introduce that dependency for a slight gas savings.
            bool tokenSubjectToYieldFees = tokenConfig.paysYieldFees && tokenConfig.tokenType == TokenType.WITH_RATE;

            // Do not charge yield fees until the pool is initialized, and is not in recovery mode.
            if (poolSubjectToYieldFees && tokenSubjectToYieldFees) {
                (uint256 protocolYieldFeeAmountRaw, uint256 creatorYieldFeeAmountRaw) = _computeYieldFeesDue(
                    poolData,
                    poolBalances.unchecked_valueAt(i).getBalanceDerived(),
                    i,
                    yieldFeePercentage
                );

                dueProtocolYieldFees[i] = protocolYieldFeeAmountRaw;
                dueCreatorYieldFees[i] = creatorYieldFeeAmountRaw;
            }
        }
    }

    /**
     * @dev Fill in PoolData, including paying protocol yield fees and computing final raw and live balances.
     * This function modifies protocol fees and balance storage. Since it modifies storage and makes external
     * calls, it must be nonReentrant.
     * Side effects: updates `_protocolFees`, `_poolCreatorFees` and _poolTokenBalances storage (and emits events).
     */
    function _chargePendingYieldFeesUpdatePoolBalancesAndLoadPoolData(
        address pool,
        Rounding roundingDirection,
        uint256 yieldFeePercentage
    ) internal nonReentrant returns (PoolData memory poolData) {
        // Initialize poolData with base information for subsequent calculations.
        poolData = _loadPoolData(pool, roundingDirection);

        (uint256[] memory dueProtocolYieldFees, uint256[] memory dueCreatorYieldFees) = _computePendingYieldFees(
            pool,
            poolData,
            yieldFeePercentage
        );

        uint256 numTokens = dueProtocolYieldFees.length;

        for (uint256 i = 0; i < numTokens; ++i) {
            IERC20 token = poolData.tokenConfig[i].token;
            uint256 protocolYieldFeeAmountRaw = dueProtocolYieldFees[i];
            uint256 creatorYieldFeeAmountRaw = dueCreatorYieldFees[i];

            if (protocolYieldFeeAmountRaw > 0 || creatorYieldFeeAmountRaw > 0) {
                // Adjust raw and live balances.
                poolData.updateRawAndLiveBalance(
                    i,
                    poolData.balancesRaw[i] - protocolYieldFeeAmountRaw - creatorYieldFeeAmountRaw,
                    roundingDirection
                );
            }

            if (protocolYieldFeeAmountRaw > 0) {
                // Charge protocol fee.
                _protocolFees[pool][token] += protocolYieldFeeAmountRaw;
                emit ProtocolYieldFeeCharged(pool, address(token), protocolYieldFeeAmountRaw);
            }

            if (creatorYieldFeeAmountRaw > 0) {
                // Charge pool creator fee
                _poolCreatorFees[pool][token] += creatorYieldFeeAmountRaw;
                emit PoolCreatorYieldFeeCharged(pool, address(token), creatorYieldFeeAmountRaw);
            }
        }

        // Update raw and last live pool balances, as computed by `_loadPoolDataAndYieldFees`
        _writePoolBalancesToStorage(pool, poolData);
    }

    function _computeYieldFeesDue(
        PoolData memory poolData,
        uint256 lastLiveBalance,
        uint256 tokenIndex,
        uint256 protocolYieldFeePercentage
    ) internal pure returns (uint256 protocolFeeAmountRaw, uint256 creatorFeeAmountRaw) {
        uint256 currentLiveBalance = poolData.balancesLiveScaled18[tokenIndex];

        // Do not charge fees if rates go down. If the rate were to go up, down, and back up again, protocol fees
        // would be charged multiple times on the "same" yield. For tokens subject to yield fees, this should not
        // happen, or at least be very rare. It can be addressed for known volatile rates by setting the yield fee
        // exempt flag on registration, or compensated off-chain if there is an incident with a normally
        // well-behaved rate provider.
        if (currentLiveBalance > lastLiveBalance) {
            unchecked {
                // Magnitudes checked above, so it's safe to do unchecked math here.
                uint256 liveBalanceDiffScaled18 = currentLiveBalance - lastLiveBalance;
                uint256 liveBalanceDiffRaw = liveBalanceDiffScaled18.toRawUndoRateRoundDown(
                    poolData.decimalScalingFactors[tokenIndex],
                    poolData.tokenRates[tokenIndex]
                );

                // A pool is subject to yield fees if poolSubjectToYieldFees is true, meaning that
                // `protocolYieldFeePercentage > 0`. So, we don't need to check this again in here, saving some gas.
                protocolFeeAmountRaw = liveBalanceDiffRaw.mulUp(protocolYieldFeePercentage);

                if (poolData.poolConfig.poolCreatorFeePercentage > 0) {
                    creatorFeeAmountRaw = (liveBalanceDiffRaw - protocolFeeAmountRaw).mulUp(
                        poolData.poolConfig.poolCreatorFeePercentage
                    );
                }
            }
        }
    }

    /**
     * @dev Updates the raw and live balance of a given token in poolData, scaling the given raw balance by both decimal
     * and token rates, and rounding the result in the given direction. Assumes scaling factors and rates are current
     * in PoolData.
     */
    function _updateRawAndLiveTokenBalancesInPoolData(
        PoolData memory poolData,
        uint256 newRawBalance,
        Rounding roundingDirection,
        uint256 tokenIndex
    ) internal pure returns (uint256) {
        poolData.balancesRaw[tokenIndex] = newRawBalance;

        function(uint256, uint256, uint256) internal pure returns (uint256) _upOrDown = roundingDirection ==
            Rounding.ROUND_UP
            ? ScalingHelpers.toScaled18ApplyRateRoundUp
            : ScalingHelpers.toScaled18ApplyRateRoundDown;

        poolData.balancesLiveScaled18[tokenIndex] = _upOrDown(
            newRawBalance,
            poolData.decimalScalingFactors[tokenIndex],
            poolData.tokenRates[tokenIndex]
        );

        return _upOrDown(newRawBalance, poolData.decimalScalingFactors[tokenIndex], poolData.tokenRates[tokenIndex]);
    }

    function _setStaticSwapFeePercentage(address pool, uint256 swapFeePercentage) internal virtual {
        if (swapFeePercentage > _MAX_SWAP_FEE_PERCENTAGE) {
            revert SwapFeePercentageTooHigh();
        }

        // This cannot be called during pool construction. Pools must be deployed first, then registered.
        if (IERC165(pool).supportsInterface(type(IMinimumSwapFee).interfaceId)) {
            if (swapFeePercentage < IMinimumSwapFee(pool).getMinimumSwapFeePercentage()) {
                revert SwapFeePercentageTooLow();
            }
        }

        PoolConfig memory config = PoolConfigLib.toPoolConfig(_poolConfig[pool]);
        config.staticSwapFeePercentage = swapFeePercentage;
        _poolConfig[pool] = config.fromPoolConfig();

        emit SwapFeePercentageChanged(pool, swapFeePercentage);
    }

    /*******************************************************************************
                                    Recovery Mode
    *******************************************************************************/

    /**
     * @dev Place on functions that may only be called when the associated pool is in recovery mode.
     * @param pool The pool
     */
    modifier onlyInRecoveryMode(address pool) {
        _ensurePoolInRecoveryMode(pool);
        _;
    }

    /**
     * @dev Reverts if the pool is not in recovery mode.
     * @param pool The pool
     */
    function _ensurePoolInRecoveryMode(address pool) internal view {
        if (!_isPoolInRecoveryMode(pool)) {
            revert PoolNotInRecoveryMode(pool);
        }
    }

    /**
     * @notice Checks whether a pool is in recovery mode.
     * @param pool Address of the pool to check
     * @return True if the pool is initialized, false otherwise
     */
    function _isPoolInRecoveryMode(address pool) internal view returns (bool) {
        return _poolConfig[pool].isPoolInRecoveryMode();
    }
}<|MERGE_RESOLUTION|>--- conflicted
+++ resolved
@@ -299,32 +299,8 @@
         }
     }
 
-<<<<<<< HEAD
     function _loadPoolData(address pool, Rounding roundingDirection) internal view returns (PoolData memory poolData) {
         return PoolDataLib.load(_poolTokenBalances[pool], _poolConfig[pool], _poolTokenConfig[pool], roundingDirection);
-=======
-    function _getPoolData(address pool, Rounding roundingDirection) internal view returns (PoolData memory poolData) {
-        EnumerableMap.IERC20ToBytes32Map storage poolTokenBalances = _poolTokenBalances[pool];
-        mapping(IERC20 => TokenConfig) storage poolTokenConfig = _poolTokenConfig[pool];
-
-        uint256 numTokens = poolTokenBalances.length();
-        poolData.poolConfig = _poolConfig[pool].toPoolConfig();
-
-        poolData.tokenConfig = new TokenConfig[](numTokens);
-        poolData.balancesRaw = new uint256[](numTokens);
-        poolData.balancesLiveScaled18 = new uint256[](numTokens);
-        poolData.decimalScalingFactors = PoolConfigLib.getDecimalScalingFactors(poolData.poolConfig, numTokens);
-        poolData.tokenRates = new uint256[](numTokens);
-        bytes32 packedBalance;
-        IERC20 token;
-
-        for (uint256 i = 0; i < numTokens; ++i) {
-            (token, packedBalance) = poolTokenBalances.unchecked_at(i);
-            poolData.tokenConfig[i] = poolTokenConfig[token];
-            _updateTokenRate(poolData, i);
-            _updateRawAndLiveTokenBalancesInPoolData(poolData, packedBalance.getBalanceRaw(), roundingDirection, i);
-        }
->>>>>>> c009aa92
     }
 
     /**
