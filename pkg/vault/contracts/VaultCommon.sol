--- conflicted
+++ resolved
@@ -43,37 +43,25 @@
      * If no locker is found or the caller is not the expected locker,
      * it reverts the transaction with specific error messages.
      */
-<<<<<<< HEAD
     modifier withLocker() {
-        // If there are no lockers in the list, revert with an error.
+        _ensureWithLocker();
+        _;
+    }
+
+    function _ensureWithLocker() internal view {
+        // If there are no handlers in the list, revert with an error.
         if (_lockers.length == 0) {
             revert NoLocker();
-=======
-    modifier withHandler() {
-        _ensureWithHandler();
-        _;
-    }
-
-    function _ensureWithHandler() internal view {
-        // If there are no handlers in the list, revert with an error.
-        if (_handlers.length == 0) {
-            revert NoHandler();
->>>>>>> 92cdc38a
         }
 
         // Get the last locker from the `_lockers` array.
         // This represents the current active locker.
         address locker = _lockers[_lockers.length - 1];
 
-<<<<<<< HEAD
         // If the current function caller is not the active locker, revert.
-        if (msg.sender != locker) revert WrongLocker(msg.sender, locker);
-
-        _;
-=======
-        // If the current function caller is not the active handler, revert.
-        if (msg.sender != handler) revert WrongHandler(msg.sender, handler);
->>>>>>> 92cdc38a
+        if (msg.sender != locker) {
+            revert WrongLocker(msg.sender, locker);
+        }
     }
 
     /**
