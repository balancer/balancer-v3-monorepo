// SPDX-License-Identifier: GPL-3.0-or-later

pragma solidity ^0.8.24;

import { IERC20 } from "@openzeppelin/contracts/token/ERC20/IERC20.sol";
import { SafeCast } from "@openzeppelin/contracts/utils/math/SafeCast.sol";

import { IVaultErrors } from "@balancer-labs/v3-interfaces/contracts/vault/IVaultErrors.sol";
import { IVaultEvents } from "@balancer-labs/v3-interfaces/contracts/vault/IVaultEvents.sol";
import { ISwapFeePercentageBounds } from "@balancer-labs/v3-interfaces/contracts/vault/ISwapFeePercentageBounds.sol";
import "@balancer-labs/v3-interfaces/contracts/vault/VaultTypes.sol";

import { ScalingHelpers } from "@balancer-labs/v3-solidity-utils/contracts/helpers/ScalingHelpers.sol";
import {
    TransientStorageHelpers
} from "@balancer-labs/v3-solidity-utils/contracts/helpers/TransientStorageHelpers.sol";
import { FixedPoint } from "@balancer-labs/v3-solidity-utils/contracts/math/FixedPoint.sol";
import { EnumerableMap } from "@balancer-labs/v3-solidity-utils/contracts/openzeppelin/EnumerableMap.sol";
import { StorageSlot } from "@balancer-labs/v3-solidity-utils/contracts/openzeppelin/StorageSlot.sol";
import {
    ReentrancyGuardTransient
} from "@balancer-labs/v3-solidity-utils/contracts/openzeppelin/ReentrancyGuardTransient.sol";

import { VaultStateBits, VaultStateLib } from "./lib/VaultStateLib.sol";
import { PoolConfigBits, PoolConfigLib } from "./lib/PoolConfigLib.sol";
import { VaultStorage } from "./VaultStorage.sol";
import { ERC20MultiToken } from "./token/ERC20MultiToken.sol";
import { PackedTokenBalance } from "./lib/PackedTokenBalance.sol";
import { PoolDataLib } from "./lib/PoolDataLib.sol";

/**
 * @dev Storage layout for Vault. This contract has no code except for common utilities in the inheritance chain
 * that require storage to work and will be required in both the main Vault and its extension.
 */
abstract contract VaultCommon is IVaultEvents, IVaultErrors, VaultStorage, ReentrancyGuardTransient, ERC20MultiToken {
    using EnumerableMap for EnumerableMap.IERC20ToBytes32Map;
    using PackedTokenBalance for bytes32;
    using PoolConfigLib for PoolConfigBits;
    using ScalingHelpers for *;
    using SafeCast for *;
    using FixedPoint for *;
    using TransientStorageHelpers for *;
    using StorageSlot for *;
    using PoolDataLib for PoolData;

    /*******************************************************************************
                              Transient Accounting
    *******************************************************************************/

    /**
     * @dev This modifier ensures that the function it modifies can only be called
     * when a tab has been opened.
     */
    modifier onlyWhenUnlocked() {
        _ensureUnlocked();
        _;
    }

    function _ensureUnlocked() internal view {
        if (_isUnlocked().tload() == false) {
            revert VaultIsNotUnlocked();
        }
    }

    /**
     * @notice Expose the state of the Vault's reentrancy guard.
     * @return True if the Vault is currently executing a nonReentrant function
     */
    function reentrancyGuardEntered() public view returns (bool) {
        return _reentrancyGuardEntered();
    }

    /**
     * @notice Records the `credit` for a given token.
     * @param token   The ERC20 token for which the 'credit' will be accounted.
     * @param credit  The amount of `token` supplied to the Vault in favor of the caller.
     */
    function _supplyCredit(IERC20 token, uint256 credit) internal {
        _accountDelta(token, -credit.toInt256());
    }

    /**
     * @notice Records the `debt` for a given token.
     * @param token   The ERC20 token for which the `debt` will be accounted.
     * @param debt    The amount of `token` taken from the Vault in favor of the caller.
     */
    function _takeDebt(IERC20 token, uint256 debt) internal {
        _accountDelta(token, debt.toInt256());
    }

    /**
     * @dev Accounts the delta for the given token.
     * Positive delta represents debt, while negative delta represents surplus.
     *
     * @param token   The ERC20 token for which the delta is being accounted.
     * @param delta   The difference in the token balance.
     *                Positive indicates a debit or a decrease in Vault's tokens,
     *                negative indicates a credit or an increase in Vault's tokens.
     */
    function _accountDelta(IERC20 token, int256 delta) internal {
        // If the delta is zero, there's nothing to account for.
        if (delta == 0) return;

        // Get the current recorded delta for this token.
        int256 current = _tokenDeltas().tGet(token);

        // Calculate the new delta after accounting for the change.
        int256 next = current + delta;

        unchecked {
            // If the resultant delta becomes zero after this operation,
            // decrease the count of non-zero deltas.
            if (next == 0) {
                _nonZeroDeltaCount().tDecrement();
            }
            // If there was no previous delta (i.e., it was zero) and now we have one,
            // increase the count of non-zero deltas.
            else if (current == 0) {
                _nonZeroDeltaCount().tIncrement();
            }
        }

        // Update the delta for this token.
        _tokenDeltas().tSet(token, next);
    }

    /*******************************************************************************
                                    Vault Pausing
    *******************************************************************************/

    /// @dev Modifier to make a function callable only when the Vault is not paused.
    modifier whenVaultNotPaused() {
        _ensureVaultNotPaused();
        _;
    }

    /// @dev Reverts if the Vault is paused.
    function _ensureVaultNotPaused() internal view {
        if (_isVaultPaused()) {
            revert VaultPaused();
        }
    }

    /**
     * @dev To save some gas, vault state variables are stored in a single word and are read only once.
     * So, it's not possible to use the modifier whenPoolNotPaused , because it requires to read _vaultStateBits
     * one more time. This function optimizes the check if vault and pool are paused and returns the vaultState
     * struct to be used elsewhere
     */
    function _ensureUnpaused(address pool) internal view {
        // Check vault and pool paused inline, instead of using modifier, to save some gas reading the
        // isVaultPaused state again in `_isVaultPaused`.
        // solhint-disable-next-line not-rely-on-time
        if (_isVaultPaused()) {
            revert VaultPaused();
        }
        _ensurePoolNotPaused(pool);
    }

    /**
     * @dev For gas efficiency, storage is only read before `_vaultBufferPeriodEndTime`. Once we're past that
     * timestamp, the expression short-circuits false, and the Vault is permanently unpaused.
     */
    function _isVaultPaused() internal view returns (bool) {
        // solhint-disable-next-line not-rely-on-time
        return block.timestamp <= _vaultBufferPeriodEndTime && _vaultStateBits.isVaultPaused();
    }

    /*******************************************************************************
                                     Pool Pausing
    *******************************************************************************/

    /**
     * @dev Reverts if the pool is paused.
     * @param pool The pool
     */
    function _ensurePoolNotPaused(address pool) internal view {
        if (_isPoolPaused(pool)) {
            revert PoolPaused(pool);
        }
    }

    /// @dev Check both the flag and timestamp to determine whether the pool is paused.
    function _isPoolPaused(address pool) internal view returns (bool) {
        (bool paused, ) = _getPoolPausedState(pool);

        return paused;
    }

    /// @dev Lowest level routine that plucks only the minimum necessary parts from storage.
    function _getPoolPausedState(address pool) internal view returns (bool, uint32) {
        PoolConfigBits config = _poolConfigBits[pool];

        bool isPoolPaused = config.isPoolPaused();
        uint32 pauseWindowEndTime = config.getPauseWindowEndTime();

        // Use the Vault's buffer period.
        // solhint-disable-next-line not-rely-on-time
        return (isPoolPaused && block.timestamp <= pauseWindowEndTime + _vaultBufferPeriodDuration, pauseWindowEndTime);
    }

    /*******************************************************************************
                                     Buffer Pausing
    *******************************************************************************/
    /// @dev Modifier to make a function callable only when vault buffers are not paused.
    modifier whenVaultBuffersAreNotPaused() {
        _ensureVaultBuffersAreNotPaused();
        _;
    }

    /// @dev Reverts if vault buffers are paused.
    function _ensureVaultBuffersAreNotPaused() internal view {
        if (_vaultStateBits.areBuffersPaused()) {
            revert VaultBuffersArePaused();
        }
    }

    /*******************************************************************************
                            Pool Registration and Initialization
    *******************************************************************************/

    /// @dev Reverts unless `pool` corresponds to a registered Pool.
    modifier withRegisteredPool(address pool) {
        _ensureRegisteredPool(pool);
        _;
    }

    /// @dev Reverts unless `pool` corresponds to an intialized Pool.
    modifier withInitializedPool(address pool) {
        _ensureInitializedPool(pool);
        _;
    }

    /// @dev Reverts unless `pool` corresponds to a registered Pool.
    function _ensureRegisteredPool(address pool) internal view {
        if (!_isPoolRegistered(pool)) {
            revert PoolNotRegistered(pool);
        }
    }

    /// @dev See `isPoolRegistered`
    function _isPoolRegistered(address pool) internal view returns (bool) {
        PoolConfigBits config = _poolConfigBits[pool];
        return config.isPoolRegistered();
    }

    /// @dev Reverts unless `pool` corresponds to an initialized Pool.
    function _ensureInitializedPool(address pool) internal view {
        if (!_isPoolInitialized(pool)) {
            revert PoolNotInitialized(pool);
        }
    }

    /// @dev See `isPoolInitialized`
    function _isPoolInitialized(address pool) internal view returns (bool) {
        PoolConfigBits config = _poolConfigBits[pool];
        return config.isPoolInitialized();
    }

    /*******************************************************************************
                                    Pool Information
    *******************************************************************************/

    /**
     * @dev Packs and sets the raw and live balances of a Pool's tokens to the current values in poolData.balancesRaw
     * and poolData.liveBalances in the same storage slot.
     */
    function _writePoolBalancesToStorage(address pool, PoolData memory poolData) internal {
        EnumerableMap.IERC20ToBytes32Map storage poolBalances = _poolTokenBalances[pool];

        for (uint256 i = 0; i < poolData.balancesRaw.length; ++i) {
            // Since we assume all newBalances are properly ordered, we can simply use `unchecked_setAt`
            // to avoid one less storage read per token.
            poolBalances.unchecked_setAt(
                i,
                PackedTokenBalance.toPackedBalance(poolData.balancesRaw[i], poolData.balancesLiveScaled18[i])
            );
        }
    }

    function _loadPoolData(address pool, Rounding roundingDirection) internal view returns (PoolData memory poolData) {
        return
            PoolDataLib.load(_poolTokenBalances[pool], _poolConfigBits[pool], _poolTokenInfo[pool], roundingDirection);
    }

    /**
     * @dev Fill in PoolData, including paying protocol yield fees and computing final raw and live balances.
     * This function modifies protocol fees and balance storage. Since it modifies storage and makes external
     * calls, it must be nonReentrant.
     * Side effects: updates `_aggregateFeeAmounts` and `_poolTokenBalances` in storage.
     */
    function _loadPoolDataUpdatingBalancesAndYieldFees(
        address pool,
        Rounding roundingDirection
    ) internal nonReentrant returns (PoolData memory poolData) {
        // Initialize poolData with base information for subsequent calculations.
        poolData = _loadPoolData(pool, roundingDirection);

<<<<<<< HEAD
        PoolDataLib.syncPoolBalancesAndFees(poolData, _poolTokenBalances[pool], _aggregateFeeAmounts[pool]);
=======
        uint256[] memory aggregateYieldFeeAmountsRaw = _computePendingYieldFees(pool, poolData);

        uint256 numTokens = aggregateYieldFeeAmountsRaw.length;

        for (uint256 i = 0; i < numTokens; ++i) {
            if (aggregateYieldFeeAmountsRaw[i] > 0) {
                IERC20 token = poolData.tokens[i];

                poolData.updateRawAndLiveBalance(
                    i,
                    poolData.balancesRaw[i] - aggregateYieldFeeAmountsRaw[i],
                    roundingDirection
                );

                // Both Swap and Yield fees are stored together in a PackedTokenBalance.
                // We have designated "Derived" the derived half for Yield fee storage.
                bytes32 currentPackedBalance = _aggregateFeeAmounts[pool][token];
                _aggregateFeeAmounts[pool][token] = currentPackedBalance.setBalanceDerived(
                    currentPackedBalance.getBalanceDerived() + aggregateYieldFeeAmountsRaw[i]
                );
            }
        }

        // Update raw and last live pool balances, as computed by `_loadPoolDataAndYieldFees`
        _writePoolBalancesToStorage(pool, poolData);
    }

    /**
     * @dev Computes the pending yield fees for both the protocol and creator, without changing any state.
     * No side-effects
     */
    function _computePendingYieldFees(
        address pool,
        PoolData memory poolData
    ) internal view returns (uint256[] memory aggregateYieldFeeAmountsRaw) {
        EnumerableMap.IERC20ToBytes32Map storage poolBalances = _poolTokenBalances[pool];
        uint256 numTokens = poolBalances.length();

        aggregateYieldFeeAmountsRaw = new uint256[](numTokens);

        uint256 aggregateYieldFeePercentage = poolData.poolConfigBits.getAggregateYieldFeePercentage();
        bool poolSubjectToYieldFees = poolData.poolConfigBits.isPoolInitialized() &&
            aggregateYieldFeePercentage > 0 &&
            poolData.poolConfigBits.isPoolInRecoveryMode() == false;

        for (uint256 i = 0; i < numTokens; ++i) {
            TokenInfo memory tokenInfo = poolData.tokenInfo[i];

            // poolData already has live balances computed from raw balances according to the token rates and the
            // given rounding direction. Charging a yield fee changes the raw
            // balance, in which case the safest and most numerically precise way to adjust
            // the live balance is to simply repeat the scaling (hence the second call below).

            // The Vault actually guarantees a token with paysYieldFees set is a WITH_RATE token, so technically we
            // could just check the flag, but we don't want to introduce that dependency for a slight gas savings.
            bool tokenSubjectToYieldFees = tokenInfo.paysYieldFees && tokenInfo.tokenType == TokenType.WITH_RATE;

            // Do not charge yield fees until the pool is initialized, and is not in recovery mode.
            if (poolSubjectToYieldFees && tokenSubjectToYieldFees) {
                aggregateYieldFeeAmountsRaw[i] = _computeYieldFeesDue(
                    poolData,
                    poolBalances.unchecked_valueAt(i).getBalanceDerived(),
                    i,
                    aggregateYieldFeePercentage
                );
            }
        }
    }

    function _computeYieldFeesDue(
        PoolData memory poolData,
        uint256 lastLiveBalance,
        uint256 tokenIndex,
        uint256 aggregateYieldFeePercentage
    ) internal pure returns (uint256 aggregateYieldFeeAmountRaw) {
        uint256 currentLiveBalance = poolData.balancesLiveScaled18[tokenIndex];

        // Do not charge fees if rates go down. If the rate were to go up, down, and back up again, protocol fees
        // would be charged multiple times on the "same" yield. For tokens subject to yield fees, this should not
        // happen, or at least be very rare. It can be addressed for known volatile rates by setting the yield fee
        // exempt flag on registration, or compensated off-chain if there is an incident with a normally
        // well-behaved rate provider.
        if (currentLiveBalance > lastLiveBalance) {
            unchecked {
                // Magnitudes checked above, so it's safe to do unchecked math here.
                uint256 aggregateYieldFeeAmountScaled18 = (currentLiveBalance - lastLiveBalance).mulUp(
                    aggregateYieldFeePercentage
                );

                // A pool is subject to yield fees if poolSubjectToYieldFees is true, meaning that
                // `protocolYieldFeePercentage > 0`. So, we don't need to check this again in here, saving some gas.
                aggregateYieldFeeAmountRaw = aggregateYieldFeeAmountScaled18.toRawUndoRateRoundDown(
                    poolData.decimalScalingFactors[tokenIndex],
                    poolData.tokenRates[tokenIndex]
                );
            }
        }
>>>>>>> cb19ac25
    }

    /**
     * @dev Updates the raw and live balance of a given token in poolData, scaling the given raw balance by both decimal
     * and token rates, and rounding the result in the given direction. Assumes scaling factors and rates are current
     * in PoolData.
     */
    function _updateRawAndLiveTokenBalancesInPoolData(
        PoolData memory poolData,
        uint256 newRawBalance,
        Rounding roundingDirection,
        uint256 tokenIndex
    ) internal pure returns (uint256) {
        poolData.balancesRaw[tokenIndex] = newRawBalance;

        function(uint256, uint256, uint256) internal pure returns (uint256) _upOrDown = roundingDirection ==
            Rounding.ROUND_UP
            ? ScalingHelpers.toScaled18ApplyRateRoundUp
            : ScalingHelpers.toScaled18ApplyRateRoundDown;

        poolData.balancesLiveScaled18[tokenIndex] = _upOrDown(
            newRawBalance,
            poolData.decimalScalingFactors[tokenIndex],
            poolData.tokenRates[tokenIndex]
        );

        return _upOrDown(newRawBalance, poolData.decimalScalingFactors[tokenIndex], poolData.tokenRates[tokenIndex]);
    }

    function _setStaticSwapFeePercentage(address pool, uint256 swapFeePercentage) internal virtual {
        // These cannot be called during pool construction. Pools must be deployed first, then registered.
        if (swapFeePercentage < ISwapFeePercentageBounds(pool).getMinimumSwapFeePercentage()) {
            revert SwapFeePercentageTooLow();
        }

        // Still has to be a valid percentage, regardless of what the pool defines.
        if (
            swapFeePercentage > ISwapFeePercentageBounds(pool).getMaximumSwapFeePercentage() ||
            swapFeePercentage > FixedPoint.ONE
        ) {
            revert SwapFeePercentageTooHigh();
        }

        _poolConfigBits[pool] = _poolConfigBits[pool].setStaticSwapFeePercentage(swapFeePercentage);

        emit SwapFeePercentageChanged(pool, swapFeePercentage);
    }

    /*******************************************************************************
                                    Recovery Mode
    *******************************************************************************/

    /**
     * @dev Place on functions that may only be called when the associated pool is in recovery mode.
     * @param pool The pool
     */
    modifier onlyInRecoveryMode(address pool) {
        _ensurePoolInRecoveryMode(pool);
        _;
    }

    /**
     * @dev Reverts if the pool is not in recovery mode.
     * @param pool The pool
     */
    function _ensurePoolInRecoveryMode(address pool) internal view {
        if (!_isPoolInRecoveryMode(pool)) {
            revert PoolNotInRecoveryMode(pool);
        }
    }

    /**
     * @notice Checks whether a pool is in recovery mode.
     * @param pool Address of the pool to check
     * @return True if the pool is initialized, false otherwise
     */
    function _isPoolInRecoveryMode(address pool) internal view returns (bool) {
        return _poolConfigBits[pool].isPoolInRecoveryMode();
    }
}<|MERGE_RESOLUTION|>--- conflicted
+++ resolved
@@ -296,107 +296,7 @@
         // Initialize poolData with base information for subsequent calculations.
         poolData = _loadPoolData(pool, roundingDirection);
 
-<<<<<<< HEAD
         PoolDataLib.syncPoolBalancesAndFees(poolData, _poolTokenBalances[pool], _aggregateFeeAmounts[pool]);
-=======
-        uint256[] memory aggregateYieldFeeAmountsRaw = _computePendingYieldFees(pool, poolData);
-
-        uint256 numTokens = aggregateYieldFeeAmountsRaw.length;
-
-        for (uint256 i = 0; i < numTokens; ++i) {
-            if (aggregateYieldFeeAmountsRaw[i] > 0) {
-                IERC20 token = poolData.tokens[i];
-
-                poolData.updateRawAndLiveBalance(
-                    i,
-                    poolData.balancesRaw[i] - aggregateYieldFeeAmountsRaw[i],
-                    roundingDirection
-                );
-
-                // Both Swap and Yield fees are stored together in a PackedTokenBalance.
-                // We have designated "Derived" the derived half for Yield fee storage.
-                bytes32 currentPackedBalance = _aggregateFeeAmounts[pool][token];
-                _aggregateFeeAmounts[pool][token] = currentPackedBalance.setBalanceDerived(
-                    currentPackedBalance.getBalanceDerived() + aggregateYieldFeeAmountsRaw[i]
-                );
-            }
-        }
-
-        // Update raw and last live pool balances, as computed by `_loadPoolDataAndYieldFees`
-        _writePoolBalancesToStorage(pool, poolData);
-    }
-
-    /**
-     * @dev Computes the pending yield fees for both the protocol and creator, without changing any state.
-     * No side-effects
-     */
-    function _computePendingYieldFees(
-        address pool,
-        PoolData memory poolData
-    ) internal view returns (uint256[] memory aggregateYieldFeeAmountsRaw) {
-        EnumerableMap.IERC20ToBytes32Map storage poolBalances = _poolTokenBalances[pool];
-        uint256 numTokens = poolBalances.length();
-
-        aggregateYieldFeeAmountsRaw = new uint256[](numTokens);
-
-        uint256 aggregateYieldFeePercentage = poolData.poolConfigBits.getAggregateYieldFeePercentage();
-        bool poolSubjectToYieldFees = poolData.poolConfigBits.isPoolInitialized() &&
-            aggregateYieldFeePercentage > 0 &&
-            poolData.poolConfigBits.isPoolInRecoveryMode() == false;
-
-        for (uint256 i = 0; i < numTokens; ++i) {
-            TokenInfo memory tokenInfo = poolData.tokenInfo[i];
-
-            // poolData already has live balances computed from raw balances according to the token rates and the
-            // given rounding direction. Charging a yield fee changes the raw
-            // balance, in which case the safest and most numerically precise way to adjust
-            // the live balance is to simply repeat the scaling (hence the second call below).
-
-            // The Vault actually guarantees a token with paysYieldFees set is a WITH_RATE token, so technically we
-            // could just check the flag, but we don't want to introduce that dependency for a slight gas savings.
-            bool tokenSubjectToYieldFees = tokenInfo.paysYieldFees && tokenInfo.tokenType == TokenType.WITH_RATE;
-
-            // Do not charge yield fees until the pool is initialized, and is not in recovery mode.
-            if (poolSubjectToYieldFees && tokenSubjectToYieldFees) {
-                aggregateYieldFeeAmountsRaw[i] = _computeYieldFeesDue(
-                    poolData,
-                    poolBalances.unchecked_valueAt(i).getBalanceDerived(),
-                    i,
-                    aggregateYieldFeePercentage
-                );
-            }
-        }
-    }
-
-    function _computeYieldFeesDue(
-        PoolData memory poolData,
-        uint256 lastLiveBalance,
-        uint256 tokenIndex,
-        uint256 aggregateYieldFeePercentage
-    ) internal pure returns (uint256 aggregateYieldFeeAmountRaw) {
-        uint256 currentLiveBalance = poolData.balancesLiveScaled18[tokenIndex];
-
-        // Do not charge fees if rates go down. If the rate were to go up, down, and back up again, protocol fees
-        // would be charged multiple times on the "same" yield. For tokens subject to yield fees, this should not
-        // happen, or at least be very rare. It can be addressed for known volatile rates by setting the yield fee
-        // exempt flag on registration, or compensated off-chain if there is an incident with a normally
-        // well-behaved rate provider.
-        if (currentLiveBalance > lastLiveBalance) {
-            unchecked {
-                // Magnitudes checked above, so it's safe to do unchecked math here.
-                uint256 aggregateYieldFeeAmountScaled18 = (currentLiveBalance - lastLiveBalance).mulUp(
-                    aggregateYieldFeePercentage
-                );
-
-                // A pool is subject to yield fees if poolSubjectToYieldFees is true, meaning that
-                // `protocolYieldFeePercentage > 0`. So, we don't need to check this again in here, saving some gas.
-                aggregateYieldFeeAmountRaw = aggregateYieldFeeAmountScaled18.toRawUndoRateRoundDown(
-                    poolData.decimalScalingFactors[tokenIndex],
-                    poolData.tokenRates[tokenIndex]
-                );
-            }
-        }
->>>>>>> cb19ac25
     }
 
     /**
