// SPDX-License-Identifier: GPL-3.0-or-later

pragma solidity ^0.8.4;

import { IERC4626 } from "@openzeppelin/contracts/interfaces/IERC4626.sol";
import { IERC20 } from "@openzeppelin/contracts/token/ERC20/IERC20.sol";
import { ReentrancyGuard } from "@openzeppelin/contracts/utils/ReentrancyGuard.sol";
import { SafeCast } from "@openzeppelin/contracts/utils/math/SafeCast.sol";

import { IVaultErrors } from "@balancer-labs/v3-interfaces/contracts/vault/IVaultErrors.sol";
import { IVaultEvents } from "@balancer-labs/v3-interfaces/contracts/vault/IVaultEvents.sol";
import "@balancer-labs/v3-interfaces/contracts/vault/VaultTypes.sol";

import { ScalingHelpers } from "@balancer-labs/v3-solidity-utils/contracts/helpers/ScalingHelpers.sol";
import { FixedPoint } from "@balancer-labs/v3-solidity-utils/contracts/math/FixedPoint.sol";
import { EnumerableMap } from "@balancer-labs/v3-solidity-utils/contracts/openzeppelin/EnumerableMap.sol";

import { PoolConfigBits, PoolConfigLib } from "./lib/PoolConfigLib.sol";
import { VaultStorage } from "./VaultStorage.sol";
import { ERC20MultiToken } from "./token/ERC20MultiToken.sol";
import { PackedTokenBalance } from "./lib/PackedTokenBalance.sol";

/**
 * @dev Storage layout for Vault. This contract has no code except for common utilities in the inheritance chain
 * that require storage to work and will be required in both the main Vault and its extension.
 */
abstract contract VaultCommon is IVaultEvents, IVaultErrors, VaultStorage, ReentrancyGuard, ERC20MultiToken {
    using EnumerableMap for EnumerableMap.IERC20ToBytes32Map;
    using PackedTokenBalance for bytes32;
    using ScalingHelpers for *;
    using SafeCast for *;
    using FixedPoint for *;

    /*******************************************************************************
                              Transient Accounting
    *******************************************************************************/

    /**
     * @dev This modifier ensures that the function it modifies can only be called
     * by the last handler in the `_handlers` array. This is used to enforce the
     * order of execution when multiple handlers are in play, ensuring only the
     * current or "active" handler can invoke certain operations in the Vault.
     * If no handler is found or the caller is not the expected handler,
     * it reverts the transaction with specific error messages.
     */
    modifier withHandler() {
        // If there are no handlers in the list, revert with an error.
        if (_handlers.length == 0) {
            revert NoHandler();
        }

        // Get the last handler from the `_handlers` array.
        // This represents the current active handler.
        address handler = _handlers[_handlers.length - 1];

        // If the current function caller is not the active handler, revert.
        if (msg.sender != handler) revert WrongHandler(msg.sender, handler);

        _;
    }

    /**
     * @notice Expose the state of the Vault's reentrancy guard.
     * @return True if the Vault is currently executing a nonReentrant function
     */
    function reentrancyGuardEntered() public view returns (bool) {
        return _reentrancyGuardEntered();
    }

    /**
     * @notice Records the `credit` for a given handler and token.
     * @param token   The ERC20 token for which the 'credit' will be accounted.
     * @param credit  The amount of `token` supplied to the Vault in favor of the `handler`.
     * @param handler The account credited with the amount.
     */
    function _supplyCredit(IERC20 token, uint256 credit, address handler) internal {
        _accountDelta(token, -credit.toInt256(), handler);
    }

    /**
     * @notice Records the `debt` for a given handler and token.
     * @param token   The ERC20 token for which the `debt` will be accounted.
     * @param debt    The amount of `token` taken from the Vault in favor of the `handler`.
     * @param handler The account responsible for the debt.
     */
    function _takeDebt(IERC20 token, uint256 debt, address handler) internal {
        _accountDelta(token, debt.toInt256(), handler);
    }

    /**
     * @dev Accounts the delta for the given handler and token.
     * Positive delta represents debt, while negative delta represents surplus.
     * The function ensures that only the specified handler can update its respective delta.
     *
     * @param token   The ERC20 token for which the delta is being accounted.
     * @param delta   The difference in the token balance.
     *                Positive indicates a debit or a decrease in Vault's tokens,
     *                negative indicates a credit or an increase in Vault's tokens.
     * @param handler The handler whose balance difference is being accounted for.
     *                Must be the same as the caller of the function.
     */
    function _accountDelta(IERC20 token, int256 delta, address handler) internal {
        // If the delta is zero, there's nothing to account for.
        if (delta == 0) return;

        // Ensure that the handler specified is indeed the caller.
        if (handler != msg.sender) {
            revert WrongHandler(handler, msg.sender);
        }

        // Get the current recorded delta for this token and handler.
        int256 current = _tokenDeltas[handler][token];

        // Calculate the new delta after accounting for the change.
        int256 next = current + delta;

        unchecked {
            // If the resultant delta becomes zero after this operation,
            // decrease the count of non-zero deltas.
            if (next == 0) {
                _nonzeroDeltaCount--;
            }
            // If there was no previous delta (i.e., it was zero) and now we have one,
            // increase the count of non-zero deltas.
            else if (current == 0) {
                _nonzeroDeltaCount++;
            }
        }

        // Update the delta for this token and handler.
        _tokenDeltas[handler][token] = next;
    }

    function _isTrustedRouter(address) internal pure returns (bool) {
        //TODO: Implement based on approval by governance and user
        return true;
    }

    /*******************************************************************************
                                    Vault Pausing
    *******************************************************************************/

    /// @dev Modifier to make a function callable only when the Vault is not paused.
    modifier whenVaultNotPaused() {
        _ensureVaultNotPaused();
        _;
    }

    /// @dev Reverts if the Vault is paused.
    function _ensureVaultNotPaused() internal view {
        if (_isVaultPaused()) {
            revert VaultPaused();
        }
    }

    /**
     * @dev For gas efficiency, storage is only read before `_vaultBufferPeriodEndTime`. Once we're past that
     * timestamp, the expression short-circuits false, and the Vault is permanently unpaused.
     */
    function _isVaultPaused() internal view returns (bool) {
        // solhint-disable-next-line not-rely-on-time
        return block.timestamp <= _vaultBufferPeriodEndTime && _vaultPaused;
    }

    /*******************************************************************************
                                     Pool Pausing
    *******************************************************************************/

    /// @dev Modifier to make a function callable only when the Vault and Pool are not paused.
    modifier whenPoolNotPaused(address pool) {
        _ensureVaultNotPaused();
        _ensurePoolNotPaused(pool);
        _;
    }

    /**
     * @dev Reverts if the pool is paused.
     * @param pool The pool
     */
    function _ensurePoolNotPaused(address pool) internal view {
        if (_isPoolPaused(pool)) {
            revert PoolPaused(pool);
        }
    }

    /// @dev Check both the flag and timestamp to determine whether the pool is paused.
    function _isPoolPaused(address pool) internal view returns (bool) {
        (bool paused, ) = _getPoolPausedState(pool);

        return paused;
    }

    /// @dev Lowest level routine that plucks only the minimum necessary parts from storage.
    function _getPoolPausedState(address pool) internal view returns (bool, uint256) {
        (bool pauseBit, uint256 pauseWindowEndTime) = PoolConfigLib.getPoolPausedState(_poolConfig[pool]);

        // Use the Vault's buffer period.
        // solhint-disable-next-line not-rely-on-time
        return (pauseBit && block.timestamp <= pauseWindowEndTime + _vaultBufferPeriodDuration, pauseWindowEndTime);
    }

    /*******************************************************************************
                            Pool Registration and Initialization
    *******************************************************************************/

    /// @dev Reverts unless `pool` corresponds to a registered Pool.
    modifier withRegisteredPool(address pool) {
        _ensureRegisteredPool(pool);
        _;
    }

    /// @dev Reverts unless `pool` corresponds to an intialized Pool.
    modifier withInitializedPool(address pool) {
        _ensureInitializedPool(pool);
        _;
    }

    /// @dev Reverts unless `pool` corresponds to a registered Pool.
    function _ensureRegisteredPool(address pool) internal view {
        if (!_isPoolRegistered(pool)) {
            revert PoolNotRegistered(pool);
        }
    }

    /// @dev See `isPoolRegistered`
    function _isPoolRegistered(address pool) internal view returns (bool) {
        return _poolConfig[pool].isPoolRegistered();
    }

    /// @dev Reverts unless `pool` corresponds to an initialized Pool.
    function _ensureInitializedPool(address pool) internal view {
        if (!_isPoolInitialized(pool)) {
            revert PoolNotInitialized(pool);
        }
    }

    /// @dev See `isPoolInitialized`
    function _isPoolInitialized(address pool) internal view returns (bool) {
        return _poolConfig[pool].isPoolInitialized();
    }

    /*******************************************************************************
                                    Pool Information
    *******************************************************************************/

    /**
     * @dev Sets the raw balances of a Pool's tokens to the current values in poolData.balancesRaw, then also
     * computes and stores the last live balances in the same slot.
     *
     * NB: Mutates poolData so that the live balances match the stored values.
     */
    function _setPoolBalances(address pool, PoolData memory poolData) internal {
        EnumerableMap.IERC20ToBytes32Map storage poolBalances = _poolTokenBalances[pool];

        // TODO: consider moving scaling into the loop below. (Tried it: saves gas, but costs bytecode.)
        poolData.balancesLiveScaled18 = poolData.balancesRaw.copyToScaled18ApplyRateRoundDownArray(
            poolData.decimalScalingFactors,
            poolData.tokenRates
        );

        for (uint256 i = 0; i < poolData.balancesRaw.length; ++i) {
            // Since we assume all newBalances are properly ordered, we can simply use `unchecked_setAt`
            // to avoid one less storage read per token.
            poolBalances.unchecked_setAt(
                i,
                PackedTokenBalance.toPackedBalance(poolData.balancesRaw[i], poolData.balancesLiveScaled18[i])
            );
        }
    }

    /**
     * @notice Fetches the tokens and their corresponding balances for a given pool.
     * @dev Utilizes an enumerable map to obtain pool token balances.
     * The function is structured to minimize storage reads by leveraging the `unchecked_at` method.
     *
     * @param pool The address of the pool for which tokens and balances are to be fetched.
     * @return tokens An array of token addresses.
     */
    function _getPoolTokens(address pool) internal view returns (IERC20[] memory tokens) {
        // Retrieve the mapping of tokens and their balances for the specified pool.
        EnumerableMap.IERC20ToBytes32Map storage poolTokenBalances = _poolTokenBalances[pool];
        mapping(IERC20 => TokenConfig) storage poolTokenConfig = _poolTokenConfig[pool];

        // Initialize arrays to store tokens based on the number of tokens in the pool.
        tokens = new IERC20[](poolTokenBalances.length());

        for (uint256 i = 0; i < tokens.length; ++i) {
            // Because the iteration is bounded by `tokens.length`, which matches the EnumerableMap's length,
            // we can safely use `unchecked_at`. This ensures that `i` is a valid token index and minimizes
            // storage reads.
            (IERC20 token, ) = poolTokenBalances.unchecked_at(i);

            // Translate tokens of type ERC4626 to base tokens (except for buffer pools)
            if (
                poolTokenConfig[token].tokenType == TokenType.ERC4626 &&
                _wrappedTokenBuffers[IERC4626(address(token))] != pool
            ) {
                tokens[i] = _wrappedTokenBufferBaseTokens[token];
            } else {
                tokens[i] = token;
            }
        }
    }

    function _getPoolTokenInfo(
        address pool
    )
        internal
        view
        returns (
            TokenConfig[] memory tokenConfig,
            uint256[] memory balancesRaw,
            uint256[] memory decimalScalingFactors,
            PoolConfig memory poolConfig
        )
    {
        EnumerableMap.IERC20ToBytes32Map storage poolTokenBalances = _poolTokenBalances[pool];
        mapping(IERC20 => TokenConfig) storage poolTokenConfig = _poolTokenConfig[pool];

        uint256 numTokens = poolTokenBalances.length();
        poolConfig = _poolConfig[pool].toPoolConfig();

        tokenConfig = new TokenConfig[](numTokens);
        balancesRaw = new uint256[](numTokens);
        decimalScalingFactors = PoolConfigLib.getDecimalScalingFactors(poolConfig, numTokens);
        bytes32 packedBalance;
        IERC20 token;

        for (uint256 i = 0; i < numTokens; i++) {
            (token, packedBalance) = poolTokenBalances.unchecked_at(i);
            balancesRaw[i] = packedBalance.getRawBalance();
            tokenConfig[i] = poolTokenConfig[token];
        }
    }

    /**
     * @dev Mutates poolData to add token rates. Assumes tokenConfig is already set.
     */
    function _updateTokenRatesInPoolData(PoolData memory poolData) internal view {
        uint256 numTokens = poolData.tokenConfig.length;

        // Initialize arrays to store tokens based on the number of tokens in the pool.
        poolData.tokenRates = new uint256[](numTokens);

        for (uint256 i = 0; i < numTokens; ++i) {
            TokenType tokenType = poolData.tokenConfig[i].tokenType;

            if (tokenType == TokenType.STANDARD) {
                poolData.tokenRates[i] = FixedPoint.ONE;
            } else if (tokenType == TokenType.WITH_RATE) {
<<<<<<< HEAD
                tokenRates[i] = poolTokenConfig[token].rateProvider.getRate(FixedPoint.ONE);
=======
                poolData.tokenRates[i] = poolData.tokenConfig[i].rateProvider.getRate();
>>>>>>> 10dc0f40
            } else if (tokenType == TokenType.ERC4626) {
                poolData.tokenRates[i] = IRateProvider(
                    _wrappedTokenBuffers[IERC4626(address(poolData.tokenConfig[i].token))]
                ).getRate();
            } else {
                revert InvalidTokenConfiguration();
            }
        }
    }

    /**
     * @dev Get poolData and compute protocol yield fees due, without changing any state.
     * Returns poolData with both raw and live balances updated to reflect the fees.
     */
    function _getPoolDataAndYieldFees(
        address pool,
        Rounding roundingDirection
    ) internal view returns (PoolData memory poolData, uint256[] memory dueProtocolYieldFees) {
        // Initialize poolData with base information for subsequent calculations.
        (
            poolData.tokenConfig,
            poolData.balancesRaw,
            poolData.decimalScalingFactors,
            poolData.poolConfig
        ) = _getPoolTokenInfo(pool);

        EnumerableMap.IERC20ToBytes32Map storage poolBalances = _poolTokenBalances[pool];
        uint256 numTokens = poolBalances.length();

        dueProtocolYieldFees = new uint256[](numTokens);

        // Initialize arrays to store balances and rates based on the number of tokens in the pool.
        // Will be read raw, then upscaled and rounded as directed.
        poolData.balancesLiveScaled18 = new uint256[](numTokens);
        uint256 yieldFeePercentage = _protocolYieldFeePercentage;

        // Fill in the tokenRates inside poolData (needed for `_updateLiveTokenBalanceInPoolData`).
        _updateTokenRatesInPoolData(poolData);

        bool poolSubjectToYieldFees = poolData.poolConfig.isPoolInitialized &&
            yieldFeePercentage > 0 &&
            poolData.poolConfig.isPoolInRecoveryMode == false;

<<<<<<< HEAD
            if (tokenType == TokenType.STANDARD) {
                poolData.tokenRates[i] = FixedPoint.ONE;
            } else if (tokenType == TokenType.WITH_RATE) {
                poolData.tokenRates[i] = poolData.tokenConfig[i].rateProvider.getRate(FixedPoint.ONE);
            } else if (tokenType == TokenType.ERC4626) {
                // Get rate from associated buffer
                poolData.tokenRates[i] = IRateProvider(
                    _wrappedTokenBuffers[IERC4626(address(poolData.tokenConfig[i].token))]
                ).getRate(FixedPoint.ONE);
            } else {
                revert InvalidTokenConfiguration();
            }
=======
        for (uint256 i = 0; i < numTokens; ++i) {
            TokenType tokenType = poolData.tokenConfig[i].tokenType;
>>>>>>> 10dc0f40

            // This sets the live balance in poolData from the raw balance, applying scaling and rates,
            // and respecting the rounding direction. Charging a yield fee changes the raw
            // balance, in which case the safest and most numerically precise way to adjust
            // the live balance is to simply repeat the scaling (hence the second call below).
            _updateLiveTokenBalanceInPoolData(poolData, roundingDirection, i);

            bool tokenSubjectToYieldFees = tokenType == TokenType.ERC4626 ||
                (tokenType == TokenType.WITH_RATE && poolData.tokenConfig[i].yieldFeeExempt == false);

            // Do not charge yield fees until the pool is initialized, and is not in recovery mode.
            // ERC4626 tokens always pay yield fees; WITH_RATE tokens pay unless exempt.
            if (poolSubjectToYieldFees && tokenSubjectToYieldFees) {
                uint256 yieldFeeAmountRaw = _computeYieldProtocolFeesDue(
                    poolData,
                    poolBalances.unchecked_valueAt(i).getLastLiveBalanceScaled18(),
                    i,
                    yieldFeePercentage
                );

                if (yieldFeeAmountRaw > 0) {
                    dueProtocolYieldFees[i] = yieldFeeAmountRaw;

                    // Adjust raw and live balances.
                    poolData.balancesRaw[i] -= yieldFeeAmountRaw;
                    _updateLiveTokenBalanceInPoolData(poolData, roundingDirection, i);
                }
            }
        }
    }

    /**
     * @dev Fill in PoolData, including paying protocol yield fees and computing final raw and live balances.
     * This function modifies protocol fees and balance storage. Since it modifies storage and makes external
     * calls, it must be nonReentrant.
     */
    function _computePoolDataUpdatingBalancesAndFees(
        address pool,
        Rounding roundingDirection
    ) internal nonReentrant returns (PoolData memory poolData) {
        uint256[] memory dueProtocolYieldFees;

        (poolData, dueProtocolYieldFees) = _getPoolDataAndYieldFees(pool, roundingDirection);
        uint256 numTokens = dueProtocolYieldFees.length;

        for (uint256 i = 0; i < numTokens; ++i) {
            IERC20 token = poolData.tokenConfig[i].token;
            uint256 yieldFeeAmountRaw = dueProtocolYieldFees[i];

            if (yieldFeeAmountRaw > 0) {
                // Charge protocol fee.
                _protocolFees[token] += yieldFeeAmountRaw;
                emit ProtocolYieldFeeCharged(pool, address(token), yieldFeeAmountRaw);
            }
        }

        // Update raw and last live pool balances, as computed by `_getPoolDataAndYieldFees`
        _setPoolBalances(pool, poolData);
    }

    function _computeYieldProtocolFeesDue(
        PoolData memory poolData,
        uint256 lastLiveBalance,
        uint256 tokenIndex,
        uint256 yieldFeePercentage
    ) internal pure returns (uint256 feeAmountRaw) {
        uint256 currentLiveBalance = poolData.balancesLiveScaled18[tokenIndex];

        // Do not charge fees if rates go down. If the rate were to go up, down, and back up again, protocol fees
        // would be charged multiple times on the "same" yield. For tokens subject to yield fees, this should not
        // happen, or at least be very rare. It can be addressed for known volatile rates by setting the yield fee
        // exempt flag on registration, or compensated off-chain if there is an incident with a normally
        // well-behaved rate provider.
        if (currentLiveBalance > lastLiveBalance) {
            unchecked {
                // Magnitudes checked above, so it's safe to do unchecked math here.
                uint256 liveBalanceDiff = currentLiveBalance - lastLiveBalance;

                feeAmountRaw = liveBalanceDiff.mulDown(yieldFeePercentage).toRawUndoRateRoundDown(
                    poolData.decimalScalingFactors[tokenIndex],
                    poolData.tokenRates[tokenIndex]
                );
            }
        }
    }

    /**
     * @dev Updates the live balance of a given token in poolData, scaling the raw balance by both decimal
     * and token rates, and rounding the result in the given direction. Assumes raw balances, scaling factors,
     * and rates are current in PoolData.
     */
    function _updateLiveTokenBalanceInPoolData(
        PoolData memory poolData,
        Rounding roundingDirection,
        uint256 tokenIndex
    ) internal pure {
        function(uint256, uint256, uint256) internal pure returns (uint256) _upOrDown = roundingDirection ==
            Rounding.ROUND_UP
            ? ScalingHelpers.toScaled18ApplyRateRoundUp
            : ScalingHelpers.toScaled18ApplyRateRoundDown;

        poolData.balancesLiveScaled18[tokenIndex] = _upOrDown(
            poolData.balancesRaw[tokenIndex],
            poolData.decimalScalingFactors[tokenIndex],
            poolData.tokenRates[tokenIndex]
        );
    }

    /*******************************************************************************
                                    Recovery Mode
    *******************************************************************************/

    /**
     * @dev Place on functions that may only be called when the associated pool is in recovery mode.
     * @param pool The pool
     */
    modifier onlyInRecoveryMode(address pool) {
        _ensurePoolInRecoveryMode(pool);
        _;
    }

    /**
     * @dev Reverts if the pool is not in recovery mode.
     * @param pool The pool
     */
    function _ensurePoolInRecoveryMode(address pool) internal view {
        if (!_isPoolInRecoveryMode(pool)) {
            revert PoolNotInRecoveryMode(pool);
        }
    }

    /**
     * @notice Checks whether a pool is in recovery mode.
     * @param pool Address of the pool to check
     * @return True if the pool is initialized, false otherwise
     */
    function _isPoolInRecoveryMode(address pool) internal view returns (bool) {
        return _poolConfig[pool].isPoolInRecoveryMode();
    }
}<|MERGE_RESOLUTION|>--- conflicted
+++ resolved
@@ -348,15 +348,11 @@
             if (tokenType == TokenType.STANDARD) {
                 poolData.tokenRates[i] = FixedPoint.ONE;
             } else if (tokenType == TokenType.WITH_RATE) {
-<<<<<<< HEAD
-                tokenRates[i] = poolTokenConfig[token].rateProvider.getRate(FixedPoint.ONE);
-=======
-                poolData.tokenRates[i] = poolData.tokenConfig[i].rateProvider.getRate();
->>>>>>> 10dc0f40
+                poolData.tokenRates[i] = poolData.tokenConfig[i].rateProvider.getRate(FixedPoint.ONE);
             } else if (tokenType == TokenType.ERC4626) {
                 poolData.tokenRates[i] = IRateProvider(
                     _wrappedTokenBuffers[IERC4626(address(poolData.tokenConfig[i].token))]
-                ).getRate();
+                ).getRate(FixedPoint.ONE);
             } else {
                 revert InvalidTokenConfiguration();
             }
@@ -396,23 +392,8 @@
             yieldFeePercentage > 0 &&
             poolData.poolConfig.isPoolInRecoveryMode == false;
 
-<<<<<<< HEAD
-            if (tokenType == TokenType.STANDARD) {
-                poolData.tokenRates[i] = FixedPoint.ONE;
-            } else if (tokenType == TokenType.WITH_RATE) {
-                poolData.tokenRates[i] = poolData.tokenConfig[i].rateProvider.getRate(FixedPoint.ONE);
-            } else if (tokenType == TokenType.ERC4626) {
-                // Get rate from associated buffer
-                poolData.tokenRates[i] = IRateProvider(
-                    _wrappedTokenBuffers[IERC4626(address(poolData.tokenConfig[i].token))]
-                ).getRate(FixedPoint.ONE);
-            } else {
-                revert InvalidTokenConfiguration();
-            }
-=======
         for (uint256 i = 0; i < numTokens; ++i) {
             TokenType tokenType = poolData.tokenConfig[i].tokenType;
->>>>>>> 10dc0f40
 
             // This sets the live balance in poolData from the raw balance, applying scaling and rates,
             // and respecting the rounding direction. Charging a yield fee changes the raw
