--- conflicted
+++ resolved
@@ -360,8 +360,9 @@
 
         aggregateYieldFeeAmountsRaw = new uint256[](numTokens);
 
+        uint256 aggregateProtocolYieldFeePercentage = poolData.poolConfig.getAggregateProtocolYieldFeePercentage();
         bool poolSubjectToYieldFees = poolData.poolConfig.isPoolInitialized &&
-            poolData.poolConfig.aggregateProtocolYieldFeePercentage > 0 &&
+            aggregateProtocolYieldFeePercentage > 0 &&
             poolData.poolConfig.isPoolInRecoveryMode == false;
 
         for (uint256 i = 0; i < numTokens; ++i) {
@@ -382,7 +383,7 @@
                     poolData,
                     poolBalances.unchecked_valueAt(i).getBalanceDerived(),
                     i,
-                    poolData.poolConfig.aggregateProtocolYieldFeePercentage
+                    aggregateProtocolYieldFeePercentage
                 );
             }
         }
@@ -410,19 +411,10 @@
 
                 // A pool is subject to yield fees if poolSubjectToYieldFees is true, meaning that
                 // `protocolYieldFeePercentage > 0`. So, we don't need to check this again in here, saving some gas.
-<<<<<<< HEAD
-                protocolFeeAmountRaw = liveBalanceDiffRaw.mulUp(protocolYieldFeePercentage);
-
-                uint256 poolCreatorFeePercentage = poolData.poolConfig.getPoolCreatorFeePercentage();
-                if (poolCreatorFeePercentage > 0) {
-                    creatorFeeAmountRaw = (liveBalanceDiffRaw - protocolFeeAmountRaw).mulUp(poolCreatorFeePercentage);
-                }
-=======
                 aggregateYieldFeeAmountRaw = aggregateYieldFeeAmountScaled18.toRawUndoRateRoundDown(
                     poolData.decimalScalingFactors[tokenIndex],
                     poolData.tokenRates[tokenIndex]
                 );
->>>>>>> 8c509500
             }
         }
     }
