// SPDX-License-Identifier: GPL-3.0-or-later

pragma solidity ^0.8.24;

import { IERC20 } from "@openzeppelin/contracts/token/ERC20/IERC20.sol";
import { SafeCast } from "@openzeppelin/contracts/utils/math/SafeCast.sol";
import { IERC165 } from "@openzeppelin/contracts/utils/introspection/IERC165.sol";

import { IVaultErrors } from "@balancer-labs/v3-interfaces/contracts/vault/IVaultErrors.sol";
import { IVaultEvents } from "@balancer-labs/v3-interfaces/contracts/vault/IVaultEvents.sol";
import { IVaultAdmin } from "@balancer-labs/v3-interfaces/contracts/vault/IVaultAdmin.sol";
import { IMinimumSwapFee } from "@balancer-labs/v3-interfaces/contracts/vault/IMinimumSwapFee.sol";
import "@balancer-labs/v3-interfaces/contracts/vault/VaultTypes.sol";

import { ScalingHelpers } from "@balancer-labs/v3-solidity-utils/contracts/helpers/ScalingHelpers.sol";
import {
    TransientStorageHelpers
} from "@balancer-labs/v3-solidity-utils/contracts/helpers/TransientStorageHelpers.sol";
import { FixedPoint } from "@balancer-labs/v3-solidity-utils/contracts/math/FixedPoint.sol";
import { EnumerableMap } from "@balancer-labs/v3-solidity-utils/contracts/openzeppelin/EnumerableMap.sol";
import { StorageSlot } from "@balancer-labs/v3-solidity-utils/contracts/openzeppelin/StorageSlot.sol";
import {
    ReentrancyGuardTransient
} from "@balancer-labs/v3-solidity-utils/contracts/openzeppelin/ReentrancyGuardTransient.sol";

import { VaultStateBits, VaultStateLib } from "./lib/VaultStateLib.sol";
import { PoolConfigBits, PoolConfigLib } from "./lib/PoolConfigLib.sol";
import { VaultStorage } from "./VaultStorage.sol";
import { ERC20MultiToken } from "./token/ERC20MultiToken.sol";
import { PackedTokenBalance } from "./lib/PackedTokenBalance.sol";

/**
 * @dev Storage layout for Vault. This contract has no code except for common utilities in the inheritance chain
 * that require storage to work and will be required in both the main Vault and its extension.
 */
abstract contract VaultCommon is IVaultEvents, IVaultErrors, VaultStorage, ReentrancyGuardTransient, ERC20MultiToken {
    using EnumerableMap for EnumerableMap.IERC20ToBytes32Map;
    using PackedTokenBalance for bytes32;
    using PoolConfigLib for PoolConfig;
    using ScalingHelpers for *;
    using SafeCast for *;
    using FixedPoint for *;
    using VaultStateLib for VaultStateBits;
    using TransientStorageHelpers for *;
    using StorageSlot for *;

    /*******************************************************************************
                              Transient Accounting
    *******************************************************************************/

    /**
     * @dev This modifier ensures that the function it modifies can only be called
     * when a tab has been opened.
     */
    modifier onlyWhenUnlocked() {
        _ensureUnlocked();
        _;
    }

    function _ensureUnlocked() internal view {
        if (_isUnlocked().tload() == false) {
            revert VaultIsNotUnlocked();
        }
    }

    /**
     * @notice Expose the state of the Vault's reentrancy guard.
     * @return True if the Vault is currently executing a nonReentrant function
     */
    function reentrancyGuardEntered() public view returns (bool) {
        return _reentrancyGuardEntered();
    }

    /**
     * @notice Records the `credit` for a given token.
     * @param token   The ERC20 token for which the 'credit' will be accounted.
     * @param credit  The amount of `token` supplied to the Vault in favor of the caller.
     */
    function _supplyCredit(IERC20 token, uint256 credit) internal {
        _accountDelta(token, -credit.toInt256());
    }

    /**
     * @notice Records the `debt` for a given token.
     * @param token   The ERC20 token for which the `debt` will be accounted.
     * @param debt    The amount of `token` taken from the Vault in favor of the caller.
     */
    function _takeDebt(IERC20 token, uint256 debt) internal {
        _accountDelta(token, debt.toInt256());
    }

    /**
     * @dev Accounts the delta for the given token.
     * Positive delta represents debt, while negative delta represents surplus.
     *
     * @param token   The ERC20 token for which the delta is being accounted.
     * @param delta   The difference in the token balance.
     *                Positive indicates a debit or a decrease in Vault's tokens,
     *                negative indicates a credit or an increase in Vault's tokens.
     */
    function _accountDelta(IERC20 token, int256 delta) internal {
        // If the delta is zero, there's nothing to account for.
        if (delta == 0) return;

        // Get the current recorded delta for this token.
        int256 current = _tokenDeltas().tGet(token);

        // Calculate the new delta after accounting for the change.
        int256 next = current + delta;

        unchecked {
            // If the resultant delta becomes zero after this operation,
            // decrease the count of non-zero deltas.
            if (next == 0) {
                _nonzeroDeltaCount().tDecrement();
            }
            // If there was no previous delta (i.e., it was zero) and now we have one,
            // increase the count of non-zero deltas.
            else if (current == 0) {
                _nonzeroDeltaCount().tIncrement();
            }
        }

        // Update the delta for this token.
        _tokenDeltas().tSet(token, next);
    }

    /*******************************************************************************
                                    Vault Pausing
    *******************************************************************************/

    /// @dev Modifier to make a function callable only when the Vault is not paused.
    modifier whenVaultNotPaused() {
        _ensureVaultNotPaused();
        _;
    }

    /// @dev Reverts if the Vault is paused.
    function _ensureVaultNotPaused() internal view {
        if (_isVaultPaused()) {
            revert VaultPaused();
        }
    }

    /**
     * @dev To save some gas, vault state variables are stored in a single word and are read only once.
     * So, it's not possible to use the modifier whenPoolNotPaused , because it requires to read _vaultState
     * one more time. This function optimizes the check if vault and pool are paused and returns the vaultState
     * struct to be used elsewhere
     */
    function _ensureUnpausedAndGetVaultState(address pool) internal view returns (VaultState memory vaultState) {
        vaultState = _vaultState.toVaultState();
        // Check vault and pool paused inline, instead of using modifier, to save some gas reading the
        // isVaultPaused state again in `_isVaultPaused`.
        // solhint-disable-next-line not-rely-on-time
        if (vaultState.isVaultPaused && block.timestamp <= _vaultBufferPeriodEndTime) {
            revert VaultPaused();
        }
        _ensurePoolNotPaused(pool);
    }

    /**
     * @dev For gas efficiency, storage is only read before `_vaultBufferPeriodEndTime`. Once we're past that
     * timestamp, the expression short-circuits false, and the Vault is permanently unpaused.
     */
    function _isVaultPaused() internal view returns (bool) {
        // solhint-disable-next-line not-rely-on-time
        return block.timestamp <= _vaultBufferPeriodEndTime && _vaultState.isVaultPaused();
    }

    /*******************************************************************************
                                     Pool Pausing
    *******************************************************************************/

    /**
     * @dev Reverts if the pool is paused.
     * @param pool The pool
     */
    function _ensurePoolNotPaused(address pool) internal view {
        if (_isPoolPaused(pool)) {
            revert PoolPaused(pool);
        }
    }

    /// @dev Check both the flag and timestamp to determine whether the pool is paused.
    function _isPoolPaused(address pool) internal view returns (bool) {
        (bool paused, ) = _getPoolPausedState(pool);

        return paused;
    }

    /// @dev Lowest level routine that plucks only the minimum necessary parts from storage.
    function _getPoolPausedState(address pool) internal view returns (bool, uint256) {
        (bool pauseBit, uint256 pauseWindowEndTime) = PoolConfigLib.getPoolPausedState(_poolConfig[pool]);

        // Use the Vault's buffer period.
        // solhint-disable-next-line not-rely-on-time
        return (pauseBit && block.timestamp <= pauseWindowEndTime + _vaultBufferPeriodDuration, pauseWindowEndTime);
    }

    /*******************************************************************************
                            Pool Registration and Initialization
    *******************************************************************************/

    /// @dev Reverts unless `pool` corresponds to a registered Pool.
    modifier withRegisteredPool(address pool) {
        _ensureRegisteredPool(pool);
        _;
    }

    /// @dev Reverts unless `pool` corresponds to an intialized Pool.
    modifier withInitializedPool(address pool) {
        _ensureInitializedPool(pool);
        _;
    }

    /// @dev Reverts unless `pool` corresponds to a registered Pool.
    function _ensureRegisteredPool(address pool) internal view {
        if (!_isPoolRegistered(pool)) {
            revert PoolNotRegistered(pool);
        }
    }

    /// @dev See `isPoolRegistered`
    function _isPoolRegistered(address pool) internal view returns (bool) {
        return _poolConfig[pool].isPoolRegistered();
    }

    /// @dev Reverts unless `pool` corresponds to an initialized Pool.
    function _ensureInitializedPool(address pool) internal view {
        if (!_isPoolInitialized(pool)) {
            revert PoolNotInitialized(pool);
        }
    }

    /// @dev See `isPoolInitialized`
    function _isPoolInitialized(address pool) internal view returns (bool) {
        return _poolConfig[pool].isPoolInitialized();
    }

    /*******************************************************************************
                                    Pool Information
    *******************************************************************************/

    /**
     * @dev Packs and sets the raw and live balances of a Pool's tokens to the current values in poolData.balancesRaw
     * and poolData.liveBalances in the same storage slot.
     */
    function _setPoolBalances(address pool, PoolData memory poolData) internal {
        EnumerableMap.IERC20ToBytes32Map storage poolBalances = _poolTokenBalances[pool];

        for (uint256 i = 0; i < poolData.balancesRaw.length; ++i) {
            // Since we assume all newBalances are properly ordered, we can simply use `unchecked_setAt`
            // to avoid one less storage read per token.
            poolBalances.unchecked_setAt(
                i,
                PackedTokenBalance.toPackedBalance(poolData.balancesRaw[i], poolData.balancesLiveScaled18[i])
            );
        }
    }

    /**
     * @notice Fetches the tokens and their corresponding balances for a given pool.
     * @dev Utilizes an enumerable map to obtain pool token balances.
     * The function is structured to minimize storage reads by leveraging the `unchecked_at` method.
     *
     * @param pool The address of the pool for which tokens and balances are to be fetched.
     * @return tokens An array of token addresses.
     */
    function _getPoolTokens(address pool) internal view returns (IERC20[] memory tokens) {
        // Retrieve the mapping of tokens and their balances for the specified pool.
        EnumerableMap.IERC20ToBytes32Map storage poolTokenBalances = _poolTokenBalances[pool];

        // Initialize arrays to store tokens based on the number of tokens in the pool.
        tokens = new IERC20[](poolTokenBalances.length());

        for (uint256 i = 0; i < tokens.length; ++i) {
            // Because the iteration is bounded by `tokens.length`, which matches the EnumerableMap's length,
            // we can safely use `unchecked_at`. This ensures that `i` is a valid token index and minimizes
            // storage reads.
            (tokens[i], ) = poolTokenBalances.unchecked_at(i);
        }
    }

    function _getPoolData(address pool, Rounding roundingDirection) internal view returns (PoolData memory poolData) {
        EnumerableMap.IERC20ToBytes32Map storage poolTokenBalances = _poolTokenBalances[pool];
        mapping(IERC20 => TokenConfig) storage poolTokenConfig = _poolTokenConfig[pool];

        uint256 numTokens = poolTokenBalances.length();
        poolData.poolConfig = _poolConfig[pool].toPoolConfig();

        poolData.tokenConfig = new TokenConfig[](numTokens);
        poolData.balancesRaw = new uint256[](numTokens);
        poolData.balancesLiveScaled18 = new uint256[](numTokens);
        poolData.decimalScalingFactors = PoolConfigLib.getDecimalScalingFactors(poolData.poolConfig, numTokens);
        poolData.tokenRates = new uint256[](numTokens);
        bytes32 packedBalance;
        IERC20 token;

        for (uint256 i = 0; i < numTokens; ++i) {
            (token, packedBalance) = poolTokenBalances.unchecked_at(i);
            poolData.tokenConfig[i] = poolTokenConfig[token];
            _updateTokenRate(poolData, i);
            _updateRawAndLiveTokenBalancesInPoolData(poolData, packedBalance.getRawBalance(), roundingDirection, i);
        }
    }

    /**
     * @dev Preconditions: tokenConfig must be current in `poolData`. Side effects: mutates tokenRates in `poolData`.
     */
    function _updateTokenRatesInPoolData(PoolData memory poolData) internal view {
        uint256 numTokens = poolData.tokenConfig.length;

        // Initialize arrays to store tokens based on the number of tokens in the pool.
        poolData.tokenRates = new uint256[](numTokens);

        for (uint256 i = 0; i < numTokens; ++i) {
            _updateTokenRate(poolData, i);
        }
    }

    function _updateTokenRate(PoolData memory poolData, uint256 index) internal view {
        TokenType tokenType = poolData.tokenConfig[index].tokenType;

        if (tokenType == TokenType.STANDARD) {
            poolData.tokenRates[index] = FixedPoint.ONE;
        } else if (tokenType == TokenType.WITH_RATE) {
            poolData.tokenRates[index] = poolData.tokenConfig[index].rateProvider.getRate();
        } else {
            revert InvalidTokenConfiguration();
        }
    }

    /**
     * @dev Get poolData and compute protocol yield fees due, without changing any state.
     * Returns poolData with both raw and live balances updated to reflect the fees.
     */
    function _getPoolDataAndYieldFees(
        address pool,
        Rounding roundingDirection,
        uint256 aggregateYieldFeePercentage
    ) internal view returns (PoolData memory poolData, uint256[] memory aggregateYieldFeeAmountsRaw) {
        // Initialize poolData with base information for subsequent calculations.
        poolData = _getPoolData(pool, roundingDirection);

        EnumerableMap.IERC20ToBytes32Map storage poolBalances = _poolTokenBalances[pool];
        uint256 numTokens = poolBalances.length();

        aggregateYieldFeeAmountsRaw = new uint256[](numTokens);

        bool poolSubjectToYieldFees = poolData.poolConfig.isPoolInitialized &&
            aggregateYieldFeePercentage > 0 &&
            poolData.poolConfig.isPoolInRecoveryMode == false;

        for (uint256 i = 0; i < numTokens; ++i) {
            TokenConfig memory tokenConfig = poolData.tokenConfig[i];

            // poolData already has live balances computed from raw balances according to the token rates and the
            // given rounding direction. Charging a yield fee changes the raw
            // balance, in which case the safest and most numerically precise way to adjust
            // the live balance is to simply repeat the scaling (hence the second call below).

            // The Vault actually guarantees a token with paysYieldFees set is a WITH_RATE token, so technically we
            // could just check the flag, but we don't want to introduce that dependency for a slight gas savings.
            bool tokenSubjectToYieldFees = tokenConfig.paysYieldFees && tokenConfig.tokenType == TokenType.WITH_RATE;

            // Do not charge yield fees until the pool is initialized, and is not in recovery mode.
            if (poolSubjectToYieldFees && tokenSubjectToYieldFees) {
                aggregateYieldFeeAmountsRaw[i] = _computeYieldFeesDue(
                    poolData,
                    poolBalances.unchecked_valueAt(i).getLastLiveBalanceScaled18(),
                    i,
                    aggregateYieldFeePercentage
                );
<<<<<<< HEAD
=======

                if (protocolYieldFeeAmountRaw > 0 || creatorYieldFeeAmountRaw > 0) {
                    dueProtocolYieldFees[i] = protocolYieldFeeAmountRaw;
                    dueCreatorYieldFees[i] = creatorYieldFeeAmountRaw;

                    // Adjust raw and live balances.
                    _updateRawAndLiveTokenBalancesInPoolData(
                        poolData,
                        poolData.balancesRaw[i] - protocolYieldFeeAmountRaw - creatorYieldFeeAmountRaw,
                        roundingDirection,
                        i
                    );
                }
>>>>>>> 60c6c851
            }
        }
    }

    /**
     * @dev Fill in PoolData, including paying protocol yield fees and computing final raw and live balances.
     * This function modifies protocol fees and balance storage. Since it modifies storage and makes external
     * calls, it must be nonReentrant.
     */
    function _computePoolDataUpdatingBalancesAndFees(
        address pool,
        VaultState memory vaultState,
        Rounding roundingDirection
    ) internal nonReentrant returns (PoolData memory poolData) {
        uint256[] memory aggregateYieldFeeAmountsRaw;

        // Initialize aggregate percentage, if not already set
        if (_aggregateProtocolYieldFeePercentage().tload() == 0) {
            _aggregateProtocolYieldFeePercentage().tstore(
                IVaultAdmin(address(this)).getAggregateFeePercentage(
                    vaultState.protocolYieldFeePercentage,
                    poolData.poolConfig.poolCreatorFeePercentage
                )
            );
        }

        (poolData, aggregateYieldFeeAmountsRaw) = _getPoolDataAndYieldFees(
            pool,
            roundingDirection,
            _aggregateProtocolYieldFeePercentage().tload()
        );
        uint256 numTokens = aggregateYieldFeeAmountsRaw.length;

        for (uint256 i = 0; i < numTokens; ++i) {
            IERC20 token = poolData.tokenConfig[i].token;

            _protocolYieldFees[pool][token] += aggregateYieldFeeAmountsRaw[i];
            poolData.balancesRaw[i] -= aggregateYieldFeeAmountsRaw[i];
        }

        // Update raw and last live pool balances, as computed by `_getPoolDataAndYieldFees`
        _setPoolBalances(pool, poolData);
    }

    function _computeYieldFeesDue(
        PoolData memory poolData,
        uint256 lastLiveBalance,
        uint256 tokenIndex,
        uint256 aggregateYieldFeePercentage
    ) internal pure returns (uint256 aggregateYieldFeeAmountRaw) {
        uint256 currentLiveBalance = poolData.balancesLiveScaled18[tokenIndex];

        // Do not charge fees if rates go down. If the rate were to go up, down, and back up again, protocol fees
        // would be charged multiple times on the "same" yield. For tokens subject to yield fees, this should not
        // happen, or at least be very rare. It can be addressed for known volatile rates by setting the yield fee
        // exempt flag on registration, or compensated off-chain if there is an incident with a normally
        // well-behaved rate provider.
        if (currentLiveBalance > lastLiveBalance) {
            unchecked {
                // Magnitudes checked above, so it's safe to do unchecked math here.
                uint256 liveBalanceDiffScaled18 = currentLiveBalance - lastLiveBalance;
                uint256 liveBalanceDiffRaw = liveBalanceDiffScaled18.toRawUndoRateRoundDown(
                    poolData.decimalScalingFactors[tokenIndex],
                    poolData.tokenRates[tokenIndex]
                );

                // A pool is subject to yield fees if poolSubjectToYieldFees is true, meaning that
                // `protocolYieldFeePercentage > 0`. So, we don't need to check this again in here, saving some gas.
                aggregateYieldFeeAmountRaw = liveBalanceDiffRaw.mulUp(aggregateYieldFeePercentage);
            }
        }
    }

    /**
     * @dev Updates the raw and live balance of a given token in poolData, scaling the given raw balance by both decimal
     * and token rates, and rounding the result in the given direction. Assumes scaling factors and rates are current
     * in PoolData.
     */
    function _updateRawAndLiveTokenBalancesInPoolData(
        PoolData memory poolData,
        uint256 newRawBalance,
        Rounding roundingDirection,
        uint256 tokenIndex
    ) internal pure {
        poolData.balancesRaw[tokenIndex] = newRawBalance;

        function(uint256, uint256, uint256) internal pure returns (uint256) _upOrDown = roundingDirection ==
            Rounding.ROUND_UP
            ? ScalingHelpers.toScaled18ApplyRateRoundUp
            : ScalingHelpers.toScaled18ApplyRateRoundDown;

        poolData.balancesLiveScaled18[tokenIndex] = _upOrDown(
            newRawBalance,
            poolData.decimalScalingFactors[tokenIndex],
            poolData.tokenRates[tokenIndex]
        );
    }

    function _setStaticSwapFeePercentage(address pool, uint256 swapFeePercentage) internal virtual {
        if (swapFeePercentage > _MAX_SWAP_FEE_PERCENTAGE) {
            revert SwapFeePercentageTooHigh();
        }

        // This cannot be called during pool construction. Pools must be deployed first, then registered.
        if (IERC165(pool).supportsInterface(type(IMinimumSwapFee).interfaceId)) {
            if (swapFeePercentage < IMinimumSwapFee(pool).getMinimumSwapFeePercentage()) {
                revert SwapFeePercentageTooLow();
            }
        }

        PoolConfig memory config = PoolConfigLib.toPoolConfig(_poolConfig[pool]);
        config.staticSwapFeePercentage = swapFeePercentage;
        _poolConfig[pool] = config.fromPoolConfig();

        emit SwapFeePercentageChanged(pool, swapFeePercentage);
    }

    /*******************************************************************************
                                    Recovery Mode
    *******************************************************************************/

    /**
     * @dev Place on functions that may only be called when the associated pool is in recovery mode.
     * @param pool The pool
     */
    modifier onlyInRecoveryMode(address pool) {
        _ensurePoolInRecoveryMode(pool);
        _;
    }

    /**
     * @dev Reverts if the pool is not in recovery mode.
     * @param pool The pool
     */
    function _ensurePoolInRecoveryMode(address pool) internal view {
        if (!_isPoolInRecoveryMode(pool)) {
            revert PoolNotInRecoveryMode(pool);
        }
    }

    /**
     * @notice Checks whether a pool is in recovery mode.
     * @param pool Address of the pool to check
     * @return True if the pool is initialized, false otherwise
     */
    function _isPoolInRecoveryMode(address pool) internal view returns (bool) {
        return _poolConfig[pool].isPoolInRecoveryMode();
    }
}<|MERGE_RESOLUTION|>--- conflicted
+++ resolved
@@ -372,22 +372,6 @@
                     i,
                     aggregateYieldFeePercentage
                 );
-<<<<<<< HEAD
-=======
-
-                if (protocolYieldFeeAmountRaw > 0 || creatorYieldFeeAmountRaw > 0) {
-                    dueProtocolYieldFees[i] = protocolYieldFeeAmountRaw;
-                    dueCreatorYieldFees[i] = creatorYieldFeeAmountRaw;
-
-                    // Adjust raw and live balances.
-                    _updateRawAndLiveTokenBalancesInPoolData(
-                        poolData,
-                        poolData.balancesRaw[i] - protocolYieldFeeAmountRaw - creatorYieldFeeAmountRaw,
-                        roundingDirection,
-                        i
-                    );
-                }
->>>>>>> 60c6c851
             }
         }
     }
