--- conflicted
+++ resolved
@@ -354,31 +354,16 @@
             if (tokenType == TokenType.STANDARD) {
                 poolData.tokenRates[i] = FixedPoint.ONE;
             } else if (tokenType == TokenType.WITH_RATE) {
-<<<<<<< HEAD
-                poolData.tokenRates[i] = poolData.rateProviders[i].getRate();
+                poolData.tokenRates[i] = poolData.tokenConfig[i].rateProvider.getRate();
             } else if (tokenType == TokenType.ERC4626) {
                 // Get rate from associated buffer
-                poolData.tokenRates[i] = IRateProvider(_wrappedTokenBuffers[IERC4626(address(poolData.tokens[i]))])
-                    .getRate();
-=======
-                poolData.tokenRates[i] = poolData.tokenConfig[i].rateProvider.getRate();
->>>>>>> 3161e98d
+                poolData.tokenRates[i] = IRateProvider(
+                    _wrappedTokenBuffers[IERC4626(address(poolData.tokenConfig[i].token))]
+                ).getRate();
             } else {
                 revert InvalidTokenConfiguration();
             }
 
-<<<<<<< HEAD
-            function(uint256, uint256, uint256) internal pure returns (uint256) _upOrDown = roundingDirection ==
-                Rounding.ROUND_UP
-                ? ScalingHelpers.toScaled18ApplyRateRoundUp
-                : ScalingHelpers.toScaled18ApplyRateRoundDown;
-
-            poolData.balancesLiveScaled18[i] = _upOrDown(
-                poolData.balancesRaw[i],
-                poolData.decimalScalingFactors[i],
-                poolData.tokenRates[i]
-            );
-=======
             // This sets the live balance from the raw balance, applying scaling and rates,
             // and respecting the rounding direction. Charging a yield fee changes the raw
             // balance, in which case the safest and most numerically precise way to adjust
@@ -465,7 +450,6 @@
                     poolData.tokenRates[tokenIndex]
                 );
             }
->>>>>>> 3161e98d
         }
     }
 
