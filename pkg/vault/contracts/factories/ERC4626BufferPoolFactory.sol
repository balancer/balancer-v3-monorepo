--- conflicted
+++ resolved
@@ -135,16 +135,14 @@
     }
 
     function _getDefaultLiquidityManagement() internal pure returns (LiquidityManagement memory) {
-<<<<<<< HEAD
-        return LiquidityManagement({ supportsAddLiquidityCustom: true, supportsRemoveLiquidityCustom: true });
-=======
         return
             LiquidityManagement({
                 disableUnbalancedLiquidity: true,
                 enableAddLiquidityCustom: false,
-                enableRemoveLiquidityCustom: false
+                enableRemoveLiquidityCustom: false,
+                supportsAddLiquidityCustom: true, 
+                supportsRemoveLiquidityCustom: true
             });
->>>>>>> 92a180e9
     }
 
     /**
