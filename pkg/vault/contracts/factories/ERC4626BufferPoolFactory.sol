// SPDX-License-Identifier: GPL-3.0-or-later

pragma solidity ^0.8.24;

import { IERC20Metadata } from "@openzeppelin/contracts/token/ERC20/extensions/IERC20Metadata.sol";
import { IRateProvider } from "@balancer-labs/v3-interfaces/contracts/vault/IRateProvider.sol";
import { IERC4626 } from "@openzeppelin/contracts/interfaces/IERC4626.sol";

import { IBufferPool } from "@balancer-labs/v3-interfaces/contracts/vault/IBufferPool.sol";
import { IVault } from "@balancer-labs/v3-interfaces/contracts/vault/IVault.sol";
import "@balancer-labs/v3-interfaces/contracts/vault/VaultTypes.sol";

import { ScalingHelpers } from "@balancer-labs/v3-solidity-utils/contracts/helpers/ScalingHelpers.sol";
import { FixedPoint } from "@balancer-labs/v3-solidity-utils/contracts/math/FixedPoint.sol";

import { ERC4626BufferPool } from "../ERC4626BufferPool.sol";
import { BasePoolFactory } from "./BasePoolFactory.sol";

/**
 * @notice Factory for ERC4626 Buffer Pools
 * @dev These are internal pools used with "Boosted Pools" to provide a reservoir of base tokens to support swaps.
 */
contract ERC4626BufferPoolFactory is BasePoolFactory {
    using FixedPoint for uint256;
    using ScalingHelpers for uint256;

    uint256 private constant _BILLION = 1e9;

    /// @dev The wrapped token does not conform to the Vault's requirement for ERC4626-compatibility.
    error IncompatibleWrappedToken(address token);

    constructor(
        IVault vault,
        uint256 pauseWindowDuration
    ) BasePoolFactory(vault, pauseWindowDuration, type(ERC4626BufferPool).creationCode) {
        // solhint-disable-previous-line no-empty-blocks
    }

    /**
     * @notice Deploys a new `ERC4626BufferPool`.
     * @dev Buffers might need an external pause manager (e.g., a large depositor). This is permissionless,
     * so anyone can create a buffer for any wrapper. As a safety measure, we validate the wrapper for
     * ERC4626-compatibility. In particular, we check that the wrapped token supports the interface we need,
     * has value, and the "rate" is linear, which means that converting between assets and shares is
     * symmetrical and independent of the amount.
     *
     * NB: this is a "best effort" to check for basic compatibility, and does not guarantee that a particular
     * wrapped token is fully compliant with the Vault.
     *
     * @param wrappedToken The ERC4626 wrapped token associated with the buffer and pool
     * @param rateProvider The rate provider associated with the wrapped token
     * @param pauseManager The pause manager for this pool (or 0)
     * @param poolCreator The pool dev who will collect pool creator fees for this pool (or 0)
     * @param salt The salt value that will be passed to create3 deployment
     */
    function create(
        IERC4626 wrappedToken,
        IRateProvider rateProvider,
        address pauseManager,
        address poolCreator,
        bytes32 salt
    ) external returns (address pool) {
        ensureValidWrappedToken(wrappedToken);

        pool = _create(
            abi.encode(
                string.concat("Balancer Buffer-", wrappedToken.name()),
                string.concat("BB-", wrappedToken.symbol()),
                wrappedToken,
                getVault()
            ),
            salt
        );

        _registerPoolWithFactory(pool);

        _registerPoolWithVault(
            pool,
            wrappedToken,
            rateProvider,
            getNewPoolPauseWindowEndTime(),
<<<<<<< HEAD
            PoolRoleAccounts({ pauseManager: pauseManager, swapFeeManager: address(0) }),
=======
            pauseManager,
            poolCreator,
>>>>>>> 171482fd
            _getDefaultPoolHooks(),
            _getDefaultLiquidityManagement()
        );
    }

    function _registerPoolWithVault(
        address pool,
        IERC4626 wrappedToken,
        IRateProvider rateProvider,
        uint256 pauseWindowEndTime,
<<<<<<< HEAD
        PoolRoleAccounts memory roleAccounts,
=======
        address pauseManager,
        address poolCreator,
>>>>>>> 171482fd
        PoolHooks memory poolHooks,
        LiquidityManagement memory liquidityManagement
    ) internal {
        uint256 wrappedTokenIndex = IBufferPool(pool).getWrappedTokenIndex();
        uint256 baseTokenIndex = IBufferPool(pool).getBaseTokenIndex();
        TokenConfig[] memory tokenConfig = new TokenConfig[](2);
        tokenConfig[wrappedTokenIndex].token = IERC20(wrappedToken);
        tokenConfig[wrappedTokenIndex].tokenType = TokenType.WITH_RATE;
        tokenConfig[wrappedTokenIndex].rateProvider = rateProvider;
        // ERC4626 wrapped tokens always pay yield fees.
        tokenConfig[wrappedTokenIndex].paysYieldFees = true;
        // We are assuming the baseToken is STANDARD (the default type, with enum value 0).
        tokenConfig[baseTokenIndex].token = IERC20(wrappedToken.asset());

<<<<<<< HEAD
        getVault().registerPool(
            pool,
            tokenConfig,
            0, // zero swap fee
            pauseWindowEndTime,
            roleAccounts,
=======
        // Buffers always have 0 swap fees.
        getVault().registerPool(
            pool,
            tokenConfig,
            0,
            pauseWindowEndTime,
            pauseManager,
            poolCreator,
>>>>>>> 171482fd
            poolHooks,
            liquidityManagement
        );
    }

    function _getDefaultPoolHooks() internal pure returns (PoolHooks memory) {
        return
            PoolHooks({
                shouldCallBeforeInitialize: true, // ensure proportional
                shouldCallAfterInitialize: false,
                shouldCallBeforeAddLiquidity: false,
                shouldCallAfterAddLiquidity: false,
                shouldCallBeforeRemoveLiquidity: false,
                shouldCallAfterRemoveLiquidity: false,
                shouldCallBeforeSwap: true, // rebalancing
                shouldCallAfterSwap: false
            });
    }

    function _getDefaultLiquidityManagement() internal pure returns (LiquidityManagement memory) {
        return
            LiquidityManagement({
                disableUnbalancedLiquidity: true,
                enableAddLiquidityCustom: false,
                enableRemoveLiquidityCustom: false
            });
    }

    /**
     * @notice Ensure the given wrapped token is compatible with the Vault.
     * @dev Reverts if the token is not compatible.
     * @param wrappedToken The token to check for compatibility
     */
    function ensureValidWrappedToken(IERC4626 wrappedToken) public view {
        if (_isValidWrappedToken(wrappedToken) == false) {
            revert IncompatibleWrappedToken(address(wrappedToken));
        }
    }

    /**
     * @dev Since creating buffers is permissionless, we want to make some effort to ensure that a new wrapper will be
     * well-behaved and compatible with the Vault. Of course, there are no guarantees, but we perform some basic checks.
     * @param wrappedToken The proposed token to create a new buffer for
     */
    function _isValidWrappedToken(IERC4626 wrappedToken) internal view returns (bool) {
        return _hasValidAsset(wrappedToken) && _hasAssetValue(wrappedToken) && _supportsRateComputation(wrappedToken);
    }

    /// @dev Wrappers must specify their underlying asset.
    function _hasValidAsset(IERC4626 wrappedToken) internal view returns (bool) {
        try wrappedToken.asset() returns (address asset) {
            return asset != address(0);
        } catch {
            return false;
        }
    }

    /// @dev Wrappers must contain some value
    function _hasAssetValue(IERC4626 wrappedToken) internal view returns (bool) {
        try wrappedToken.totalAssets() returns (uint256 totalAssets) {
            return totalAssets > 0;
        } catch {
            return false;
        }
    }

    /**
     * @dev We want to check that the shares/assets rates are consistent.
     *
     * There is a deep assumption here that although the ERC4626 standard does not define `getRate` directly,
     * we can derive a rate in this fashion that behaves like all other rate providers. Specifically, we mean
     * that, at least conceptually, there is a stable underlying "rate" that is constant over the full range
     * of input values. For instance, convertToAssets(60) + converToAssets(40) = convertToAssets(100).
     */
    function _supportsRateComputation(IERC4626 wrappedToken) internal view returns (bool) {
        uint8 assetsDecimals = IERC20Metadata(wrappedToken.asset()).decimals();

        return
            _isRateReversible(wrappedToken) &&
            _isConvertLinear(wrappedToken.convertToAssets, wrappedToken.decimals()) &&
            _isConvertLinear(wrappedToken.convertToShares, assetsDecimals);
    }

    /**
     * @dev Previews withdrawals and redemptions with a unit asset.
     * These values should be reciprocals of each other, so multiplying them together should
     * equal ONE.
     */
    function _isRateReversible(IERC4626 wrappedToken) internal view returns (bool) {
        address asset = wrappedToken.asset();

        // We need to pass in the unit asset in native decimals.
        uint256 oneAsset = 10 ** IERC20Metadata(asset).decimals();
        uint256 oneShare = 10 ** wrappedToken.decimals();

        // Rounding with < 18 decimal tokens can cause the rate to deviate slightly from ONE,
        // so we set a tolerance proportional to the decimal difference
        // (e.g., 1 wei for 18-decimals; 1e12 for 6 decimals).
        uint256 tolerance = 10 ** (18 - IERC20Metadata(asset).decimals());

        // We scale up the returned values to 18-decimals for the multiplication.
        uint256 assetScalingFactor = ScalingHelpers.computeScalingFactor(IERC20(asset));
        uint256 shareScalingFactor = ScalingHelpers.computeScalingFactor(IERC20(wrappedToken));
        uint256 rateTest;

        try wrappedToken.previewRedeem(oneShare) returns (uint256 redeemedAssets) {
            rateTest = redeemedAssets.toScaled18RoundDown(assetScalingFactor);

            try wrappedToken.previewWithdraw(oneAsset) returns (uint256 redeemedShares) {
                // previewRedeem and previewWithdraw should be reciprocals,
                // so multiplying them should equal ONE
                rateTest = rateTest.mulDown(redeemedShares.toScaled18RoundUp(shareScalingFactor));

                // Should be very close to ONE
                uint256 diff = rateTest >= FixedPoint.ONE ? rateTest - FixedPoint.ONE : FixedPoint.ONE - rateTest;

                return diff <= tolerance;
            } catch {
                return false;
            }
        } catch {
            return false;
        }
    }

    /**
     * @dev Previews convertToAssets/convertToShares (convertFunction) with a unit token or a billion tokens.
     * The resulting conversion should be precisely proportional to the amount of tokens (price curve is linear)
     * Note: this function tests both convertToAssets and convertToShares. If a special treatment for one of these
     * functions is needed, the function below must be split.
     */
    function _isConvertLinear(
        function(uint256) external view returns (uint256) convertFunction,
        uint8 decimals
    ) internal view returns (bool) {
        // We need to pass in the unit asset in native decimals.
        uint256 oneToken = 10 ** decimals;
        uint256 billionTokens = _BILLION * oneToken;

        try convertFunction(oneToken) returns (uint256 rateOfOneToken) {
            try convertFunction(billionTokens) returns (uint256 assetsOfBillionTokens) {
                uint256 rateOfBillionTokens = assetsOfBillionTokens / _BILLION;

                if (rateOfBillionTokens > rateOfOneToken) {
                    // Less than 10 to ignore last digit, due to rounding errors in the division of convertFunction;
                    return rateOfBillionTokens - rateOfOneToken < 10;
                }

                // Less than 10 to ignore last digit, due to rounding errors in the division of convertFunction;
                return rateOfOneToken - rateOfBillionTokens < 10;
            } catch {
                return false;
            }
        } catch {
            return false;
        }
    }
}<|MERGE_RESOLUTION|>--- conflicted
+++ resolved
@@ -79,12 +79,7 @@
             wrappedToken,
             rateProvider,
             getNewPoolPauseWindowEndTime(),
-<<<<<<< HEAD
-            PoolRoleAccounts({ pauseManager: pauseManager, swapFeeManager: address(0) }),
-=======
-            pauseManager,
-            poolCreator,
->>>>>>> 171482fd
+            PoolRoleAccounts({ pauseManager: pauseManager, swapFeeManager: address(0), poolCreator: address(0) }),
             _getDefaultPoolHooks(),
             _getDefaultLiquidityManagement()
         );
@@ -95,12 +90,7 @@
         IERC4626 wrappedToken,
         IRateProvider rateProvider,
         uint256 pauseWindowEndTime,
-<<<<<<< HEAD
         PoolRoleAccounts memory roleAccounts,
-=======
-        address pauseManager,
-        address poolCreator,
->>>>>>> 171482fd
         PoolHooks memory poolHooks,
         LiquidityManagement memory liquidityManagement
     ) internal {
@@ -115,23 +105,12 @@
         // We are assuming the baseToken is STANDARD (the default type, with enum value 0).
         tokenConfig[baseTokenIndex].token = IERC20(wrappedToken.asset());
 
-<<<<<<< HEAD
         getVault().registerPool(
             pool,
             tokenConfig,
             0, // zero swap fee
             pauseWindowEndTime,
             roleAccounts,
-=======
-        // Buffers always have 0 swap fees.
-        getVault().registerPool(
-            pool,
-            tokenConfig,
-            0,
-            pauseWindowEndTime,
-            pauseManager,
-            poolCreator,
->>>>>>> 171482fd
             poolHooks,
             liquidityManagement
         );
