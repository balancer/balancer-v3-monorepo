--- conflicted
+++ resolved
@@ -107,20 +107,8 @@
         // We are assuming the baseToken is STANDARD (the default type, with enum value 0).
         tokenConfig[baseTokenIndex].token = IERC20(wrappedToken.asset());
 
-<<<<<<< HEAD
-        getVault().registerPool(
-            pool,
-            tokenConfig,
-            pauseWindowEndTime,
-            pauseManager,
-            poolCreator,
-            poolHooks,
-            liquidityManagement
-        );
-=======
         // Buffers always have 0 swap fees.
         getVault().registerPool(pool, tokenConfig, 0, pauseWindowEndTime, pauseManager, poolHooks, liquidityManagement);
->>>>>>> b76eea8c
     }
 
     function _getDefaultPoolHooks() internal pure returns (PoolHooks memory) {
