--- conflicted
+++ resolved
@@ -418,8 +418,6 @@
         return roleAccounts.poolCreator;
     }
 
-<<<<<<< HEAD
-=======
     /***************************************************************************
                                  Pool Migration
     ***************************************************************************/
@@ -469,7 +467,6 @@
         _poolCreatorYieldFeePercentages[pool] = oldFeeController.getPoolCreatorYieldFeePercentage(pool);
     }
 
->>>>>>> 37c26dc4
     /***************************************************************************
                                 Permissioned Functions
     ***************************************************************************/
@@ -503,62 +500,7 @@
         emit InitialPoolAggregateSwapFeePercentage(pool, aggregateSwapFeePercentage, protocolFeeExempt);
         emit InitialPoolAggregateYieldFeePercentage(pool, aggregateYieldFeePercentage, protocolFeeExempt);
 
-<<<<<<< HEAD
-        if (poolCreator != address(0)) {
-            emit PoolWithCreatorRegistered(pool, poolCreator, protocolFeeExempt);
-        }
-    }
-
-    /**
-     * @notice Not exposed in the interface, this enables migration of hidden pool state.
-     * @dev Permission should NEVER be granted to this function outside of a migration contract. It is necessary to
-     * permit migration of the `ProtocolFeeController` with all state (in particular, protocol fee overrides and pool
-     * creator fees) that cannot be written outside of the `registerPool` function called by the Vault during pool
-     * deployment.
-     *
-     * Even if governance were to grant permission to call this function, the `_registeredPools` latch keeps it safe,
-     * guaranteeing that it is impossible to use this function to change anything after registration. A pool can only
-     * be registered / configured once - either copied to a new controller in the migration context, or added normally
-     * through the Vault calling `registerPool`.
-     *
-     * Technically, since the logic prevents it from being called on the active fee controller, and on a previously
-     * registered or migrated pool, it could even be permissionless. But since we already have other permissioned
-     * functions, it doesn't really cost anything to be permissioned, and that provides another layer of security.
-     *
-     * @param pool The address of the pool to be migrated
-     */
-    function migratePool(address pool) external authenticate {
-        IProtocolFeeController oldFeeController = _vault.getProtocolFeeController();
-
-        if (address(oldFeeController) == address(this)) {
-            revert InvalidMigrationSource();
-        }
-
-        if (_registeredPools[pool]) {
-            revert PoolAlreadyRegistered(pool);
-        }
-
-        _registeredPools[pool] = true;
-
-        (uint256 protocolSwapFeePercentage, bool swapFeeIsOverride) = oldFeeController.getPoolProtocolSwapFeeInfo(pool);
-        _poolProtocolSwapFeePercentages[pool] = PoolFeeConfig({
-            feePercentage: protocolSwapFeePercentage.toUint64(),
-            isOverride: swapFeeIsOverride
-        });
-
-        (uint256 protocolYieldFeePercentage, bool yieldFeeIsOverride) = oldFeeController.getPoolProtocolYieldFeeInfo(
-            pool
-        );
-        _poolProtocolYieldFeePercentages[pool] = PoolFeeConfig({
-            feePercentage: protocolYieldFeePercentage.toUint64(),
-            isOverride: yieldFeeIsOverride
-        });
-
-        _poolCreatorSwapFeePercentages[pool] = oldFeeController.getPoolCreatorSwapFeePercentage(pool);
-        _poolCreatorYieldFeePercentages[pool] = oldFeeController.getPoolCreatorYieldFeePercentage(pool);
-=======
         emit PoolRegisteredWithFeeController(pool, poolCreator, protocolFeeExempt);
->>>>>>> 37c26dc4
     }
 
     /// @inheritdoc IProtocolFeeController
