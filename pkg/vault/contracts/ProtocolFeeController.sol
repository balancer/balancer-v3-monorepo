// SPDX-License-Identifier: GPL-3.0-or-later

pragma solidity ^0.8.24;

import { SafeERC20 } from "@openzeppelin/contracts/token/ERC20/utils/SafeERC20.sol";
import { SafeCast } from "@openzeppelin/contracts/utils/math/SafeCast.sol";
import { IERC20 } from "@openzeppelin/contracts/token/ERC20/IERC20.sol";

import { IProtocolFeeController } from "@balancer-labs/v3-interfaces/contracts/vault/IProtocolFeeController.sol";
import { IVaultErrors } from "@balancer-labs/v3-interfaces/contracts/vault/IVaultErrors.sol";
import { IVault } from "@balancer-labs/v3-interfaces/contracts/vault/IVault.sol";
import {
    FEE_SCALING_FACTOR,
    MAX_FEE_PERCENTAGE,
    PoolRoleAccounts
} from "@balancer-labs/v3-interfaces/contracts/vault/VaultTypes.sol";

import {
    ReentrancyGuardTransient
} from "@balancer-labs/v3-solidity-utils/contracts/openzeppelin/ReentrancyGuardTransient.sol";
import { FixedPoint } from "@balancer-labs/v3-solidity-utils/contracts/math/FixedPoint.sol";

import { SingletonAuthentication } from "./SingletonAuthentication.sol";
import { VaultGuard } from "./VaultGuard.sol";

/**
 * @notice Helper contract to manage protocol and creator fees outside the Vault.
 * @dev This contract stores global default protocol swap and yield fees, and also tracks the values of those fees
 * for each pool (the `PoolFeeConfig` described below). Protocol fees can always be overwritten by governance, but
 * pool creator fees are controlled by the registered poolCreator (see `PoolRoleAccounts`).
 *
 * The Vault stores a single aggregate percentage for swap and yield fees; only this `ProtocolFeeController` knows
 * the component fee percentages, and how to compute the aggregate from the components. This is done for performance
 * reasons, to minimize gas on the critical path, as this way the Vault simply applies a single "cut", and stores the
 * fee amounts separately from the pool balances.
 *
 * The pool creator fees are "net" protocol fees, meaning the protocol fee is taken first, and the pool creator fee
 * percentage is applied to the remainder. Essentially, the protocol is paid first, then the remainder is divided
 * between the pool creator and the LPs.
 *
 * There is a permissionless function (`collectAggregateFees`) that transfers these tokens from the Vault to this
 * contract, and distributes them between the protocol and pool creator, after which they can be withdrawn at any
 * time by governance and the pool creator, respectively.
 *
 * Protocol fees can be zero in some cases (e.g., the token is registered as exempt), and pool creator fees are zero
 * if there is no creator role address defined. Protocol fees are capped at a maximum percentage (50%); pool creator
 * fees are computed "net" protocol fees, so they can be any value from 0 to 100%. Any combination is possible.
 * A protocol-fee-exempt pool with a 100% pool creator fee would send all fees to the creator. If there is no pool
 * creator, a pool with a 50% protocol fee would divide the fees evenly between the protocol and LPs.
 *
 * This contract is deployed with the Vault, but can be changed by governance.
 */
contract ProtocolFeeController is
    IProtocolFeeController,
    SingletonAuthentication,
    ReentrancyGuardTransient,
    VaultGuard
{
    using FixedPoint for uint256;
    using SafeERC20 for IERC20;
    using SafeCast for *;

    enum ProtocolFeeType {
        SWAP,
        YIELD
    }

    /**
     * @notice Fee configuration stored in the swap and yield fee mappings.
     * @dev Instead of storing only the fee in the mapping, also store a flag to indicate whether the fee has been
     * set by governance through a permissioned call. (The fee is stored in 64-bits, so that the struct fits
     * within a single slot.)
     *
     * We know the percentage is an 18-decimal FP value, which only takes 60 bits, so it's guaranteed to fit,
     * and we can do simple casts to truncate the high bits without needed SafeCast.
     *
     * We want to enable permissionless updates for pools, so that it is less onerous to update potentially
     * hundreds of pools if the global protocol fees change. However, we don't want to overwrite pools that
     * have had their fee percentages manually set by the DAO (i.e., after off-chain negotiation and agreement).
     *
     * @param feePercentage The raw swap or yield fee percentage
     * @param isOverride When set, this fee is controlled by governance, and cannot be changed permissionlessly
     */
    struct PoolFeeConfig {
        uint64 feePercentage;
        bool isOverride;
    }

    // Maximum protocol swap fee percentage. FixedPoint.ONE corresponds to a 100% fee.
    uint256 public constant MAX_PROTOCOL_SWAP_FEE_PERCENTAGE = 50e16; // 50%

    // Maximum protocol yield fee percentage.
    uint256 public constant MAX_PROTOCOL_YIELD_FEE_PERCENTAGE = 50e16; // 50%

    // Maximum pool creator (swap, yield) fee percentage.
    uint256 public constant MAX_CREATOR_FEE_PERCENTAGE = 99.999e16; // 99.999%

    // Global protocol swap fee.
    uint256 private _globalProtocolSwapFeePercentage;

    // Global protocol yield fee.
    uint256 private _globalProtocolYieldFeePercentage;

    // Explicitly mark a pool as registered. This will enable future migrations to safely update protected state.
    mapping(address pool => bool isRegistered) internal _registeredPools;

    // Store the pool-specific swap fee percentages (the Vault's poolConfigBits stores the aggregate percentage).
    mapping(address pool => PoolFeeConfig swapFeeConfig) internal _poolProtocolSwapFeePercentages;

    // Store the pool-specific yield fee percentages (the Vault's poolConfigBits stores the aggregate percentage).
    mapping(address pool => PoolFeeConfig yieldFeeConfig) internal _poolProtocolYieldFeePercentages;

<<<<<<< HEAD
=======
    // Explicitly mark a pool as registered. This will enable future migrations to safely update protected state.
    mapping(address pool => bool isRegistered) internal _registeredPools;

>>>>>>> 7793e6d4
    // Pool creator swap fee percentages for each pool.
    mapping(address pool => uint256 poolCreatorSwapFee) internal _poolCreatorSwapFeePercentages;

    // Pool creator yield fee percentages for each pool.
    mapping(address pool => uint256 poolCreatorYieldFee) internal _poolCreatorYieldFeePercentages;

    // Disaggregated protocol fees (from swap and yield), available for withdrawal by governance.
    mapping(address pool => mapping(IERC20 poolToken => uint256 feeAmount)) internal _protocolFeeAmounts;

    // Disaggregated pool creator fees (from swap and yield), available for withdrawal by the pool creator.
    mapping(address pool => mapping(IERC20 poolToken => uint256 feeAmount)) internal _poolCreatorFeeAmounts;

    /**
     * @notice Prevent pool data from being registered more than once.
     * @dev This can happen if there is an error in the migration, or if governance somehow grants permission to
     * `migratePool`, which should never happen.
     *
     * @param pool The pool
     */
    error PoolAlreadyRegistered(address pool);

    /// @notice Migration source cannot be this contract.
    error InvalidMigrationSource();

    // Ensure that the caller is the pool creator.
    modifier onlyPoolCreator(address pool) {
        _ensureCallerIsPoolCreator(pool);
        _;
    }

    // Validate the swap fee percentage against the maximum.
    modifier withValidSwapFee(uint256 newSwapFeePercentage) {
        if (newSwapFeePercentage > MAX_PROTOCOL_SWAP_FEE_PERCENTAGE) {
            revert ProtocolSwapFeePercentageTooHigh();
        }
        _ensureValidPrecision(newSwapFeePercentage);
        _;
    }

    // Validate the yield fee percentage against the maximum.
    modifier withValidYieldFee(uint256 newYieldFeePercentage) {
        if (newYieldFeePercentage > MAX_PROTOCOL_YIELD_FEE_PERCENTAGE) {
            revert ProtocolYieldFeePercentageTooHigh();
        }
        _ensureValidPrecision(newYieldFeePercentage);
        _;
    }

    modifier withValidPoolCreatorFee(uint256 newPoolCreatorFeePercentage) {
        if (newPoolCreatorFeePercentage > MAX_CREATOR_FEE_PERCENTAGE) {
            revert PoolCreatorFeePercentageTooHigh();
        }
        _;
    }

    // Force collection and disaggregation (e.g., before changing protocol fee percentages).
    modifier withLatestFees(address pool) {
        collectAggregateFees(pool);
        _;
    }

    constructor(IVault vault_) SingletonAuthentication(vault_) VaultGuard(vault_) {
        // solhint-disable-previous-line no-empty-blocks
    }

    /// @inheritdoc IProtocolFeeController
    function vault() external view returns (IVault) {
        return _vault;
    }

    /// @inheritdoc IProtocolFeeController
    function collectAggregateFees(address pool) public {
        _vault.unlock(abi.encodeCall(ProtocolFeeController.collectAggregateFeesHook, pool));
    }

    /**
     * @dev Copy and zero out the `aggregateFeeAmounts` collected in the Vault accounting, supplying credit
     * for each token. Then have the Vault transfer tokens to this contract, debiting each token for the amount
     * transferred so that the transaction settles when the hook returns.
     */
    function collectAggregateFeesHook(address pool) external onlyVault {
        (uint256[] memory totalSwapFees, uint256[] memory totalYieldFees) = _vault.collectAggregateFees(pool);
        _receiveAggregateFees(pool, totalSwapFees, totalYieldFees);
    }

    /**
     * @notice Settle fee credits from the Vault.
     * @dev This must be called after calling `collectAggregateFees` in the Vault. Note that since charging protocol
     * fees (i.e., distributing tokens between pool and fee balances) occurs in the Vault, but fee collection
     * happens in the ProtocolFeeController, the swap fees reported here may encompass multiple operations. The Vault
     * differentiates between swap and yield fees (since they can have different percentage values); the Controller
     * combines swap and yield fees, then allocates the total between the protocol and pool creator.
     *
     * @param pool The address of the pool on which the swap fees were charged
     * @param swapFeeAmounts An array with the total swap fees collected, sorted in token registration order
     * @param yieldFeeAmounts An array with the total yield fees collected, sorted in token registration order
     */
    function _receiveAggregateFees(
        address pool,
        uint256[] memory swapFeeAmounts,
        uint256[] memory yieldFeeAmounts
    ) internal {
        _receiveAggregateFees(pool, ProtocolFeeType.SWAP, swapFeeAmounts);
        _receiveAggregateFees(pool, ProtocolFeeType.YIELD, yieldFeeAmounts);
    }

    function _receiveAggregateFees(address pool, ProtocolFeeType feeType, uint256[] memory feeAmounts) private {
        // There are two cases when we don't need to split fees (in which case we can save gas and avoid rounding
        // errors by skipping calculations) if either the protocol or pool creator fee percentage is zero.

        uint256 protocolFeePercentage = feeType == ProtocolFeeType.SWAP
            ? _poolProtocolSwapFeePercentages[pool].feePercentage
            : _poolProtocolYieldFeePercentages[pool].feePercentage;

        uint256 poolCreatorFeePercentage = feeType == ProtocolFeeType.SWAP
            ? _poolCreatorSwapFeePercentages[pool]
            : _poolCreatorYieldFeePercentages[pool];

        uint256 aggregateFeePercentage;

        bool needToSplitFees = poolCreatorFeePercentage > 0 && protocolFeePercentage > 0;
        if (needToSplitFees) {
            // Calculate once, outside the loop.
            aggregateFeePercentage = _computeAggregateFeePercentage(protocolFeePercentage, poolCreatorFeePercentage);
        }

        (IERC20[] memory poolTokens, uint256 numTokens) = _getPoolTokensAndCount(pool);
        for (uint256 i = 0; i < numTokens; ++i) {
            if (feeAmounts[i] > 0) {
                IERC20 token = poolTokens[i];

                _vault.sendTo(token, address(this), feeAmounts[i]);

                // It should be easier for off-chain processes to handle two events, rather than parsing the type
                // out of a single event.
                if (feeType == ProtocolFeeType.SWAP) {
                    emit ProtocolSwapFeeCollected(pool, token, feeAmounts[i]);
                } else {
                    emit ProtocolYieldFeeCollected(pool, token, feeAmounts[i]);
                }

                if (needToSplitFees) {
                    // The Vault took a single "cut" for the aggregate total percentage (protocol + pool creator) for
                    // this fee type (swap or yield). The first step is to reconstruct this total fee amount. Then we
                    // need to "disaggregate" this total, dividing it between the protocol and pool creator according
                    // to their individual percentages. We do this by computing the protocol portion first, then
                    // assigning the remainder to the pool creator.
                    uint256 totalFeeAmountRaw = feeAmounts[i].divUp(aggregateFeePercentage);
                    uint256 protocolPortion = totalFeeAmountRaw.mulUp(protocolFeePercentage);

                    _protocolFeeAmounts[pool][token] += protocolPortion;
                    _poolCreatorFeeAmounts[pool][token] += feeAmounts[i] - protocolPortion;
                } else {
                    // If we don't need to split, one of them must be zero.
                    if (poolCreatorFeePercentage == 0) {
                        _protocolFeeAmounts[pool][token] += feeAmounts[i];
                    } else {
                        _poolCreatorFeeAmounts[pool][token] += feeAmounts[i];
                    }
                }
            }
        }
    }

    /// @inheritdoc IProtocolFeeController
    function getGlobalProtocolSwapFeePercentage() external view returns (uint256) {
        return _globalProtocolSwapFeePercentage;
    }

    /// @inheritdoc IProtocolFeeController
    function getGlobalProtocolYieldFeePercentage() external view returns (uint256) {
        return _globalProtocolYieldFeePercentage;
    }

    /// @inheritdoc IProtocolFeeController
    function isPoolRegistered(address pool) external view returns (bool) {
        return _registeredPools[pool];
    }

    /// @inheritdoc IProtocolFeeController
    function getPoolProtocolSwapFeeInfo(address pool) external view returns (uint256, bool) {
        PoolFeeConfig memory config = _poolProtocolSwapFeePercentages[pool];

        return (config.feePercentage, config.isOverride);
    }

    /// @inheritdoc IProtocolFeeController
    function getPoolProtocolYieldFeeInfo(address pool) external view returns (uint256, bool) {
        PoolFeeConfig memory config = _poolProtocolYieldFeePercentages[pool];

        return (config.feePercentage, config.isOverride);
    }

    /// @inheritdoc IProtocolFeeController
    function getPoolCreatorSwapFeePercentage(address pool) external view returns (uint256) {
        return _poolCreatorSwapFeePercentages[pool];
    }

    /// @inheritdoc IProtocolFeeController
    function getPoolCreatorYieldFeePercentage(address pool) external view returns (uint256) {
        return _poolCreatorYieldFeePercentages[pool];
    }

    /// @inheritdoc IProtocolFeeController
    function getProtocolFeeAmounts(address pool) external view returns (uint256[] memory feeAmounts) {
        (IERC20[] memory poolTokens, uint256 numTokens) = _getPoolTokensAndCount(pool);

        feeAmounts = new uint256[](numTokens);
        for (uint256 i = 0; i < numTokens; ++i) {
            feeAmounts[i] = _protocolFeeAmounts[pool][poolTokens[i]];
        }
    }

    /// @inheritdoc IProtocolFeeController
    function getPoolCreatorFeeAmounts(address pool) external view returns (uint256[] memory feeAmounts) {
        (IERC20[] memory poolTokens, uint256 numTokens) = _getPoolTokensAndCount(pool);

        feeAmounts = new uint256[](numTokens);
        for (uint256 i = 0; i < numTokens; ++i) {
            feeAmounts[i] = _poolCreatorFeeAmounts[pool][poolTokens[i]];
        }
    }

    /// @inheritdoc IProtocolFeeController
    function computeAggregateFeePercentage(
        uint256 protocolFeePercentage,
        uint256 poolCreatorFeePercentage
    ) external pure returns (uint256) {
        return _computeAggregateFeePercentage(protocolFeePercentage, poolCreatorFeePercentage);
    }

    /// @inheritdoc IProtocolFeeController
    function updateProtocolSwapFeePercentage(address pool) external withLatestFees(pool) {
        PoolFeeConfig memory feeConfig = _poolProtocolSwapFeePercentages[pool];
        uint256 globalProtocolSwapFee = _globalProtocolSwapFeePercentage;

        if (feeConfig.isOverride == false && globalProtocolSwapFee != feeConfig.feePercentage) {
            _updatePoolSwapFeePercentage(pool, globalProtocolSwapFee, false);
        }
    }

    /// @inheritdoc IProtocolFeeController
    function updateProtocolYieldFeePercentage(address pool) external withLatestFees(pool) {
        PoolFeeConfig memory feeConfig = _poolProtocolYieldFeePercentages[pool];
        uint256 globalProtocolYieldFee = _globalProtocolYieldFeePercentage;

        if (feeConfig.isOverride == false && globalProtocolYieldFee != feeConfig.feePercentage) {
            _updatePoolYieldFeePercentage(pool, globalProtocolYieldFee, false);
        }
    }

    function _getAggregateFeePercentage(address pool, ProtocolFeeType feeType) internal view returns (uint256) {
        uint256 protocolFeePercentage;
        uint256 poolCreatorFeePercentage;

        if (feeType == ProtocolFeeType.SWAP) {
            protocolFeePercentage = _poolProtocolSwapFeePercentages[pool].feePercentage;
            poolCreatorFeePercentage = _poolCreatorSwapFeePercentages[pool];
        } else {
            protocolFeePercentage = _poolProtocolYieldFeePercentages[pool].feePercentage;
            poolCreatorFeePercentage = _poolCreatorYieldFeePercentages[pool];
        }

        return _computeAggregateFeePercentage(protocolFeePercentage, poolCreatorFeePercentage);
    }

    function _computeAggregateFeePercentage(
        uint256 protocolFeePercentage,
        uint256 poolCreatorFeePercentage
    ) internal pure returns (uint256 aggregateFeePercentage) {
        aggregateFeePercentage =
            protocolFeePercentage +
            protocolFeePercentage.complement().mulDown(poolCreatorFeePercentage);

        // Protocol fee percentages are limited to 24-bit precision for performance reasons (i.e., to fit all the fees
        // in a single slot), and because high precision is not needed. Generally we expect protocol fees set by
        // governance to be simple integers.
        //
        // However, the pool creator fee is entirely controlled by the pool creator, and it is possible to craft a
        // valid pool creator fee percentage that would cause the aggregate fee percentage to fail the precision check.
        // This case should be rare, so we ensure this can't happen by truncating the final value.
        aggregateFeePercentage = (aggregateFeePercentage / FEE_SCALING_FACTOR) * FEE_SCALING_FACTOR;
    }

    function _ensureCallerIsPoolCreator(address pool) internal view {
        address poolCreator = _getPoolCreator(pool);

        if (poolCreator == address(0)) {
            revert PoolCreatorNotRegistered(pool);
        }

        if (poolCreator != msg.sender) {
            revert CallerIsNotPoolCreator(msg.sender, pool);
        }
    }

    function _getPoolTokensAndCount(address pool) internal view returns (IERC20[] memory tokens, uint256 numTokens) {
        tokens = _vault.getPoolTokens(pool);
        numTokens = tokens.length;
    }

    // Retrieve the pool creator for a pool from the Vault.
    function _getPoolCreator(address pool) internal view returns (address) {
        PoolRoleAccounts memory roleAccounts = _vault.getPoolRoleAccounts(pool);

        return roleAccounts.poolCreator;
    }

    /***************************************************************************
                                Permissioned Functions
    ***************************************************************************/

    /// @inheritdoc IProtocolFeeController
    function registerPool(
        address pool,
        address poolCreator,
        bool protocolFeeExempt
    ) external onlyVault returns (uint256 aggregateSwapFeePercentage, uint256 aggregateYieldFeePercentage) {
        _registeredPools[pool] = true;

        // Set local storage of the actual percentages for the pool (default to global).
        aggregateSwapFeePercentage = protocolFeeExempt ? 0 : _globalProtocolSwapFeePercentage;
        aggregateYieldFeePercentage = protocolFeeExempt ? 0 : _globalProtocolYieldFeePercentage;

        // `isOverride` is true if the pool is protocol fee exempt; otherwise, default to false.
        // If exempt, this pool cannot be updated to the current global percentage permissionlessly.
        // The percentages are 18 decimal floating point numbers, bound between 0 and the max fee (<= FixedPoint.ONE).
        // Since this fits in 64 bits, the SafeCast shouldn't be necessary, and is done out of an abundance of caution.
        _poolProtocolSwapFeePercentages[pool] = PoolFeeConfig({
            feePercentage: aggregateSwapFeePercentage.toUint64(),
            isOverride: protocolFeeExempt
        });
        _poolProtocolYieldFeePercentages[pool] = PoolFeeConfig({
            feePercentage: aggregateYieldFeePercentage.toUint64(),
            isOverride: protocolFeeExempt
        });

        // Allow tracking pool fee percentages in all cases (e.g., when the pool is protocol-fee exempt).
        emit InitialPoolAggregateSwapFeePercentage(pool, aggregateSwapFeePercentage, protocolFeeExempt);
        emit InitialPoolAggregateYieldFeePercentage(pool, aggregateYieldFeePercentage, protocolFeeExempt);

        if (poolCreator != address(0)) {
            emit PoolWithCreatorRegistered(pool, poolCreator, protocolFeeExempt);
        }
    }

    /**
     * @notice Not exposed in the interface, this enables migration of hidden pool state.
     * @dev Permission should NEVER be granted to this function outside of a migration contract. It is necessary to
     * permit migration of the `ProtocolFeeController` with all state (in particular, protocol fee overrides and pool
     * creator fees) that cannot be written outside of the `registerPool` function called by the Vault during pool
     * deployment.
     *
     * Even if governance were to grant permission to call this function, the `_registeredPools` latch keeps it safe,
     * guaranteeing that it is impossible to use this function to change anything after registration. A pool can only
     * be registered / configured once - either copied to a new controller in the migration context, or added normally
     * through the Vault calling `registerPool`.
     *
     * Technically, since the logic prevents it from being called on the active fee controller, and on a previously
     * registered or migrated pool, it could even be permissionless. But since we already have other permissioned
     * functions, it doesn't really cost anything to be permissioned, and that provides another layer of security.
     *
     * @param pool The address of the pool to be migrated
     */
    function migratePool(address pool) external authenticate {
        IProtocolFeeController oldFeeController = _vault.getProtocolFeeController();

        if (address(oldFeeController) == address(this)) {
            revert InvalidMigrationSource();
        }

        if (_registeredPools[pool]) {
            revert PoolAlreadyRegistered(pool);
        }

        _registeredPools[pool] = true;

        (uint256 protocolSwapFeePercentage, bool swapFeeIsOverride) = oldFeeController.getPoolProtocolSwapFeeInfo(pool);
        _poolProtocolSwapFeePercentages[pool] = PoolFeeConfig({
            feePercentage: protocolSwapFeePercentage.toUint64(),
            isOverride: swapFeeIsOverride
        });

        (uint256 protocolYieldFeePercentage, bool yieldFeeIsOverride) = oldFeeController.getPoolProtocolYieldFeeInfo(
            pool
        );
        _poolProtocolYieldFeePercentages[pool] = PoolFeeConfig({
            feePercentage: protocolYieldFeePercentage.toUint64(),
            isOverride: yieldFeeIsOverride
        });

        _poolCreatorSwapFeePercentages[pool] = oldFeeController.getPoolCreatorSwapFeePercentage(pool);
        _poolCreatorYieldFeePercentages[pool] = oldFeeController.getPoolCreatorYieldFeePercentage(pool);
    }

    /// @inheritdoc IProtocolFeeController
    function setGlobalProtocolSwapFeePercentage(
        uint256 newProtocolSwapFeePercentage
    ) external withValidSwapFee(newProtocolSwapFeePercentage) authenticate {
        _globalProtocolSwapFeePercentage = newProtocolSwapFeePercentage;

        emit GlobalProtocolSwapFeePercentageChanged(newProtocolSwapFeePercentage);
    }

    /// @inheritdoc IProtocolFeeController
    function setGlobalProtocolYieldFeePercentage(
        uint256 newProtocolYieldFeePercentage
    ) external withValidYieldFee(newProtocolYieldFeePercentage) authenticate {
        _globalProtocolYieldFeePercentage = newProtocolYieldFeePercentage;

        emit GlobalProtocolYieldFeePercentageChanged(newProtocolYieldFeePercentage);
    }

    /// @inheritdoc IProtocolFeeController
    function setProtocolSwapFeePercentage(
        address pool,
        uint256 newProtocolSwapFeePercentage
    ) external authenticate withValidSwapFee(newProtocolSwapFeePercentage) withLatestFees(pool) {
        _updatePoolSwapFeePercentage(pool, newProtocolSwapFeePercentage, true);
    }

    /// @inheritdoc IProtocolFeeController
    function setProtocolYieldFeePercentage(
        address pool,
        uint256 newProtocolYieldFeePercentage
    ) external authenticate withValidYieldFee(newProtocolYieldFeePercentage) withLatestFees(pool) {
        _updatePoolYieldFeePercentage(pool, newProtocolYieldFeePercentage, true);
    }

    /// @inheritdoc IProtocolFeeController
    function setPoolCreatorSwapFeePercentage(
        address pool,
        uint256 poolCreatorSwapFeePercentage
    ) external onlyPoolCreator(pool) withValidPoolCreatorFee(poolCreatorSwapFeePercentage) withLatestFees(pool) {
        _setPoolCreatorFeePercentage(pool, poolCreatorSwapFeePercentage, ProtocolFeeType.SWAP);
    }

    /// @inheritdoc IProtocolFeeController
    function setPoolCreatorYieldFeePercentage(
        address pool,
        uint256 poolCreatorYieldFeePercentage
    ) external onlyPoolCreator(pool) withValidPoolCreatorFee(poolCreatorYieldFeePercentage) withLatestFees(pool) {
        _setPoolCreatorFeePercentage(pool, poolCreatorYieldFeePercentage, ProtocolFeeType.YIELD);
    }

    function _setPoolCreatorFeePercentage(
        address pool,
        uint256 poolCreatorFeePercentage,
        ProtocolFeeType feeType
    ) internal {
        // Need to set locally, and update the aggregate percentage in the Vault.
        if (feeType == ProtocolFeeType.SWAP) {
            _poolCreatorSwapFeePercentages[pool] = poolCreatorFeePercentage;

            // The Vault will also emit an `AggregateSwapFeePercentageChanged` event.
            _vault.updateAggregateSwapFeePercentage(pool, _getAggregateFeePercentage(pool, ProtocolFeeType.SWAP));

            emit PoolCreatorSwapFeePercentageChanged(pool, poolCreatorFeePercentage);
        } else {
            _poolCreatorYieldFeePercentages[pool] = poolCreatorFeePercentage;

            // The Vault will also emit an `AggregateYieldFeePercentageChanged` event.
            _vault.updateAggregateYieldFeePercentage(pool, _getAggregateFeePercentage(pool, ProtocolFeeType.YIELD));

            emit PoolCreatorYieldFeePercentageChanged(pool, poolCreatorFeePercentage);
        }
    }

    /// @inheritdoc IProtocolFeeController
    function withdrawProtocolFees(address pool, address recipient) external authenticate {
        (IERC20[] memory poolTokens, uint256 numTokens) = _getPoolTokensAndCount(pool);

        for (uint256 i = 0; i < numTokens; ++i) {
            IERC20 token = poolTokens[i];

            _withdrawProtocolFees(pool, recipient, token);
        }
    }

    /// @inheritdoc IProtocolFeeController
    function withdrawProtocolFeesForToken(address pool, address recipient, IERC20 token) external authenticate {
        // Revert if the pool is not registered or if the token does not belong to the pool.
        _vault.getPoolTokenCountAndIndexOfToken(pool, token);
        _withdrawProtocolFees(pool, recipient, token);
    }

    function _withdrawProtocolFees(address pool, address recipient, IERC20 token) internal {
        uint256 amountToWithdraw = _protocolFeeAmounts[pool][token];
        if (amountToWithdraw > 0) {
            _protocolFeeAmounts[pool][token] = 0;
            token.safeTransfer(recipient, amountToWithdraw);

            emit ProtocolFeesWithdrawn(pool, token, recipient, amountToWithdraw);
        }
    }

    /// @inheritdoc IProtocolFeeController
    function withdrawPoolCreatorFees(address pool, address recipient) external onlyPoolCreator(pool) {
        _withdrawPoolCreatorFees(pool, recipient);
    }

    /// @inheritdoc IProtocolFeeController
    function withdrawPoolCreatorFees(address pool) external {
        _withdrawPoolCreatorFees(pool, _getPoolCreator(pool));
    }

    function _withdrawPoolCreatorFees(address pool, address recipient) private {
        (IERC20[] memory poolTokens, uint256 numTokens) = _getPoolTokensAndCount(pool);

        for (uint256 i = 0; i < numTokens; ++i) {
            IERC20 token = poolTokens[i];

            uint256 amountToWithdraw = _poolCreatorFeeAmounts[pool][token];
            if (amountToWithdraw > 0) {
                _poolCreatorFeeAmounts[pool][token] = 0;
                token.safeTransfer(recipient, amountToWithdraw);

                emit PoolCreatorFeesWithdrawn(pool, token, recipient, amountToWithdraw);
            }
        }
    }

    /// @dev Common code shared between set/update. `isOverride` will be true if governance is setting the percentage.
    function _updatePoolSwapFeePercentage(address pool, uint256 newProtocolSwapFeePercentage, bool isOverride) private {
        // Update local storage of the raw percentage.
        //
        // The percentages are 18 decimal floating point numbers, bound between 0 and the max fee (<= FixedPoint.ONE).
        // Since this fits in 64 bits, the SafeCast shouldn't be necessary, and is done out of an abundance of caution.
        _poolProtocolSwapFeePercentages[pool] = PoolFeeConfig({
            feePercentage: newProtocolSwapFeePercentage.toUint64(),
            isOverride: isOverride
        });

        // Update the resulting aggregate swap fee value in the Vault (PoolConfig).
        _vault.updateAggregateSwapFeePercentage(pool, _getAggregateFeePercentage(pool, ProtocolFeeType.SWAP));

        emit ProtocolSwapFeePercentageChanged(pool, newProtocolSwapFeePercentage);
    }

    /// @dev Common code shared between set/update. `isOverride` will be true if governance is setting the percentage.
    function _updatePoolYieldFeePercentage(
        address pool,
        uint256 newProtocolYieldFeePercentage,
        bool isOverride
    ) private {
        // Update local storage of the raw percentage.
        // The percentages are 18 decimal floating point numbers, bound between 0 and the max fee (<= FixedPoint.ONE).
        // Since this fits in 64 bits, the SafeCast shouldn't be necessary, and is done out of an abundance of caution.
        _poolProtocolYieldFeePercentages[pool] = PoolFeeConfig({
            feePercentage: newProtocolYieldFeePercentage.toUint64(),
            isOverride: isOverride
        });

        // Update the resulting aggregate yield fee value in the Vault (PoolConfig).
        _vault.updateAggregateYieldFeePercentage(pool, _getAggregateFeePercentage(pool, ProtocolFeeType.YIELD));

        emit ProtocolYieldFeePercentageChanged(pool, newProtocolYieldFeePercentage);
    }

    function _ensureValidPrecision(uint256 feePercentage) private pure {
        // Primary fee percentages are 18-decimal values, stored here in 64 bits, and calculated with full 256-bit
        // precision. However, the resulting aggregate fees are stored in the Vault with 24-bit precision, which
        // corresponds to 0.00001% resolution (i.e., a fee can be 1%, 1.00001%, 1.00002%, but not 1.000005%).
        // Ensure there will be no precision loss in the Vault - which would lead to a discrepancy between the
        // aggregate fee calculated here and that stored in the Vault.
        if ((feePercentage / FEE_SCALING_FACTOR) * FEE_SCALING_FACTOR != feePercentage) {
            revert IVaultErrors.FeePrecisionTooHigh();
        }
    }
}<|MERGE_RESOLUTION|>--- conflicted
+++ resolved
@@ -101,21 +101,15 @@
     // Global protocol yield fee.
     uint256 private _globalProtocolYieldFeePercentage;
 
+    // Store the pool-specific swap fee percentages (the Vault's poolConfigBits stores the aggregate percentage).
+    mapping(address pool => PoolFeeConfig swapFeeConfig) internal _poolProtocolSwapFeePercentages;
+
+    // Store the pool-specific yield fee percentages (the Vault's poolConfigBits stores the aggregate percentage).
+    mapping(address pool => PoolFeeConfig yieldFeeConfig) internal _poolProtocolYieldFeePercentages;
+
     // Explicitly mark a pool as registered. This will enable future migrations to safely update protected state.
     mapping(address pool => bool isRegistered) internal _registeredPools;
 
-    // Store the pool-specific swap fee percentages (the Vault's poolConfigBits stores the aggregate percentage).
-    mapping(address pool => PoolFeeConfig swapFeeConfig) internal _poolProtocolSwapFeePercentages;
-
-    // Store the pool-specific yield fee percentages (the Vault's poolConfigBits stores the aggregate percentage).
-    mapping(address pool => PoolFeeConfig yieldFeeConfig) internal _poolProtocolYieldFeePercentages;
-
-<<<<<<< HEAD
-=======
-    // Explicitly mark a pool as registered. This will enable future migrations to safely update protected state.
-    mapping(address pool => bool isRegistered) internal _registeredPools;
-
->>>>>>> 7793e6d4
     // Pool creator swap fee percentages for each pool.
     mapping(address pool => uint256 poolCreatorSwapFee) internal _poolCreatorSwapFeePercentages;
 
