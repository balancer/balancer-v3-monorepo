--- conflicted
+++ resolved
@@ -161,17 +161,12 @@
         uint256 exactBptAmountOut,
         bool wethIsEth,
         bytes memory userData
-<<<<<<< HEAD
-    ) external payable returns (uint256[] memory amountsIn) {
-        (uint256[] memory maxAmountsIn, ) = _getSingleInputArrayAndTokenIndex(pool, tokenIn, maxAmountIn);
-=======
     ) external payable returns (uint256 amountIn) {
         (uint256[] memory maxAmountsIn, uint256 tokenIndex) = _getSingleInputArrayAndTokenIndex(
             pool,
             tokenIn,
             maxAmountIn
         );
->>>>>>> ccd9ca68
 
         (uint256[] memory amountsIn, , ) = abi.decode(
             _vault.invoke{ value: msg.value }(
@@ -311,17 +306,12 @@
         uint256 minAmountOut,
         bool wethIsEth,
         bytes memory userData
-<<<<<<< HEAD
-    ) external payable returns (uint256[] memory amountsOut) {
-        (uint256[] memory minAmountsOut, ) = _getSingleInputArrayAndTokenIndex(pool, tokenOut, minAmountOut);
-=======
     ) external payable returns (uint256 amountOut) {
         (uint256[] memory maxAmountsOut, uint256 tokenIndex) = _getSingleInputArrayAndTokenIndex(
             pool,
             tokenOut,
             minAmountOut
         );
->>>>>>> ccd9ca68
 
         (, uint256[] memory amountsOut, ) = abi.decode(
             _vault.invoke(
@@ -709,6 +699,7 @@
                             tokenIn: tokenIn,
                             tokenOut: step.tokenOut,
                             amountGivenRaw: exactAmountIn,
+                            limitRaw: minAmountOut,
                             userData: params.userData
                         })
                     );
@@ -847,6 +838,7 @@
                             tokenIn: tokenIn,
                             tokenOut: step.tokenOut,
                             amountGivenRaw: exactAmountOut,
+                            limitRaw: maxAmountIn,
                             userData: params.userData
                         })
                     );
@@ -1001,17 +993,12 @@
         uint256 maxAmountIn,
         uint256 exactBptAmountOut,
         bytes memory userData
-<<<<<<< HEAD
-    ) external returns (uint256[] memory amountsIn) {
-        (uint256[] memory maxAmountsIn, ) = _getSingleInputArrayAndTokenIndex(pool, tokenIn, maxAmountIn);
-=======
     ) external returns (uint256 amountIn) {
         (uint256[] memory maxAmountsIn, uint256 tokenIndex) = _getSingleInputArrayAndTokenIndex(
             pool,
             tokenIn,
             maxAmountIn
         );
->>>>>>> ccd9ca68
 
         (uint256[] memory amountsIn, , ) = abi.decode(
             _vault.quote(
@@ -1129,17 +1116,12 @@
         IERC20 tokenOut,
         uint256 minAmountOut,
         bytes memory userData
-<<<<<<< HEAD
-    ) external returns (uint256[] memory amountsOut) {
-        (uint256[] memory minAmountsOut, ) = _getSingleInputArrayAndTokenIndex(pool, tokenOut, minAmountOut);
-=======
     ) external returns (uint256 amountOut) {
         (uint256[] memory minAmountsOut, uint256 tokenIndex) = _getSingleInputArrayAndTokenIndex(
             pool,
             tokenOut,
             minAmountOut
         );
->>>>>>> ccd9ca68
 
         (, uint256[] memory amountsOut, ) = abi.decode(
             _vault.quote(
