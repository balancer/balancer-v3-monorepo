// SPDX-License-Identifier: GPL-3.0-or-later

pragma solidity ^0.8.24;

import { IERC20 } from "@openzeppelin/contracts/token/ERC20/IERC20.sol";
import { IERC4626 } from "@openzeppelin/contracts/interfaces/IERC4626.sol";
import { Address } from "@openzeppelin/contracts/utils/Address.sol";
import { IPermit2 } from "permit2/src/interfaces/IPermit2.sol";

import { IVault } from "@balancer-labs/v3-interfaces/contracts/vault/IVault.sol";
<<<<<<< HEAD
=======
import { IVaultMain } from "@balancer-labs/v3-interfaces/contracts/vault/IVaultMain.sol";
>>>>>>> 5a791e1e
import { IRouter } from "@balancer-labs/v3-interfaces/contracts/vault/IRouter.sol";
import { IWETH } from "@balancer-labs/v3-interfaces/contracts/solidity-utils/misc/IWETH.sol";
import "@balancer-labs/v3-interfaces/contracts/vault/VaultTypes.sol";

import {
    ReentrancyGuardTransient
} from "@balancer-labs/v3-solidity-utils/contracts/openzeppelin/ReentrancyGuardTransient.sol";

import { RouterCommon } from "./RouterCommon.sol";

/**
 * @notice Entrypoint for swaps, liquidity operations, and corresponding queries.
 * @dev The external API functions unlock the Vault, which calls back into the corresponding hook functions.
 * These interact with the Vault, transfer tokens, settle accounting, and handle wrapping and unwrapping ETH.
 */
contract Router is IRouter, RouterCommon, ReentrancyGuardTransient {
    using Address for address payable;

    constructor(IVault vault, IWETH weth, IPermit2 permit2) RouterCommon(vault, weth, permit2) {
        // solhint-disable-previous-line no-empty-blocks
    }

    /*******************************************************************************
                                Pool Initialization
    *******************************************************************************/

    /// @inheritdoc IRouter
    function initialize(
        address pool,
        IERC20[] memory tokens,
        uint256[] memory exactAmountsIn,
        uint256 minBptAmountOut,
        bool wethIsEth,
        bytes memory userData
    ) external payable returns (uint256 bptAmountOut) {
        return
            abi.decode(
                _vault.unlock(
                    abi.encodeWithSelector(
                        Router.initializeHook.selector,
                        InitializeHookParams({
                            sender: msg.sender,
                            pool: pool,
                            tokens: tokens,
                            exactAmountsIn: exactAmountsIn,
                            minBptAmountOut: minBptAmountOut,
                            wethIsEth: wethIsEth,
                            userData: userData
                        })
                    )
                ),
                (uint256)
            );
    }

    /**
     * @notice Hook for initialization.
     * @dev Can only be called by the Vault.
     * @param params Initialization parameters (see IRouter for struct definition)
     * @return bptAmountOut BPT amount minted in exchange for the input tokens
     */
    function initializeHook(
        InitializeHookParams calldata params
    ) external nonReentrant onlyVault returns (uint256 bptAmountOut) {
        bptAmountOut = _vault.initialize(
            params.pool,
            params.sender,
            params.tokens,
            params.exactAmountsIn,
            params.minBptAmountOut,
            params.userData
        );

        uint256 ethAmountIn;
        for (uint256 i = 0; i < params.tokens.length; ++i) {
            IERC20 token = params.tokens[i];
            uint256 amountIn = params.exactAmountsIn[i];

            // There can be only one WETH token in the pool.
            if (params.wethIsEth && address(token) == address(_weth)) {
                if (address(this).balance < amountIn) {
                    revert InsufficientEth();
                }

                _weth.deposit{ value: amountIn }();
                ethAmountIn = amountIn;
                // Transfer WETH from the router to the Vault.
                _weth.transfer(address(_vault), amountIn);
                _vault.settle(_weth, amountIn);
            } else {
                // Rransfer tokens from the user to the Vault.
                _permit2.transferFrom(params.sender, address(_vault), uint160(amountIn), address(token));
                _vault.settle(token, amountIn);
            }
        }

        // Return ETH dust.
        _returnEth(params.sender);
    }

    /***************************************************************************
                                   Add Liquidity
    ***************************************************************************/

    /// @inheritdoc IRouter
    function addLiquidityProportional(
        address pool,
        uint256[] memory maxAmountsIn,
        uint256 exactBptAmountOut,
        bool wethIsEth,
        bytes memory userData
    ) external payable saveSender returns (uint256[] memory amountsIn) {
        (amountsIn, , ) = abi.decode(
            _vault.unlock(
                abi.encodeWithSelector(
                    Router.addLiquidityHook.selector,
                    AddLiquidityHookParams({
                        sender: msg.sender,
                        pool: pool,
                        maxAmountsIn: maxAmountsIn,
                        minBptAmountOut: exactBptAmountOut,
                        kind: AddLiquidityKind.PROPORTIONAL,
                        wethIsEth: wethIsEth,
                        userData: userData
                    })
                )
            ),
            (uint256[], uint256, bytes)
        );
    }

    /// @inheritdoc IRouter
    function addLiquidityUnbalanced(
        address pool,
        uint256[] memory exactAmountsIn,
        uint256 minBptAmountOut,
        bool wethIsEth,
        bytes memory userData
    ) external payable saveSender returns (uint256 bptAmountOut) {
        (, bptAmountOut, ) = abi.decode(
            _vault.unlock(
                abi.encodeWithSelector(
                    Router.addLiquidityHook.selector,
                    AddLiquidityHookParams({
                        sender: msg.sender,
                        pool: pool,
                        maxAmountsIn: exactAmountsIn,
                        minBptAmountOut: minBptAmountOut,
                        kind: AddLiquidityKind.UNBALANCED,
                        wethIsEth: wethIsEth,
                        userData: userData
                    })
                )
            ),
            (uint256[], uint256, bytes)
        );
    }

    /// @inheritdoc IRouter
    function addLiquiditySingleTokenExactOut(
        address pool,
        IERC20 tokenIn,
        uint256 maxAmountIn,
        uint256 exactBptAmountOut,
        bool wethIsEth,
        bytes memory userData
    ) external payable saveSender returns (uint256 amountIn) {
        (uint256[] memory maxAmountsIn, uint256 tokenIndex) = _getSingleInputArrayAndTokenIndex(
            pool,
            tokenIn,
            maxAmountIn
        );

        (uint256[] memory amountsIn, , ) = abi.decode(
            _vault.unlock(
                abi.encodeWithSelector(
                    Router.addLiquidityHook.selector,
                    AddLiquidityHookParams({
                        sender: msg.sender,
                        pool: pool,
                        maxAmountsIn: maxAmountsIn,
                        minBptAmountOut: exactBptAmountOut,
                        kind: AddLiquidityKind.SINGLE_TOKEN_EXACT_OUT,
                        wethIsEth: wethIsEth,
                        userData: userData
                    })
                )
            ),
            (uint256[], uint256, bytes)
        );

        return amountsIn[tokenIndex];
    }

    /// @inheritdoc IRouter
    function donate(
        address pool,
        uint256[] memory amountsIn,
        bool wethIsEth,
        bytes memory userData
    ) external payable saveSender {
        _vault.unlock(
            abi.encodeWithSelector(
                Router.addLiquidityHook.selector,
                AddLiquidityHookParams({
                    sender: msg.sender,
                    pool: pool,
                    maxAmountsIn: amountsIn,
                    minBptAmountOut: 0,
                    kind: AddLiquidityKind.DONATION,
                    wethIsEth: wethIsEth,
                    userData: userData
                })
            )
        );
    }

    /// @inheritdoc IRouter
    function addLiquidityCustom(
        address pool,
        uint256[] memory maxAmountsIn,
        uint256 minBptAmountOut,
        bool wethIsEth,
        bytes memory userData
    ) external payable saveSender returns (uint256[] memory amountsIn, uint256 bptAmountOut, bytes memory returnData) {
        return
            abi.decode(
                _vault.unlock(
                    abi.encodeWithSelector(
                        Router.addLiquidityHook.selector,
                        AddLiquidityHookParams({
                            sender: msg.sender,
                            pool: pool,
                            maxAmountsIn: maxAmountsIn,
                            minBptAmountOut: minBptAmountOut,
                            kind: AddLiquidityKind.CUSTOM,
                            wethIsEth: wethIsEth,
                            userData: userData
                        })
                    )
                ),
                (uint256[], uint256, bytes)
            );
    }

    /**
     * @notice Hook for adding liquidity.
     * @dev Can only be called by the Vault.
     * @param params Add liquidity parameters (see IRouter for struct definition)
     * @return amountsIn Actual amounts in required for the join
     * @return bptAmountOut BPT amount minted in exchange for the input tokens
     * @return returnData Arbitrary data with encoded response from the pool
     */
    function addLiquidityHook(
        AddLiquidityHookParams calldata params
    )
        external
        nonReentrant
        onlyVault
        returns (uint256[] memory amountsIn, uint256 bptAmountOut, bytes memory returnData)
    {
        (amountsIn, bptAmountOut, returnData) = _vault.addLiquidity(
            AddLiquidityParams({
                pool: params.pool,
                to: params.sender,
                maxAmountsIn: params.maxAmountsIn,
                minBptAmountOut: params.minBptAmountOut,
                kind: params.kind,
                userData: params.userData
            })
        );

        // maxAmountsIn length is checked against tokens length at the vault.
        IERC20[] memory tokens = _vault.getPoolTokens(params.pool);

        uint256 ethAmountIn;
        for (uint256 i = 0; i < tokens.length; ++i) {
            IERC20 token = tokens[i];
            uint256 amountIn = amountsIn[i];

            // There can be only one WETH token in the pool.
            if (params.wethIsEth && address(token) == address(_weth)) {
                if (address(this).balance < amountIn) {
                    revert InsufficientEth();
                }

                _weth.deposit{ value: amountIn }();
                ethAmountIn = amountIn;
                _weth.transfer(address(_vault), amountIn);
                _vault.settle(_weth, amountIn);
            } else {
                _permit2.transferFrom(params.sender, address(_vault), uint160(amountIn), address(token));
                _vault.settle(token, amountIn);
            }
        }

        // Send remaining ETH to the user.
        _returnEth(params.sender);
    }

    /***************************************************************************
                                 Remove Liquidity
    ***************************************************************************/

    /// @inheritdoc IRouter
    function removeLiquidityProportional(
        address pool,
        uint256 exactBptAmountIn,
        uint256[] memory minAmountsOut,
        bool wethIsEth,
        bytes memory userData
    ) external payable saveSender returns (uint256[] memory amountsOut) {
        (, amountsOut, ) = abi.decode(
            _vault.unlock(
                abi.encodeWithSelector(
                    Router.removeLiquidityHook.selector,
                    RemoveLiquidityHookParams({
                        sender: msg.sender,
                        pool: pool,
                        minAmountsOut: minAmountsOut,
                        maxBptAmountIn: exactBptAmountIn,
                        kind: RemoveLiquidityKind.PROPORTIONAL,
                        wethIsEth: wethIsEth,
                        userData: userData
                    })
                )
            ),
            (uint256, uint256[], bytes)
        );
    }

    /// @inheritdoc IRouter
    function removeLiquiditySingleTokenExactIn(
        address pool,
        uint256 exactBptAmountIn,
        IERC20 tokenOut,
        uint256 minAmountOut,
        bool wethIsEth,
        bytes memory userData
    ) external payable saveSender returns (uint256 amountOut) {
        (uint256[] memory minAmountsOut, uint256 tokenIndex) = _getSingleInputArrayAndTokenIndex(
            pool,
            tokenOut,
            minAmountOut
        );

        (, uint256[] memory amountsOut, ) = abi.decode(
            _vault.unlock(
                abi.encodeWithSelector(
                    Router.removeLiquidityHook.selector,
                    RemoveLiquidityHookParams({
                        sender: msg.sender,
                        pool: pool,
                        minAmountsOut: minAmountsOut,
                        maxBptAmountIn: exactBptAmountIn,
                        kind: RemoveLiquidityKind.SINGLE_TOKEN_EXACT_IN,
                        wethIsEth: wethIsEth,
                        userData: userData
                    })
                )
            ),
            (uint256, uint256[], bytes)
        );

        return amountsOut[tokenIndex];
    }

    /// @inheritdoc IRouter
    function removeLiquiditySingleTokenExactOut(
        address pool,
        uint256 maxBptAmountIn,
        IERC20 tokenOut,
        uint256 exactAmountOut,
        bool wethIsEth,
        bytes memory userData
    ) external payable saveSender returns (uint256 bptAmountIn) {
        (uint256[] memory minAmountsOut, ) = _getSingleInputArrayAndTokenIndex(pool, tokenOut, exactAmountOut);

        (bptAmountIn, , ) = abi.decode(
            _vault.unlock(
                abi.encodeWithSelector(
                    Router.removeLiquidityHook.selector,
                    RemoveLiquidityHookParams({
                        sender: msg.sender,
                        pool: pool,
                        minAmountsOut: minAmountsOut,
                        maxBptAmountIn: maxBptAmountIn,
                        kind: RemoveLiquidityKind.SINGLE_TOKEN_EXACT_OUT,
                        wethIsEth: wethIsEth,
                        userData: userData
                    })
                )
            ),
            (uint256, uint256[], bytes)
        );

        return bptAmountIn;
    }

    /// @inheritdoc IRouter
    function removeLiquidityCustom(
        address pool,
        uint256 maxBptAmountIn,
        uint256[] memory minAmountsOut,
        bool wethIsEth,
        bytes memory userData
    ) external saveSender returns (uint256 bptAmountIn, uint256[] memory amountsOut, bytes memory returnData) {
        return
            abi.decode(
                _vault.unlock(
                    abi.encodeWithSelector(
                        Router.removeLiquidityHook.selector,
                        RemoveLiquidityHookParams({
                            sender: msg.sender,
                            pool: pool,
                            minAmountsOut: minAmountsOut,
                            maxBptAmountIn: maxBptAmountIn,
                            kind: RemoveLiquidityKind.CUSTOM,
                            wethIsEth: wethIsEth,
                            userData: userData
                        })
                    )
                ),
                (uint256, uint256[], bytes)
            );
    }

    /// @inheritdoc IRouter
    function removeLiquidityRecovery(
        address pool,
        uint256 exactBptAmountIn
    ) external returns (uint256[] memory amountsOut) {
        amountsOut = abi.decode(
            _vault.unlock(
                abi.encodeWithSelector(Router.removeLiquidityRecoveryHook.selector, pool, msg.sender, exactBptAmountIn)
            ),
            (uint256[])
        );
    }

    /**
     * @notice Hook for removing liquidity.
     * @dev Can only be called by the Vault.
     * @param params Remove liquidity parameters (see IRouter for struct definition)
     * @return bptAmountIn BPT amount burned for the output tokens
     * @return amountsOut Actual token amounts transferred in exchange for the BPT
     * @return returnData Arbitrary (optional) data with an encoded response from the pool
     */
    function removeLiquidityHook(
        RemoveLiquidityHookParams calldata params
    )
        external
        nonReentrant
        onlyVault
        returns (uint256 bptAmountIn, uint256[] memory amountsOut, bytes memory returnData)
    {
        (bptAmountIn, amountsOut, returnData) = _vault.removeLiquidity(
            RemoveLiquidityParams({
                pool: params.pool,
                from: params.sender,
                maxBptAmountIn: params.maxBptAmountIn,
                minAmountsOut: params.minAmountsOut,
                kind: params.kind,
                userData: params.userData
            })
        );

        // minAmountsOut length is checked against tokens length at the vault.
        IERC20[] memory tokens = _vault.getPoolTokens(params.pool);

        uint256 ethAmountOut;
        for (uint256 i = 0; i < tokens.length; ++i) {
            uint256 amountOut = amountsOut[i];
            IERC20 token = tokens[i];

            // There can be only one WETH token in the pool.
            if (params.wethIsEth && address(token) == address(_weth)) {
                // Send WETH here and unwrap to native ETH.
                _vault.sendTo(_weth, address(this), amountOut);
                _weth.withdraw(amountOut);
                ethAmountOut = amountOut;
            } else {
                // Transfer the token to the sender (amountOut).
                _vault.sendTo(token, params.sender, amountOut);
            }
        }

        // Send ETH to sender.
        payable(params.sender).sendValue(ethAmountOut);
    }

    /**
     * @notice Hook for removing liquidity in Recovery Mode.
     * @dev Can only be called by the Vault, when the pool is in Recovery Mode.
     * @param pool Address of the liquidity pool
     * @param sender Account originating the remove liquidity operation
     * @param exactBptAmountIn BPT amount burned for the output tokens
     * @return amountsOut Actual token amounts transferred in exchange for the BPT
     */
    function removeLiquidityRecoveryHook(
        address pool,
        address sender,
        uint256 exactBptAmountIn
    ) external nonReentrant onlyVault returns (uint256[] memory amountsOut) {
        amountsOut = _vault.removeLiquidityRecovery(pool, sender, exactBptAmountIn);

        IERC20[] memory tokens = _vault.getPoolTokens(pool);

        for (uint256 i = 0; i < tokens.length; ++i) {
            // Transfer the token to the sender (amountOut)
            _vault.sendTo(tokens[i], sender, amountsOut[i]);
        }
    }

    /***************************************************************************
                                       Swaps
    ***************************************************************************/

    /// @inheritdoc IRouter
    function swapSingleTokenExactIn(
        address pool,
        IERC20 tokenIn,
        IERC20 tokenOut,
        uint256 exactAmountIn,
        uint256 minAmountOut,
        uint256 deadline,
        bool wethIsEth,
        bytes calldata userData
    ) external payable saveSender returns (uint256) {
        return
            abi.decode(
                _vault.unlock(
                    abi.encodeWithSelector(
                        Router.swapSingleTokenHook.selector,
                        SwapSingleTokenHookParams({
                            sender: msg.sender,
                            kind: SwapKind.EXACT_IN,
                            pool: pool,
                            tokenIn: tokenIn,
                            tokenOut: tokenOut,
                            amountGiven: exactAmountIn,
                            limit: minAmountOut,
                            deadline: deadline,
                            wethIsEth: wethIsEth,
                            userData: userData
                        })
                    )
                ),
                (uint256)
            );
    }

    /// @inheritdoc IRouter
    function swapSingleTokenExactOut(
        address pool,
        IERC20 tokenIn,
        IERC20 tokenOut,
        uint256 exactAmountOut,
        uint256 maxAmountIn,
        uint256 deadline,
        bool wethIsEth,
        bytes calldata userData
    ) external payable saveSender returns (uint256) {
        return
            abi.decode(
                _vault.unlock(
                    abi.encodeWithSelector(
                        Router.swapSingleTokenHook.selector,
                        SwapSingleTokenHookParams({
                            sender: msg.sender,
                            kind: SwapKind.EXACT_OUT,
                            pool: pool,
                            tokenIn: tokenIn,
                            tokenOut: tokenOut,
                            amountGiven: exactAmountOut,
                            limit: maxAmountIn,
                            deadline: deadline,
                            wethIsEth: wethIsEth,
                            userData: userData
                        })
                    )
                ),
                (uint256)
            );
    }

    /**
     * @notice Hook for swaps.
     * @dev Can only be called by the Vault. Also handles native ETH.
     * @param params Swap parameters (see IRouter for struct definition)
     * @return amountCalculated Token amount calculated by the pool math (e.g., amountOut for a exact in swap)
     */
    function swapSingleTokenHook(
        SwapSingleTokenHookParams calldata params
    ) external nonReentrant onlyVault returns (uint256) {
        (uint256 amountCalculated, uint256 amountIn, uint256 amountOut) = _swapHook(params);

        IERC20 tokenIn = params.tokenIn;

        _takeTokenIn(params.sender, tokenIn, amountIn, params.wethIsEth);
        _sendTokenOut(params.sender, params.tokenOut, amountOut, params.wethIsEth);

        if (tokenIn == _weth) {
            // Return the rest of ETH to sender
            _returnEth(params.sender);
        }

        return amountCalculated;
    }

    function _swapHook(
        SwapSingleTokenHookParams calldata params
    ) internal returns (uint256 amountCalculated, uint256 amountIn, uint256 amountOut) {
        // The deadline is timestamp-based: it should not be relied upon for sub-minute accuracy.
        // solhint-disable-next-line not-rely-on-time
        if (block.timestamp > params.deadline) {
            revert SwapDeadline();
        }

        (amountCalculated, amountIn, amountOut) = _vault.swap(
            SwapParams({
                kind: params.kind,
                pool: params.pool,
                tokenIn: params.tokenIn,
                tokenOut: params.tokenOut,
                amountGivenRaw: params.amountGiven,
                limitRaw: params.limit,
                userData: params.userData
            })
        );
    }

    /*******************************************************************************
                            Yield-bearing token buffers
    *******************************************************************************/

    /// @inheritdoc IRouter
    function addLiquidityToBuffer(
        IERC4626 wrappedToken,
        uint256 amountUnderlyingRaw,
        uint256 amountWrappedRaw,
        address sharesOwner
    ) external returns (uint256 issuedShares) {
        return
            abi.decode(
                _vault.unlock(
                    abi.encodeWithSelector(
                        Router.addLiquidityToBufferHook.selector,
                        wrappedToken,
                        amountUnderlyingRaw,
                        amountWrappedRaw,
                        sharesOwner
                    )
                ),
                (uint256)
            );
    }

    /**
     * @notice Hook for adding liquidity to vault buffers.
     * @dev Can only be called by the Vault.
     * @param wrappedToken Address of the wrapped token that implements IERC4626
     * @param amountUnderlyingRaw Amount of underlying tokens that will be deposited into the buffer
     * @param amountWrappedRaw Amount of wrapped tokens that will be deposited into the buffer
<<<<<<< HEAD
     * @param sharesOwner Address of contract that will own the deposited liquidity. Only
     * this contract will be able to remove liquidity from the buffer
     * @return issuedShares the amount of tokens sharesOwner has in the buffer, expressed in underlying token amounts
     * (it is the BPT of vault's internal linear pools)
=======
     * @param sharesOwner Address that will own the deposited liquidity. Only this address will be able to
     * remove liquidity from the buffer
     * @return issuedShares the amount of tokens sharesOwner has in the buffer, expressed in underlying token amounts.
     * (This is the BPT of an internal ERC4626 buffer)
>>>>>>> 5a791e1e
     */
    function addLiquidityToBufferHook(
        IERC4626 wrappedToken,
        uint256 amountUnderlyingRaw,
        uint256 amountWrappedRaw,
        address sharesOwner
    ) external nonReentrant onlyVault returns (uint256 issuedShares) {
        issuedShares = _vault.addLiquidityToBuffer(wrappedToken, amountUnderlyingRaw, amountWrappedRaw, sharesOwner);
        _takeTokenIn(sharesOwner, IERC20(wrappedToken.asset()), amountUnderlyingRaw, false);
        _takeTokenIn(sharesOwner, IERC20(address(wrappedToken)), amountWrappedRaw, false);
    }

    /// @inheritdoc IRouter
    function removeLiquidityFromBuffer(
        IERC4626 wrappedToken,
        uint256 sharesToRemove
    ) external returns (uint256, uint256) {
        return
            abi.decode(
                _vault.unlock(
                    abi.encodeWithSelector(
                        Router.removeLiquidityFromBufferHook.selector,
                        wrappedToken,
                        sharesToRemove,
                        msg.sender
                    )
                ),
                (uint256, uint256)
            );
    }

    /**
     * @notice Hook for removing liquidity from vault buffers.
     * @dev Can only be called by the Vault.
     * @param wrappedToken Address of the wrapped token that implements IERC4626
     * @param sharesToRemove Amount of shares to remove from the buffer. Cannot be greater than sharesOwner
     * total shares
     * @param sharesOwner Address of contract that owns the deposited liquidity.
     * @return removedUnderlyingBalanceRaw Amount of underlying tokens returned to the user
     * @return removedWrappedBalanceRaw Amount of wrapped tokens returned to the user
     */
    function removeLiquidityFromBufferHook(
        IERC4626 wrappedToken,
        uint256 sharesToRemove,
        address sharesOwner
    ) external nonReentrant onlyVault returns (uint256 removedUnderlyingBalanceRaw, uint256 removedWrappedBalanceRaw) {
        (removedUnderlyingBalanceRaw, removedWrappedBalanceRaw) = _vault.removeLiquidityFromBuffer(
            wrappedToken,
            sharesToRemove,
            sharesOwner
        );
        _sendTokenOut(sharesOwner, IERC20(wrappedToken.asset()), removedUnderlyingBalanceRaw, false);
        _sendTokenOut(sharesOwner, IERC20(address(wrappedToken)), removedWrappedBalanceRaw, false);
    }

    /*******************************************************************************
                                      Queries
    *******************************************************************************/

    /// @inheritdoc IRouter
    function queryAddLiquidityProportional(
        address pool,
        uint256[] memory maxAmountsIn,
        uint256 exactBptAmountOut,
        bytes memory userData
    ) external saveSender returns (uint256[] memory amountsIn) {
        (amountsIn, , ) = abi.decode(
            _vault.quote(
                abi.encodeWithSelector(
                    Router.queryAddLiquidityHook.selector,
                    AddLiquidityHookParams({
                        // We use the Router as a sender to simplify basic query functions,
                        // but it is possible to add liquidity to any recipient.
                        sender: address(this),
                        pool: pool,
                        maxAmountsIn: maxAmountsIn,
                        minBptAmountOut: exactBptAmountOut,
                        kind: AddLiquidityKind.PROPORTIONAL,
                        wethIsEth: false,
                        userData: userData
                    })
                )
            ),
            (uint256[], uint256, bytes)
        );
    }

    /// @inheritdoc IRouter
    function queryAddLiquidityUnbalanced(
        address pool,
        uint256[] memory exactAmountsIn,
        bytes memory userData
    ) external saveSender returns (uint256 bptAmountOut) {
        (, bptAmountOut, ) = abi.decode(
            _vault.quote(
                abi.encodeWithSelector(
                    Router.queryAddLiquidityHook.selector,
                    AddLiquidityHookParams({
                        // We use the Router as a sender to simplify basic query functions,
                        // but it is possible to add liquidity to any recipient.
                        sender: address(this),
                        pool: pool,
                        maxAmountsIn: exactAmountsIn,
                        minBptAmountOut: 0,
                        kind: AddLiquidityKind.UNBALANCED,
                        wethIsEth: false,
                        userData: userData
                    })
                )
            ),
            (uint256[], uint256, bytes)
        );
    }

    /// @inheritdoc IRouter
    function queryAddLiquiditySingleTokenExactOut(
        address pool,
        IERC20 tokenIn,
        uint256 exactBptAmountOut,
        bytes memory userData
    ) external saveSender returns (uint256 amountIn) {
        (uint256[] memory maxAmountsIn, uint256 tokenIndex) = _getSingleInputArrayAndTokenIndex(
            pool,
            tokenIn,
            _MAX_AMOUNT
        );

        (uint256[] memory amountsIn, , ) = abi.decode(
            _vault.quote(
                abi.encodeWithSelector(
                    Router.queryAddLiquidityHook.selector,
                    AddLiquidityHookParams({
                        // We use the Router as a sender to simplify basic query functions,
                        // but it is possible to add liquidity to any recipient.
                        sender: address(this),
                        pool: pool,
                        maxAmountsIn: maxAmountsIn,
                        minBptAmountOut: exactBptAmountOut,
                        kind: AddLiquidityKind.SINGLE_TOKEN_EXACT_OUT,
                        wethIsEth: false,
                        userData: userData
                    })
                )
            ),
            (uint256[], uint256, bytes)
        );

        return amountsIn[tokenIndex];
    }

    /// @inheritdoc IRouter
    function queryAddLiquidityCustom(
        address pool,
        uint256[] memory maxAmountsIn,
        uint256 minBptAmountOut,
        bytes memory userData
    ) external saveSender returns (uint256[] memory amountsIn, uint256 bptAmountOut, bytes memory returnData) {
        return
            abi.decode(
                _vault.quote(
                    abi.encodeWithSelector(
                        Router.queryAddLiquidityHook.selector,
                        AddLiquidityHookParams({
                            // We use the Router as a sender to simplify basic query functions,
                            // but it is possible to add liquidity to any recipient.
                            sender: address(this),
                            pool: pool,
                            maxAmountsIn: maxAmountsIn,
                            minBptAmountOut: minBptAmountOut,
                            kind: AddLiquidityKind.CUSTOM,
                            wethIsEth: false,
                            userData: userData
                        })
                    )
                ),
                (uint256[], uint256, bytes)
            );
    }

    /**
     * @notice Hook for add liquidity queries.
     * @dev Can only be called by the Vault.
     * @param params Add liquidity parameters (see IRouter for struct definition)
     * @return amountsIn Actual token amounts in required as inputs
     * @return bptAmountOut Expected pool tokens to be minted
     * @return returnData Arbitrary (optional) data with an encoded response from the pool
     */
    function queryAddLiquidityHook(
        AddLiquidityHookParams calldata params
    ) external payable onlyVault returns (uint256[] memory amountsIn, uint256 bptAmountOut, bytes memory returnData) {
        (amountsIn, bptAmountOut, returnData) = _vault.addLiquidity(
            AddLiquidityParams({
                pool: params.pool,
                to: params.sender,
                maxAmountsIn: params.maxAmountsIn,
                minBptAmountOut: params.minBptAmountOut,
                kind: params.kind,
                userData: params.userData
            })
        );
    }

    /// @inheritdoc IRouter
    function queryRemoveLiquidityProportional(
        address pool,
        uint256 exactBptAmountIn,
        bytes memory userData
    ) external saveSender returns (uint256[] memory amountsOut) {
        uint256[] memory minAmountsOut = new uint256[](_vault.getPoolTokens(pool).length);
        (, amountsOut, ) = abi.decode(
            _vault.quote(
                abi.encodeWithSelector(
                    Router.queryRemoveLiquidityHook.selector,
                    RemoveLiquidityHookParams({
                        // We use the Router as a sender to simplify basic query functions,
                        // but it is possible to remove liquidity from any sender.
                        sender: address(this),
                        pool: pool,
                        minAmountsOut: minAmountsOut,
                        maxBptAmountIn: exactBptAmountIn,
                        kind: RemoveLiquidityKind.PROPORTIONAL,
                        wethIsEth: false,
                        userData: userData
                    })
                )
            ),
            (uint256, uint256[], bytes)
        );
    }

    /// @inheritdoc IRouter
    function queryRemoveLiquiditySingleTokenExactIn(
        address pool,
        uint256 exactBptAmountIn,
        IERC20 tokenOut,
        bytes memory userData
    ) external saveSender returns (uint256 amountOut) {
        // We cannot use 0 as min amount out, as this value is used to figure out the token index.
        (uint256[] memory minAmountsOut, uint256 tokenIndex) = _getSingleInputArrayAndTokenIndex(pool, tokenOut, 1);

        (, uint256[] memory amountsOut, ) = abi.decode(
            _vault.quote(
                abi.encodeWithSelector(
                    Router.queryRemoveLiquidityHook.selector,
                    RemoveLiquidityHookParams({
                        // We use the Router as a sender to simplify basic query functions,
                        // but it is possible to remove liquidity from any sender.
                        sender: address(this),
                        pool: pool,
                        minAmountsOut: minAmountsOut,
                        maxBptAmountIn: exactBptAmountIn,
                        kind: RemoveLiquidityKind.SINGLE_TOKEN_EXACT_IN,
                        wethIsEth: false,
                        userData: userData
                    })
                )
            ),
            (uint256, uint256[], bytes)
        );

        return amountsOut[tokenIndex];
    }

    /// @inheritdoc IRouter
    function queryRemoveLiquiditySingleTokenExactOut(
        address pool,
        IERC20 tokenOut,
        uint256 exactAmountOut,
        bytes memory userData
    ) external saveSender returns (uint256 bptAmountIn) {
        (uint256[] memory minAmountsOut, ) = _getSingleInputArrayAndTokenIndex(pool, tokenOut, exactAmountOut);

        (bptAmountIn, , ) = abi.decode(
            _vault.quote(
                abi.encodeWithSelector(
                    Router.queryRemoveLiquidityHook.selector,
                    RemoveLiquidityHookParams({
                        // We use the Router as a sender to simplify basic query functions,
                        // but it is possible to remove liquidity from any sender.
                        sender: address(this),
                        pool: pool,
                        minAmountsOut: minAmountsOut,
                        maxBptAmountIn: _MAX_AMOUNT,
                        kind: RemoveLiquidityKind.SINGLE_TOKEN_EXACT_OUT,
                        wethIsEth: false,
                        userData: userData
                    })
                )
            ),
            (uint256, uint256[], bytes)
        );

        return bptAmountIn;
    }

    /// @inheritdoc IRouter
    function queryRemoveLiquidityCustom(
        address pool,
        uint256 maxBptAmountIn,
        uint256[] memory minAmountsOut,
        bytes memory userData
    ) external saveSender returns (uint256 bptAmountIn, uint256[] memory amountsOut, bytes memory returnData) {
        return
            abi.decode(
                _vault.quote(
                    abi.encodeWithSelector(
                        Router.queryRemoveLiquidityHook.selector,
                        RemoveLiquidityHookParams({
                            // We use the Router as a sender to simplify basic query functions,
                            // but it is possible to remove liquidity from any sender.
                            sender: address(this),
                            pool: pool,
                            minAmountsOut: minAmountsOut,
                            maxBptAmountIn: maxBptAmountIn,
                            kind: RemoveLiquidityKind.CUSTOM,
                            wethIsEth: false,
                            userData: userData
                        })
                    )
                ),
                (uint256, uint256[], bytes)
            );
    }

    /// @inheritdoc IRouter
    function queryRemoveLiquidityRecovery(
        address pool,
        uint256 exactBptAmountIn
    ) external returns (uint256[] memory amountsOut) {
        return
            abi.decode(
                _vault.quote(
                    abi.encodeWithSelector(
                        Router.queryRemoveLiquidityRecoveryHook.selector,
                        pool,
                        address(this),
                        exactBptAmountIn
                    )
                ),
                (uint256[])
            );
    }

    /**
     * @notice Hook for remove liquidity queries.
     * @dev Can only be called by the Vault.
     * @param params Remove liquidity parameters (see IRouter for struct definition)
     * @return bptAmountIn Pool token amount to be burned for the output tokens
     * @return amountsOut Expected token amounts to be transferred to the sender
     * @return returnData Arbitrary (optional) data with an encoded response from the pool
     */
    function queryRemoveLiquidityHook(
        RemoveLiquidityHookParams calldata params
    ) external onlyVault returns (uint256 bptAmountIn, uint256[] memory amountsOut, bytes memory returnData) {
        // If router is the sender, it has to approve itself.
        IERC20(params.pool).approve(address(this), type(uint256).max);
        return
            _vault.removeLiquidity(
                RemoveLiquidityParams({
                    pool: params.pool,
                    from: params.sender,
                    maxBptAmountIn: params.maxBptAmountIn,
                    minAmountsOut: params.minAmountsOut,
                    kind: params.kind,
                    userData: params.userData
                })
            );
    }

    /**
     * @notice Hook for remove liquidity queries.
     * @dev Can only be called by the Vault.
     * @param pool The liquidity pool
     * @param sender Account originating the remove liquidity operation
     * @param exactBptAmountIn Pool token amount to be burned for the output tokens
     * @return amountsOut Expected token amounts to be transferred to the sender
     */
    function queryRemoveLiquidityRecoveryHook(
        address pool,
        address sender,
        uint256 exactBptAmountIn
    ) external onlyVault returns (uint256[] memory amountsOut) {
        return _vault.removeLiquidityRecovery(pool, sender, exactBptAmountIn);
    }

    /// @inheritdoc IRouter
    function querySwapSingleTokenExactIn(
        address pool,
        IERC20 tokenIn,
        IERC20 tokenOut,
        uint256 exactAmountIn,
        bytes calldata userData
    ) external saveSender returns (uint256 amountCalculated) {
        return
            abi.decode(
                _vault.quote(
                    abi.encodeWithSelector(
                        Router.querySwapHook.selector,
                        SwapSingleTokenHookParams({
                            sender: msg.sender,
                            kind: SwapKind.EXACT_IN,
                            pool: pool,
                            tokenIn: tokenIn,
                            tokenOut: tokenOut,
                            amountGiven: exactAmountIn,
                            limit: 0,
                            deadline: _MAX_AMOUNT,
                            wethIsEth: false,
                            userData: userData
                        })
                    )
                ),
                (uint256)
            );
    }

    /// @inheritdoc IRouter
    function querySwapSingleTokenExactOut(
        address pool,
        IERC20 tokenIn,
        IERC20 tokenOut,
        uint256 exactAmountOut,
        bytes calldata userData
    ) external saveSender returns (uint256 amountCalculated) {
        return
            abi.decode(
                _vault.quote(
                    abi.encodeWithSelector(
                        Router.querySwapHook.selector,
                        SwapSingleTokenHookParams({
                            sender: msg.sender,
                            kind: SwapKind.EXACT_OUT,
                            pool: pool,
                            tokenIn: tokenIn,
                            tokenOut: tokenOut,
                            amountGiven: exactAmountOut,
                            limit: _MAX_AMOUNT,
                            deadline: type(uint256).max,
                            wethIsEth: false,
                            userData: userData
                        })
                    )
                ),
                (uint256)
            );
    }

    /**
     * @notice Hook for swap queries.
     * @dev Can only be called by the Vault. Also handles native ETH.
     * @param params Swap parameters (see IRouter for struct definition)
     * @return amountCalculated Token amount calculated by the pool math (e.g., amountOut for a exact in swap)
     */
    function querySwapHook(
        SwapSingleTokenHookParams calldata params
    ) external payable nonReentrant onlyVault returns (uint256) {
        (uint256 amountCalculated, , ) = _swapHook(params);

        return amountCalculated;
    }
}<|MERGE_RESOLUTION|>--- conflicted
+++ resolved
@@ -8,10 +8,6 @@
 import { IPermit2 } from "permit2/src/interfaces/IPermit2.sol";
 
 import { IVault } from "@balancer-labs/v3-interfaces/contracts/vault/IVault.sol";
-<<<<<<< HEAD
-=======
-import { IVaultMain } from "@balancer-labs/v3-interfaces/contracts/vault/IVaultMain.sol";
->>>>>>> 5a791e1e
 import { IRouter } from "@balancer-labs/v3-interfaces/contracts/vault/IRouter.sol";
 import { IWETH } from "@balancer-labs/v3-interfaces/contracts/solidity-utils/misc/IWETH.sol";
 import "@balancer-labs/v3-interfaces/contracts/vault/VaultTypes.sol";
@@ -676,17 +672,10 @@
      * @param wrappedToken Address of the wrapped token that implements IERC4626
      * @param amountUnderlyingRaw Amount of underlying tokens that will be deposited into the buffer
      * @param amountWrappedRaw Amount of wrapped tokens that will be deposited into the buffer
-<<<<<<< HEAD
-     * @param sharesOwner Address of contract that will own the deposited liquidity. Only
-     * this contract will be able to remove liquidity from the buffer
-     * @return issuedShares the amount of tokens sharesOwner has in the buffer, expressed in underlying token amounts
-     * (it is the BPT of vault's internal linear pools)
-=======
      * @param sharesOwner Address that will own the deposited liquidity. Only this address will be able to
      * remove liquidity from the buffer
      * @return issuedShares the amount of tokens sharesOwner has in the buffer, expressed in underlying token amounts.
      * (This is the BPT of an internal ERC4626 buffer)
->>>>>>> 5a791e1e
      */
     function addLiquidityToBufferHook(
         IERC4626 wrappedToken,
