// SPDX-License-Identifier: GPL-3.0-or-later

pragma solidity ^0.8.4;

import { ReentrancyGuard } from "@openzeppelin/contracts/utils/ReentrancyGuard.sol";
import { IERC20 } from "@openzeppelin/contracts/token/ERC20/IERC20.sol";
import { Address } from "@openzeppelin/contracts/utils/Address.sol";

import { IVault } from "@balancer-labs/v3-interfaces/contracts/vault/IVault.sol";
import { IVaultErrors } from "@balancer-labs/v3-interfaces/contracts/vault/IVaultErrors.sol";
import { IBasePool } from "@balancer-labs/v3-interfaces/contracts/vault/IBasePool.sol";
import { IRouter } from "@balancer-labs/v3-interfaces/contracts/vault/IRouter.sol";
import { IWETH } from "@balancer-labs/v3-interfaces/contracts/solidity-utils/misc/IWETH.sol";
import "@balancer-labs/v3-interfaces/contracts/vault/VaultTypes.sol";

import { EnumerableSet } from "@balancer-labs/v3-solidity-utils/contracts/openzeppelin/EnumerableSet.sol";

contract Router is IRouter, ReentrancyGuard {
    using Address for address payable;
    using EnumerableSet for EnumerableSet.AddressSet;

    IVault private immutable _vault;

    // solhint-disable-next-line var-name-mixedcase
    IWETH private immutable _weth;

<<<<<<< HEAD
    // Transient storage
    EnumerableSet.AddressSet private _currentSwapTokensIn;
    EnumerableSet.AddressSet private _currentSwapTokensOut;
    mapping(address => uint256) private _currentSwapTokensInAmounts;
    mapping(address => uint256) private _currentSwapTokensOutAmounts;
=======
    // Transient storage used to track tokens and amount flowing in and out within a batch swap.
    // Set of input tokens involved in a batch swap.
    EnumerableSet.AddressSet private _currentSwapTokensIn;
    // Set of output tokens involved in a batch swap.
    EnumerableSet.AddressSet private _currentSwapTokensOut;
    // token in -> amount: tracks token in amounts within a batch swap.
    mapping(address => uint256) private _currentSwapTokenInAmounts;
    // token out -> amount: tracks token out amounts within a batch swap.
    mapping(address => uint256) private _currentSwapTokenOutAmounts;
>>>>>>> fb1deb22

    modifier onlyVault() {
        if (msg.sender != address(_vault)) {
            revert IVaultErrors.SenderIsNotVault(msg.sender);
        }
        _;
    }

    constructor(IVault vault, IWETH weth) {
        _vault = vault;
        _weth = weth;
        weth.approve(address(_vault), type(uint256).max);
    }

    /*******************************************************************************
                                    Pools
    *******************************************************************************/

    /// @inheritdoc IRouter
    function initialize(
        address pool,
        IERC20[] memory tokens,
        uint256[] memory exactAmountsIn,
        uint256 minBptAmountOut,
        bool wethIsEth,
        bytes memory userData
    ) external payable returns (uint256 bptAmountOut) {
        return
            abi.decode(
                _vault.invoke{ value: msg.value }(
                    abi.encodeWithSelector(
                        Router.initializeHook.selector,
                        InitializeHookParams({
                            sender: msg.sender,
                            pool: pool,
                            tokens: tokens,
                            exactAmountsIn: exactAmountsIn,
                            minBptAmountOut: minBptAmountOut,
                            wethIsEth: wethIsEth,
                            userData: userData
                        })
                    )
                ),
                (uint256)
            );
    }

    /**
     * @notice Hook for initialization.
     * @dev Can only be called by the Vault.
     * @param params Initialization parameters (see IRouter for struct definition)
     * @return bptAmountOut BPT amount minted in exchange for the input tokens
     */
    function initializeHook(
        InitializeHookParams calldata params
    ) external payable nonReentrant onlyVault returns (uint256 bptAmountOut) {
        bptAmountOut = _vault.initialize(
            params.pool,
            params.sender,
            params.tokens,
            params.exactAmountsIn,
            params.minBptAmountOut,
            params.userData
        );

        uint256 ethAmountIn;
        for (uint256 i = 0; i < params.tokens.length; ++i) {
            // Receive tokens from the handler
            IERC20 token = params.tokens[i];
            uint256 amountIn = params.exactAmountsIn[i];

            // There can be only one WETH token in the pool
            if (params.wethIsEth && address(token) == address(_weth)) {
                if (msg.value < amountIn) {
                    revert InsufficientEth();
                }
                _weth.deposit{ value: amountIn }();
                ethAmountIn = amountIn;
                // transfer WETH from the router to the Vault
                _vault.retrieve(_weth, address(this), amountIn);
            } else {
                // transfer tokens from the user to the Vault
                _vault.retrieve(token, params.sender, amountIn);
            }
        }

        // return ETH dust
        _returnEth(params.sender, ethAmountIn);
    }

    /// @inheritdoc IRouter
    function addLiquidityUnbalanced(
        address pool,
        uint256[] memory exactAmountsIn,
        uint256 minBptAmountOut,
        bool wethIsEth,
        bytes memory userData
    ) external payable returns (uint256 bptAmountOut) {
        (, bptAmountOut, ) = abi.decode(
            _vault.invoke{ value: msg.value }(
                abi.encodeWithSelector(
                    Router.addLiquidityHook.selector,
                    AddLiquidityHookParams({
                        sender: msg.sender,
                        pool: pool,
                        maxAmountsIn: exactAmountsIn,
                        minBptAmountOut: minBptAmountOut,
                        kind: AddLiquidityKind.UNBALANCED,
                        wethIsEth: wethIsEth,
                        userData: userData
                    })
                )
            ),
            (uint256[], uint256, bytes)
        );
    }

    /// @inheritdoc IRouter
    function addLiquiditySingleTokenExactOut(
        address pool,
        IERC20 tokenIn,
        uint256 maxAmountIn,
        uint256 exactBptAmountOut,
        bool wethIsEth,
        bytes memory userData
    ) external payable returns (uint256 amountIn) {
        (uint256[] memory maxAmountsIn, uint256 tokenIndex) = _getSingleInputArrayAndTokenIndex(
            pool,
            tokenIn,
            maxAmountIn
        );

        (uint256[] memory amountsIn, , ) = abi.decode(
            _vault.invoke{ value: msg.value }(
                abi.encodeWithSelector(
                    Router.addLiquidityHook.selector,
                    AddLiquidityHookParams({
                        sender: msg.sender,
                        pool: pool,
                        maxAmountsIn: maxAmountsIn,
                        minBptAmountOut: exactBptAmountOut,
                        kind: AddLiquidityKind.SINGLE_TOKEN_EXACT_OUT,
                        wethIsEth: wethIsEth,
                        userData: userData
                    })
                )
            ),
            (uint256[], uint256, bytes)
        );

        return amountsIn[tokenIndex];
    }

    /// @inheritdoc IRouter
    function addLiquidityCustom(
        address pool,
        uint256[] memory maxAmountsIn,
        uint256 minBptAmountOut,
        bool wethIsEth,
        bytes memory userData
    ) external payable returns (uint256[] memory amountsIn, uint256 bptAmountOut, bytes memory returnData) {
        return
            abi.decode(
                _vault.invoke{ value: msg.value }(
                    abi.encodeWithSelector(
                        Router.addLiquidityHook.selector,
                        AddLiquidityHookParams({
                            sender: msg.sender,
                            pool: pool,
                            maxAmountsIn: maxAmountsIn,
                            minBptAmountOut: minBptAmountOut,
                            kind: AddLiquidityKind.CUSTOM,
                            wethIsEth: wethIsEth,
                            userData: userData
                        })
                    )
                ),
                (uint256[], uint256, bytes)
            );
    }

    /**
     * @notice Hook for adding liquidity.
     * @dev Can only be called by the Vault.
     * @param params Add liquidity parameters (see IRouter for struct definition)
     * @return amountsIn Actual amounts in required for the join
     * @return bptAmountOut BPT amount minted in exchange for the input tokens
     */
    function addLiquidityHook(
        AddLiquidityHookParams calldata params
    )
        external
        payable
        nonReentrant
        onlyVault
        returns (uint256[] memory amountsIn, uint256 bptAmountOut, bytes memory returnData)
    {
        (amountsIn, bptAmountOut, returnData) = _vault.addLiquidity(
            AddLiquidityParams({
                pool: params.pool,
                to: params.sender,
                maxAmountsIn: params.maxAmountsIn,
                minBptAmountOut: params.minBptAmountOut,
                kind: params.kind,
                userData: params.userData
            })
        );

        // maxAmountsIn length is checked against tokens length at the vault.
        IERC20[] memory tokens = _vault.getPoolTokens(params.pool);

        uint256 ethAmountIn;
        for (uint256 i = 0; i < tokens.length; ++i) {
            // Receive tokens from the handler
            IERC20 token = tokens[i];
            uint256 amountIn = amountsIn[i];

            // There can be only one WETH token in the pool
            if (params.wethIsEth && address(token) == address(_weth)) {
                if (msg.value < amountIn) {
                    revert InsufficientEth();
                }

                _weth.deposit{ value: amountIn }();
                ethAmountIn = amountIn;
                _vault.retrieve(_weth, address(this), amountIn);
            } else {
                _vault.retrieve(token, params.sender, amountIn);
            }
        }
        _vault.wire(IERC20(params.pool), params.sender, bptAmountOut);

        // Send remaining ETH to the user
        _returnEth(params.sender, ethAmountIn);
    }

    /// @inheritdoc IRouter
    function removeLiquidityProportional(
        address pool,
        uint256 exactBptAmountIn,
        uint256[] memory minAmountsOut,
        bool wethIsEth,
        bytes memory userData
    ) external payable returns (uint256[] memory amountsOut) {
        (, amountsOut, ) = abi.decode(
            _vault.invoke(
                abi.encodeWithSelector(
                    Router.removeLiquidityHook.selector,
                    RemoveLiquidityHookParams({
                        sender: msg.sender,
                        pool: pool,
                        minAmountsOut: minAmountsOut,
                        maxBptAmountIn: exactBptAmountIn,
                        kind: RemoveLiquidityKind.PROPORTIONAL,
                        wethIsEth: wethIsEth,
                        userData: userData
                    })
                )
            ),
            (uint256, uint256[], bytes)
        );
    }

    /// @inheritdoc IRouter
    function removeLiquiditySingleTokenExactIn(
        address pool,
        uint256 exactBptAmountIn,
        IERC20 tokenOut,
        uint256 minAmountOut,
        bool wethIsEth,
        bytes memory userData
    ) external payable returns (uint256 amountOut) {
        (uint256[] memory minAmountsOut, uint256 tokenIndex) = _getSingleInputArrayAndTokenIndex(
            pool,
            tokenOut,
            minAmountOut
        );

        (, uint256[] memory amountsOut, ) = abi.decode(
            _vault.invoke(
                abi.encodeWithSelector(
                    Router.removeLiquidityHook.selector,
                    RemoveLiquidityHookParams({
                        sender: msg.sender,
                        pool: pool,
                        minAmountsOut: minAmountsOut,
                        maxBptAmountIn: exactBptAmountIn,
                        kind: RemoveLiquidityKind.SINGLE_TOKEN_EXACT_IN,
                        wethIsEth: wethIsEth,
                        userData: userData
                    })
                )
            ),
            (uint256, uint256[], bytes)
        );

        return amountsOut[tokenIndex];
    }

    /// @inheritdoc IRouter
    function removeLiquiditySingleTokenExactOut(
        address pool,
        uint256 maxBptAmountIn,
        IERC20 tokenOut,
        uint256 exactAmountOut,
        bool wethIsEth,
        bytes memory userData
    ) external payable returns (uint256 bptAmountIn) {
        (uint256[] memory minAmountsOut, ) = _getSingleInputArrayAndTokenIndex(pool, tokenOut, exactAmountOut);

        (bptAmountIn, , ) = abi.decode(
            _vault.invoke(
                abi.encodeWithSelector(
                    Router.removeLiquidityHook.selector,
                    RemoveLiquidityHookParams({
                        sender: msg.sender,
                        pool: pool,
                        minAmountsOut: minAmountsOut,
                        maxBptAmountIn: maxBptAmountIn,
                        kind: RemoveLiquidityKind.SINGLE_TOKEN_EXACT_OUT,
                        wethIsEth: wethIsEth,
                        userData: userData
                    })
                )
            ),
            (uint256, uint256[], bytes)
        );

        return bptAmountIn;
    }

    /// @inheritdoc IRouter
    function removeLiquidityCustom(
        address pool,
        uint256 maxBptAmountIn,
        uint256[] memory minAmountsOut,
        bool wethIsEth,
        bytes memory userData
    ) external returns (uint256 bptAmountIn, uint256[] memory amountsOut, bytes memory returnData) {
        return
            abi.decode(
                _vault.invoke(
                    abi.encodeWithSelector(
                        Router.removeLiquidityHook.selector,
                        RemoveLiquidityHookParams({
                            sender: msg.sender,
                            pool: pool,
                            minAmountsOut: minAmountsOut,
                            maxBptAmountIn: maxBptAmountIn,
                            kind: RemoveLiquidityKind.CUSTOM,
                            wethIsEth: wethIsEth,
                            userData: userData
                        })
                    )
                ),
                (uint256, uint256[], bytes)
            );
    }

    /**
     * @notice Hook for removing liquidity.
     * @dev Can only be called by the Vault.
     * @param params Remove liquidity parameters (see IRouter for struct definition)
     * @return bptAmountIn BPT amount burned for the output tokens
     * @return amountsOut Actual token amounts transferred in exchange for the BPT
     * @return returnData Arbitrary (optional) data with encoded response from the pool
     */
    function removeLiquidityHook(
        RemoveLiquidityHookParams calldata params
    )
        external
        nonReentrant
        onlyVault
        returns (uint256 bptAmountIn, uint256[] memory amountsOut, bytes memory returnData)
    {
        (bptAmountIn, amountsOut, returnData) = _vault.removeLiquidity(
            RemoveLiquidityParams({
                pool: params.pool,
                from: params.sender,
                maxBptAmountIn: params.maxBptAmountIn,
                minAmountsOut: params.minAmountsOut,
                kind: params.kind,
                userData: params.userData
            })
        );

        // minAmountsOut length is checked against tokens length at the vault.
        IERC20[] memory tokens = _vault.getPoolTokens(params.pool);

        uint256 ethAmountOut;
        for (uint256 i = 0; i < tokens.length; ++i) {
            uint256 amountOut = amountsOut[i];
            IERC20 token = tokens[i];

            if (amountOut < params.minAmountsOut[i]) {
                revert ExitBelowMin(amountOut, params.minAmountsOut[i]);
            }

            // There can be only one WETH token in the pool
            if (params.wethIsEth && address(token) == address(_weth)) {
                // Wire WETH here and unwrap to native ETH
                _vault.wire(_weth, address(this), amountOut);
                _weth.withdraw(amountOut);
                ethAmountOut = amountOut;
            } else {
                // Wire the token to the sender (amountOut)
                _vault.wire(token, params.sender, amountOut);
            }
        }

        // Send ETH to sender
        payable(params.sender).sendValue(ethAmountOut);
    }

    /// @inheritdoc IRouter
    function swapSingleTokenExactIn(
        address pool,
        IERC20 tokenIn,
        IERC20 tokenOut,
        uint256 exactAmountIn,
        uint256 minAmountOut,
        uint256 deadline,
        bool wethIsEth,
        bytes calldata userData
    ) external payable returns (uint256) {
        return
            abi.decode(
                _vault.invoke{ value: msg.value }(
                    abi.encodeWithSelector(
                        Router.swapSingleTokenHook.selector,
                        SwapSingleTokenHookParams({
                            sender: msg.sender,
                            kind: SwapKind.EXACT_IN,
                            pool: pool,
                            tokenIn: tokenIn,
                            tokenOut: tokenOut,
                            amountGiven: exactAmountIn,
                            limit: minAmountOut,
                            deadline: deadline,
                            wethIsEth: wethIsEth,
                            userData: userData
                        })
                    )
                ),
                (uint256)
            );
    }

    /// @inheritdoc IRouter
    function swapSingleTokenExactOut(
        address pool,
        IERC20 tokenIn,
        IERC20 tokenOut,
        uint256 exactAmountOut,
        uint256 maxAmountIn,
        uint256 deadline,
        bool wethIsEth,
        bytes calldata userData
    ) external payable returns (uint256) {
        return
            abi.decode(
                _vault.invoke{ value: msg.value }(
                    abi.encodeWithSelector(
                        Router.swapSingleTokenHook.selector,
                        SwapSingleTokenHookParams({
                            sender: msg.sender,
                            kind: SwapKind.EXACT_OUT,
                            pool: pool,
                            tokenIn: tokenIn,
                            tokenOut: tokenOut,
                            amountGiven: exactAmountOut,
                            limit: maxAmountIn,
                            deadline: deadline,
                            wethIsEth: wethIsEth,
                            userData: userData
                        })
                    )
                ),
                (uint256)
            );
    }

    /// @inheritdoc IRouter
    function swapExactIn(
        SwapPathExactAmountIn[] memory paths,
        uint256 deadline,
        bool wethIsEth,
        bytes calldata userData
    ) external payable returns (uint256[] memory amountsOut) {
        return
            abi.decode(
                _vault.invoke{ value: msg.value }(
                    abi.encodeWithSelector(
                        Router.swapExactInHook.selector,
                        SwapExactInHookParams({
                            sender: msg.sender,
                            paths: paths,
                            deadline: deadline,
                            wethIsEth: wethIsEth,
                            userData: userData
                        })
                    )
                ),
                (uint256[])
            );
    }

    /// @inheritdoc IRouter
    function swapExactOut(
        SwapPathExactAmountOut[] memory paths,
        uint256 deadline,
        bool wethIsEth,
        bytes calldata userData
    ) external payable returns (uint256[] memory amountsIn) {
        return
            abi.decode(
                _vault.invoke{ value: msg.value }(
                    abi.encodeWithSelector(
                        Router.swapExactOutHook.selector,
                        SwapExactOutHookParams({
                            sender: msg.sender,
                            paths: paths,
                            deadline: deadline,
                            wethIsEth: wethIsEth,
                            userData: userData
                        })
                    )
                ),
                (uint256[])
            );
    }

    /**
     * @notice Hook for swaps.
     * @dev Can only be called by the Vault. Also handles native ETH.
     * @param params Swap parameters (see IRouter for struct definition)
     * @return Token amount calculated by the pool math (e.g., amountOut for a exact in swap)
     */
    function swapSingleTokenHook(
        SwapSingleTokenHookParams calldata params
    ) external payable nonReentrant onlyVault returns (uint256) {
        (uint256 amountCalculated, uint256 amountIn, uint256 amountOut) = _swapHook(params);

        IERC20 tokenIn = params.tokenIn;
        bool wethIsEth = params.wethIsEth;

        uint256 ethAmountIn = _retrieveTokenIn(params.sender, tokenIn, amountIn, wethIsEth);
        _wireTokenOut(params.sender, params.tokenOut, amountOut, wethIsEth);

        if (tokenIn == _weth) {
            // Return the rest of ETH to sender
            _returnEth(params.sender, ethAmountIn);
        }

        return amountCalculated;
    }

    function swapExactInHook(
        SwapExactInHookParams calldata params
    ) external payable nonReentrant onlyVault returns (uint256[] memory pathAmountsOut) {
        pathAmountsOut = new uint256[](params.paths.length);

        for (uint256 i = 0; i < params.paths.length; ++i) {
            SwapPathExactAmountIn memory path = params.paths[i];
            // These two variables shall be updated at the end of each step to be used as inputs of the next one.
            // The initial values are the given token and amount in for the current path.
            uint256 exactAmountIn = path.exactAmountIn;
            IERC20 tokenIn = path.tokenIn;

            // TODO: this should be transient.
            // Paths may (or may not) share the same token in. To minimize token transfers, we store the addresses in
            // a set with unique addresses that can be iterated later on.
            // For example, if all paths share the same token in, the set will end up with only one entry.
            _currentSwapTokensIn.add(address(tokenIn));
<<<<<<< HEAD
            _currentSwapTokensInAmounts[address(tokenIn)] += path.exactAmountIn;
=======
            _currentSwapTokenInAmounts[address(tokenIn)] += path.exactAmountIn;
>>>>>>> fb1deb22

            for (uint256 j = 0; j < path.steps.length; ++j) {
                bool isLastStep = (j == path.steps.length - 1);
                uint256 minAmountOut;

                // minAmountOut only applies to the last step.
                if (isLastStep) {
                    minAmountOut = path.minAmountOut;
                } else {
                    minAmountOut = 0;
                }

                SwapPathStep memory step = path.steps[j];

                if (address(tokenIn) == step.pool) {
                    // Token in is BPT: remove liquidity - Single token exact in
                    // minAmountOut cannot be 0 in this case, as that would send an array of 0s to the Vault, which
                    // wouldn't know which token to use.
<<<<<<< HEAD
                    (uint256[] memory amountsOut, uint256 index) = _getSingleInputArrayAndTokenIndex(
=======
                    (uint256[] memory amountsOut, uint256 tokenIndex) = _getSingleInputArrayAndTokenIndex(
>>>>>>> fb1deb22
                        step.pool,
                        step.tokenOut,
                        minAmountOut == 0 ? 1 : minAmountOut
                    );

                    // Reusing `amountsOut` as input argument and function output to prevent stack too deep error.
                    (, amountsOut, ) = _vault.removeLiquidity(
                        RemoveLiquidityParams({
                            pool: step.pool,
                            from: params.sender,
                            maxBptAmountIn: exactAmountIn,
                            minAmountsOut: amountsOut,
                            kind: RemoveLiquidityKind.SINGLE_TOKEN_EXACT_IN,
                            userData: params.userData
                        })
                    );

                    if (isLastStep) {
                        // The amount out for the last step of the path should be recorded for the return value, and the
                        // amount for the token should be sent back to the sender later on.
<<<<<<< HEAD
                        pathAmountsOut[i] = amountsOut[index];
                        _currentSwapTokensOut.add(address(step.tokenOut));
                        _currentSwapTokensOutAmounts[address(step.tokenOut)] += amountsOut[index];
                    } else {
                        // Input for the next step is output of current step.
                        exactAmountIn = amountsOut[index];
=======
                        pathAmountsOut[i] = amountsOut[tokenIndex];
                        _currentSwapTokensOut.add(address(step.tokenOut));
                        _currentSwapTokenOutAmounts[address(step.tokenOut)] += amountsOut[tokenIndex];
                    } else {
                        // Input for the next step is output of current step.
                        exactAmountIn = amountsOut[tokenIndex];
>>>>>>> fb1deb22
                        // The token in for the next step is the token out of the current step.
                        tokenIn = step.tokenOut;
                    }
                } else if (address(step.tokenOut) == step.pool) {
                    // Token out is BPT: add liquidity - Single token exact in (unbalanced)
                    (uint256[] memory exactAmountsIn, ) = _getSingleInputArrayAndTokenIndex(
                        step.pool,
                        tokenIn,
                        exactAmountIn
                    );

                    (, uint256 bptAmountOut, ) = _vault.addLiquidity(
                        AddLiquidityParams({
                            pool: step.pool,
                            to: params.sender,
                            maxAmountsIn: exactAmountsIn,
                            minBptAmountOut: minAmountOut,
                            kind: AddLiquidityKind.UNBALANCED,
                            userData: params.userData
                        })
                    );

                    if (isLastStep) {
                        // The amount out for the last step of the path should be recorded for the return value.
<<<<<<< HEAD
                        pathAmountsOut[i] = bptAmountOut;
                        _currentSwapTokensOut.add(address(step.tokenOut));
                        _currentSwapTokensOutAmounts[address(step.tokenOut)] += bptAmountOut;
=======
                        // We do not need to register the amount out in _currentSwapTokenOutAmounts since the BPT
                        // is minted directly to the sender, so this step can be considered settled at this point.
                        pathAmountsOut[i] = bptAmountOut;
                        _currentSwapTokensOut.add(address(step.tokenOut));
>>>>>>> fb1deb22
                    } else {
                        // Input for the next step is output of current step.
                        exactAmountIn = bptAmountOut;
                        // The token in for the next step is the token out of the current step.
                        tokenIn = step.tokenOut;
<<<<<<< HEAD
=======
                        // If this is an intermediate step, we'll need to send it back to the vault
                        // to get credit for the BPT minted in the add liquidity operation.
                        _vault.retrieve(IERC20(step.pool), params.sender, bptAmountOut);
>>>>>>> fb1deb22
                    }
                } else {
                    // No BPT involved in the operation: regular swap exact in
                    (, , uint256 amountOut) = _vault.swap(
                        SwapParams({
                            kind: SwapKind.EXACT_IN,
                            pool: step.pool,
                            tokenIn: tokenIn,
                            tokenOut: step.tokenOut,
                            amountGivenRaw: exactAmountIn,
                            limitRaw: minAmountOut,
                            userData: params.userData
                        })
                    );

                    if (isLastStep) {
                        // The amount out for the last step of the path should be recorded for the return value, and the
                        // amount for the token should be sent back to the sender later on.
                        pathAmountsOut[i] = amountOut;
                        _currentSwapTokensOut.add(address(step.tokenOut));
<<<<<<< HEAD
                        _currentSwapTokensOutAmounts[address(step.tokenOut)] += amountOut;
=======
                        _currentSwapTokenOutAmounts[address(step.tokenOut)] += amountOut;
>>>>>>> fb1deb22
                    } else {
                        // Input for the next step is output of current step.
                        exactAmountIn = amountOut;
                        // The token in for the next step is the token out of the current step.
                        tokenIn = step.tokenOut;
                    }
                }
            }
        }

        _settlePaths(params.sender, params.wethIsEth);
    }

    function swapExactOutHook(
        SwapExactOutHookParams calldata params
    ) external payable nonReentrant onlyVault returns (uint256[] memory pathAmountsIn) {
        pathAmountsIn = new uint256[](params.paths.length);

        for (uint256 i = 0; i < params.paths.length; ++i) {
            SwapPathExactAmountOut memory path = params.paths[i];
            // This variable shall be updated at the end of each step to be used as input of the next one.
            // The first value corresponds to the given amount out for the current path.
            uint256 exactAmountOut = path.exactAmountOut;

            // Paths may (or may not) share the same token in. To minimize token transfers, we store the addresses in
            // a set with unique addresses that can be iterated later on.
            // For example, if all paths share the same token in, the set will end up with only one entry.
            // Since the path is 'given out', the output of the operation specified by the last step in each path will
            // be added to calculate the amounts in for each token.
            // TODO: this should be transient
            _currentSwapTokensIn.add(address(path.tokenIn));

            // Backwards iteration: the exact amount out applies to the last step, so we cannot iterate from first to
            // last. The calculated input of step (j) is the exact amount out for step (j - 1).
            for (int256 j = int256(path.steps.length - 1); j >= 0; --j) {
                SwapPathStep memory step = path.steps[uint256(j)];
                bool isLastStep = (j == 0);

                // These two variables are set at the beginning of the iteration and are used as inputs for
                // the operation described by the step.
                uint256 maxAmountIn;
                IERC20 tokenIn;

                // Stack too deep
                {
                    bool isFirstStep = (uint256(j) == path.steps.length - 1);

                    if (isFirstStep) {
                        // The first step in the iteration is the last one in the given array of steps, and it
                        // specifies the output token for the step as well as the exact amount out for that token.
                        // Output amounts are stored to wire them later on.
                        // TODO: This should be transient.
                        _currentSwapTokensOut.add(address(step.tokenOut));
<<<<<<< HEAD
                        _currentSwapTokensOutAmounts[address(step.tokenOut)] += exactAmountOut;
=======
                        _currentSwapTokenOutAmounts[address(step.tokenOut)] += exactAmountOut;
>>>>>>> fb1deb22
                    }

                    if (isLastStep) {
                        // In backwards order, the last step is the first one in the given path.
                        // The given token in and max amount in apply for this step.
                        maxAmountIn = path.maxAmountIn;
                        tokenIn = path.tokenIn;
                    } else {
                        // For every other intermediate step, no maximum input applies.
                        // The input token for this step is the output token of the previous given step.
<<<<<<< HEAD
=======
                        // We use uint128 to prevent Vault's internal scaling from overflowing.
>>>>>>> fb1deb22
                        maxAmountIn = type(uint128).max;
                        tokenIn = path.steps[uint256(j - 1)].tokenOut;
                    }
                }

                if (address(tokenIn) == step.pool) {
                    // Token in is BPT: remove liquidity - Single token exact out
                    (uint256[] memory exactAmountsOut, ) = _getSingleInputArrayAndTokenIndex(
                        step.pool,
                        step.tokenOut,
                        exactAmountOut
                    );

                    (uint256 bptAmountIn, , ) = _vault.removeLiquidity(
                        RemoveLiquidityParams({
                            pool: step.pool,
                            from: params.sender,
                            maxBptAmountIn: maxAmountIn,
                            minAmountsOut: exactAmountsOut,
                            kind: RemoveLiquidityKind.SINGLE_TOKEN_EXACT_OUT,
                            userData: params.userData
                        })
                    );

                    if (isLastStep) {
                        pathAmountsIn[i] = bptAmountIn;
<<<<<<< HEAD
                        _currentSwapTokensInAmounts[address(tokenIn)] += bptAmountIn;
=======
                        _currentSwapTokenInAmounts[address(tokenIn)] += bptAmountIn;
>>>>>>> fb1deb22
                    } else {
                        // Output for the step (j - 1) is the input of step (j).
                        exactAmountOut = bptAmountIn;
                    }
                } else if (address(step.tokenOut) == step.pool) {
                    // Token out is BPT: add liquidity - Single token exact out
<<<<<<< HEAD
                    (uint256[] memory amountsIn, uint256 index) = _getSingleInputArrayAndTokenIndex(
=======
                    (uint256[] memory amountsIn, uint256 tokenIndex) = _getSingleInputArrayAndTokenIndex(
>>>>>>> fb1deb22
                        step.pool,
                        tokenIn,
                        maxAmountIn
                    );

                    // Reusing `amountsIn` as input argument and function output to prevent stack too deep error.
                    (amountsIn, , ) = _vault.addLiquidity(
                        AddLiquidityParams({
                            pool: step.pool,
                            to: params.sender,
                            maxAmountsIn: amountsIn,
                            minBptAmountOut: exactAmountOut,
                            kind: AddLiquidityKind.SINGLE_TOKEN_EXACT_OUT,
                            userData: params.userData
                        })
                    );

                    if (isLastStep) {
                        // The amount out for the last step of the path should be recorded for the return value.
<<<<<<< HEAD
                        pathAmountsIn[i] = amountsIn[index];
                        _currentSwapTokensInAmounts[address(tokenIn)] += amountsIn[index];
                    } else {
                        exactAmountOut = amountsIn[index];
                    }
=======
                        pathAmountsIn[i] = amountsIn[tokenIndex];
                        _currentSwapTokenInAmounts[address(tokenIn)] += amountsIn[tokenIndex];
                    } else {
                        exactAmountOut = amountsIn[tokenIndex];
                    }
                    // The last step is the first one in the order of operations.
                    // TODO: We could skip retrieve on the first step and tweak how we settle the output token.
                    // _currentSwapTokenOutAmounts[address(step.tokenOut)] -= exactAmountOut;
                    _vault.retrieve(IERC20(step.pool), params.sender, exactAmountOut);
>>>>>>> fb1deb22
                } else {
                    // No BPT involved in the operation: regular swap exact out
                    (, uint256 amountIn, ) = _vault.swap(
                        SwapParams({
                            kind: SwapKind.EXACT_OUT,
                            pool: step.pool,
                            tokenIn: tokenIn,
                            tokenOut: step.tokenOut,
                            amountGivenRaw: exactAmountOut,
                            limitRaw: maxAmountIn,
                            userData: params.userData
                        })
                    );

                    if (isLastStep) {
                        pathAmountsIn[i] = amountIn;
<<<<<<< HEAD
                        _currentSwapTokensInAmounts[address(tokenIn)] += amountIn;
=======
                        _currentSwapTokenInAmounts[address(tokenIn)] += amountIn;
>>>>>>> fb1deb22
                    } else {
                        exactAmountOut = amountIn;
                    }
                }
            }
        }

        _settlePaths(params.sender, params.wethIsEth);
    }

    function _swapHook(
        SwapSingleTokenHookParams calldata params
    ) internal returns (uint256 amountCalculated, uint256 amountIn, uint256 amountOut) {
        // The deadline is timestamp-based: it should not be relied upon for sub-minute accuracy.
        // solhint-disable-next-line not-rely-on-time
        if (block.timestamp > params.deadline) {
            revert SwapDeadline();
        }

        (amountCalculated, amountIn, amountOut) = _vault.swap(
            SwapParams({
                kind: params.kind,
                pool: params.pool,
                tokenIn: params.tokenIn,
                tokenOut: params.tokenOut,
                amountGivenRaw: params.amountGiven,
                limitRaw: params.limit,
                userData: params.userData
            })
        );
    }

    /*******************************************************************************
                                    Queries
    *******************************************************************************/

    /// @inheritdoc IRouter
    function querySwapSingleTokenExactIn(
        address pool,
        IERC20 tokenIn,
        IERC20 tokenOut,
        uint256 exactAmountIn,
        bytes calldata userData
    ) external returns (uint256 amountCalculated) {
        return
            abi.decode(
                _vault.quote(
                    abi.encodeWithSelector(
                        Router.querySwapHook.selector,
                        SwapSingleTokenHookParams({
                            sender: msg.sender,
                            kind: SwapKind.EXACT_IN,
                            pool: pool,
                            tokenIn: tokenIn,
                            tokenOut: tokenOut,
                            amountGiven: exactAmountIn,
                            limit: 0,
                            deadline: type(uint256).max,
                            wethIsEth: false,
                            userData: userData
                        })
                    )
                ),
                (uint256)
            );
    }

    /// @inheritdoc IRouter
    function querySwapSingleTokenExactOut(
        address pool,
        IERC20 tokenIn,
        IERC20 tokenOut,
        uint256 exactAmountOut,
        bytes calldata userData
    ) external returns (uint256 amountCalculated) {
        return
            abi.decode(
                _vault.quote(
                    abi.encodeWithSelector(
                        Router.querySwapHook.selector,
                        SwapSingleTokenHookParams({
                            sender: msg.sender,
                            kind: SwapKind.EXACT_OUT,
                            pool: pool,
                            tokenIn: tokenIn,
                            tokenOut: tokenOut,
                            amountGiven: exactAmountOut,
                            limit: type(uint256).max,
                            deadline: type(uint256).max,
                            wethIsEth: false,
                            userData: userData
                        })
                    )
                ),
                (uint256)
            );
    }

    /**
     * @notice Hook for swap queries.
     * @dev Can only be called by the Vault. Also handles native ETH.
     * @param params Swap parameters (see IRouter for struct definition)
     * @return Token amount calculated by the pool math (e.g., amountOut for a exact in swap)
     */
    function querySwapHook(
        SwapSingleTokenHookParams calldata params
    ) external payable nonReentrant onlyVault returns (uint256) {
        (uint256 amountCalculated, , ) = _swapHook(params);

        return amountCalculated;
    }

    /// @inheritdoc IRouter
    function queryAddLiquidityUnbalanced(
        address pool,
        uint256[] memory exactAmountsIn,
        uint256 minBptAmountOut,
        bytes memory userData
    ) external returns (uint256 bptAmountOut) {
        (, bptAmountOut, ) = abi.decode(
            _vault.quote(
                abi.encodeWithSelector(
                    Router.queryAddLiquidityHook.selector,
                    AddLiquidityHookParams({
                        // we use router as a sender to simplify basic query functions
                        // but it is possible to add liquidity to any recipient
                        sender: address(this),
                        pool: pool,
                        maxAmountsIn: exactAmountsIn,
                        minBptAmountOut: minBptAmountOut,
                        kind: AddLiquidityKind.UNBALANCED,
                        wethIsEth: false,
                        userData: userData
                    })
                )
            ),
            (uint256[], uint256, bytes)
        );
    }

    /// @inheritdoc IRouter
    function queryAddLiquiditySingleTokenExactOut(
        address pool,
        IERC20 tokenIn,
        uint256 maxAmountIn,
        uint256 exactBptAmountOut,
        bytes memory userData
    ) external returns (uint256 amountIn) {
        (uint256[] memory maxAmountsIn, uint256 tokenIndex) = _getSingleInputArrayAndTokenIndex(
            pool,
            tokenIn,
            maxAmountIn
        );

        (uint256[] memory amountsIn, , ) = abi.decode(
            _vault.quote(
                abi.encodeWithSelector(
                    Router.queryAddLiquidityHook.selector,
                    AddLiquidityHookParams({
                        // we use router as a sender to simplify basic query functions
                        // but it is possible to add liquidity to any recipient
                        sender: address(this),
                        pool: pool,
                        maxAmountsIn: maxAmountsIn,
                        minBptAmountOut: exactBptAmountOut,
                        kind: AddLiquidityKind.SINGLE_TOKEN_EXACT_OUT,
                        wethIsEth: false,
                        userData: userData
                    })
                )
            ),
            (uint256[], uint256, bytes)
        );

        return amountsIn[tokenIndex];
    }

    /// @inheritdoc IRouter
    function queryAddLiquidityCustom(
        address pool,
        uint256[] memory maxAmountsIn,
        uint256 minBptAmountOut,
        bytes memory userData
    ) external returns (uint256[] memory amountsIn, uint256 bptAmountOut, bytes memory returnData) {
        return
            abi.decode(
                _vault.quote(
                    abi.encodeWithSelector(
                        Router.queryAddLiquidityHook.selector,
                        AddLiquidityHookParams({
                            // we use router as a sender to simplify basic query functions
                            // but it is possible to add liquidity to any recipient
                            sender: address(this),
                            pool: pool,
                            maxAmountsIn: maxAmountsIn,
                            minBptAmountOut: minBptAmountOut,
                            kind: AddLiquidityKind.CUSTOM,
                            wethIsEth: false,
                            userData: userData
                        })
                    )
                ),
                (uint256[], uint256, bytes)
            );
    }

    /**
     * @notice Hook for add liquidity queries.
     * @dev Can only be called by the Vault.
     * @param params Add liquidity parameters (see IRouter for struct definition)
     * @return amountsIn Actual token amounts in required as inputs
     * @return bptAmountOut Expected pool tokens to be minted
     * @return returnData Arbitrary (optional) data with encoded response from the pool
     */
    function queryAddLiquidityHook(
        AddLiquidityHookParams calldata params
    )
        external
        payable
        nonReentrant
        onlyVault
        returns (uint256[] memory amountsIn, uint256 bptAmountOut, bytes memory returnData)
    {
        (amountsIn, bptAmountOut, returnData) = _vault.addLiquidity(
            AddLiquidityParams({
                pool: params.pool,
                to: params.sender,
                maxAmountsIn: params.maxAmountsIn,
                minBptAmountOut: params.minBptAmountOut,
                kind: params.kind,
                userData: params.userData
            })
        );
    }

    /// @inheritdoc IRouter
    function queryRemoveLiquidityProportional(
        address pool,
        uint256 exactBptAmountIn,
        uint256[] memory minAmountsOut,
        bytes memory userData
    ) external returns (uint256[] memory amountsOut) {
        (, amountsOut, ) = abi.decode(
            _vault.quote(
                abi.encodeWithSelector(
                    Router.queryRemoveLiquidityHook.selector,
                    RemoveLiquidityHookParams({
                        // We use router as a sender to simplify basic query functions
                        // but it is possible to remove liquidity from any sender
                        sender: address(this),
                        pool: pool,
                        minAmountsOut: minAmountsOut,
                        maxBptAmountIn: exactBptAmountIn,
                        kind: RemoveLiquidityKind.PROPORTIONAL,
                        wethIsEth: false,
                        userData: userData
                    })
                )
            ),
            (uint256, uint256[], bytes)
        );
    }

    /// @inheritdoc IRouter
    function queryRemoveLiquiditySingleTokenExactIn(
        address pool,
        uint256 exactBptAmountIn,
        IERC20 tokenOut,
        uint256 minAmountOut,
        bytes memory userData
    ) external returns (uint256 amountOut) {
        (uint256[] memory minAmountsOut, uint256 tokenIndex) = _getSingleInputArrayAndTokenIndex(
            pool,
            tokenOut,
            minAmountOut
        );

        (, uint256[] memory amountsOut, ) = abi.decode(
            _vault.quote(
                abi.encodeWithSelector(
                    Router.queryRemoveLiquidityHook.selector,
                    RemoveLiquidityHookParams({
                        // We use router as a sender to simplify basic query functions
                        // but it is possible to remove liquidity from any sender
                        sender: address(this),
                        pool: pool,
                        minAmountsOut: minAmountsOut,
                        maxBptAmountIn: exactBptAmountIn,
                        kind: RemoveLiquidityKind.SINGLE_TOKEN_EXACT_IN,
                        wethIsEth: false,
                        userData: userData
                    })
                )
            ),
            (uint256, uint256[], bytes)
        );

        return amountsOut[tokenIndex];
    }

    /// @inheritdoc IRouter
    function queryRemoveLiquiditySingleTokenExactOut(
        address pool,
        uint256 maxBptAmountIn,
        IERC20 tokenOut,
        uint256 exactAmountOut,
        bytes memory userData
    ) external returns (uint256 bptAmountIn) {
        (uint256[] memory minAmountsOut, ) = _getSingleInputArrayAndTokenIndex(pool, tokenOut, exactAmountOut);

        (bptAmountIn, , ) = abi.decode(
            _vault.quote(
                abi.encodeWithSelector(
                    Router.queryRemoveLiquidityHook.selector,
                    RemoveLiquidityHookParams({
                        // We use router as a sender to simplify basic query functions
                        // but it is possible to remove liquidity from any sender
                        sender: address(this),
                        pool: pool,
                        minAmountsOut: minAmountsOut,
                        maxBptAmountIn: maxBptAmountIn,
                        kind: RemoveLiquidityKind.SINGLE_TOKEN_EXACT_OUT,
                        wethIsEth: false,
                        userData: userData
                    })
                )
            ),
            (uint256, uint256[], bytes)
        );

        return bptAmountIn;
    }

    /// @inheritdoc IRouter
    function queryRemoveLiquidityCustom(
        address pool,
        uint256 maxBptAmountIn,
        uint256[] memory minAmountsOut,
        bytes memory userData
    ) external returns (uint256 bptAmountIn, uint256[] memory amountsOut, bytes memory returnData) {
        return
            abi.decode(
                _vault.quote(
                    abi.encodeWithSelector(
                        Router.queryRemoveLiquidityHook.selector,
                        RemoveLiquidityHookParams({
                            // We use router as a sender to simplify basic query functions
                            // but it is possible to remove liquidity from any sender
                            sender: address(this),
                            pool: pool,
                            minAmountsOut: minAmountsOut,
                            maxBptAmountIn: maxBptAmountIn,
                            kind: RemoveLiquidityKind.CUSTOM,
                            wethIsEth: false,
                            userData: userData
                        })
                    )
                ),
                (uint256, uint256[], bytes)
            );
    }

    /**
     * @notice Hook for remove liquidity queries.
     * @dev Can only be called by the Vault.
     * @param params Remove liquidity parameters (see IRouter for struct definition)
     * @return bptAmountIn Pool token amount to be burned for the output tokens
     * @return amountsOut Expected token amounts to be transferred to the sender
     * @return returnData Arbitrary (optional) data with encoded response from the pool
     */
    function queryRemoveLiquidityHook(
        RemoveLiquidityHookParams calldata params
    )
        external
        nonReentrant
        onlyVault
        returns (uint256 bptAmountIn, uint256[] memory amountsOut, bytes memory returnData)
    {
        return
            _vault.removeLiquidity(
                RemoveLiquidityParams({
                    pool: params.pool,
                    from: params.sender,
                    maxBptAmountIn: params.maxBptAmountIn,
                    minAmountsOut: params.minAmountsOut,
                    kind: params.kind,
                    userData: params.userData
                })
            );
    }

    /**
     * @dev Returns excess ETH back to the contract caller, assuming `amountUsed` has been spent. Reverts
     * if the caller sent less ETH than `amountUsed`.
     *
     * Because the caller might not know exactly how much ETH a Vault action will require, they may send extra.
     * Note that this excess value is returned *to the contract caller* (msg.sender). If caller and e.g. swap sender are
     * not the same (because the caller is a relayer for the sender), then it is up to the caller to manage this
     * returned ETH.
     */
    function _returnEth(address sender, uint256 amountUsed) internal {
        if (msg.value < amountUsed) {
            revert InsufficientEth();
        }

        uint256 excess = msg.value - amountUsed;
        if (excess > 0) {
            payable(sender).sendValue(excess);
        }
    }

    /**
     * @dev Enables the Router to receive ETH. This is required for it to be able to unwrap WETH, which sends ETH to the
     * caller.
     *
     * Any ETH sent to the Router outside of the WETH unwrapping mechanism would be forever locked inside the Router, so
     * we prevent that from happening. Other mechanisms used to send ETH to the Router (such as being the recipient of
     * an ETH swap, Pool exit or withdrawal, contract self-destruction, or receiving the block mining reward) will
     * result in locked funds, but are not otherwise a security or soundness issue. This check only exists as an attempt
     * to prevent user error.
     */
    receive() external payable {
        if (msg.sender != address(_weth)) {
            revert EthTransfer();
        }
    }

    /**
     * @dev Returns an array with `amountGiven` at `tokenIndex`, and 0 for every other index.
     * The returned array length matches the number of tokens in the pool.
     * Reverts if the given index is greater than or equal to the pool number of tokens.
     */
    function _getSingleInputArrayAndTokenIndex(
        address pool,
        IERC20 token,
        uint256 amountGiven
    ) internal view returns (uint256[] memory amountsGiven, uint256 tokenIndex) {
        uint256 numTokens;
        (numTokens, tokenIndex) = _vault.getPoolTokenCountAndIndexOfToken(pool, token);
        amountsGiven = new uint256[](numTokens);
        amountsGiven[tokenIndex] = amountGiven;
    }

    function _retrieveTokenIn(
        address sender,
        IERC20 tokenIn,
        uint256 amountIn,
        bool wethIsEth
    ) internal returns (uint256 ethAmountIn) {
        // If the tokenIn is ETH, then wrap `amountIn` into WETH.
        if (wethIsEth && tokenIn == _weth) {
            ethAmountIn = amountIn;
            // wrap amountIn to WETH
            _weth.deposit{ value: amountIn }();
            // send WETH to Vault
            _weth.transfer(address(_vault), amountIn);
            // update Vault accounting
            _vault.settle(_weth);
        } else {
            // Send the tokenIn amount to the Vault
            _vault.retrieve(tokenIn, sender, amountIn);
        }
    }

    function _wireTokenOut(address sender, IERC20 tokenOut, uint256 amountOut, bool wethIsEth) internal {
        // If the tokenOut is ETH, then unwrap `amountOut` into ETH.
        if (wethIsEth && tokenOut == _weth) {
            // Receive the WETH amountOut
            _vault.wire(tokenOut, address(this), amountOut);
            // Withdraw WETH to ETH
            _weth.withdraw(amountOut);
            // Send ETH to sender
            payable(sender).sendValue(amountOut);
        } else {
            // Receive the tokenOut amountOut
            _vault.wire(tokenOut, sender, amountOut);
        }
    }

    function _settlePaths(address sender, bool wethIsEth) internal {
        uint256 numTokensIn = _currentSwapTokensIn.length();
        uint256 numTokensOut = _currentSwapTokensOut.length();
        uint256 ethAmountIn = 0;

        // Iterate backwards, from the last element to 0 (included).
        // Removing the last element from a set is cheaper than removing the first one.
<<<<<<< HEAD
        // TODO: If clearing out the set and the mapping is not required, this can be replaced with a forward iteration.
        for (int256 i = int256(numTokensIn - 1); i >= 0; --i) {
            address tokenIn = _currentSwapTokensIn.unchecked_at(uint256(i));
            ethAmountIn += _retrieveTokenIn(sender, IERC20(tokenIn), _currentSwapTokensInAmounts[tokenIn], wethIsEth);

            // TODO: This should be transient. It shouldn't need to be cleared out.
            _currentSwapTokensIn.remove(tokenIn);
            _currentSwapTokensInAmounts[tokenIn] = 0;
=======
        for (int256 i = int256(numTokensIn - 1); i >= 0; --i) {
            address tokenIn = _currentSwapTokensIn.unchecked_at(uint256(i));
            ethAmountIn += _retrieveTokenIn(sender, IERC20(tokenIn), _currentSwapTokenInAmounts[tokenIn], wethIsEth);

            _currentSwapTokensIn.remove(tokenIn);
            _currentSwapTokenInAmounts[tokenIn] = 0;
>>>>>>> fb1deb22
        }

        for (int256 i = int256(numTokensOut - 1); i >= 0; --i) {
            address tokenOut = _currentSwapTokensOut.unchecked_at(uint256(i));
<<<<<<< HEAD
            _wireTokenOut(sender, IERC20(tokenOut), _currentSwapTokensOutAmounts[tokenOut], wethIsEth);

            // TODO: This should be transient. It shouldn't need to be cleared out.
            _currentSwapTokensOut.remove(tokenOut);
            _currentSwapTokensOutAmounts[tokenOut] = 0;
=======
            _wireTokenOut(sender, IERC20(tokenOut), _currentSwapTokenOutAmounts[tokenOut], wethIsEth);

            _currentSwapTokensOut.remove(tokenOut);
            _currentSwapTokenOutAmounts[tokenOut] = 0;
>>>>>>> fb1deb22
        }

        // Return the rest of ETH to sender
        _returnEth(sender, ethAmountIn);
    }
}<|MERGE_RESOLUTION|>--- conflicted
+++ resolved
@@ -24,13 +24,6 @@
     // solhint-disable-next-line var-name-mixedcase
     IWETH private immutable _weth;
 
-<<<<<<< HEAD
-    // Transient storage
-    EnumerableSet.AddressSet private _currentSwapTokensIn;
-    EnumerableSet.AddressSet private _currentSwapTokensOut;
-    mapping(address => uint256) private _currentSwapTokensInAmounts;
-    mapping(address => uint256) private _currentSwapTokensOutAmounts;
-=======
     // Transient storage used to track tokens and amount flowing in and out within a batch swap.
     // Set of input tokens involved in a batch swap.
     EnumerableSet.AddressSet private _currentSwapTokensIn;
@@ -40,7 +33,6 @@
     mapping(address => uint256) private _currentSwapTokenInAmounts;
     // token out -> amount: tracks token out amounts within a batch swap.
     mapping(address => uint256) private _currentSwapTokenOutAmounts;
->>>>>>> fb1deb22
 
     modifier onlyVault() {
         if (msg.sender != address(_vault)) {
@@ -615,11 +607,7 @@
             // a set with unique addresses that can be iterated later on.
             // For example, if all paths share the same token in, the set will end up with only one entry.
             _currentSwapTokensIn.add(address(tokenIn));
-<<<<<<< HEAD
-            _currentSwapTokensInAmounts[address(tokenIn)] += path.exactAmountIn;
-=======
             _currentSwapTokenInAmounts[address(tokenIn)] += path.exactAmountIn;
->>>>>>> fb1deb22
 
             for (uint256 j = 0; j < path.steps.length; ++j) {
                 bool isLastStep = (j == path.steps.length - 1);
@@ -638,11 +626,7 @@
                     // Token in is BPT: remove liquidity - Single token exact in
                     // minAmountOut cannot be 0 in this case, as that would send an array of 0s to the Vault, which
                     // wouldn't know which token to use.
-<<<<<<< HEAD
-                    (uint256[] memory amountsOut, uint256 index) = _getSingleInputArrayAndTokenIndex(
-=======
                     (uint256[] memory amountsOut, uint256 tokenIndex) = _getSingleInputArrayAndTokenIndex(
->>>>>>> fb1deb22
                         step.pool,
                         step.tokenOut,
                         minAmountOut == 0 ? 1 : minAmountOut
@@ -663,21 +647,12 @@
                     if (isLastStep) {
                         // The amount out for the last step of the path should be recorded for the return value, and the
                         // amount for the token should be sent back to the sender later on.
-<<<<<<< HEAD
-                        pathAmountsOut[i] = amountsOut[index];
-                        _currentSwapTokensOut.add(address(step.tokenOut));
-                        _currentSwapTokensOutAmounts[address(step.tokenOut)] += amountsOut[index];
-                    } else {
-                        // Input for the next step is output of current step.
-                        exactAmountIn = amountsOut[index];
-=======
                         pathAmountsOut[i] = amountsOut[tokenIndex];
                         _currentSwapTokensOut.add(address(step.tokenOut));
                         _currentSwapTokenOutAmounts[address(step.tokenOut)] += amountsOut[tokenIndex];
                     } else {
                         // Input for the next step is output of current step.
                         exactAmountIn = amountsOut[tokenIndex];
->>>>>>> fb1deb22
                         // The token in for the next step is the token out of the current step.
                         tokenIn = step.tokenOut;
                     }
@@ -702,27 +677,14 @@
 
                     if (isLastStep) {
                         // The amount out for the last step of the path should be recorded for the return value.
-<<<<<<< HEAD
                         pathAmountsOut[i] = bptAmountOut;
                         _currentSwapTokensOut.add(address(step.tokenOut));
-                        _currentSwapTokensOutAmounts[address(step.tokenOut)] += bptAmountOut;
-=======
-                        // We do not need to register the amount out in _currentSwapTokenOutAmounts since the BPT
-                        // is minted directly to the sender, so this step can be considered settled at this point.
-                        pathAmountsOut[i] = bptAmountOut;
-                        _currentSwapTokensOut.add(address(step.tokenOut));
->>>>>>> fb1deb22
+                        _currentSwapTokenOutAmounts[address(step.tokenOut)] += bptAmountOut;
                     } else {
                         // Input for the next step is output of current step.
                         exactAmountIn = bptAmountOut;
                         // The token in for the next step is the token out of the current step.
                         tokenIn = step.tokenOut;
-<<<<<<< HEAD
-=======
-                        // If this is an intermediate step, we'll need to send it back to the vault
-                        // to get credit for the BPT minted in the add liquidity operation.
-                        _vault.retrieve(IERC20(step.pool), params.sender, bptAmountOut);
->>>>>>> fb1deb22
                     }
                 } else {
                     // No BPT involved in the operation: regular swap exact in
@@ -743,11 +705,7 @@
                         // amount for the token should be sent back to the sender later on.
                         pathAmountsOut[i] = amountOut;
                         _currentSwapTokensOut.add(address(step.tokenOut));
-<<<<<<< HEAD
-                        _currentSwapTokensOutAmounts[address(step.tokenOut)] += amountOut;
-=======
                         _currentSwapTokenOutAmounts[address(step.tokenOut)] += amountOut;
->>>>>>> fb1deb22
                     } else {
                         // Input for the next step is output of current step.
                         exactAmountIn = amountOut;
@@ -801,11 +759,7 @@
                         // Output amounts are stored to wire them later on.
                         // TODO: This should be transient.
                         _currentSwapTokensOut.add(address(step.tokenOut));
-<<<<<<< HEAD
-                        _currentSwapTokensOutAmounts[address(step.tokenOut)] += exactAmountOut;
-=======
                         _currentSwapTokenOutAmounts[address(step.tokenOut)] += exactAmountOut;
->>>>>>> fb1deb22
                     }
 
                     if (isLastStep) {
@@ -816,10 +770,7 @@
                     } else {
                         // For every other intermediate step, no maximum input applies.
                         // The input token for this step is the output token of the previous given step.
-<<<<<<< HEAD
-=======
                         // We use uint128 to prevent Vault's internal scaling from overflowing.
->>>>>>> fb1deb22
                         maxAmountIn = type(uint128).max;
                         tokenIn = path.steps[uint256(j - 1)].tokenOut;
                     }
@@ -846,22 +797,14 @@
 
                     if (isLastStep) {
                         pathAmountsIn[i] = bptAmountIn;
-<<<<<<< HEAD
-                        _currentSwapTokensInAmounts[address(tokenIn)] += bptAmountIn;
-=======
                         _currentSwapTokenInAmounts[address(tokenIn)] += bptAmountIn;
->>>>>>> fb1deb22
                     } else {
                         // Output for the step (j - 1) is the input of step (j).
                         exactAmountOut = bptAmountIn;
                     }
                 } else if (address(step.tokenOut) == step.pool) {
                     // Token out is BPT: add liquidity - Single token exact out
-<<<<<<< HEAD
-                    (uint256[] memory amountsIn, uint256 index) = _getSingleInputArrayAndTokenIndex(
-=======
                     (uint256[] memory amountsIn, uint256 tokenIndex) = _getSingleInputArrayAndTokenIndex(
->>>>>>> fb1deb22
                         step.pool,
                         tokenIn,
                         maxAmountIn
@@ -881,23 +824,11 @@
 
                     if (isLastStep) {
                         // The amount out for the last step of the path should be recorded for the return value.
-<<<<<<< HEAD
-                        pathAmountsIn[i] = amountsIn[index];
-                        _currentSwapTokensInAmounts[address(tokenIn)] += amountsIn[index];
-                    } else {
-                        exactAmountOut = amountsIn[index];
-                    }
-=======
                         pathAmountsIn[i] = amountsIn[tokenIndex];
                         _currentSwapTokenInAmounts[address(tokenIn)] += amountsIn[tokenIndex];
                     } else {
                         exactAmountOut = amountsIn[tokenIndex];
                     }
-                    // The last step is the first one in the order of operations.
-                    // TODO: We could skip retrieve on the first step and tweak how we settle the output token.
-                    // _currentSwapTokenOutAmounts[address(step.tokenOut)] -= exactAmountOut;
-                    _vault.retrieve(IERC20(step.pool), params.sender, exactAmountOut);
->>>>>>> fb1deb22
                 } else {
                     // No BPT involved in the operation: regular swap exact out
                     (, uint256 amountIn, ) = _vault.swap(
@@ -914,11 +845,7 @@
 
                     if (isLastStep) {
                         pathAmountsIn[i] = amountIn;
-<<<<<<< HEAD
-                        _currentSwapTokensInAmounts[address(tokenIn)] += amountIn;
-=======
                         _currentSwapTokenInAmounts[address(tokenIn)] += amountIn;
->>>>>>> fb1deb22
                     } else {
                         exactAmountOut = amountIn;
                     }
@@ -1405,39 +1332,20 @@
 
         // Iterate backwards, from the last element to 0 (included).
         // Removing the last element from a set is cheaper than removing the first one.
-<<<<<<< HEAD
-        // TODO: If clearing out the set and the mapping is not required, this can be replaced with a forward iteration.
-        for (int256 i = int256(numTokensIn - 1); i >= 0; --i) {
-            address tokenIn = _currentSwapTokensIn.unchecked_at(uint256(i));
-            ethAmountIn += _retrieveTokenIn(sender, IERC20(tokenIn), _currentSwapTokensInAmounts[tokenIn], wethIsEth);
-
-            // TODO: This should be transient. It shouldn't need to be cleared out.
-            _currentSwapTokensIn.remove(tokenIn);
-            _currentSwapTokensInAmounts[tokenIn] = 0;
-=======
         for (int256 i = int256(numTokensIn - 1); i >= 0; --i) {
             address tokenIn = _currentSwapTokensIn.unchecked_at(uint256(i));
             ethAmountIn += _retrieveTokenIn(sender, IERC20(tokenIn), _currentSwapTokenInAmounts[tokenIn], wethIsEth);
 
             _currentSwapTokensIn.remove(tokenIn);
             _currentSwapTokenInAmounts[tokenIn] = 0;
->>>>>>> fb1deb22
         }
 
         for (int256 i = int256(numTokensOut - 1); i >= 0; --i) {
             address tokenOut = _currentSwapTokensOut.unchecked_at(uint256(i));
-<<<<<<< HEAD
-            _wireTokenOut(sender, IERC20(tokenOut), _currentSwapTokensOutAmounts[tokenOut], wethIsEth);
-
-            // TODO: This should be transient. It shouldn't need to be cleared out.
-            _currentSwapTokensOut.remove(tokenOut);
-            _currentSwapTokensOutAmounts[tokenOut] = 0;
-=======
             _wireTokenOut(sender, IERC20(tokenOut), _currentSwapTokenOutAmounts[tokenOut], wethIsEth);
 
             _currentSwapTokensOut.remove(tokenOut);
             _currentSwapTokenOutAmounts[tokenOut] = 0;
->>>>>>> fb1deb22
         }
 
         // Return the rest of ETH to sender
