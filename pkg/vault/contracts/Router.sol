--- conflicted
+++ resolved
@@ -7,25 +7,15 @@
 import { Address } from "@openzeppelin/contracts/utils/Address.sol";
 
 import { IVault } from "@balancer-labs/v3-interfaces/contracts/vault/IVault.sol";
-<<<<<<< HEAD
-=======
 import { SenderIsNotVault } from "@balancer-labs/v3-interfaces/contracts/vault/VaultErrors.sol";
->>>>>>> 96b08b4a
 import {
     AddLiquidityKind,
     AddLiquidityParams,
     RemoveLiquidityKind,
     RemoveLiquidityParams,
-<<<<<<< HEAD
-    SenderIsNotVault,
-    SwapKind,
-    SwapParams
-} from "@balancer-labs/v3-interfaces/contracts/vault/IVaultTypes.sol";
-=======
     SwapKind,
     SwapParams
 } from "@balancer-labs/v3-interfaces/contracts/vault/VaultTypes.sol";
->>>>>>> 96b08b4a
 import { IBasePool } from "@balancer-labs/v3-interfaces/contracts/vault/IBasePool.sol";
 import { IRouter } from "@balancer-labs/v3-interfaces/contracts/vault/IRouter.sol";
 import { IWETH } from "@balancer-labs/v3-interfaces/contracts/solidity-utils/misc/IWETH.sol";
