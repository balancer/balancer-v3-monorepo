--- conflicted
+++ resolved
@@ -312,31 +312,6 @@
     function swapCallback(
         SwapCallbackParams calldata params
     ) external payable nonReentrant onlyVault returns (uint256) {
-<<<<<<< HEAD
-        // The deadline is timestamp-based: it should not be relied upon for sub-minute accuracy.
-        // solhint-disable-next-line not-rely-on-time
-        if (block.timestamp > params.deadline) {
-            revert IVault.SwapDeadline();
-        }
-
-        IERC20 tokenIn = params.assetIn.toIERC20(_weth);
-        IERC20 tokenOut = params.assetOut.toIERC20(_weth);
-
-        (uint256 amountCalculated, uint256 amountIn, uint256 amountOut) = _vault.swap(
-            IVault.SwapParams({
-                kind: params.kind,
-                pool: params.pool,
-                tokenIn: tokenIn,
-                tokenOut: tokenOut,
-                amountGiven: params.amountGiven,
-                userData: params.userData
-            })
-        );
-
-        if (params.kind == IVault.SwapKind.GIVEN_IN ? amountOut < params.limit : amountIn > params.limit) {
-            revert IVault.SwapLimit(params.kind == IVault.SwapKind.GIVEN_IN ? amountOut : amountIn, params.limit);
-        }
-=======
         (
             uint256 amountCalculated,
             uint256 amountIn,
@@ -344,7 +319,6 @@
             IERC20 tokenIn,
             IERC20 tokenOut
         ) = _swapCallback(params);
->>>>>>> 942fe789
 
         // If the assetIn is ETH, then wrap `amountIn` into WETH.
         if (params.assetIn.isETH()) {
