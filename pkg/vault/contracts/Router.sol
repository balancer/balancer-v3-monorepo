--- conflicted
+++ resolved
@@ -66,8 +66,6 @@
             );
     }
 
-<<<<<<< HEAD
-=======
     /**
      * @notice Callback for initialization.
      * @dev Can only be called by the Vault.
@@ -75,15 +73,11 @@
      * @return amountsIn Actual amounts in required for the initial join
      * @return bptAmountOut BPT amount minted in exchange for the input tokens
      */
->>>>>>> 6c3359bf
     function initializeCallback(
         InitializeCallbackParams calldata params
     ) external payable nonReentrant onlyVault returns (uint256[] memory amountsIn, uint256 bptAmountOut) {
         IERC20[] memory tokens = params.assets.toIERC20(_weth);
 
-<<<<<<< HEAD
-        (amountsIn, bptAmountOut) = _vault.initialize(params.pool, tokens, params.maxAmountsIn, params.userData);
-=======
         (amountsIn, bptAmountOut) = _vault.initialize(
             params.pool,
             params.sender,
@@ -91,7 +85,6 @@
             params.maxAmountsIn,
             params.userData
         );
->>>>>>> 6c3359bf
 
         if (bptAmountOut < params.minBptAmountOut) {
             revert IVaultErrors.BptAmountBelowMin();
@@ -114,20 +107,10 @@
                 _weth.deposit{ value: amountIn }();
                 ethAmountIn = amountIn;
             }
-<<<<<<< HEAD
-=======
-
->>>>>>> 6c3359bf
             // transfer tokens from the user to the Vault
             _vault.retrieve(token, params.sender, amountIn);
         }
 
-<<<<<<< HEAD
-        // mint pool tokens
-        _vault.mint(IERC20(params.pool), params.sender, bptAmountOut);
-
-=======
->>>>>>> 6c3359bf
         // return ETH dust
         address(params.sender).returnEth(ethAmountIn);
     }
@@ -175,10 +158,7 @@
 
         (amountsIn, bptAmountOut) = _vault.addLiquidity(
             params.pool,
-<<<<<<< HEAD
-=======
             params.sender,
->>>>>>> 6c3359bf
             tokens,
             params.maxAmountsIn,
             params.minBptAmountOut,
@@ -286,11 +266,6 @@
             }
         }
 
-<<<<<<< HEAD
-        _vault.burn(IERC20(params.pool), params.sender, params.maxBptAmountIn);
-
-=======
->>>>>>> 6c3359bf
         // Send ETH to sender
         payable(params.sender).sendValue(ethAmountOut);
     }
@@ -504,10 +479,7 @@
 
         (amountsIn, bptAmountOut) = _vault.addLiquidity(
             params.pool,
-<<<<<<< HEAD
-=======
             params.sender,
->>>>>>> 6c3359bf
             tokens,
             params.maxAmountsIn,
             params.minBptAmountOut,
