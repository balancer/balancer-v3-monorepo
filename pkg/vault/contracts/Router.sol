--- conflicted
+++ resolved
@@ -26,11 +26,7 @@
         IWETH weth,
         IPermit2 permit2,
         string memory routerVersion
-<<<<<<< HEAD
-    ) BaseRouter(vault, weth, permit2, false, routerVersion) {
-=======
     ) RouterHooks(false) RouterCommon(vault, weth, permit2, routerVersion) {
->>>>>>> 189472d5
         // solhint-disable-previous-line no-empty-blocks
     }
 
