// SPDX-License-Identifier: GPL-3.0-or-later

pragma solidity ^0.8.4;

import { IERC20 } from "@openzeppelin/contracts/token/ERC20/IERC20.sol";
import { Address } from "@openzeppelin/contracts/utils/Address.sol";

import { Asset, AssetHelpers } from "@balancer-labs/v3-solidity-utils/contracts/helpers/AssetHelpers.sol";
import { ReentrancyGuard } from "@balancer-labs/v3-solidity-utils/contracts/openzeppelin/ReentrancyGuard.sol";

import { IVault } from "@balancer-labs/v3-interfaces/contracts/vault/IVault.sol";
import { IBasePool } from "@balancer-labs/v3-interfaces/contracts/vault/IBasePool.sol";
import { IVaultErrors } from "@balancer-labs/v3-interfaces/contracts/vault/IVaultErrors.sol";
import { IRouter } from "@balancer-labs/v3-interfaces/contracts/vault/IRouter.sol";
import { IWETH } from "@balancer-labs/v3-interfaces/contracts/solidity-utils/misc/IWETH.sol";

contract Router is IRouter, IVaultErrors, ReentrancyGuard {
    using AssetHelpers for *;
    using Address for address payable;

    IVault private immutable _vault;

    // solhint-disable-next-line var-name-mixedcase
    IWETH private immutable _weth;

    modifier onlyVault() {
        if (msg.sender != address(_vault)) {
            revert SenderIsNotVault(msg.sender);
        }
        _;
    }

    constructor(IVault vault, address weth) {
        _vault = vault;
        _weth = IWETH(weth);
    }

    /*******************************************************************************
                                    MultiToken
    *******************************************************************************/

    /// @inheritdoc IRouter
    function mint(IERC20 token, uint256 amount) external {
        // Invoke the mintCallback function in the _vault contract
        _vault.invoke(abi.encodeWithSelector(Router.mintCallback.selector, msg.sender, token, amount));
    }

    /**
     * @notice Handles mint callbacks
     * @param sender      The sender address
     * @param token       The ERC20 token being minted
     * @param amount      The amount of token being minted
     */
    function mintCallback(address sender, IERC20 token, uint256 amount) external nonReentrant onlyVault {
        // Mint the specified amount of the token to the sender's address
        _vault.mint(token, sender, amount);

        // Retrieve the specified amount of the token from the sender's address
        _vault.retrieve(token, sender, amount);
    }

    /// @inheritdoc IRouter
    function burn(IERC20 token, uint256 amount) external {
        // Invoke the burnCallback function in the _vault contract
        _vault.invoke(abi.encodeWithSelector(Router.burnCallback.selector, msg.sender, token, amount));
    }

    /**
     * @notice Handles burn callbacks
     * @param sender      The sender address
     * @param token       The ERC20 token being burnt
     * @param amount      The amount of token being burnt
     */
    function burnCallback(address sender, IERC20 token, uint256 amount) external nonReentrant onlyVault {
        // Burn the specified amount of the token from the sender's address
        _vault.burn(token, sender, amount);

        // Send the specified amount of the token to the sender's address
        _vault.wire(token, sender, amount);
    }

    /*******************************************************************************
                                    Pools
    *******************************************************************************/

    /// @inheritdoc IRouter
    function addLiquidity(
        address pool,
        Asset[] memory assets,
        uint256[] memory maxAmountsIn,
        uint256 minBptAmountOut,
        IBasePool.AddLiquidityKind kind,
        bytes memory userData
    ) external payable returns (uint256[] memory amountsIn, uint256 bptAmountOut) {
        return
            abi.decode(
                _vault.invoke(
                    abi.encodeWithSelector(
                        Router.addLiquidityCallback.selector,
                        AddLiquidityCallbackParams({
                            sender: msg.sender,
                            pool: pool,
                            assets: assets,
                            maxAmountsIn: maxAmountsIn,
                            minBptAmountOut: minBptAmountOut,
                            kind: kind,
                            userData: userData
                        })
                    )
                ),
                (uint256[], uint256)
            );
    }

    function addLiquidityCallback(
        AddLiquidityCallbackParams calldata params
    ) external payable nonReentrant onlyVault returns (uint256[] memory amountsIn, uint256 bptAmountOut) {
        IERC20[] memory tokens = params.assets.toIERC20(_weth);

<<<<<<< HEAD
        (amountsIn, bptAmountOut) = _vault.addLiquidity(
            params.pool,
            tokens,
            params.maxAmountsIn,
            params.minBptAmountOut,
            params.kind,
            params.userData
        );
=======
        (amountsIn, bptAmountOut) = _vault.addLiquidity(params.pool, tokens, params.maxAmountsIn, params.userData);
>>>>>>> ec62ef20

        if (bptAmountOut < params.minBptAmountOut) {
            revert IVaultErrors.BtpAmountBelowMin();
        }

        uint256 ethAmountIn;
        for (uint256 i = 0; i < params.assets.length; ++i) {
            // Receive assets from the handler
            Asset asset = params.assets[i];
            uint256 amountIn = amountsIn[i];

            if (amountIn > params.maxAmountsIn[i]) {
                revert IVaultErrors.JoinAboveMax();
            }

            IERC20 token = asset.toIERC20(_weth);

            // There can be only one WETH token in the pool
            if (asset.isETH()) {
                _weth.deposit{ value: amountIn }();
                ethAmountIn = amountIn;
            }
            _vault.retrieve(token, params.sender, amountIn);
        }

        _vault.mint(IERC20(params.pool), params.sender, bptAmountOut);

        // Send remaining ETH to the user
        address(params.sender).returnEth(ethAmountIn);
    }

    /// @inheritdoc IRouter
    function removeLiquidity(
        address pool,
        Asset[] memory assets,
        uint256[] memory minAmountsOut,
        uint256 maxBptAmountIn,
        IBasePool.RemoveLiquidityKind kind,
        bytes memory userData
    ) external returns (uint256[] memory amountsOut, uint256 bptAmountIn) {
        return
            abi.decode(
                _vault.invoke(
                    abi.encodeWithSelector(
                        Router.removeLiquidityCallback.selector,
                        RemoveLiquidityCallbackParams({
                            sender: msg.sender,
                            pool: pool,
                            assets: assets,
                            minAmountsOut: minAmountsOut,
                            maxBptAmountIn: maxBptAmountIn,
                            kind: kind,
                            userData: userData
                        })
                    )
                ),
                (uint256[], uint256)
            );
    }

    function removeLiquidityCallback(
        RemoveLiquidityCallbackParams calldata params
    ) external nonReentrant onlyVault returns (uint256[] memory amountsOut, uint256 bptAmountIn) {
        IERC20[] memory tokens = params.assets.toIERC20(_weth);

        (amountsOut, bptAmountIn) = _vault.removeLiquidity(
            params.pool,
            tokens,
            params.minAmountsOut,
            params.maxBptAmountIn,
            params.kind,
            params.userData
        );

        uint256 ethAmountOut;
        for (uint256 i = 0; i < params.assets.length; ++i) {
            uint256 amountOut = amountsOut[i];
            if (amountOut < params.minAmountsOut[i]) {
                revert IVaultErrors.ExitBelowMin();
            }

            Asset asset = params.assets[i];
            IERC20 token = asset.toIERC20(_weth);

            // Receive the asset amountOut
            _vault.wire(token, params.sender, amountOut);

            // There can be only one WETH token in the pool
            if (asset.isETH()) {
                // Withdraw WETH to ETH
                _weth.withdraw(amountOut);
                ethAmountOut = amountOut;
            }
        }

        _vault.burn(IERC20(params.pool), params.sender, params.maxBptAmountIn);

        // Send ETH to sender
        payable(params.sender).sendValue(ethAmountOut);
    }

    /// @inheritdoc IRouter
    function swap(
        IVault.SwapKind kind,
        address pool,
        Asset assetIn,
        Asset assetOut,
        uint256 amountGiven,
        uint256 limit,
        uint256 deadline,
        bytes calldata userData
    ) external payable returns (uint256) {
        return
            abi.decode(
                _vault.invoke(
                    abi.encodeWithSelector(
                        Router.swapCallback.selector,
                        SwapCallbackParams({
                            sender: msg.sender,
                            kind: kind,
                            pool: pool,
                            assetIn: assetIn,
                            assetOut: assetOut,
                            amountGiven: amountGiven,
                            limit: limit,
                            deadline: deadline,
                            userData: userData
                        })
                    )
                ),
                (uint256)
            );
    }

    function swapCallback(
        SwapCallbackParams calldata params
    ) external payable nonReentrant onlyVault returns (uint256) {
        // The deadline is timestamp-based: it should not be relied upon for sub-minute accuracy.
        // solhint-disable-next-line not-rely-on-time
        if (block.timestamp > params.deadline) {
            revert IVaultErrors.SwapDeadline();
        }

        IERC20 tokenIn = params.assetIn.toIERC20(_weth);
        IERC20 tokenOut = params.assetOut.toIERC20(_weth);

        (uint256 amountCalculated, uint256 amountIn, uint256 amountOut) = _vault.swap(
            IVault.SwapParams({
                kind: params.kind,
                pool: params.pool,
                tokenIn: tokenIn,
                tokenOut: tokenOut,
                amountGiven: params.amountGiven,
                userData: params.userData
            })
        );

        if (params.kind == IVault.SwapKind.GIVEN_IN ? amountOut < params.limit : amountIn > params.limit) {
            revert IVaultErrors.SwapLimit(params.kind == IVault.SwapKind.GIVEN_IN ? amountOut : amountIn, params.limit);
        }

        // If the assetIn is ETH, then wrap `amountIn` into WETH.
        if (params.assetIn.isETH()) {
            // wrap amountIn to WETH
            _weth.deposit{ value: amountIn }();
            // send WETH to Vault
            _weth.transfer(address(_vault), amountIn);
            // update Vault accouting
            _vault.settle(_weth);
        } else {
            // Send the assetIn amount to the Vault
            _vault.retrieve(tokenIn, params.sender, amountIn);
        }

        // If the assetOut is ETH, then unwrap `amountOut` into ETH.
        if (params.assetOut.isETH()) {
            // Receive the WETH amountOut
            _vault.wire(tokenOut, address(this), amountOut);
            // Withdraw WETH to ETH
            _weth.withdraw(amountOut);
            // Send ETH to sender
            payable(params.sender).sendValue(amountOut);
        } else {
            // Receive the tokenOut amountOut
            _vault.wire(tokenOut, params.sender, amountOut);
        }

        if (params.assetIn.isETH()) {
            // Return the rest of ETH to sender
            address(params.sender).returnEth(amountIn);
        }

        return amountCalculated;
    }

    function _swapCallback(
        SwapCallbackParams calldata params
    )
        internal
        returns (uint256 amountCalculated, uint256 amountIn, uint256 amountOut, IERC20 tokenIn, IERC20 tokenOut)
    {
        // The deadline is timestamp-based: it should not be relied upon for sub-minute accuracy.
        // solhint-disable-next-line not-rely-on-time
        if (block.timestamp > params.deadline) {
            revert IVaultErrors.SwapDeadline();
        }

        tokenIn = params.assetIn.toIERC20(_weth);
        tokenOut = params.assetOut.toIERC20(_weth);

        (amountCalculated, amountIn, amountOut) = _vault.swap(
            IVault.SwapParams({
                kind: params.kind,
                pool: params.pool,
                tokenIn: tokenIn,
                tokenOut: tokenOut,
                amountGiven: params.amountGiven,
                userData: params.userData
            })
        );

        if (params.kind == IVault.SwapKind.GIVEN_IN ? amountOut < params.limit : amountIn > params.limit) {
            revert IVaultErrors.SwapLimit(params.kind == IVault.SwapKind.GIVEN_IN ? amountOut : amountIn, params.limit);
        }
    }

    /*******************************************************************************
                                    Queries
    *******************************************************************************/

    /// @inheritdoc IRouter
    function querySwap(
        IVault.SwapKind kind,
        address pool,
        Asset assetIn,
        Asset assetOut,
        uint256 amountGiven,
        bytes calldata userData
    ) external payable returns (uint256 amountCalculated) {
        return
            abi.decode(
                _vault.quote(
                    abi.encodeWithSelector(
                        Router.querySwapCallback.selector,
                        SwapCallbackParams({
                            sender: msg.sender,
                            kind: kind,
                            pool: pool,
                            assetIn: assetIn,
                            assetOut: assetOut,
                            amountGiven: amountGiven,
                            limit: kind == IVault.SwapKind.GIVEN_IN ? 0 : type(uint256).max,
                            deadline: type(uint256).max,
                            userData: userData
                        })
                    )
                ),
                (uint256)
            );
    }

    function querySwapCallback(
        SwapCallbackParams calldata params
    ) external payable nonReentrant onlyVault returns (uint256) {
        (uint256 amountCalculated, , , , ) = _swapCallback(params);

        return amountCalculated;
    }

    /// @inheritdoc IRouter
    function queryAddLiquidity(
        address pool,
        Asset[] memory assets,
        uint256[] memory maxAmountsIn,
        uint256 minBptAmountOut,
        IBasePool.AddLiquidityKind kind,
        bytes memory userData
    ) external payable returns (uint256[] memory amountsIn, uint256 bptAmountOut) {
        return
            abi.decode(
                _vault.quote(
                    abi.encodeWithSelector(
                        Router.queryAddLiquidityCallback.selector,
                        AddLiquidityCallbackParams({
                            sender: msg.sender,
                            pool: pool,
                            assets: assets,
                            maxAmountsIn: maxAmountsIn,
                            minBptAmountOut: minBptAmountOut,
                            kind: kind,
                            userData: userData
                        })
                    )
                ),
                (uint256[], uint256)
            );
    }

    function queryAddLiquidityCallback(
        AddLiquidityCallbackParams calldata params
    ) external payable nonReentrant onlyVault returns (uint256[] memory amountsIn, uint256 bptAmountOut) {
        IERC20[] memory tokens = params.assets.toIERC20(_weth);

<<<<<<< HEAD
        (amountsIn, bptAmountOut) = _vault.addLiquidity(
            params.pool,
            tokens,
            params.maxAmountsIn,
            params.minBptAmountOut,
            params.kind,
            params.userData
        );
=======
        (amountsIn, bptAmountOut) = _vault.addLiquidity(params.pool, tokens, params.maxAmountsIn, params.userData);
>>>>>>> ec62ef20
    }

    /// @inheritdoc IRouter
    function queryRemoveLiquidity(
        address pool,
        Asset[] memory assets,
        uint256[] memory minAmountsOut,
        uint256 maxBptAmountIn,
        IBasePool.RemoveLiquidityKind kind,
        bytes memory userData
    ) external returns (uint256[] memory amountsOut, uint256 bptAmountIn) {
        return
            abi.decode(
                _vault.quote(
                    abi.encodeWithSelector(
                        Router.queryRemoveLiquidityCallback.selector,
                        RemoveLiquidityCallbackParams({
                            sender: msg.sender,
                            pool: pool,
                            assets: assets,
                            minAmountsOut: minAmountsOut,
                            maxBptAmountIn: maxBptAmountIn,
                            kind: kind,
                            userData: userData
                        })
                    )
                ),
                (uint256[], uint256)
            );
    }

    function queryRemoveLiquidityCallback(
        RemoveLiquidityCallbackParams calldata params
    ) external nonReentrant onlyVault returns (uint256[] memory amountsOut, uint256 bptAmountIn) {
        return
            _vault.removeLiquidity(
                params.pool,
                params.assets.toIERC20(_weth),
                params.minAmountsOut,
                params.maxBptAmountIn,
                params.kind,
                params.userData
            );
    }
}<|MERGE_RESOLUTION|>--- conflicted
+++ resolved
@@ -117,7 +117,6 @@
     ) external payable nonReentrant onlyVault returns (uint256[] memory amountsIn, uint256 bptAmountOut) {
         IERC20[] memory tokens = params.assets.toIERC20(_weth);
 
-<<<<<<< HEAD
         (amountsIn, bptAmountOut) = _vault.addLiquidity(
             params.pool,
             tokens,
@@ -126,9 +125,6 @@
             params.kind,
             params.userData
         );
-=======
-        (amountsIn, bptAmountOut) = _vault.addLiquidity(params.pool, tokens, params.maxAmountsIn, params.userData);
->>>>>>> ec62ef20
 
         if (bptAmountOut < params.minBptAmountOut) {
             revert IVaultErrors.BtpAmountBelowMin();
@@ -432,7 +428,6 @@
     ) external payable nonReentrant onlyVault returns (uint256[] memory amountsIn, uint256 bptAmountOut) {
         IERC20[] memory tokens = params.assets.toIERC20(_weth);
 
-<<<<<<< HEAD
         (amountsIn, bptAmountOut) = _vault.addLiquidity(
             params.pool,
             tokens,
@@ -441,9 +436,6 @@
             params.kind,
             params.userData
         );
-=======
-        (amountsIn, bptAmountOut) = _vault.addLiquidity(params.pool, tokens, params.maxAmountsIn, params.userData);
->>>>>>> ec62ef20
     }
 
     /// @inheritdoc IRouter
