// SPDX-License-Identifier: GPL-3.0-or-later

pragma solidity ^0.8.4;

import { ReentrancyGuard } from "@openzeppelin/contracts/utils/ReentrancyGuard.sol";
import { IERC20 } from "@openzeppelin/contracts/token/ERC20/IERC20.sol";
import { Address } from "@openzeppelin/contracts/utils/Address.sol";

import { IVault } from "@balancer-labs/v3-interfaces/contracts/vault/IVault.sol";
import { IBasePool } from "@balancer-labs/v3-interfaces/contracts/vault/IBasePool.sol";
import { IRouter } from "@balancer-labs/v3-interfaces/contracts/vault/IRouter.sol";
import { IWETH } from "@balancer-labs/v3-interfaces/contracts/solidity-utils/misc/IWETH.sol";

contract Router is IRouter, ReentrancyGuard {
    using Address for address payable;

    IVault private immutable _vault;

    // solhint-disable-next-line var-name-mixedcase
    IWETH private immutable _weth;

    modifier onlyVault() {
        if (msg.sender != address(_vault)) {
            revert IVault.SenderIsNotVault(msg.sender);
        }
        _;
    }

    constructor(IVault vault, IWETH weth) {
        _vault = vault;
        _weth = weth;
        weth.approve(address(_vault), type(uint256).max);
    }

    /*******************************************************************************
                                    Pools
    *******************************************************************************/

    /// @inheritdoc IRouter
    function initialize(
        address pool,
        IERC20[] memory tokens,
        uint256[] memory exactAmountsIn,
        uint256 minBptAmountOut,
        bool wethIsEth,
        bytes memory userData
    ) external payable returns (uint256 bptAmountOut) {
        return
            abi.decode(
                _vault.invoke{ value: msg.value }(
                    abi.encodeWithSelector(
                        Router.initializeCallback.selector,
                        InitializeCallbackParams({
                            sender: msg.sender,
                            pool: pool,
                            tokens: tokens,
                            exactAmountsIn: exactAmountsIn,
                            minBptAmountOut: minBptAmountOut,
                            wethIsEth: wethIsEth,
                            userData: userData
                        })
                    )
                ),
                (uint256)
            );
    }

    /**
     * @notice Callback for initialization.
     * @dev Can only be called by the Vault.
     * @param params Initialization parameters (see IRouter for struct definition)
     * @return bptAmountOut BPT amount minted in exchange for the input tokens
     */
    function initializeCallback(
        InitializeCallbackParams calldata params
    ) external payable nonReentrant onlyVault returns (uint256 bptAmountOut) {
        bptAmountOut = _vault.initialize(
            params.pool,
            params.sender,
            params.tokens,
            params.exactAmountsIn,
            params.userData
        );

        if (bptAmountOut < params.minBptAmountOut) {
            revert BptAmountBelowMin(bptAmountOut, params.minBptAmountOut);
        }

        uint256 ethAmountIn;
        for (uint256 i = 0; i < params.tokens.length; ++i) {
            // Receive tokens from the handler
            IERC20 token = params.tokens[i];
            uint256 amountIn = params.exactAmountsIn[i];

            // There can be only one WETH token in the pool
            if (params.wethIsEth && address(token) == address(_weth)) {
                if (msg.value < amountIn) {
                    revert InsufficientEth();
                }
                _weth.deposit{ value: amountIn }();
                ethAmountIn = amountIn;
                // transfer WETH from the router to the Vault
                _vault.retrieve(_weth, address(this), amountIn);
            } else {
                // transfer tokens from the user to the Vault
                _vault.retrieve(token, params.sender, amountIn);
            }
        }

        // return ETH dust
        returnEth(params.sender, ethAmountIn);
    }

    /// @inheritdoc IRouter
    function addLiquidityUnbalanced(
        address pool,
        uint256[] memory exactAmountsIn,
        uint256 minBptAmountOut,
        bool wethIsEth,
        bytes memory userData
    ) external payable returns (uint256 bptAmountOut) {
        (, bptAmountOut, ) = abi.decode(
            _vault.invoke{ value: msg.value }(
                abi.encodeWithSelector(
                    Router.addLiquidityCallback.selector,
                    AddLiquidityCallbackParams({
                        sender: msg.sender,
                        pool: pool,
                        amountsIn: exactAmountsIn,
                        minBptAmountOut: minBptAmountOut,
                        kind: IVault.AddLiquidityKind.UNBALANCED,
                        wethIsEth: wethIsEth,
                        userData: userData
                    })
                )
            ),
            (uint256[], uint256, bytes)
        );
    }

    /// @inheritdoc IRouter
    function addLiquiditySingleTokenExactOut(
        address pool,
        uint256 tokenInIndex,
        uint256 maxAmountIn,
        uint256 exactBptAmountOut,
        bool wethIsEth,
        bytes memory userData
    ) external payable returns (uint256[] memory amountsIn) {
        uint256[] memory maxAmountsIn = _getSingleInputArray(pool, tokenInIndex, maxAmountIn);

        (amountsIn, , ) = abi.decode(
            _vault.invoke{ value: msg.value }(
                abi.encodeWithSelector(
                    Router.addLiquidityCallback.selector,
                    AddLiquidityCallbackParams({
                        sender: msg.sender,
                        pool: pool,
                        amountsIn: maxAmountsIn,
                        minBptAmountOut: exactBptAmountOut,
                        kind: IVault.AddLiquidityKind.SINGLE_TOKEN_EXACT_OUT,
                        wethIsEth: wethIsEth,
                        userData: userData
                    })
                )
            ),
            (uint256[], uint256, bytes)
        );
    }

    /// @inheritdoc IRouter
    function addLiquidityCustom(
        address pool,
        uint256[] memory inputAmountsIn,
        uint256 minBptAmountOut,
        bool wethIsEth,
        bytes memory userData
    ) external payable returns (uint256[] memory amountsIn, uint256 bptAmountOut, bytes memory returnData) {
        return
            abi.decode(
                _vault.invoke{ value: msg.value }(
                    abi.encodeWithSelector(
                        Router.addLiquidityCallback.selector,
                        AddLiquidityCallbackParams({
                            sender: msg.sender,
                            pool: pool,
                            amountsIn: inputAmountsIn,
                            minBptAmountOut: minBptAmountOut,
                            kind: IVault.AddLiquidityKind.CUSTOM,
                            wethIsEth: wethIsEth,
                            userData: userData
                        })
                    )
                ),
                (uint256[], uint256, bytes)
            );
    }

    /**
     * @notice Callback for adding liquidity.
     * @dev Can only be called by the Vault.
     * @param params Add liquidity parameters (see IRouter for struct definition)
     * @return amountsIn Actual amounts in required for the join
     * @return bptAmountOut BPT amount minted in exchange for the input tokens
     */
    function addLiquidityCallback(
        AddLiquidityCallbackParams calldata params
    )
        external
        payable
        nonReentrant
        onlyVault
        returns (uint256[] memory amountsIn, uint256 bptAmountOut, bytes memory returnData)
    {
        (amountsIn, bptAmountOut, returnData) = _vault.addLiquidity(
            IVault.AddLiquidityParams({
                pool: params.pool,
                to: params.sender,
                amountsIn: params.amountsIn,
                minBptAmountOut: params.minBptAmountOut,
                kind: params.kind,
                userData: params.userData
            })
        );

        // maxAmountsIn length is checked against tokens length at the vault.
        IERC20[] memory tokens = _vault.getPoolTokens(params.pool);

        if (bptAmountOut < params.minBptAmountOut) {
            revert BptAmountBelowMin(bptAmountOut, params.minBptAmountOut);
        }

        uint256 ethAmountIn;
        for (uint256 i = 0; i < tokens.length; ++i) {
            // Receive tokens from the handler
            IERC20 token = tokens[i];
            uint256 amountIn = amountsIn[i];

            // TODO: check amounts in for every type.
            if (amountIn > params.amountsIn[i]) {
                revert JoinAboveMax(amountIn, params.amountsIn[i]);
            }

            // There can be only one WETH token in the pool
            if (params.wethIsEth && address(token) == address(_weth)) {
                if (msg.value < amountIn) {
                    revert InsufficientEth();
                }

                _weth.deposit{ value: amountIn }();
                ethAmountIn = amountIn;
                _vault.retrieve(_weth, address(this), amountIn);
            } else {
                _vault.retrieve(token, params.sender, amountIn);
            }
        }

        // Send remaining ETH to the user
        returnEth(params.sender, ethAmountIn);
    }

    /// @inheritdoc IRouter
    function removeLiquidityProportional(
        address pool,
        uint256 exactBptAmountIn,
        uint256[] memory minAmountsOut,
        bool wethIsEth,
        bytes memory userData
    ) external payable returns (uint256[] memory amountsOut) {
        (, amountsOut, ) = abi.decode(
            _vault.invoke(
                abi.encodeWithSelector(
                    Router.removeLiquidityCallback.selector,
                    RemoveLiquidityCallbackParams({
                        sender: msg.sender,
                        pool: pool,
                        minAmountsOut: minAmountsOut,
                        maxBptAmountIn: exactBptAmountIn,
                        kind: IVault.RemoveLiquidityKind.PROPORTIONAL,
                        wethIsEth: wethIsEth,
                        userData: userData
                    })
                )
            ),
            (uint256, uint256[], bytes)
        );
    }

    /// @inheritdoc IRouter
    function removeLiquiditySingleTokenExactIn(
        address pool,
        uint256 exactBptAmountIn,
        uint256 tokenOutIndex,
        uint256 minAmountOut,
        bool wethIsEth,
        bytes memory userData
    ) external payable returns (uint256[] memory amountsOut) {
        uint256[] memory minAmountsOut = _getSingleInputArray(pool, tokenOutIndex, minAmountOut);

        (, amountsOut, ) = abi.decode(
            _vault.invoke(
                abi.encodeWithSelector(
                    Router.removeLiquidityCallback.selector,
                    RemoveLiquidityCallbackParams({
                        sender: msg.sender,
                        pool: pool,
                        minAmountsOut: minAmountsOut,
                        maxBptAmountIn: exactBptAmountIn,
                        kind: IVault.RemoveLiquidityKind.SINGLE_TOKEN_EXACT_IN,
                        wethIsEth: wethIsEth,
                        userData: userData
                    })
                )
            ),
            (uint256, uint256[], bytes)
        );
    }

    /// @inheritdoc IRouter
    function removeLiquiditySingleTokenExactOut(
        address pool,
        uint256 maxBptAmountIn,
        uint256 tokenOutIndex,
        uint256 exactAmountOut,
        bool wethIsEth,
        bytes memory userData
    ) external payable returns (uint256 bptAmountIn) {
        uint256[] memory minAmountsOut = _getSingleInputArray(pool, tokenOutIndex, exactAmountOut);

        (bptAmountIn, , ) = abi.decode(
            _vault.invoke(
                abi.encodeWithSelector(
                    Router.removeLiquidityCallback.selector,
                    RemoveLiquidityCallbackParams({
                        sender: msg.sender,
                        pool: pool,
                        minAmountsOut: minAmountsOut,
                        maxBptAmountIn: maxBptAmountIn,
                        kind: IVault.RemoveLiquidityKind.SINGLE_TOKEN_EXACT_OUT,
                        wethIsEth: wethIsEth,
                        userData: userData
                    })
                )
            ),
            (uint256, uint256[], bytes)
        );

        return bptAmountIn;
    }

    /// @inheritdoc IRouter
    function removeLiquidityCustom(
        address pool,
        uint256 maxBptAmountIn,
        uint256[] memory minAmountsOut,
        bool wethIsEth,
        bytes memory userData
    ) external returns (uint256 bptAmountIn, uint256[] memory amountsOut, bytes memory returnData) {
        return
            abi.decode(
                _vault.invoke(
                    abi.encodeWithSelector(
                        Router.removeLiquidityCallback.selector,
                        RemoveLiquidityCallbackParams({
                            sender: msg.sender,
                            pool: pool,
                            minAmountsOut: minAmountsOut,
                            maxBptAmountIn: maxBptAmountIn,
                            kind: IVault.RemoveLiquidityKind.CUSTOM,
                            wethIsEth: wethIsEth,
                            userData: userData
                        })
                    )
                ),
                (uint256, uint256[], bytes)
            );
    }

    /**
     * @notice Callback for removing liquidity.
     * @dev Can only be called by the Vault.
     * @param params Remove liquidity parameters (see IRouter for struct definition)
     * @return bptAmountIn BPT amount burned for the output tokens
     * @return amountsOut Actual token amounts transferred in exchange for the BPT
     * @return returnData Arbitrary (optional) data with encoded response from the pool
     */
    function removeLiquidityCallback(
        RemoveLiquidityCallbackParams calldata params
    )
        external
        nonReentrant
        onlyVault
        returns (uint256 bptAmountIn, uint256[] memory amountsOut, bytes memory returnData)
    {
        (bptAmountIn, amountsOut, returnData) = _vault.removeLiquidity(
            IVault.RemoveLiquidityParams({
                pool: params.pool,
                from: params.sender,
                maxBptAmountIn: params.maxBptAmountIn,
                minAmountsOut: params.minAmountsOut,
                kind: params.kind,
                userData: params.userData
            })
        );

        // minAmountsOut length is checked against tokens length at the vault.
        IERC20[] memory tokens = _vault.getPoolTokens(params.pool);

        uint256 ethAmountOut;
        for (uint256 i = 0; i < tokens.length; ++i) {
            uint256 amountOut = amountsOut[i];
            IERC20 token = tokens[i];

            if (amountOut < params.minAmountsOut[i]) {
                revert ExitBelowMin();
            }

            // There can be only one WETH token in the pool
            if (params.wethIsEth && address(token) == address(_weth)) {
                // Wire WETH here and unwrap to native ETH
                _vault.wire(_weth, address(this), amountOut);
                _weth.withdraw(amountOut);
                ethAmountOut = amountOut;
            } else {
                // Wire the token to the sender (amountOut)
                _vault.wire(token, params.sender, amountOut);
            }
        }

        // Send ETH to sender
        payable(params.sender).sendValue(ethAmountOut);
    }

    /// @inheritdoc IRouter
    function swapExactIn(
        address pool,
        IERC20 tokenIn,
        IERC20 tokenOut,
        uint256 exactAmountIn,
        uint256 minAmountOut,
        uint256 deadline,
        bool wethIsEth,
        bytes calldata userData
    ) external payable returns (uint256) {
        return
            abi.decode(
                _vault.invoke{ value: msg.value }(
                    abi.encodeWithSelector(
                        Router.swapCallback.selector,
                        SwapCallbackParams({
                            sender: msg.sender,
                            kind: IVault.SwapKind.GIVEN_IN,
                            pool: pool,
                            tokenIn: tokenIn,
                            tokenOut: tokenOut,
                            amountGiven: exactAmountIn,
                            limit: minAmountOut,
                            deadline: deadline,
                            wethIsEth: wethIsEth,
                            userData: userData
                        })
                    )
                ),
                (uint256)
            );
    }

    /// @inheritdoc IRouter
    function swapExactOut(
        address pool,
        IERC20 tokenIn,
        IERC20 tokenOut,
        uint256 exactAmountOut,
        uint256 maxAmountIn,
        uint256 deadline,
        bool wethIsEth,
        bytes calldata userData
    ) external payable returns (uint256) {
        return
            abi.decode(
                _vault.invoke{ value: msg.value }(
                    abi.encodeWithSelector(
                        Router.swapCallback.selector,
                        SwapCallbackParams({
                            sender: msg.sender,
                            kind: IVault.SwapKind.GIVEN_OUT,
                            pool: pool,
                            tokenIn: tokenIn,
                            tokenOut: tokenOut,
                            amountGiven: exactAmountOut,
                            limit: maxAmountIn,
                            deadline: deadline,
                            wethIsEth: wethIsEth,
                            userData: userData
                        })
                    )
                ),
                (uint256)
            );
    }

    /**
     * @notice Callback for swaps.
     * @dev Can only be called by the Vault. Also handles native ETH.
     * @param params Swap parameters (see IRouter for struct definition)
     * @return Token amount calculated by the pool math (e.g., amountOut for a given in swap)
     */
    function swapCallback(
        SwapCallbackParams calldata params
    ) external payable nonReentrant onlyVault returns (uint256) {
        (uint256 amountCalculated, uint256 amountIn, uint256 amountOut) = _swapCallback(params);

        IERC20 tokenIn = params.tokenIn;
        IERC20 tokenOut = params.tokenOut;

        uint256 ethAmountIn = 0;
        // If the tokenIn is ETH, then wrap `amountIn` into WETH.
        if (params.wethIsEth && tokenIn == _weth) {
            ethAmountIn = amountIn;
            // wrap amountIn to WETH
            _weth.deposit{ value: amountIn }();
            // send WETH to Vault
            _weth.transfer(address(_vault), amountIn);
            // update Vault accounting
            _vault.settle(_weth);
        } else {
            // Send the tokenIn amount to the Vault
            _vault.retrieve(tokenIn, params.sender, amountIn);
        }

        // If the tokenOut is ETH, then unwrap `amountOut` into ETH.
        if (params.wethIsEth && tokenOut == _weth) {
            // Receive the WETH amountOut
            _vault.wire(tokenOut, address(this), amountOut);
            // Withdraw WETH to ETH
            _weth.withdraw(amountOut);
            // Send ETH to sender
            payable(params.sender).sendValue(amountOut);
        } else {
            // Receive the tokenOut amountOut
            _vault.wire(tokenOut, params.sender, amountOut);
        }

        if (tokenIn == _weth) {
            // Return the rest of ETH to sender
            returnEth(params.sender, ethAmountIn);
        }

        return amountCalculated;
    }

    function _swapCallback(
        SwapCallbackParams calldata params
    ) internal returns (uint256 amountCalculated, uint256 amountIn, uint256 amountOut) {
        // The deadline is timestamp-based: it should not be relied upon for sub-minute accuracy.
        // solhint-disable-next-line not-rely-on-time
        if (block.timestamp > params.deadline) {
            revert SwapDeadline();
        }

        (amountCalculated, amountIn, amountOut) = _vault.swap(
            IVault.SwapParams({
                kind: params.kind,
                pool: params.pool,
                tokenIn: params.tokenIn,
                tokenOut: params.tokenOut,
                amountGivenRaw: params.amountGiven,
                userData: params.userData
            })
        );

        if (params.kind == IVault.SwapKind.GIVEN_IN ? amountOut < params.limit : amountIn > params.limit) {
            revert SwapLimit(params.kind == IVault.SwapKind.GIVEN_IN ? amountOut : amountIn, params.limit);
        }
    }

    /*******************************************************************************
                                    Queries
    *******************************************************************************/

    /// @inheritdoc IRouter
    function querySwapExactIn(
        address pool,
        IERC20 tokenIn,
        IERC20 tokenOut,
        uint256 exactAmountIn,
        bytes calldata userData
    ) external returns (uint256 amountCalculated) {
        return
            abi.decode(
                _vault.quote(
                    abi.encodeWithSelector(
                        Router.querySwapCallback.selector,
                        SwapCallbackParams({
                            sender: msg.sender,
                            kind: IVault.SwapKind.GIVEN_IN,
                            pool: pool,
                            tokenIn: tokenIn,
                            tokenOut: tokenOut,
                            amountGiven: exactAmountIn,
                            limit: 0,
                            deadline: type(uint256).max,
                            wethIsEth: false,
                            userData: userData
                        })
                    )
                ),
                (uint256)
            );
    }

    /// @inheritdoc IRouter
    function querySwapExactOut(
        address pool,
        IERC20 tokenIn,
        IERC20 tokenOut,
        uint256 exactAmountOut,
        bytes calldata userData
    ) external returns (uint256 amountCalculated) {
        return
            abi.decode(
                _vault.quote(
                    abi.encodeWithSelector(
                        Router.querySwapCallback.selector,
                        SwapCallbackParams({
                            sender: msg.sender,
                            kind: IVault.SwapKind.GIVEN_OUT,
                            pool: pool,
                            tokenIn: tokenIn,
                            tokenOut: tokenOut,
                            amountGiven: exactAmountOut,
                            limit: type(uint256).max,
                            deadline: type(uint256).max,
                            wethIsEth: false,
                            userData: userData
                        })
                    )
                ),
                (uint256)
            );
    }

    /**
     * @notice Callback for swap queries.
     * @dev Can only be called by the Vault. Also handles native ETH.
     * @param params Swap parameters (see IRouter for struct definition)
     * @return Token amount calculated by the pool math (e.g., amountOut for a given in swap)
     */
    function querySwapCallback(
        SwapCallbackParams calldata params
    ) external payable nonReentrant onlyVault returns (uint256) {
        (uint256 amountCalculated, , ) = _swapCallback(params);

        return amountCalculated;
    }

    /// @inheritdoc IRouter
    function queryAddLiquidityUnbalanced(
        address pool,
        uint256[] memory exactAmountsIn,
        uint256 minBptAmountOut,
        bytes memory userData
    ) external returns (uint256 bptAmountOut) {
        (, bptAmountOut, ) = abi.decode(
            _vault.quote(
                abi.encodeWithSelector(
                    Router.queryAddLiquidityCallback.selector,
                    AddLiquidityCallbackParams({
                        // we use router as a sender to simplify basic query functions
                        // but it is possible to add liquidity to any recipient
                        sender: address(this),
                        pool: pool,
                        amountsIn: exactAmountsIn,
                        minBptAmountOut: minBptAmountOut,
                        kind: IVault.AddLiquidityKind.UNBALANCED,
                        wethIsEth: false,
                        userData: userData
                    })
                )
            ),
            (uint256[], uint256, bytes)
        );
    }

    /// @inheritdoc IRouter
    function queryAddLiquiditySingleTokenExactOut(
        address pool,
        uint256 tokenInIndex,
        uint256 maxAmountIn,
        uint256 exactBptAmountOut,
        bytes memory userData
    ) external returns (uint256[] memory amountsIn) {
        uint256[] memory maxAmountsIn = _getSingleInputArray(pool, tokenInIndex, maxAmountIn);

        (amountsIn, , ) = abi.decode(
            _vault.quote(
                abi.encodeWithSelector(
                    Router.queryAddLiquidityCallback.selector,
                    AddLiquidityCallbackParams({
                        // we use router as a sender to simplify basic query functions
                        // but it is possible to add liquidity to any recipient
                        sender: address(this),
                        pool: pool,
                        amountsIn: maxAmountsIn,
                        minBptAmountOut: exactBptAmountOut,
                        kind: IVault.AddLiquidityKind.SINGLE_TOKEN_EXACT_OUT,
                        wethIsEth: false,
                        userData: userData
                    })
                )
            ),
            (uint256[], uint256, bytes)
        );
    }

    /// @inheritdoc IRouter
    function queryAddLiquidityCustom(
        address pool,
        uint256[] memory inputAmountsIn,
        uint256 minBptAmountOut,
        bytes memory userData
    ) external returns (uint256[] memory amountsIn, uint256 bptAmountOut, bytes memory returnData) {
        return
            abi.decode(
                _vault.quote(
                    abi.encodeWithSelector(
                        Router.queryAddLiquidityCallback.selector,
                        AddLiquidityCallbackParams({
                            // we use router as a sender to simplify basic query functions
                            // but it is possible to add liquidity to any recipient
                            sender: address(this),
                            pool: pool,
                            amountsIn: inputAmountsIn,
                            minBptAmountOut: minBptAmountOut,
                            kind: IVault.AddLiquidityKind.CUSTOM,
                            wethIsEth: false,
                            userData: userData
                        })
                    )
                ),
                (uint256[], uint256, bytes)
            );
    }

    /**
     * @notice Callback for add liquidity queries.
     * @dev Can only be called by the Vault.
     * @param params Add liquidity parameters (see IRouter for struct definition)
     * @return amountsIn Actual token amounts in required as inputs
     * @return bptAmountOut Expected pool tokens to be minted
     * @return returnData Arbitrary (optional) data with encoded response from the pool
     */
    function queryAddLiquidityCallback(
        AddLiquidityCallbackParams calldata params
    )
        external
        payable
        nonReentrant
        onlyVault
        returns (uint256[] memory amountsIn, uint256 bptAmountOut, bytes memory returnData)
    {
        (amountsIn, bptAmountOut, returnData) = _vault.addLiquidity(
            IVault.AddLiquidityParams({
                pool: params.pool,
                to: params.sender,
                amountsIn: params.amountsIn,
                minBptAmountOut: params.minBptAmountOut,
                kind: params.kind,
                userData: params.userData
            })
        );
    }

    /// @inheritdoc IRouter
    function queryRemoveLiquidityProportional(
        address pool,
        uint256 exactBptAmountIn,
        uint256[] memory minAmountsOut,
        bytes memory userData
    ) external returns (uint256[] memory amountsOut) {
        (, amountsOut, ) = abi.decode(
            _vault.quote(
                abi.encodeWithSelector(
                    Router.queryRemoveLiquidityCallback.selector,
                    RemoveLiquidityCallbackParams({
                        // We use router as a sender to simplify basic query functions
                        // but it is possible to remove liquidity from any sender
                        sender: address(this),
                        pool: pool,
                        minAmountsOut: minAmountsOut,
                        maxBptAmountIn: exactBptAmountIn,
                        kind: IVault.RemoveLiquidityKind.PROPORTIONAL,
                        wethIsEth: false,
                        userData: userData
                    })
                )
            ),
            (uint256, uint256[], bytes)
        );
    }

    /// @inheritdoc IRouter
    function queryRemoveLiquiditySingleTokenExactIn(
        address pool,
        uint256 exactBptAmountIn,
        uint256 tokenOutIndex,
        uint256 minAmountOut,
        bytes memory userData
    ) external returns (uint256[] memory amountsOut) {
        uint256[] memory minAmountsOut = _getSingleInputArray(pool, tokenOutIndex, minAmountOut);

        (, amountsOut, ) = abi.decode(
            _vault.quote(
                abi.encodeWithSelector(
                    Router.queryRemoveLiquidityCallback.selector,
                    RemoveLiquidityCallbackParams({
                        // We use router as a sender to simplify basic query functions
                        // but it is possible to remove liquidity from any sender
                        sender: address(this),
                        pool: pool,
                        minAmountsOut: minAmountsOut,
                        maxBptAmountIn: exactBptAmountIn,
                        kind: IVault.RemoveLiquidityKind.SINGLE_TOKEN_EXACT_IN,
                        wethIsEth: false,
                        userData: userData
                    })
                )
            ),
            (uint256, uint256[], bytes)
        );
    }

    /// @inheritdoc IRouter
    function queryRemoveLiquiditySingleTokenExactOut(
        address pool,
        uint256 maxBptAmountIn,
        uint256 tokenOutIndex,
        uint256 exactAmountOut,
        bytes memory userData
    ) external returns (uint256 bptAmountIn) {
        uint256[] memory minAmountsOut = _getSingleInputArray(pool, tokenOutIndex, exactAmountOut);

        (bptAmountIn, , ) = abi.decode(
            _vault.quote(
                abi.encodeWithSelector(
                    Router.queryRemoveLiquidityCallback.selector,
                    RemoveLiquidityCallbackParams({
                        // We use router as a sender to simplify basic query functions
                        // but it is possible to remove liquidity from any sender
                        sender: address(this),
                        pool: pool,
                        minAmountsOut: minAmountsOut,
                        maxBptAmountIn: maxBptAmountIn,
                        kind: IVault.RemoveLiquidityKind.SINGLE_TOKEN_EXACT_OUT,
                        wethIsEth: false,
                        userData: userData
                    })
                )
            ),
            (uint256, uint256[], bytes)
        );

        return bptAmountIn;
    }

    /// @inheritdoc IRouter
    function queryRemoveLiquidityCustom(
        address pool,
        uint256 maxBptAmountIn,
        uint256[] memory minAmountsOut,
        bytes memory userData
    ) external returns (uint256 bptAmountIn, uint256[] memory amountsOut, bytes memory returnData) {
        return
            abi.decode(
                _vault.quote(
                    abi.encodeWithSelector(
                        Router.queryRemoveLiquidityCallback.selector,
                        RemoveLiquidityCallbackParams({
                            // We use router as a sender to simplify basic query functions
                            // but it is possible to remove liquidity from any sender
                            sender: address(this),
                            pool: pool,
                            minAmountsOut: minAmountsOut,
                            maxBptAmountIn: maxBptAmountIn,
                            kind: IVault.RemoveLiquidityKind.CUSTOM,
                            wethIsEth: false,
                            userData: userData
                        })
                    )
                ),
                (uint256, uint256[], bytes)
            );
    }

    /**
     * @notice Callback for remove liquidity queries.
     * @dev Can only be called by the Vault.
     * @param params Remove liquidity parameters (see IRouter for struct definition)
     * @return bptAmountIn Pool token amount to be burned for the output tokens
     * @return amountsOut Expected token amounts to be transferred to the sender
     * @return returnData Arbitrary (optional) data with encoded response from the pool
     */
    function queryRemoveLiquidityCallback(
        RemoveLiquidityCallbackParams calldata params
    )
        external
        nonReentrant
        onlyVault
        returns (uint256 bptAmountIn, uint256[] memory amountsOut, bytes memory returnData)
    {
        return
            _vault.removeLiquidity(
                IVault.RemoveLiquidityParams({
                    pool: params.pool,
                    from: params.sender,
                    maxBptAmountIn: params.maxBptAmountIn,
                    minAmountsOut: params.minAmountsOut,
                    kind: params.kind,
                    userData: params.userData
                })
            );
    }

<<<<<<< HEAD
    function swapSingleExactAmountIn(
        address /* pool */,
        IERC20 /* tokenIn */,
        IERC20 /* tokenOut */,
        uint256 /* amountInExact */,
        uint256 amountOutMin,
        bool // wethIsEth
    ) external payable returns (uint256 amountOut) {
        return amountOutMin;
    }

    function swapSingleExactAmountOut(
        address /* pool */,
        IERC20 /* tokenIn */,
        IERC20 /* tokenOut */,
        uint256 amountInMax,
        uint256 /* amountOutExact */,
        bool // wethIsEth
    ) external payable returns (uint256 amountIn) {
        return amountInMax;
    }

    function swapExactAmountIn(
        SwapPathExactAmountIn[] memory paths,
        bool // wethIsEth
    ) external payable returns (uint256[] memory amountsOut) {
        return new uint256[](paths.length);
    }

    function swapExactAmountOut(
        SwapPathExactAmountOut[] memory paths,
        bool // wethIsEth
    ) external payable returns (uint256[] memory amountsIn) {
        return new uint256[](paths.length);
=======
    /**
     * @dev Returns excess ETH back to the contract caller, assuming `amountUsed` has been spent. Reverts
     * if the caller sent less ETH than `amountUsed`.
     *
     * Because the caller might not know exactly how much ETH a Vault action will require, they may send extra.
     * Note that this excess value is returned *to the contract caller* (msg.sender). If caller and e.g. swap sender are
     * not the same (because the caller is a relayer for the sender), then it is up to the caller to manage this
     * returned ETH.
     */
    function returnEth(address sender, uint256 amountUsed) internal {
        if (msg.value < amountUsed) {
            revert InsufficientEth();
        }

        uint256 excess = msg.value - amountUsed;
        if (excess > 0) {
            payable(sender).sendValue(excess);
        }
    }

    /**
     * @dev Enables the Router to receive ETH. This is required for it to be able to unwrap WETH, which sends ETH to the
     * caller.
     *
     * Any ETH sent to the Router outside of the WETH unwrapping mechanism would be forever locked inside the Router, so
     * we prevent that from happening. Other mechanisms used to send ETH to the Router (such as being the recipient of
     * an ETH swap, Pool exit or withdrawal, contract self-destruction, or receiving the block mining reward) will
     * result in locked funds, but are not otherwise a security or soundness issue. This check only exists as an attempt
     * to prevent user error.
     */
    receive() external payable {
        if (msg.sender != address(_weth)) {
            revert EthTransfer();
        }
    }

    /**
     * @dev Returns an array with `amountGiven` at `tokenIndex`, and 0 for every other index.
     * The returned array length matches the number of tokens in the pool.
     * Reverts if the given index is greater than or equal to the pool number of tokens.
     */
    function _getSingleInputArray(
        address pool,
        uint256 tokenIndex,
        uint256 amountGiven
    ) internal view returns (uint256[] memory amountsGiven) {
        IERC20[] memory tokens = _vault.getPoolTokens(pool);
        uint256 numTokens = tokens.length;

        if (tokenIndex >= numTokens) {
            revert InvalidTokenIndex();
        }

        amountsGiven = new uint256[](numTokens);
        amountsGiven[tokenIndex] = amountGiven;
>>>>>>> 327f06b0
    }
}<|MERGE_RESOLUTION|>--- conflicted
+++ resolved
@@ -921,42 +921,6 @@
             );
     }
 
-<<<<<<< HEAD
-    function swapSingleExactAmountIn(
-        address /* pool */,
-        IERC20 /* tokenIn */,
-        IERC20 /* tokenOut */,
-        uint256 /* amountInExact */,
-        uint256 amountOutMin,
-        bool // wethIsEth
-    ) external payable returns (uint256 amountOut) {
-        return amountOutMin;
-    }
-
-    function swapSingleExactAmountOut(
-        address /* pool */,
-        IERC20 /* tokenIn */,
-        IERC20 /* tokenOut */,
-        uint256 amountInMax,
-        uint256 /* amountOutExact */,
-        bool // wethIsEth
-    ) external payable returns (uint256 amountIn) {
-        return amountInMax;
-    }
-
-    function swapExactAmountIn(
-        SwapPathExactAmountIn[] memory paths,
-        bool // wethIsEth
-    ) external payable returns (uint256[] memory amountsOut) {
-        return new uint256[](paths.length);
-    }
-
-    function swapExactAmountOut(
-        SwapPathExactAmountOut[] memory paths,
-        bool // wethIsEth
-    ) external payable returns (uint256[] memory amountsIn) {
-        return new uint256[](paths.length);
-=======
     /**
      * @dev Returns excess ETH back to the contract caller, assuming `amountUsed` has been spent. Reverts
      * if the caller sent less ETH than `amountUsed`.
@@ -1012,6 +976,41 @@
 
         amountsGiven = new uint256[](numTokens);
         amountsGiven[tokenIndex] = amountGiven;
->>>>>>> 327f06b0
+    }
+
+    function swapSingleExactAmountIn(
+        address /* pool */,
+        IERC20 /* tokenIn */,
+        IERC20 /* tokenOut */,
+        uint256 /* amountInExact */,
+        uint256 amountOutMin,
+        bool // wethIsEth
+    ) external payable returns (uint256 amountOut) {
+        return amountOutMin;
+    }
+
+    function swapSingleExactAmountOut(
+        address /* pool */,
+        IERC20 /* tokenIn */,
+        IERC20 /* tokenOut */,
+        uint256 amountInMax,
+        uint256 /* amountOutExact */,
+        bool // wethIsEth
+    ) external payable returns (uint256 amountIn) {
+        return amountInMax;
+    }
+
+    function swapExactAmountIn(
+        SwapPathExactAmountIn[] memory paths,
+        bool // wethIsEth
+    ) external payable returns (uint256[] memory amountsOut) {
+        return new uint256[](paths.length);
+    }
+
+    function swapExactAmountOut(
+        SwapPathExactAmountOut[] memory paths,
+        bool // wethIsEth
+    ) external payable returns (uint256[] memory amountsIn) {
+        return new uint256[](paths.length);
     }
 }