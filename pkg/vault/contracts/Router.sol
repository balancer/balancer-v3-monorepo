--- conflicted
+++ resolved
@@ -697,20 +697,6 @@
                 SwapPathStep memory step = path.steps[j];
 
                 if (address(stepTokenIn) == step.pool) {
-<<<<<<< HEAD
-                    // Remove liquidity is not transient when it comes to BPT, meaning the caller needs to have the
-                    // required amount when performing the operation. These tokens might be the output of a previous
-                    // step, in which case the user will have a BPT credit.
-                    if (IVault(_vault).getTokenDelta(address(this), stepTokenIn) < 0) {
-                        _vault.sendTo(IERC20(step.pool), params.sender, stepExactAmountIn);
-                    }
-                    // BPT is burnt instantly, so we don't need to send it back later.
-                    if (_currentSwapTokenInAmounts[address(stepTokenIn)] > 0) {
-                        _currentSwapTokenInAmounts[address(stepTokenIn)] -= stepExactAmountIn;
-                    }
-
-=======
->>>>>>> a0832888
                     // Token in is BPT: remove liquidity - Single token exact in
 
                     // Remove liquidity is not transient when it comes to BPT, meaning the caller needs to have the
@@ -913,7 +899,8 @@
                 }
 
                 if (address(stepTokenIn) == step.pool) {
-<<<<<<< HEAD
+                    // Token in is BPT: remove liquidity - Single token exact out
+
                     // Remove liquidity is not transient when it comes to BPT, meaning the caller needs to have the
                     // required amount when performing the operation. In this case, the BPT amount needed for the
                     // operation is not known in advance, so we take a flashloan for all the available reserves.
@@ -924,20 +911,6 @@
                         _vault.sendTo(IERC20(step.pool), params.sender, stepMaxAmountIn);
                     }
 
-=======
->>>>>>> a0832888
-                    // Token in is BPT: remove liquidity - Single token exact out
-
-                    // Remove liquidity is not transient when it comes to BPT, meaning the caller needs to have the
-                    // required amount when performing the operation. In this case, the BPT amount needed for the
-                    // operation is not known in advance, so we take a flashloan for all the available reserves.
-                    // The last step is the one that defines the inputs for this path. The caller should have enough
-                    // BPT to burn already if that's the case, so we just skip this step if so.
-                    if (isLastStep == false) {
-                        stepMaxAmountIn = _vault.getTokenReserve(stepTokenIn);
-                        _vault.sendTo(IERC20(step.pool), params.sender, stepMaxAmountIn);
-                    }
-
                     (uint256[] memory exactAmountsOut, ) = _getSingleInputArrayAndTokenIndex(
                         step.pool,
                         step.tokenOut,
@@ -958,10 +931,7 @@
                     if (isLastStep) {
                         // BPT is burnt instantly, so we don't need to send it to the Vault during settlement.
                         pathAmountsIn[i] = bptAmountIn;
-<<<<<<< HEAD
                         _settledTokenAmounts[address(stepTokenIn)] += bptAmountIn;
-=======
->>>>>>> a0832888
                     } else {
                         // Output for the step (j - 1) is the input of step (j).
                         stepExactAmountOut = bptAmountIn;
@@ -983,11 +953,7 @@
                         AddLiquidityParams({
                             pool: step.pool,
                             to: params.sender,
-<<<<<<< HEAD
                             maxAmountsIn: stepAmountsIn,
-=======
-                            maxAmountsIn: amountsIn,
->>>>>>> a0832888
                             minBptAmountOut: stepExactAmountOut,
                             kind: AddLiquidityKind.SINGLE_TOKEN_EXACT_OUT,
                             userData: params.userData
@@ -996,17 +962,10 @@
 
                     if (isLastStep) {
                         // The amount out for the last step of the path should be recorded for the return value.
-<<<<<<< HEAD
                         pathAmountsIn[i] = stepAmountsIn[tokenIndex];
                         _currentSwapTokenInAmounts[address(stepTokenIn)] += stepAmountsIn[tokenIndex];
                     } else {
                         stepExactAmountOut = stepAmountsIn[tokenIndex];
-=======
-                        pathAmountsIn[i] = amountsIn[tokenIndex];
-                        _currentSwapTokenInAmounts[address(stepTokenIn)] += amountsIn[tokenIndex];
-                    } else {
-                        stepExactAmountOut = amountsIn[tokenIndex];
->>>>>>> a0832888
                     }
 
                     // stack-too-deep
