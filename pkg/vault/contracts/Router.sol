// SPDX-License-Identifier: GPL-3.0-or-later

pragma solidity ^0.8.4;

import { ReentrancyGuard } from "@openzeppelin/contracts/utils/ReentrancyGuard.sol";
import { IERC20 } from "@openzeppelin/contracts/token/ERC20/IERC20.sol";
import { Address } from "@openzeppelin/contracts/utils/Address.sol";

import { IVault } from "@balancer-labs/v3-interfaces/contracts/vault/IVault.sol";
import { IVaultErrors } from "@balancer-labs/v3-interfaces/contracts/vault/IVaultErrors.sol";
import { IBasePool } from "@balancer-labs/v3-interfaces/contracts/vault/IBasePool.sol";
import { IRouter } from "@balancer-labs/v3-interfaces/contracts/vault/IRouter.sol";
import { IWETH } from "@balancer-labs/v3-interfaces/contracts/solidity-utils/misc/IWETH.sol";
import "@balancer-labs/v3-interfaces/contracts/vault/VaultTypes.sol";

import { EnumerableSet } from "@balancer-labs/v3-solidity-utils/contracts/openzeppelin/EnumerableSet.sol";

contract Router is IRouter, ReentrancyGuard {
    using Address for address payable;
    using EnumerableSet for EnumerableSet.AddressSet;

    uint256 private constant MAX_AMOUNT = type(uint128).max;

    IVault private immutable _vault;

    // solhint-disable-next-line var-name-mixedcase
    IWETH private immutable _weth;

    // Transient storage used to track tokens and amount flowing in and out within a batch swap.
    // Set of input tokens involved in a batch swap.
    EnumerableSet.AddressSet private _currentSwapTokensIn;
    // Set of output tokens involved in a batch swap.
    EnumerableSet.AddressSet private _currentSwapTokensOut;
    // token in -> amount: tracks token in amounts within a batch swap.
    mapping(address => uint256) private _currentSwapTokenInAmounts;
    // token out -> amount: tracks token out amounts within a batch swap.
    mapping(address => uint256) private _currentSwapTokenOutAmounts;
    // token -> amount that is part of the current input / output amounts, but is settled preemptively.
<<<<<<< HEAD
=======
    // This situation happens whenever there is BPT involved in the operation, which is minted and burnt instantly.
    // Since those amounts are not tracked in the inputs / outputs to settle, we need to track them elsewhere
    // to return the correct total amounts in and out for each token involved in the operation.
>>>>>>> d9f88b42
    mapping(address => uint256) private _settledTokenAmounts;

    modifier onlyVault() {
        _ensureOnlyVault();
        _;
    }

    function _ensureOnlyVault() private view {
        if (msg.sender != address(_vault)) {
            revert IVaultErrors.SenderIsNotVault(msg.sender);
        }
    }

    constructor(IVault vault, IWETH weth) {
        _vault = vault;
        _weth = weth;
        weth.approve(address(_vault), type(uint256).max);
    }

    /*******************************************************************************
                                    Pools
    *******************************************************************************/

    /// @inheritdoc IRouter
    function initialize(
        address pool,
        IERC20[] memory tokens,
        uint256[] memory exactAmountsIn,
        uint256 minBptAmountOut,
        bool wethIsEth,
        bytes memory userData
    ) external payable returns (uint256 bptAmountOut) {
        return
            abi.decode(
                _vault.lock{ value: msg.value }(
                    abi.encodeWithSelector(
                        Router.initializeHook.selector,
                        InitializeHookParams({
                            sender: msg.sender,
                            pool: pool,
                            tokens: tokens,
                            exactAmountsIn: exactAmountsIn,
                            minBptAmountOut: minBptAmountOut,
                            wethIsEth: wethIsEth,
                            userData: userData
                        })
                    )
                ),
                (uint256)
            );
    }

    /**
     * @notice Hook for initialization.
     * @dev Can only be called by the Vault.
     * @param params Initialization parameters (see IRouter for struct definition)
     * @return bptAmountOut BPT amount minted in exchange for the input tokens
     */
    function initializeHook(
        InitializeHookParams calldata params
    ) external payable nonReentrant onlyVault returns (uint256 bptAmountOut) {
        bptAmountOut = _vault.initialize(
            params.pool,
            params.sender,
            params.tokens,
            params.exactAmountsIn,
            params.minBptAmountOut,
            params.userData
        );

        uint256 ethAmountIn;
        for (uint256 i = 0; i < params.tokens.length; ++i) {
            // Receive tokens from the locker
            IERC20 token = params.tokens[i];
            uint256 amountIn = params.exactAmountsIn[i];

            // There can be only one WETH token in the pool
            if (params.wethIsEth && address(token) == address(_weth)) {
                if (msg.value < amountIn) {
                    revert InsufficientEth();
                }
                _weth.deposit{ value: amountIn }();
                ethAmountIn = amountIn;
                // transfer WETH from the router to the Vault
                _vault.takeFrom(_weth, address(this), amountIn);
            } else {
                // transfer tokens from the user to the Vault
                _vault.takeFrom(token, params.sender, amountIn);
            }
        }

        // return ETH dust
        _returnEth(params.sender, ethAmountIn);
    }

    /// @inheritdoc IRouter
    function addLiquidityUnbalanced(
        address pool,
        uint256[] memory exactAmountsIn,
        uint256 minBptAmountOut,
        bool wethIsEth,
        bytes memory userData
    ) external payable returns (uint256 bptAmountOut) {
        (, bptAmountOut, ) = abi.decode(
            _vault.lock{ value: msg.value }(
                abi.encodeWithSelector(
                    Router.addLiquidityHook.selector,
                    AddLiquidityHookParams({
                        sender: msg.sender,
                        pool: pool,
                        maxAmountsIn: exactAmountsIn,
                        minBptAmountOut: minBptAmountOut,
                        kind: AddLiquidityKind.UNBALANCED,
                        wethIsEth: wethIsEth,
                        userData: userData
                    })
                )
            ),
            (uint256[], uint256, bytes)
        );
    }

    /// @inheritdoc IRouter
    function addLiquiditySingleTokenExactOut(
        address pool,
        IERC20 tokenIn,
        uint256 maxAmountIn,
        uint256 exactBptAmountOut,
        bool wethIsEth,
        bytes memory userData
    ) external payable returns (uint256 amountIn) {
        (uint256[] memory maxAmountsIn, uint256 tokenIndex) = _getSingleInputArrayAndTokenIndex(
            pool,
            tokenIn,
            maxAmountIn
        );

        (uint256[] memory amountsIn, , ) = abi.decode(
            _vault.lock{ value: msg.value }(
                abi.encodeWithSelector(
                    Router.addLiquidityHook.selector,
                    AddLiquidityHookParams({
                        sender: msg.sender,
                        pool: pool,
                        maxAmountsIn: maxAmountsIn,
                        minBptAmountOut: exactBptAmountOut,
                        kind: AddLiquidityKind.SINGLE_TOKEN_EXACT_OUT,
                        wethIsEth: wethIsEth,
                        userData: userData
                    })
                )
            ),
            (uint256[], uint256, bytes)
        );

        return amountsIn[tokenIndex];
    }

    /// @inheritdoc IRouter
    function addLiquidityCustom(
        address pool,
        uint256[] memory maxAmountsIn,
        uint256 minBptAmountOut,
        bool wethIsEth,
        bytes memory userData
    ) external payable returns (uint256[] memory amountsIn, uint256 bptAmountOut, bytes memory returnData) {
        return
            abi.decode(
                _vault.lock{ value: msg.value }(
                    abi.encodeWithSelector(
                        Router.addLiquidityHook.selector,
                        AddLiquidityHookParams({
                            sender: msg.sender,
                            pool: pool,
                            maxAmountsIn: maxAmountsIn,
                            minBptAmountOut: minBptAmountOut,
                            kind: AddLiquidityKind.CUSTOM,
                            wethIsEth: wethIsEth,
                            userData: userData
                        })
                    )
                ),
                (uint256[], uint256, bytes)
            );
    }

    /**
     * @notice Hook for adding liquidity.
     * @dev Can only be called by the Vault.
     * @param params Add liquidity parameters (see IRouter for struct definition)
     * @return amountsIn Actual amounts in required for the join
     * @return bptAmountOut BPT amount minted in exchange for the input tokens
     */
    function addLiquidityHook(
        AddLiquidityHookParams calldata params
    )
        external
        payable
        nonReentrant
        onlyVault
        returns (uint256[] memory amountsIn, uint256 bptAmountOut, bytes memory returnData)
    {
        (amountsIn, bptAmountOut, returnData) = _vault.addLiquidity(
            AddLiquidityParams({
                pool: params.pool,
                to: params.sender,
                maxAmountsIn: params.maxAmountsIn,
                minBptAmountOut: params.minBptAmountOut,
                kind: params.kind,
                userData: params.userData
            })
        );

        // maxAmountsIn length is checked against tokens length at the vault.
        IERC20[] memory tokens = _vault.getPoolTokens(params.pool);

        uint256 ethAmountIn;
        for (uint256 i = 0; i < tokens.length; ++i) {
            // Receive tokens from the locker
            IERC20 token = tokens[i];
            uint256 amountIn = amountsIn[i];

            // There can be only one WETH token in the pool
            if (params.wethIsEth && address(token) == address(_weth)) {
                if (msg.value < amountIn) {
                    revert InsufficientEth();
                }

                _weth.deposit{ value: amountIn }();
                ethAmountIn = amountIn;
                _vault.takeFrom(_weth, address(this), amountIn);
            } else {
                _vault.takeFrom(token, params.sender, amountIn);
            }
        }

        // Send remaining ETH to the user
        _returnEth(params.sender, ethAmountIn);
    }

    /// @inheritdoc IRouter
    function removeLiquidityProportional(
        address pool,
        uint256 exactBptAmountIn,
        uint256[] memory minAmountsOut,
        bool wethIsEth,
        bytes memory userData
    ) external payable returns (uint256[] memory amountsOut) {
        (, amountsOut, ) = abi.decode(
            _vault.lock(
                abi.encodeWithSelector(
                    Router.removeLiquidityHook.selector,
                    RemoveLiquidityHookParams({
                        sender: msg.sender,
                        pool: pool,
                        minAmountsOut: minAmountsOut,
                        maxBptAmountIn: exactBptAmountIn,
                        kind: RemoveLiquidityKind.PROPORTIONAL,
                        wethIsEth: wethIsEth,
                        userData: userData
                    })
                )
            ),
            (uint256, uint256[], bytes)
        );
    }

    /// @inheritdoc IRouter
    function removeLiquiditySingleTokenExactIn(
        address pool,
        uint256 exactBptAmountIn,
        IERC20 tokenOut,
        uint256 minAmountOut,
        bool wethIsEth,
        bytes memory userData
    ) external payable returns (uint256 amountOut) {
        (uint256[] memory minAmountsOut, uint256 tokenIndex) = _getSingleInputArrayAndTokenIndex(
            pool,
            tokenOut,
            minAmountOut
        );

        (, uint256[] memory amountsOut, ) = abi.decode(
            _vault.lock(
                abi.encodeWithSelector(
                    Router.removeLiquidityHook.selector,
                    RemoveLiquidityHookParams({
                        sender: msg.sender,
                        pool: pool,
                        minAmountsOut: minAmountsOut,
                        maxBptAmountIn: exactBptAmountIn,
                        kind: RemoveLiquidityKind.SINGLE_TOKEN_EXACT_IN,
                        wethIsEth: wethIsEth,
                        userData: userData
                    })
                )
            ),
            (uint256, uint256[], bytes)
        );

        return amountsOut[tokenIndex];
    }

    /// @inheritdoc IRouter
    function removeLiquiditySingleTokenExactOut(
        address pool,
        uint256 maxBptAmountIn,
        IERC20 tokenOut,
        uint256 exactAmountOut,
        bool wethIsEth,
        bytes memory userData
    ) external payable returns (uint256 bptAmountIn) {
        (uint256[] memory minAmountsOut, ) = _getSingleInputArrayAndTokenIndex(pool, tokenOut, exactAmountOut);

        (bptAmountIn, , ) = abi.decode(
            _vault.lock(
                abi.encodeWithSelector(
                    Router.removeLiquidityHook.selector,
                    RemoveLiquidityHookParams({
                        sender: msg.sender,
                        pool: pool,
                        minAmountsOut: minAmountsOut,
                        maxBptAmountIn: maxBptAmountIn,
                        kind: RemoveLiquidityKind.SINGLE_TOKEN_EXACT_OUT,
                        wethIsEth: wethIsEth,
                        userData: userData
                    })
                )
            ),
            (uint256, uint256[], bytes)
        );

        return bptAmountIn;
    }

    /// @inheritdoc IRouter
    function removeLiquidityCustom(
        address pool,
        uint256 maxBptAmountIn,
        uint256[] memory minAmountsOut,
        bool wethIsEth,
        bytes memory userData
    ) external returns (uint256 bptAmountIn, uint256[] memory amountsOut, bytes memory returnData) {
        return
            abi.decode(
                _vault.lock(
                    abi.encodeWithSelector(
                        Router.removeLiquidityHook.selector,
                        RemoveLiquidityHookParams({
                            sender: msg.sender,
                            pool: pool,
                            minAmountsOut: minAmountsOut,
                            maxBptAmountIn: maxBptAmountIn,
                            kind: RemoveLiquidityKind.CUSTOM,
                            wethIsEth: wethIsEth,
                            userData: userData
                        })
                    )
                ),
                (uint256, uint256[], bytes)
            );
    }

    /// @inheritdoc IRouter
    function removeLiquidityRecovery(
        address pool,
        uint256 exactBptAmountIn
    ) external returns (uint256[] memory amountsOut) {
        amountsOut = abi.decode(
            _vault.lock(
                abi.encodeWithSelector(Router.removeLiquidityRecoveryHook.selector, pool, msg.sender, exactBptAmountIn)
            ),
            (uint256[])
        );
    }

    /**
     * @notice Hook for removing liquidity.
     * @dev Can only be called by the Vault.
     * @param params Remove liquidity parameters (see IRouter for struct definition)
     * @return bptAmountIn BPT amount burned for the output tokens
     * @return amountsOut Actual token amounts transferred in exchange for the BPT
     * @return returnData Arbitrary (optional) data with encoded response from the pool
     */
    function removeLiquidityHook(
        RemoveLiquidityHookParams calldata params
    )
        external
        nonReentrant
        onlyVault
        returns (uint256 bptAmountIn, uint256[] memory amountsOut, bytes memory returnData)
    {
        (bptAmountIn, amountsOut, returnData) = _vault.removeLiquidity(
            RemoveLiquidityParams({
                pool: params.pool,
                from: params.sender,
                maxBptAmountIn: params.maxBptAmountIn,
                minAmountsOut: params.minAmountsOut,
                kind: params.kind,
                userData: params.userData
            })
        );

        // minAmountsOut length is checked against tokens length at the vault.
        IERC20[] memory tokens = _vault.getPoolTokens(params.pool);

        uint256 ethAmountOut;
        for (uint256 i = 0; i < tokens.length; ++i) {
            uint256 amountOut = amountsOut[i];
            IERC20 token = tokens[i];

            if (amountOut < params.minAmountsOut[i]) {
                revert ExitBelowMin(amountOut, params.minAmountsOut[i]);
            }

            // There can be only one WETH token in the pool
            if (params.wethIsEth && address(token) == address(_weth)) {
                // Send WETH here and unwrap to native ETH
                _vault.sendTo(_weth, address(this), amountOut);
                _weth.withdraw(amountOut);
                ethAmountOut = amountOut;
            } else {
                // Transfer the token to the sender (amountOut)
                _vault.sendTo(token, params.sender, amountOut);
            }
        }

        // Send ETH to sender
        payable(params.sender).sendValue(ethAmountOut);
    }

    /**
     * @notice Hook for removing liquidity in Recovery Mode.
     * @dev Can only be called by the Vault, when the pool is in Recovery Mode.
     * @param pool Address of the liquidity pool
     * @param sender Account originating the remove liquidity operation
     * @param exactBptAmountIn BPT amount burned for the output tokens
     * @return amountsOut Actual token amounts transferred in exchange for the BPT
     */
    function removeLiquidityRecoveryHook(
        address pool,
        address sender,
        uint256 exactBptAmountIn
    ) external nonReentrant onlyVault returns (uint256[] memory amountsOut) {
        amountsOut = _vault.removeLiquidityRecovery(pool, sender, exactBptAmountIn);

        IERC20[] memory tokens = _vault.getPoolTokens(pool);

        for (uint256 i = 0; i < tokens.length; ++i) {
            // Transfer the token to the sender (amountOut)
            _vault.sendTo(tokens[i], sender, amountsOut[i]);
        }
    }

    /// @inheritdoc IRouter
    function swapSingleTokenExactIn(
        address pool,
        IERC20 tokenIn,
        IERC20 tokenOut,
        uint256 exactAmountIn,
        uint256 minAmountOut,
        uint256 deadline,
        bool wethIsEth,
        bytes calldata userData
    ) external payable returns (uint256) {
        return
            abi.decode(
                _vault.lock{ value: msg.value }(
                    abi.encodeWithSelector(
                        Router.swapSingleTokenHook.selector,
                        SwapSingleTokenHookParams({
                            sender: msg.sender,
                            kind: SwapKind.EXACT_IN,
                            pool: pool,
                            tokenIn: tokenIn,
                            tokenOut: tokenOut,
                            amountGiven: exactAmountIn,
                            limit: minAmountOut,
                            deadline: deadline,
                            wethIsEth: wethIsEth,
                            userData: userData
                        })
                    )
                ),
                (uint256)
            );
    }

    /// @inheritdoc IRouter
    function swapSingleTokenExactOut(
        address pool,
        IERC20 tokenIn,
        IERC20 tokenOut,
        uint256 exactAmountOut,
        uint256 maxAmountIn,
        uint256 deadline,
        bool wethIsEth,
        bytes calldata userData
    ) external payable returns (uint256) {
        return
            abi.decode(
                _vault.lock{ value: msg.value }(
                    abi.encodeWithSelector(
                        Router.swapSingleTokenHook.selector,
                        SwapSingleTokenHookParams({
                            sender: msg.sender,
                            kind: SwapKind.EXACT_OUT,
                            pool: pool,
                            tokenIn: tokenIn,
                            tokenOut: tokenOut,
                            amountGiven: exactAmountOut,
                            limit: maxAmountIn,
                            deadline: deadline,
                            wethIsEth: wethIsEth,
                            userData: userData
                        })
                    )
                ),
                (uint256)
            );
    }

    /// @inheritdoc IRouter
    function swapExactIn(
        SwapPathExactAmountIn[] memory paths,
        uint256 deadline,
        bool wethIsEth,
        bytes calldata userData
    )
        external
        payable
        returns (uint256[] memory pathAmountsOut, address[] memory tokensOut, uint256[] memory amountsOut)
    {
        return
            abi.decode(
                _vault.lock{ value: msg.value }(
                    abi.encodeWithSelector(
                        Router.swapExactInHook.selector,
                        SwapExactInHookParams({
                            sender: msg.sender,
                            paths: paths,
                            deadline: deadline,
                            wethIsEth: wethIsEth,
                            userData: userData
                        })
                    )
                ),
                (uint256[], address[], uint256[])
            );
    }

    /// @inheritdoc IRouter
    function swapExactOut(
        SwapPathExactAmountOut[] memory paths,
        uint256 deadline,
        bool wethIsEth,
        bytes calldata userData
    ) external payable returns (uint256[] memory pathAmountsIn, address[] memory tokensIn, uint256[] memory amountsIn) {
        return
            abi.decode(
                _vault.lock{ value: msg.value }(
                    abi.encodeWithSelector(
                        Router.swapExactOutHook.selector,
                        SwapExactOutHookParams({
                            sender: msg.sender,
                            paths: paths,
                            deadline: deadline,
                            wethIsEth: wethIsEth,
                            userData: userData
                        })
                    )
                ),
                (uint256[], address[], uint256[])
            );
    }

    /**
     * @notice Hook for swaps.
     * @dev Can only be called by the Vault. Also handles native ETH.
     * @param params Swap parameters (see IRouter for struct definition)
     * @return Token amount calculated by the pool math (e.g., amountOut for a exact in swap)
     */
    function swapSingleTokenHook(
        SwapSingleTokenHookParams calldata params
    ) external payable nonReentrant onlyVault returns (uint256) {
        (uint256 amountCalculated, uint256 amountIn, uint256 amountOut) = _swapHook(params);

        IERC20 tokenIn = params.tokenIn;
        bool wethIsEth = params.wethIsEth;

        uint256 ethAmountIn = _takeTokenIn(params.sender, tokenIn, amountIn, wethIsEth);
        _sendTokenOut(params.sender, params.tokenOut, amountOut, wethIsEth);

        if (tokenIn == _weth) {
            // Return the rest of ETH to sender
            _returnEth(params.sender, ethAmountIn);
        }

        return amountCalculated;
    }

    function swapExactInHook(
        SwapExactInHookParams calldata params
    )
        external
        payable
        nonReentrant
        onlyVault
        returns (uint256[] memory pathAmountsOut, address[] memory tokensOut, uint256[] memory amountsOut)
    {
        (pathAmountsOut, tokensOut, amountsOut) = _swapExactInHook(params);

        _settlePaths(params.sender, params.wethIsEth);
    }

    function _swapExactInHook(
        SwapExactInHookParams calldata params
    ) internal returns (uint256[] memory pathAmountsOut, address[] memory tokensOut, uint256[] memory amountsOut) {
        pathAmountsOut = _computePathAmountsOut(params);

        // The hook writes current swap token and token amounts out.
        // We copy that information to memory to return it before it is deleted during settlement.
        tokensOut = _currentSwapTokensOut._values;
        amountsOut = new uint256[](tokensOut.length);
        for (uint256 i = 0; i < tokensOut.length; ++i) {
            amountsOut[i] = _currentSwapTokenOutAmounts[tokensOut[i]] + _settledTokenAmounts[tokensOut[i]];
            _settledTokenAmounts[tokensOut[i]] = 0;
        }
    }

    function _computePathAmountsOut(
        SwapExactInHookParams calldata params
    ) internal returns (uint256[] memory pathAmountsOut) {
        pathAmountsOut = new uint256[](params.paths.length);

        for (uint256 i = 0; i < params.paths.length; ++i) {
            SwapPathExactAmountIn memory path = params.paths[i];
            // These two variables shall be updated at the end of each step to be used as inputs of the next one.
            // The initial values are the given token and amount in for the current path.
            uint256 stepExactAmountIn = path.exactAmountIn;
            IERC20 stepTokenIn = path.tokenIn;

            // TODO: this should be transient.
            // Paths may (or may not) share the same token in. To minimize token transfers, we store the addresses in
            // a set with unique addresses that can be iterated later on.
            // For example, if all paths share the same token in, the set will end up with only one entry.
            _currentSwapTokensIn.add(address(stepTokenIn));
            _currentSwapTokenInAmounts[address(stepTokenIn)] += stepExactAmountIn;

            for (uint256 j = 0; j < path.steps.length; ++j) {
                bool isLastStep = (j == path.steps.length - 1);
                uint256 minAmountOut;

                // minAmountOut only applies to the last step.
                if (isLastStep) {
                    minAmountOut = path.minAmountOut;
                } else {
                    minAmountOut = 0;
                }

                SwapPathStep memory step = path.steps[j];

                if (address(stepTokenIn) == step.pool) {
                    // Token in is BPT: remove liquidity - Single token exact in

                    // Remove liquidity is not transient when it comes to BPT, meaning the caller needs to have the
                    // required amount when performing the operation. These tokens might be the output of a previous
                    // step, in which case the user will have a BPT credit.
                    if (IVault(_vault).getTokenDelta(address(this), stepTokenIn) < 0) {
                        _vault.sendTo(IERC20(step.pool), params.sender, stepExactAmountIn);
                    }
                    // BPT is burnt instantly, so we don't need to send it back later.
                    if (_currentSwapTokenInAmounts[address(stepTokenIn)] > 0) {
                        _currentSwapTokenInAmounts[address(stepTokenIn)] -= stepExactAmountIn;
                    }

                    // minAmountOut cannot be 0 in this case, as that would send an array of 0s to the Vault, which
                    // wouldn't know which token to use.
                    (uint256[] memory amountsOut, uint256 tokenIndex) = _getSingleInputArrayAndTokenIndex(
                        step.pool,
                        step.tokenOut,
                        minAmountOut == 0 ? 1 : minAmountOut
                    );

                    // Reusing `amountsOut` as input argument and function output to prevent stack too deep error.
                    (, amountsOut, ) = _vault.removeLiquidity(
                        RemoveLiquidityParams({
                            pool: step.pool,
                            from: params.sender,
                            maxBptAmountIn: stepExactAmountIn,
                            minAmountsOut: amountsOut,
                            kind: RemoveLiquidityKind.SINGLE_TOKEN_EXACT_IN,
                            userData: params.userData
                        })
                    );

                    if (isLastStep) {
                        // The amount out for the last step of the path should be recorded for the return value, and the
                        // amount for the token should be sent back to the sender later on.
                        pathAmountsOut[i] = amountsOut[tokenIndex];
                        _currentSwapTokensOut.add(address(step.tokenOut));
                        _currentSwapTokenOutAmounts[address(step.tokenOut)] += amountsOut[tokenIndex];
                    } else {
                        // Input for the next step is output of current step.
                        stepExactAmountIn = amountsOut[tokenIndex];
                        // The token in for the next step is the token out of the current step.
                        stepTokenIn = step.tokenOut;
                    }
                } else if (address(step.tokenOut) == step.pool) {
                    // Token out is BPT: add liquidity - Single token exact in (unbalanced)
                    (uint256[] memory exactAmountsIn, ) = _getSingleInputArrayAndTokenIndex(
                        step.pool,
                        stepTokenIn,
                        stepExactAmountIn
                    );

                    (, uint256 bptAmountOut, ) = _vault.addLiquidity(
                        AddLiquidityParams({
                            pool: step.pool,
                            to: params.sender,
                            maxAmountsIn: exactAmountsIn,
                            minBptAmountOut: minAmountOut,
                            kind: AddLiquidityKind.UNBALANCED,
                            userData: params.userData
                        })
                    );

                    if (isLastStep) {
                        // The amount out for the last step of the path should be recorded for the return value.
                        // We do not need to register the amount out in _currentSwapTokenOutAmounts since the BPT
                        // is minted directly to the sender, so this step can be considered settled at this point.
                        pathAmountsOut[i] = bptAmountOut;
                        _currentSwapTokensOut.add(address(step.tokenOut));
                        _settledTokenAmounts[address(step.tokenOut)] += bptAmountOut;
                    } else {
                        // Input for the next step is output of current step.
                        stepExactAmountIn = bptAmountOut;
                        // The token in for the next step is the token out of the current step.
                        stepTokenIn = step.tokenOut;
                        // If this is an intermediate step, we'll need to send it back to the vault
                        // to get credit for the BPT minted in the add liquidity operation.
                        _vault.takeFrom(IERC20(step.pool), params.sender, bptAmountOut);
                    }
                } else {
                    // No BPT involved in the operation: regular swap exact in
                    (, , uint256 amountOut) = _vault.swap(
                        SwapParams({
                            kind: SwapKind.EXACT_IN,
                            pool: step.pool,
                            tokenIn: stepTokenIn,
                            tokenOut: step.tokenOut,
                            amountGivenRaw: stepExactAmountIn,
                            limitRaw: minAmountOut,
                            userData: params.userData
                        })
                    );

                    if (isLastStep) {
                        // The amount out for the last step of the path should be recorded for the return value, and the
                        // amount for the token should be sent back to the sender later on.
                        pathAmountsOut[i] = amountOut;
                        _currentSwapTokensOut.add(address(step.tokenOut));
                        _currentSwapTokenOutAmounts[address(step.tokenOut)] += amountOut;
                    } else {
                        // Input for the next step is output of current step.
                        stepExactAmountIn = amountOut;
                        // The token in for the next step is the token out of the current step.
                        stepTokenIn = step.tokenOut;
                    }
                }
            }
        }
    }

    function swapExactOutHook(
        SwapExactOutHookParams calldata params
    )
        external
        payable
        nonReentrant
        onlyVault
        returns (uint256[] memory pathAmountsIn, address[] memory tokensIn, uint256[] memory amountsIn)
    {
        (pathAmountsIn, tokensIn, amountsIn) = _swapExactOutHook(params);

        _settlePaths(params.sender, params.wethIsEth);
    }

    function _swapExactOutHook(
        SwapExactOutHookParams calldata params
    ) internal returns (uint256[] memory pathAmountsIn, address[] memory tokensIn, uint256[] memory amountsIn) {
        pathAmountsIn = _computePathAmountsIn(params);

        // The hook writes current swap token and token amounts in.
        // We copy that information to memory to return it before it is deleted during settlement.
        tokensIn = _currentSwapTokensIn._values; // Copy transient storage to memory
        amountsIn = new uint256[](tokensIn.length);
        for (uint256 i = 0; i < tokensIn.length; ++i) {
            amountsIn[i] = _currentSwapTokenInAmounts[tokensIn[i]] + _settledTokenAmounts[tokensIn[i]];
            _settledTokenAmounts[tokensIn[i]] = 0;
        }
    }

    /**
     * @dev Executes every swap path in the given input parameters.
     * Computes inputs for the path, and aggregates them by token and amounts as well in transient storage.
     */
    function _computePathAmountsIn(
        SwapExactOutHookParams calldata params
    ) internal returns (uint256[] memory pathAmountsIn) {
        pathAmountsIn = new uint256[](params.paths.length);

        for (uint256 i = 0; i < params.paths.length; ++i) {
            SwapPathExactAmountOut memory path = params.paths[i];
            // This variable shall be updated at the end of each step to be used as input of the next one.
            // The first value corresponds to the given amount out for the current path.
            uint256 stepExactAmountOut = path.exactAmountOut;

            // Paths may (or may not) share the same token in. To minimize token transfers, we store the addresses in
            // a set with unique addresses that can be iterated later on.
            // For example, if all paths share the same token in, the set will end up with only one entry.
            // Since the path is 'given out', the output of the operation specified by the last step in each path will
            // be added to calculate the amounts in for each token.
            // TODO: this should be transient
            _currentSwapTokensIn.add(address(path.tokenIn));

            // Backwards iteration: the exact amount out applies to the last step, so we cannot iterate from first to
            // last. The calculated input of step (j) is the exact amount out for step (j - 1).
            for (int256 j = int256(path.steps.length - 1); j >= 0; --j) {
                SwapPathStep memory step = path.steps[uint256(j)];
                bool isLastStep = (j == 0);

                // These two variables are set at the beginning of the iteration and are used as inputs for
                // the operation described by the step.
                uint256 stepMaxAmountIn;
                IERC20 stepTokenIn;

                // Stack too deep
                {
                    bool isFirstStep = (uint256(j) == path.steps.length - 1);

                    if (isFirstStep) {
                        // The first step in the iteration is the last one in the given array of steps, and it
                        // specifies the output token for the step as well as the exact amount out for that token.
                        // Output amounts are stored to send them later on.
                        // TODO: This should be transient.
                        _currentSwapTokensOut.add(address(step.tokenOut));
                        _currentSwapTokenOutAmounts[address(step.tokenOut)] += stepExactAmountOut;
                    }

                    if (isLastStep) {
                        // In backwards order, the last step is the first one in the given path.
                        // The given token in and max amount in apply for this step.
                        stepMaxAmountIn = path.maxAmountIn;
                        stepTokenIn = path.tokenIn;
                    } else {
                        // For every other intermediate step, no maximum input applies.
                        // The input token for this step is the output token of the previous given step.
                        // We use uint128 to prevent Vault's internal scaling from overflowing.
                        stepMaxAmountIn = MAX_AMOUNT;
                        stepTokenIn = path.steps[uint256(j - 1)].tokenOut;
                    }
                }

                if (address(stepTokenIn) == step.pool) {
                    // Token in is BPT: remove liquidity - Single token exact out

                    // Remove liquidity is not transient when it comes to BPT, meaning the caller needs to have the
                    // required amount when performing the operation. In this case, the BPT amount needed for the
                    // operation is not known in advance, so we take a flashloan for all the available reserves.
                    // The last step is the one that defines the inputs for this path. The caller should have enough
                    // BPT to burn already if that's the case, so we just skip this step if so.
                    if (isLastStep == false) {
                        stepMaxAmountIn = _vault.getTokenReserve(stepTokenIn);
                        _vault.sendTo(IERC20(step.pool), params.sender, stepMaxAmountIn);
                    }

                    (uint256[] memory exactAmountsOut, ) = _getSingleInputArrayAndTokenIndex(
                        step.pool,
                        step.tokenOut,
                        stepExactAmountOut
                    );

                    (uint256 bptAmountIn, , ) = _vault.removeLiquidity(
                        RemoveLiquidityParams({
                            pool: step.pool,
                            from: params.sender,
                            maxBptAmountIn: stepMaxAmountIn,
                            minAmountsOut: exactAmountsOut,
                            kind: RemoveLiquidityKind.SINGLE_TOKEN_EXACT_OUT,
                            userData: params.userData
                        })
                    );

                    if (isLastStep) {
                        // BPT is burnt instantly, so we don't need to send it to the Vault during settlement.
                        pathAmountsIn[i] = bptAmountIn;
                        _settledTokenAmounts[address(stepTokenIn)] += bptAmountIn;
                    } else {
                        // Output for the step (j - 1) is the input of step (j).
                        stepExactAmountOut = bptAmountIn;
                        // Refund unused portion of BPT flashloan to the Vault
                        if (bptAmountIn < stepMaxAmountIn) {
                            _vault.takeFrom(stepTokenIn, params.sender, stepMaxAmountIn - bptAmountIn);
                        }
                    }
                } else if (address(step.tokenOut) == step.pool) {
                    // Token out is BPT: add liquidity - Single token exact out
                    (uint256[] memory stepAmountsIn, uint256 tokenIndex) = _getSingleInputArrayAndTokenIndex(
                        step.pool,
                        stepTokenIn,
                        stepMaxAmountIn
                    );

                    // Reusing `amountsIn` as input argument and function output to prevent stack too deep error.
                    (stepAmountsIn, , ) = _vault.addLiquidity(
                        AddLiquidityParams({
                            pool: step.pool,
                            to: params.sender,
                            maxAmountsIn: stepAmountsIn,
                            minBptAmountOut: stepExactAmountOut,
                            kind: AddLiquidityKind.SINGLE_TOKEN_EXACT_OUT,
                            userData: params.userData
                        })
                    );

                    if (isLastStep) {
                        // The amount out for the last step of the path should be recorded for the return value.
                        pathAmountsIn[i] = stepAmountsIn[tokenIndex];
                        _currentSwapTokenInAmounts[address(stepTokenIn)] += stepAmountsIn[tokenIndex];
                    } else {
                        stepExactAmountOut = stepAmountsIn[tokenIndex];
                    }

                    // stack-too-deep
                    {
                        // The last step given determines the outputs for the path. Since this is given out, the last
                        // step given is the first one to be executed in the loop.
                        bool isFirstStep = (uint256(j) == path.steps.length - 1);
                        if (isFirstStep) {
                            // Instead of sending tokens back to the vault, we can just discount it from whatever
                            // the vault owes the sender to make one less transfer.
                            _currentSwapTokenOutAmounts[address(step.tokenOut)] -= stepExactAmountOut;
                        } else {
                            _vault.takeFrom(IERC20(step.pool), params.sender, stepExactAmountOut);
                        }
                    }
                } else {
                    // No BPT involved in the operation: regular swap exact out
                    (, uint256 amountIn, ) = _vault.swap(
                        SwapParams({
                            kind: SwapKind.EXACT_OUT,
                            pool: step.pool,
                            tokenIn: stepTokenIn,
                            tokenOut: step.tokenOut,
                            amountGivenRaw: stepExactAmountOut,
                            limitRaw: stepMaxAmountIn,
                            userData: params.userData
                        })
                    );

                    if (isLastStep) {
                        pathAmountsIn[i] = amountIn;
                        _currentSwapTokenInAmounts[address(stepTokenIn)] += amountIn;
                    } else {
                        stepExactAmountOut = amountIn;
                    }
                }
            }
        }
    }

    function _swapHook(
        SwapSingleTokenHookParams calldata params
    ) internal returns (uint256 amountCalculated, uint256 amountIn, uint256 amountOut) {
        // The deadline is timestamp-based: it should not be relied upon for sub-minute accuracy.
        // solhint-disable-next-line not-rely-on-time
        if (block.timestamp > params.deadline) {
            revert SwapDeadline();
        }

        (amountCalculated, amountIn, amountOut) = _vault.swap(
            SwapParams({
                kind: params.kind,
                pool: params.pool,
                tokenIn: params.tokenIn,
                tokenOut: params.tokenOut,
                amountGivenRaw: params.amountGiven,
                limitRaw: params.limit,
                userData: params.userData
            })
        );
    }

    /*******************************************************************************
                                    Queries
    *******************************************************************************/

    /// @inheritdoc IRouter
    function querySwapSingleTokenExactIn(
        address pool,
        IERC20 tokenIn,
        IERC20 tokenOut,
        uint256 exactAmountIn,
        bytes calldata userData
    ) external returns (uint256 amountCalculated) {
        return
            abi.decode(
                _vault.quote(
                    abi.encodeWithSelector(
                        Router.querySwapHook.selector,
                        SwapSingleTokenHookParams({
                            sender: msg.sender,
                            kind: SwapKind.EXACT_IN,
                            pool: pool,
                            tokenIn: tokenIn,
                            tokenOut: tokenOut,
                            amountGiven: exactAmountIn,
                            limit: 0,
                            deadline: MAX_AMOUNT,
                            wethIsEth: false,
                            userData: userData
                        })
                    )
                ),
                (uint256)
            );
    }

    /// @inheritdoc IRouter
    function querySwapSingleTokenExactOut(
        address pool,
        IERC20 tokenIn,
        IERC20 tokenOut,
        uint256 exactAmountOut,
        bytes calldata userData
    ) external returns (uint256 amountCalculated) {
        return
            abi.decode(
                _vault.quote(
                    abi.encodeWithSelector(
                        Router.querySwapHook.selector,
                        SwapSingleTokenHookParams({
                            sender: msg.sender,
                            kind: SwapKind.EXACT_OUT,
                            pool: pool,
                            tokenIn: tokenIn,
                            tokenOut: tokenOut,
                            amountGiven: exactAmountOut,
                            limit: MAX_AMOUNT,
                            deadline: type(uint256).max,
                            wethIsEth: false,
                            userData: userData
                        })
                    )
                ),
                (uint256)
            );
    }

    /**
     * @notice Hook for swap queries.
     * @dev Can only be called by the Vault. Also handles native ETH.
     * @param params Swap parameters (see IRouter for struct definition)
     * @return Token amount calculated by the pool math (e.g., amountOut for a exact in swap)
     */
    function querySwapHook(
        SwapSingleTokenHookParams calldata params
    ) external payable nonReentrant onlyVault returns (uint256) {
        (uint256 amountCalculated, , ) = _swapHook(params);

        return amountCalculated;
    }

    /// @inheritdoc IRouter
    function querySwapExactIn(
        SwapPathExactAmountIn[] memory paths,
        bytes calldata userData
    ) external returns (uint256[] memory pathAmountsOut, address[] memory tokensOut, uint256[] memory amountsOut) {
        for (uint256 i = 0; i < paths.length; ++i) {
            paths[i].minAmountOut = 0;
        }

        return
            abi.decode(
                _vault.quote(
                    abi.encodeWithSelector(
                        Router.querySwapExactInHook.selector,
                        SwapExactInHookParams({
                            sender: address(this),
                            paths: paths,
                            deadline: type(uint256).max,
                            wethIsEth: false,
                            userData: userData
                        })
                    )
                ),
                (uint256[], address[], uint256[])
            );
    }

    function querySwapExactInHook(
        SwapExactInHookParams calldata params
    )
        external
        payable
        nonReentrant
        onlyVault
        returns (uint256[] memory pathAmountsOut, address[] memory tokensOut, uint256[] memory amountsOut)
    {
        (pathAmountsOut, tokensOut, amountsOut) = _swapExactInHook(params);
    }

    /// @inheritdoc IRouter
    function querySwapExactOut(
        SwapPathExactAmountOut[] memory paths,
        bytes calldata userData
    ) external returns (uint256[] memory pathAmountsIn, address[] memory tokensIn, uint256[] memory amountsIn) {
        for (uint256 i = 0; i < paths.length; ++i) {
<<<<<<< HEAD
            paths[i].maxAmountIn = MAX_AMOUNT;
=======
            paths[i].maxAmountIn = type(uint128).max;
>>>>>>> d9f88b42
        }

        return
            abi.decode(
                _vault.quote(
                    abi.encodeWithSelector(
                        Router.querySwapExactOutHook.selector,
                        SwapExactOutHookParams({
                            sender: address(this),
                            paths: paths,
                            deadline: type(uint256).max,
                            wethIsEth: false,
                            userData: userData
                        })
                    )
                ),
                (uint256[], address[], uint256[])
            );
    }

    function querySwapExactOutHook(
        SwapExactOutHookParams calldata params
    )
        external
        payable
        nonReentrant
        onlyVault
        returns (uint256[] memory pathAmountsIn, address[] memory tokensIn, uint256[] memory amountsIn)
    {
        (pathAmountsIn, tokensIn, amountsIn) = _swapExactOutHook(params);
    }

    /// @inheritdoc IRouter
    function queryAddLiquidityUnbalanced(
        address pool,
        uint256[] memory exactAmountsIn,
        bytes memory userData
    ) external returns (uint256 bptAmountOut) {
        (, bptAmountOut, ) = abi.decode(
            _vault.quote(
                abi.encodeWithSelector(
                    Router.queryAddLiquidityHook.selector,
                    AddLiquidityHookParams({
                        // we use router as a sender to simplify basic query functions
                        // but it is possible to add liquidity to any recipient
                        sender: address(this),
                        pool: pool,
                        maxAmountsIn: exactAmountsIn,
                        minBptAmountOut: 0,
                        kind: AddLiquidityKind.UNBALANCED,
                        wethIsEth: false,
                        userData: userData
                    })
                )
            ),
            (uint256[], uint256, bytes)
        );
    }

    /// @inheritdoc IRouter
    function queryAddLiquiditySingleTokenExactOut(
        address pool,
        IERC20 tokenIn,
        uint256 exactBptAmountOut,
        bytes memory userData
    ) external returns (uint256 amountIn) {
        (uint256[] memory maxAmountsIn, uint256 tokenIndex) = _getSingleInputArrayAndTokenIndex(
            pool,
            tokenIn,
            MAX_AMOUNT
        );

        (uint256[] memory amountsIn, , ) = abi.decode(
            _vault.quote(
                abi.encodeWithSelector(
                    Router.queryAddLiquidityHook.selector,
                    AddLiquidityHookParams({
                        // we use router as a sender to simplify basic query functions
                        // but it is possible to add liquidity to any recipient
                        sender: address(this),
                        pool: pool,
                        maxAmountsIn: maxAmountsIn,
                        minBptAmountOut: exactBptAmountOut,
                        kind: AddLiquidityKind.SINGLE_TOKEN_EXACT_OUT,
                        wethIsEth: false,
                        userData: userData
                    })
                )
            ),
            (uint256[], uint256, bytes)
        );

        return amountsIn[tokenIndex];
    }

    /// @inheritdoc IRouter
    function queryAddLiquidityCustom(
        address pool,
        uint256[] memory maxAmountsIn,
        uint256 minBptAmountOut,
        bytes memory userData
    ) external returns (uint256[] memory amountsIn, uint256 bptAmountOut, bytes memory returnData) {
        return
            abi.decode(
                _vault.quote(
                    abi.encodeWithSelector(
                        Router.queryAddLiquidityHook.selector,
                        AddLiquidityHookParams({
                            // we use router as a sender to simplify basic query functions
                            // but it is possible to add liquidity to any recipient
                            sender: address(this),
                            pool: pool,
                            maxAmountsIn: maxAmountsIn,
                            minBptAmountOut: minBptAmountOut,
                            kind: AddLiquidityKind.CUSTOM,
                            wethIsEth: false,
                            userData: userData
                        })
                    )
                ),
                (uint256[], uint256, bytes)
            );
    }

    /**
     * @notice Hook for add liquidity queries.
     * @dev Can only be called by the Vault.
     * @param params Add liquidity parameters (see IRouter for struct definition)
     * @return amountsIn Actual token amounts in required as inputs
     * @return bptAmountOut Expected pool tokens to be minted
     * @return returnData Arbitrary (optional) data with encoded response from the pool
     */
    function queryAddLiquidityHook(
        AddLiquidityHookParams calldata params
    )
        external
        payable
        nonReentrant
        onlyVault
        returns (uint256[] memory amountsIn, uint256 bptAmountOut, bytes memory returnData)
    {
        (amountsIn, bptAmountOut, returnData) = _vault.addLiquidity(
            AddLiquidityParams({
                pool: params.pool,
                to: params.sender,
                maxAmountsIn: params.maxAmountsIn,
                minBptAmountOut: params.minBptAmountOut,
                kind: params.kind,
                userData: params.userData
            })
        );
    }

    /// @inheritdoc IRouter
    function queryRemoveLiquidityProportional(
        address pool,
        uint256 exactBptAmountIn,
        bytes memory userData
    ) external returns (uint256[] memory amountsOut) {
        uint256[] memory minAmountsOut = new uint256[](_vault.getPoolTokens(pool).length);
        (, amountsOut, ) = abi.decode(
            _vault.quote(
                abi.encodeWithSelector(
                    Router.queryRemoveLiquidityHook.selector,
                    RemoveLiquidityHookParams({
                        // We use router as a sender to simplify basic query functions
                        // but it is possible to remove liquidity from any sender
                        sender: address(this),
                        pool: pool,
                        minAmountsOut: minAmountsOut,
                        maxBptAmountIn: exactBptAmountIn,
                        kind: RemoveLiquidityKind.PROPORTIONAL,
                        wethIsEth: false,
                        userData: userData
                    })
                )
            ),
            (uint256, uint256[], bytes)
        );
    }

    /// @inheritdoc IRouter
    function queryRemoveLiquiditySingleTokenExactIn(
        address pool,
        uint256 exactBptAmountIn,
        IERC20 tokenOut,
        bytes memory userData
    ) external returns (uint256 amountOut) {
        // We cannot use 0 as min amount out, as the value is used to figure out the token index.
        (uint256[] memory minAmountsOut, uint256 tokenIndex) = _getSingleInputArrayAndTokenIndex(
            pool,
            tokenOut,
            1
        );

        (, uint256[] memory amountsOut, ) = abi.decode(
            _vault.quote(
                abi.encodeWithSelector(
                    Router.queryRemoveLiquidityHook.selector,
                    RemoveLiquidityHookParams({
                        // We use router as a sender to simplify basic query functions
                        // but it is possible to remove liquidity from any sender
                        sender: address(this),
                        pool: pool,
                        minAmountsOut: minAmountsOut,
                        maxBptAmountIn: exactBptAmountIn,
                        kind: RemoveLiquidityKind.SINGLE_TOKEN_EXACT_IN,
                        wethIsEth: false,
                        userData: userData
                    })
                )
            ),
            (uint256, uint256[], bytes)
        );

        return amountsOut[tokenIndex];
    }

    /// @inheritdoc IRouter
    function queryRemoveLiquiditySingleTokenExactOut(
        address pool,
        IERC20 tokenOut,
        uint256 exactAmountOut,
        bytes memory userData
    ) external returns (uint256 bptAmountIn) {
        (uint256[] memory minAmountsOut, ) = _getSingleInputArrayAndTokenIndex(pool, tokenOut, exactAmountOut);

        (bptAmountIn, , ) = abi.decode(
            _vault.quote(
                abi.encodeWithSelector(
                    Router.queryRemoveLiquidityHook.selector,
                    RemoveLiquidityHookParams({
                        // We use router as a sender to simplify basic query functions
                        // but it is possible to remove liquidity from any sender
                        sender: address(this),
                        pool: pool,
                        minAmountsOut: minAmountsOut,
                        maxBptAmountIn: MAX_AMOUNT,
                        kind: RemoveLiquidityKind.SINGLE_TOKEN_EXACT_OUT,
                        wethIsEth: false,
                        userData: userData
                    })
                )
            ),
            (uint256, uint256[], bytes)
        );

        return bptAmountIn;
    }

    /// @inheritdoc IRouter
    function queryRemoveLiquidityCustom(
        address pool,
        uint256 maxBptAmountIn,
        uint256[] memory minAmountsOut,
        bytes memory userData
    ) external returns (uint256 bptAmountIn, uint256[] memory amountsOut, bytes memory returnData) {
        return
            abi.decode(
                _vault.quote(
                    abi.encodeWithSelector(
                        Router.queryRemoveLiquidityHook.selector,
                        RemoveLiquidityHookParams({
                            // We use router as a sender to simplify basic query functions
                            // but it is possible to remove liquidity from any sender
                            sender: address(this),
                            pool: pool,
                            minAmountsOut: minAmountsOut,
                            maxBptAmountIn: maxBptAmountIn,
                            kind: RemoveLiquidityKind.CUSTOM,
                            wethIsEth: false,
                            userData: userData
                        })
                    )
                ),
                (uint256, uint256[], bytes)
            );
    }

    /// @inheritdoc IRouter
    function queryRemoveLiquidityRecovery(
        address pool,
        uint256 exactBptAmountIn
    ) external returns (uint256[] memory amountsOut) {
        return
            abi.decode(
                _vault.quote(
                    abi.encodeWithSelector(
                        Router.queryRemoveLiquidityRecoveryHook.selector,
                        pool,
                        address(this),
                        exactBptAmountIn
                    )
                ),
                (uint256[])
            );
    }

    /**
     * @notice Hook for remove liquidity queries.
     * @dev Can only be called by the Vault.
     * @param params Remove liquidity parameters (see IRouter for struct definition)
     * @return bptAmountIn Pool token amount to be burned for the output tokens
     * @return amountsOut Expected token amounts to be transferred to the sender
     * @return returnData Arbitrary (optional) data with encoded response from the pool
     */
    function queryRemoveLiquidityHook(
        RemoveLiquidityHookParams calldata params
    )
        external
        nonReentrant
        onlyVault
        returns (uint256 bptAmountIn, uint256[] memory amountsOut, bytes memory returnData)
    {
        return
            _vault.removeLiquidity(
                RemoveLiquidityParams({
                    pool: params.pool,
                    from: params.sender,
                    maxBptAmountIn: params.maxBptAmountIn,
                    minAmountsOut: params.minAmountsOut,
                    kind: params.kind,
                    userData: params.userData
                })
            );
    }

    /**
     * @notice Hook for remove liquidity queries.
     * @dev Can only be called by the Vault.
     * @param pool The liquidity pool
     * @param sender Account originating the remove liquidity operation
     * @param exactBptAmountIn Pool token amount to be burned for the output tokens
     * @return amountsOut Expected token amounts to be transferred to the sender
     */
    function queryRemoveLiquidityRecoveryHook(
        address pool,
        address sender,
        uint256 exactBptAmountIn
    ) external nonReentrant onlyVault returns (uint256[] memory amountsOut) {
        return _vault.removeLiquidityRecovery(pool, sender, exactBptAmountIn);
    }

    /**
     * @dev Returns excess ETH back to the contract caller, assuming `amountUsed` has been spent. Reverts
     * if the caller sent less ETH than `amountUsed`.
     *
     * Because the caller might not know exactly how much ETH a Vault action will require, they may send extra.
     * Note that this excess value is returned *to the contract caller* (msg.sender). If caller and e.g. swap sender are
     * not the same (because the caller is a relayer for the sender), then it is up to the caller to manage this
     * returned ETH.
     */
    function _returnEth(address sender, uint256 amountUsed) internal {
        if (msg.value < amountUsed) {
            revert InsufficientEth();
        }

        uint256 excess = msg.value - amountUsed;
        if (excess > 0) {
            payable(sender).sendValue(excess);
        }
    }

    /**
     * @dev Enables the Router to receive ETH. This is required for it to be able to unwrap WETH, which sends ETH to the
     * caller.
     *
     * Any ETH sent to the Router outside of the WETH unwrapping mechanism would be forever locked inside the Router, so
     * we prevent that from happening. Other mechanisms used to send ETH to the Router (such as being the recipient of
     * an ETH swap, Pool exit or withdrawal, contract self-destruction, or receiving the block mining reward) will
     * result in locked funds, but are not otherwise a security or soundness issue. This check only exists as an attempt
     * to prevent user error.
     */
    receive() external payable {
        if (msg.sender != address(_weth)) {
            revert EthTransfer();
        }
    }

    /**
     * @dev Returns an array with `amountGiven` at `tokenIndex`, and 0 for every other index.
     * The returned array length matches the number of tokens in the pool.
     * Reverts if the given index is greater than or equal to the pool number of tokens.
     */
    function _getSingleInputArrayAndTokenIndex(
        address pool,
        IERC20 token,
        uint256 amountGiven
    ) internal view returns (uint256[] memory amountsGiven, uint256 tokenIndex) {
        uint256 numTokens;
        (numTokens, tokenIndex) = _vault.getPoolTokenCountAndIndexOfToken(pool, token);
        amountsGiven = new uint256[](numTokens);
        amountsGiven[tokenIndex] = amountGiven;
    }

    function _takeTokenIn(
        address sender,
        IERC20 tokenIn,
        uint256 amountIn,
        bool wethIsEth
    ) internal returns (uint256 ethAmountIn) {
        // If the tokenIn is ETH, then wrap `amountIn` into WETH.
        if (wethIsEth && tokenIn == _weth) {
            ethAmountIn = amountIn;
            // wrap amountIn to WETH
            _weth.deposit{ value: amountIn }();
            // send WETH to Vault
            _weth.transfer(address(_vault), amountIn);
            // update Vault accounting
            _vault.settle(_weth);
        } else {
            // Send the tokenIn amount to the Vault
            _vault.takeFrom(tokenIn, sender, amountIn);
        }
    }

    function _sendTokenOut(address sender, IERC20 tokenOut, uint256 amountOut, bool wethIsEth) internal {
        // If the tokenOut is ETH, then unwrap `amountOut` into ETH.
        if (wethIsEth && tokenOut == _weth) {
            // Receive the WETH amountOut
            _vault.sendTo(tokenOut, address(this), amountOut);
            // Withdraw WETH to ETH
            _weth.withdraw(amountOut);
            // Send ETH to sender
            payable(sender).sendValue(amountOut);
        } else {
            // Receive the tokenOut amountOut
            _vault.sendTo(tokenOut, sender, amountOut);
        }
    }

    function _settlePaths(address sender, bool wethIsEth) internal {
        // numTokensIn / Out may be 0 if the inputs and / or outputs are not transient.
        // For example, a swap starting with a 'remove liquidity' step will already have burned the input tokens,
        // in which case there is nothing to settle. Then, since we're iterating backwards below, we need to be able
        // to subtract 1 from these quantities without reverting, which is why we use signed integers.
        int256 numTokensIn = int256(_currentSwapTokensIn.length());
        int256 numTokensOut = int256(_currentSwapTokensOut.length());
        uint256 ethAmountIn = 0;

        // Iterate backwards, from the last element to 0 (included).
        // Removing the last element from a set is cheaper than removing the first one.
        for (int256 i = int256(numTokensIn - 1); i >= 0; --i) {
            address tokenIn = _currentSwapTokensIn.unchecked_at(uint256(i));
            ethAmountIn += _takeTokenIn(sender, IERC20(tokenIn), _currentSwapTokenInAmounts[tokenIn], wethIsEth);

            _currentSwapTokensIn.remove(tokenIn);
            _currentSwapTokenInAmounts[tokenIn] = 0;
        }

        for (int256 i = int256(numTokensOut - 1); i >= 0; --i) {
            address tokenOut = _currentSwapTokensOut.unchecked_at(uint256(i));
            _sendTokenOut(sender, IERC20(tokenOut), _currentSwapTokenOutAmounts[tokenOut], wethIsEth);

            _currentSwapTokensOut.remove(tokenOut);
            _currentSwapTokenOutAmounts[tokenOut] = 0;
        }

        // Return the rest of ETH to sender
        _returnEth(sender, ethAmountIn);
    }
}<|MERGE_RESOLUTION|>--- conflicted
+++ resolved
@@ -19,7 +19,7 @@
     using Address for address payable;
     using EnumerableSet for EnumerableSet.AddressSet;
 
-    uint256 private constant MAX_AMOUNT = type(uint128).max;
+    uint256 private constant _MAX_AMOUNT = type(uint128).max;
 
     IVault private immutable _vault;
 
@@ -36,12 +36,9 @@
     // token out -> amount: tracks token out amounts within a batch swap.
     mapping(address => uint256) private _currentSwapTokenOutAmounts;
     // token -> amount that is part of the current input / output amounts, but is settled preemptively.
-<<<<<<< HEAD
-=======
     // This situation happens whenever there is BPT involved in the operation, which is minted and burnt instantly.
     // Since those amounts are not tracked in the inputs / outputs to settle, we need to track them elsewhere
     // to return the correct total amounts in and out for each token involved in the operation.
->>>>>>> d9f88b42
     mapping(address => uint256) private _settledTokenAmounts;
 
     modifier onlyVault() {
@@ -901,7 +898,7 @@
                         // For every other intermediate step, no maximum input applies.
                         // The input token for this step is the output token of the previous given step.
                         // We use uint128 to prevent Vault's internal scaling from overflowing.
-                        stepMaxAmountIn = MAX_AMOUNT;
+                        stepMaxAmountIn = _MAX_AMOUNT;
                         stepTokenIn = path.steps[uint256(j - 1)].tokenOut;
                     }
                 }
@@ -1061,7 +1058,7 @@
                             tokenOut: tokenOut,
                             amountGiven: exactAmountIn,
                             limit: 0,
-                            deadline: MAX_AMOUNT,
+                            deadline: _MAX_AMOUNT,
                             wethIsEth: false,
                             userData: userData
                         })
@@ -1091,7 +1088,7 @@
                             tokenIn: tokenIn,
                             tokenOut: tokenOut,
                             amountGiven: exactAmountOut,
-                            limit: MAX_AMOUNT,
+                            limit: _MAX_AMOUNT,
                             deadline: type(uint256).max,
                             wethIsEth: false,
                             userData: userData
@@ -1161,11 +1158,7 @@
         bytes calldata userData
     ) external returns (uint256[] memory pathAmountsIn, address[] memory tokensIn, uint256[] memory amountsIn) {
         for (uint256 i = 0; i < paths.length; ++i) {
-<<<<<<< HEAD
-            paths[i].maxAmountIn = MAX_AMOUNT;
-=======
-            paths[i].maxAmountIn = type(uint128).max;
->>>>>>> d9f88b42
+            paths[i].maxAmountIn = _MAX_AMOUNT;
         }
 
         return
@@ -1235,7 +1228,7 @@
         (uint256[] memory maxAmountsIn, uint256 tokenIndex) = _getSingleInputArrayAndTokenIndex(
             pool,
             tokenIn,
-            MAX_AMOUNT
+            _MAX_AMOUNT
         );
 
         (uint256[] memory amountsIn, , ) = abi.decode(
@@ -1355,11 +1348,7 @@
         bytes memory userData
     ) external returns (uint256 amountOut) {
         // We cannot use 0 as min amount out, as the value is used to figure out the token index.
-        (uint256[] memory minAmountsOut, uint256 tokenIndex) = _getSingleInputArrayAndTokenIndex(
-            pool,
-            tokenOut,
-            1
-        );
+        (uint256[] memory minAmountsOut, uint256 tokenIndex) = _getSingleInputArrayAndTokenIndex(pool, tokenOut, 1);
 
         (, uint256[] memory amountsOut, ) = abi.decode(
             _vault.quote(
@@ -1403,7 +1392,7 @@
                         sender: address(this),
                         pool: pool,
                         minAmountsOut: minAmountsOut,
-                        maxBptAmountIn: MAX_AMOUNT,
+                        maxBptAmountIn: _MAX_AMOUNT,
                         kind: RemoveLiquidityKind.SINGLE_TOKEN_EXACT_OUT,
                         wethIsEth: false,
                         userData: userData
