// SPDX-License-Identifier: GPL-3.0-or-later

pragma solidity ^0.8.4;

import { IERC20 } from "@openzeppelin/contracts/token/ERC20/IERC20.sol";
import { Address } from "@openzeppelin/contracts/utils/Address.sol";

import { Asset, AssetHelpers } from "@balancer-labs/v3-solidity-utils/contracts/helpers/AssetHelpers.sol";
import { ReentrancyGuard } from "@balancer-labs/v3-solidity-utils/contracts/openzeppelin/ReentrancyGuard.sol";

import { IVault } from "@balancer-labs/v3-interfaces/contracts/vault/IVault.sol";
import { IVaultErrors } from "@balancer-labs/v3-interfaces/contracts/vault/IVaultErrors.sol";
import { IRouter } from "@balancer-labs/v3-interfaces/contracts/vault/IRouter.sol";
import { IWETH } from "@balancer-labs/v3-interfaces/contracts/solidity-utils/misc/IWETH.sol";

contract Router is IRouter, IVaultErrors, ReentrancyGuard {
    using AssetHelpers for *;
    using Address for address payable;

    IVault private immutable _vault;

    // solhint-disable-next-line var-name-mixedcase
    IWETH private immutable _weth;

    modifier onlyVault() {
        if (msg.sender != address(_vault)) {
            revert SenderIsNotVault(msg.sender);
        }
        _;
    }

    constructor(IVault vault, address weth) {
        _vault = vault;
        _weth = IWETH(weth);
    }

    function addLiquidity(
        address pool,
        Asset[] memory assets,
        uint256[] memory maxAmountsIn,
        uint256 minBptAmountOut,
        bytes memory userData
    ) external payable returns (uint256[] memory amountsIn, uint256 bptAmountOut) {
        return
            abi.decode(
                _vault.invoke(
                    abi.encodeWithSelector(
                        Router.addLiquidityCallback.selector,
                        AddLiquidityCallbackParams({
                            sender: msg.sender,
                            pool: pool,
                            assets: assets,
                            maxAmountsIn: maxAmountsIn,
                            minBptAmountOut: minBptAmountOut,
                            userData: userData
                        })
                    )
                ),
                (uint256[], uint256)
            );
    }

    function addLiquidityCallback(
        AddLiquidityCallbackParams calldata params
    ) external payable nonReentrant onlyVault returns (uint256[] memory amountsIn, uint256 bptAmountOut) {
        IERC20[] memory tokens = params.assets.toIERC20(_weth);

        (amountsIn, bptAmountOut) = _vault.addLiquidity(
            params.pool,
            tokens,
            params.maxAmountsIn,
            params.minBptAmountOut,
            params.userData
        );

        if (bptAmountOut < params.minBptAmountOut) {
            revert IVaultErrors.BtpAmountBelowMin();
        }

        uint256 ethAmountIn;
        for (uint256 i = 0; i < params.assets.length; ++i) {
            // Receive assets from the handler
            Asset asset = params.assets[i];
            uint256 amountIn = amountsIn[i];

            if (amountIn > params.maxAmountsIn[i]) {
                revert IVaultErrors.JoinAboveMax();
            }

            IERC20 token = asset.toIERC20(_weth);

            // There can be only one WETH token in the pool
            if (asset.isETH()) {
                _weth.deposit{ value: amountIn }();
                ethAmountIn = amountIn;
            }
            _vault.retrieve(token, params.sender, amountIn);
        }

        _vault.mint(IERC20(params.pool), params.sender, bptAmountOut);

        // Send remaining ETH to the user
        address(params.sender).returnEth(ethAmountIn);
    }

    function removeLiquidity(
        address pool,
        Asset[] memory assets,
        uint256[] memory minAmountsOut,
        uint256 bptAmountIn,
        bytes memory userData
    ) external returns (uint256[] memory amountsOut) {
        return
            abi.decode(
                _vault.invoke(
                    abi.encodeWithSelector(
                        Router.removeLiquidityCallback.selector,
                        RemoveLiquidityCallbackParams({
                            sender: msg.sender,
                            pool: pool,
                            assets: assets,
                            minAmountsOut: minAmountsOut,
                            bptAmountIn: bptAmountIn,
                            userData: userData
                        })
                    )
                ),
                (uint256[])
            );
    }

    function removeLiquidityCallback(
        RemoveLiquidityCallbackParams calldata params
    ) external nonReentrant onlyVault returns (uint256[] memory amountsOut) {
        IERC20[] memory tokens = params.assets.toIERC20(_weth);

        amountsOut = _vault.removeLiquidity(
            params.pool,
            tokens,
            params.minAmountsOut,
            params.bptAmountIn,
            params.userData
        );

        uint256 ethAmountOut;
        for (uint256 i = 0; i < params.assets.length; ++i) {
            uint256 amountOut = amountsOut[i];
            if (amountOut < params.minAmountsOut[i]) {
                revert IVaultErrors.ExitBelowMin();
            }

            Asset asset = params.assets[i];
            IERC20 token = asset.toIERC20(_weth);

            // Receive the asset amountOut
            _vault.wire(token, params.sender, amountOut);

            // There can be only one WETH token in the pool
            if (asset.isETH()) {
                // Withdraw WETH to ETH
                _weth.withdraw(amountOut);
                ethAmountOut = amountOut;
            }
        }

        _vault.burn(IERC20(params.pool), params.sender, params.bptAmountIn);

        // Send ETH to sender
        payable(params.sender).sendValue(ethAmountOut);
    }

    function swap(
        IVault.SwapKind kind,
        address pool,
        Asset assetIn,
        Asset assetOut,
        uint256 amountGiven,
        uint256 limit,
        uint256 deadline,
        bytes calldata userData
    ) external payable returns (uint256) {
        return
            abi.decode(
                _vault.invoke(
                    abi.encodeWithSelector(
                        Router.swapCallback.selector,
                        SwapCallbackParams({
                            sender: msg.sender,
                            kind: kind,
                            pool: pool,
                            assetIn: assetIn,
                            assetOut: assetOut,
                            amountGiven: amountGiven,
                            limit: limit,
                            deadline: deadline,
                            userData: userData
                        })
                    )
                ),
                (uint256)
            );
    }

    function swapCallback(
        SwapCallbackParams calldata params
    ) external payable nonReentrant onlyVault returns (uint256) {
        // The deadline is timestamp-based: it should not be relied upon for sub-minute accuracy.
        // solhint-disable-next-line not-rely-on-time
        if (block.timestamp > params.deadline) {
            revert IVaultErrors.SwapDeadline();
        }

        IERC20 tokenIn = params.assetIn.toIERC20(_weth);
        IERC20 tokenOut = params.assetOut.toIERC20(_weth);

        (uint256 amountCalculated, uint256 amountIn, uint256 amountOut) = _vault.swap(
            IVault.SwapParams({
                kind: params.kind,
                pool: params.pool,
                tokenIn: tokenIn,
                tokenOut: tokenOut,
                amountGiven: params.amountGiven,
                userData: params.userData
            })
        );

        if (params.kind == IVault.SwapKind.GIVEN_IN ? amountOut < params.limit : amountIn > params.limit) {
            revert IVaultErrors.SwapLimit(params.kind == IVault.SwapKind.GIVEN_IN ? amountOut : amountIn, params.limit);
        }

        // If the assetIn is ETH, then wrap `amountIn` into WETH.
        if (params.assetIn.isETH()) {
            // wrap amountIn to WETH
            _weth.deposit{ value: amountIn }();
            // send WETH to Vault
            _weth.transfer(address(_vault), amountIn);
            // update Vault accouting
            _vault.settle(_weth);
        } else {
            // Send the assetIn amount to the Vault
            _vault.retrieve(tokenIn, params.sender, amountIn);
        }

        // If the assetOut is ETH, then unwrap `amountOut` into ETH.
        if (params.assetOut.isETH()) {
            // Receive the WETH amountOut
            _vault.wire(tokenOut, address(this), amountOut);
            // Withdraw WETH to ETH
            _weth.withdraw(amountOut);
            // Send ETH to sender
            payable(params.sender).sendValue(amountOut);
        } else {
            // Receive the tokenOut amountOut
            _vault.wire(tokenOut, params.sender, amountOut);
        }

        if (params.assetIn.isETH()) {
            // Return the rest of ETH to sender
            address(params.sender).returnEth(amountIn);
        }

        return amountCalculated;
    }

    function _swapCallback(
        SwapCallbackParams calldata params
    )
        internal
        returns (uint256 amountCalculated, uint256 amountIn, uint256 amountOut, IERC20 tokenIn, IERC20 tokenOut)
    {
        // The deadline is timestamp-based: it should not be relied upon for sub-minute accuracy.
        // solhint-disable-next-line not-rely-on-time
        if (block.timestamp > params.deadline) {
            revert IVaultErrors.SwapDeadline();
        }

        tokenIn = params.assetIn.toIERC20(_weth);
        tokenOut = params.assetOut.toIERC20(_weth);

        (amountCalculated, amountIn, amountOut) = _vault.swap(
            IVault.SwapParams({
                kind: params.kind,
                pool: params.pool,
                tokenIn: tokenIn,
                tokenOut: tokenOut,
                amountGiven: params.amountGiven,
                userData: params.userData
            })
        );

        if (params.kind == IVault.SwapKind.GIVEN_IN ? amountOut < params.limit : amountIn > params.limit) {
            revert IVaultErrors.SwapLimit(params.kind == IVault.SwapKind.GIVEN_IN ? amountOut : amountIn, params.limit);
        }
    }

    /*******************************************************************************
                                    Queries
    *******************************************************************************/

    /// @inheritdoc IRouter
    function querySwap(
        IVault.SwapKind kind,
        address pool,
        Asset assetIn,
        Asset assetOut,
        uint256 amountGiven,
<<<<<<< HEAD
        uint256 limit,
        uint256 deadline,
=======
>>>>>>> 42615229
        bytes calldata userData
    ) external payable returns (uint256 amountCalculated) {
        return
            abi.decode(
                _vault.quote(
                    abi.encodeWithSelector(
                        Router.querySwapCallback.selector,
                        SwapCallbackParams({
                            sender: msg.sender,
                            kind: kind,
                            pool: pool,
                            assetIn: assetIn,
                            assetOut: assetOut,
                            amountGiven: amountGiven,
<<<<<<< HEAD
                            limit: limit,
                            deadline: deadline,
=======
                            limit: kind == IVault.SwapKind.GIVEN_IN ? 0 : type(uint256).max,
                            deadline: type(uint256).max,
>>>>>>> 42615229
                            userData: userData
                        })
                    )
                ),
                (uint256)
            );
    }

    function querySwapCallback(
        SwapCallbackParams calldata params
    ) external payable nonReentrant onlyVault returns (uint256) {
        (uint256 amountCalculated, , , , ) = _swapCallback(params);

        return amountCalculated;
    }

    /// @inheritdoc IRouter
    function queryAddLiquidity(
        address pool,
        Asset[] memory assets,
        uint256[] memory maxAmountsIn,
        uint256 minBptAmountOut,
        bytes memory userData
    ) external payable returns (uint256[] memory amountsIn, uint256 bptAmountOut) {
        return
            abi.decode(
                _vault.quote(
                    abi.encodeWithSelector(
                        Router.queryAddLiquidityCallback.selector,
                        AddLiquidityCallbackParams({
                            sender: msg.sender,
                            pool: pool,
                            assets: assets,
                            maxAmountsIn: maxAmountsIn,
                            minBptAmountOut: minBptAmountOut,
                            userData: userData
                        })
                    )
                ),
                (uint256[], uint256)
            );
    }

    function queryAddLiquidityCallback(
        AddLiquidityCallbackParams calldata params
    ) external payable nonReentrant onlyVault returns (uint256[] memory amountsIn, uint256 bptAmountOut) {
        IERC20[] memory tokens = params.assets.toIERC20(_weth);

<<<<<<< HEAD
        (amountsIn, bptAmountOut) = _vault.addLiquidity(
            params.pool,
            tokens,
            params.maxAmountsIn,
            params.minBptAmountOut,
            params.userData
        );
=======
        (amountsIn, bptAmountOut) = _vault.addLiquidity(params.pool, tokens, params.maxAmountsIn, params.userData);
>>>>>>> 42615229
    }

    /// @inheritdoc IRouter
    function queryRemoveLiquidity(
        address pool,
        Asset[] memory assets,
        uint256[] memory minAmountsOut,
        uint256 bptAmountIn,
        bytes memory userData
    ) external returns (uint256[] memory amountsOut) {
        return
            abi.decode(
                _vault.quote(
                    abi.encodeWithSelector(
                        Router.queryRemoveLiquidityCallback.selector,
                        RemoveLiquidityCallbackParams({
                            sender: msg.sender,
                            pool: pool,
                            assets: assets,
                            minAmountsOut: minAmountsOut,
                            bptAmountIn: bptAmountIn,
                            userData: userData
                        })
                    )
                ),
                (uint256[])
            );
    }

    function queryRemoveLiquidityCallback(
        RemoveLiquidityCallbackParams calldata params
    ) external nonReentrant onlyVault returns (uint256[] memory amountsOut) {
        return
            _vault.removeLiquidity(
                params.pool,
                params.assets.toIERC20(_weth),
                params.minAmountsOut,
                params.bptAmountIn,
                params.userData
            );
    }
}<|MERGE_RESOLUTION|>--- conflicted
+++ resolved
@@ -65,13 +65,7 @@
     ) external payable nonReentrant onlyVault returns (uint256[] memory amountsIn, uint256 bptAmountOut) {
         IERC20[] memory tokens = params.assets.toIERC20(_weth);
 
-        (amountsIn, bptAmountOut) = _vault.addLiquidity(
-            params.pool,
-            tokens,
-            params.maxAmountsIn,
-            params.minBptAmountOut,
-            params.userData
-        );
+        (amountsIn, bptAmountOut) = _vault.addLiquidity(params.pool, tokens, params.maxAmountsIn, params.userData);
 
         if (bptAmountOut < params.minBptAmountOut) {
             revert IVaultErrors.BtpAmountBelowMin();
@@ -304,11 +298,6 @@
         Asset assetIn,
         Asset assetOut,
         uint256 amountGiven,
-<<<<<<< HEAD
-        uint256 limit,
-        uint256 deadline,
-=======
->>>>>>> 42615229
         bytes calldata userData
     ) external payable returns (uint256 amountCalculated) {
         return
@@ -323,13 +312,8 @@
                             assetIn: assetIn,
                             assetOut: assetOut,
                             amountGiven: amountGiven,
-<<<<<<< HEAD
-                            limit: limit,
-                            deadline: deadline,
-=======
                             limit: kind == IVault.SwapKind.GIVEN_IN ? 0 : type(uint256).max,
                             deadline: type(uint256).max,
->>>>>>> 42615229
                             userData: userData
                         })
                     )
@@ -378,17 +362,7 @@
     ) external payable nonReentrant onlyVault returns (uint256[] memory amountsIn, uint256 bptAmountOut) {
         IERC20[] memory tokens = params.assets.toIERC20(_weth);
 
-<<<<<<< HEAD
-        (amountsIn, bptAmountOut) = _vault.addLiquidity(
-            params.pool,
-            tokens,
-            params.maxAmountsIn,
-            params.minBptAmountOut,
-            params.userData
-        );
-=======
         (amountsIn, bptAmountOut) = _vault.addLiquidity(params.pool, tokens, params.maxAmountsIn, params.userData);
->>>>>>> 42615229
     }
 
     /// @inheritdoc IRouter
