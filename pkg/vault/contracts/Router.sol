// SPDX-License-Identifier: GPL-3.0-or-later

pragma solidity ^0.8.4;

import { IERC20 } from "@openzeppelin/contracts/token/ERC20/IERC20.sol";
import { Address } from "@openzeppelin/contracts/utils/Address.sol";

import { Asset, AssetHelpers } from "@balancer-labs/v3-solidity-utils/contracts/helpers/AssetHelpers.sol";
import { ReentrancyGuard } from "@balancer-labs/v3-solidity-utils/contracts/openzeppelin/ReentrancyGuard.sol";

import { IVault } from "@balancer-labs/v3-interfaces/contracts/vault/IVault.sol";
import { IVaultErrors } from "@balancer-labs/v3-interfaces/contracts/vault/IVaultErrors.sol";
import { IRouter } from "@balancer-labs/v3-interfaces/contracts/vault/IRouter.sol";
import { IWETH } from "@balancer-labs/v3-interfaces/contracts/solidity-utils/misc/IWETH.sol";

contract Router is IRouter, IVaultErrors, ReentrancyGuard {
    using AssetHelpers for *;
    using Address for address payable;

    IVault private immutable _vault;

    // solhint-disable-next-line var-name-mixedcase
    IWETH private immutable _weth;

    modifier onlyVault() {
        if (msg.sender != address(_vault)) {
            revert SenderIsNotVault(msg.sender);
        }
        _;
    }

    constructor(IVault vault, address weth) {
        _vault = vault;
        _weth = IWETH(weth);
    }

    /*******************************************************************************
                                    MultiToken
    *******************************************************************************/

    /// @inheritdoc IRouter
    function mint(IERC20 token, uint256 amount) external {
        // Invoke the mintCallback function in the _vault contract
        _vault.invoke(abi.encodeWithSelector(Router.mintCallback.selector, msg.sender, token, amount));
    }

    /**
     * @notice Handles mint callbacks
     * @param sender      The sender address
     * @param token       The ERC20 token being minted
     * @param amount      The amount of token being minted
     */
    function mintCallback(address sender, IERC20 token, uint256 amount) external nonReentrant onlyVault {
        // Mint the specified amount of the token to the sender's address
        _vault.mint(token, sender, amount);

        // Retrieve the specified amount of the token from the sender's address
        _vault.retrieve(token, sender, amount);
    }

    /// @inheritdoc IRouter
    function burn(IERC20 token, uint256 amount) external {
        // Invoke the burnCallback function in the _vault contract
        _vault.invoke(abi.encodeWithSelector(Router.burnCallback.selector, msg.sender, token, amount));
    }

    /**
     * @notice Handles burn callbacks
     * @param sender      The sender address
     * @param token       The ERC20 token being burnt
     * @param amount      The amount of token being burnt
     */
    function burnCallback(address sender, IERC20 token, uint256 amount) external nonReentrant onlyVault {
        // Burn the specified amount of the token from the sender's address
        _vault.burn(token, sender, amount);

        // Send the specified amount of the token to the sender's address
        _vault.wire(token, sender, amount);
    }

    /*******************************************************************************
                                    Pools
    *******************************************************************************/

    /// @inheritdoc IRouter
    function addLiquidity(
        address pool,
        Asset[] memory assets,
        uint256[] memory maxAmountsIn,
        uint256 minBptAmountOut,
        bytes memory userData
    ) external payable returns (uint256[] memory amountsIn, uint256 bptAmountOut) {
        return
            abi.decode(
                _vault.invoke(
                    abi.encodeWithSelector(
                        Router.addLiquidityCallback.selector,
                        AddLiquidityCallbackParams({
                            sender: msg.sender,
                            pool: pool,
                            assets: assets,
                            maxAmountsIn: maxAmountsIn,
                            minBptAmountOut: minBptAmountOut,
                            userData: userData
                        })
                    )
                ),
                (uint256[], uint256)
            );
    }

    function addLiquidityCallback(
        AddLiquidityCallbackParams calldata params
    ) external payable nonReentrant onlyVault returns (uint256[] memory amountsIn, uint256 bptAmountOut) {
        IERC20[] memory tokens = params.assets.toIERC20(_weth);

        (amountsIn, bptAmountOut) = _vault.addLiquidity(
            params.pool,
            tokens,
            params.maxAmountsIn,
            params.minBptAmountOut,
            params.userData
        );

        if (bptAmountOut < params.minBptAmountOut) {
            revert IVaultErrors.BtpAmountBelowMin();
        }

        uint256 ethAmountIn;
        for (uint256 i = 0; i < params.assets.length; ++i) {
            // Receive assets from the handler
            Asset asset = params.assets[i];
            uint256 amountIn = amountsIn[i];

            if (amountIn > params.maxAmountsIn[i]) {
                revert IVaultErrors.JoinAboveMax();
            }

            IERC20 token = asset.toIERC20(_weth);

            // There can be only one WETH token in the pool
            if (asset.isETH()) {
                _weth.deposit{ value: amountIn }();
                ethAmountIn = amountIn;
            }
            _vault.retrieve(token, params.sender, amountIn);
        }

        _vault.mint(IERC20(params.pool), params.sender, bptAmountOut);

        // Send remaining ETH to the user
        address(params.sender).returnEth(ethAmountIn);
    }

    /// @inheritdoc IRouter
    function removeLiquidity(
        address pool,
        Asset[] memory assets,
        uint256[] memory minAmountsOut,
        uint256 bptAmountIn,
        bytes memory userData
    ) external returns (uint256[] memory amountsOut) {
        return
            abi.decode(
                _vault.invoke(
                    abi.encodeWithSelector(
                        Router.removeLiquidityCallback.selector,
                        RemoveLiquidityCallbackParams({
                            sender: msg.sender,
                            pool: pool,
                            assets: assets,
                            minAmountsOut: minAmountsOut,
                            bptAmountIn: bptAmountIn,
                            userData: userData
                        })
                    )
                ),
                (uint256[])
            );
    }

    function removeLiquidityCallback(
        RemoveLiquidityCallbackParams calldata params
    ) external nonReentrant onlyVault returns (uint256[] memory amountsOut) {
        IERC20[] memory tokens = params.assets.toIERC20(_weth);

        amountsOut = _vault.removeLiquidity(
            params.pool,
            tokens,
            params.minAmountsOut,
            params.bptAmountIn,
            params.userData
        );

        uint256 ethAmountOut;
        for (uint256 i = 0; i < params.assets.length; ++i) {
            uint256 amountOut = amountsOut[i];
            if (amountOut < params.minAmountsOut[i]) {
                revert IVaultErrors.ExitBelowMin();
            }

            Asset asset = params.assets[i];
            IERC20 token = asset.toIERC20(_weth);

            // Receive the asset amountOut
            _vault.wire(token, params.sender, amountOut);

            // There can be only one WETH token in the pool
            if (asset.isETH()) {
                // Withdraw WETH to ETH
                _weth.withdraw(amountOut);
                ethAmountOut = amountOut;
            }
        }

        _vault.burn(IERC20(params.pool), params.sender, params.bptAmountIn);

        // Send ETH to sender
        payable(params.sender).sendValue(ethAmountOut);
    }

    /// @inheritdoc IRouter
    function swap(
        IVault.SwapKind kind,
        address pool,
        Asset assetIn,
        Asset assetOut,
        uint256 amountGiven,
        uint256 limit,
        uint256 deadline,
        bytes calldata userData
    ) external payable returns (uint256) {
        return
            abi.decode(
                _vault.invoke(
                    abi.encodeWithSelector(
                        Router.swapCallback.selector,
                        SwapCallbackParams({
                            sender: msg.sender,
                            kind: kind,
                            pool: pool,
                            assetIn: assetIn,
                            assetOut: assetOut,
                            amountGiven: amountGiven,
                            limit: limit,
                            deadline: deadline,
                            userData: userData
                        })
                    )
                ),
                (uint256)
            );
    }

    function swapCallback(
        SwapCallbackParams calldata params
    ) external payable nonReentrant onlyVault returns (uint256) {
        // The deadline is timestamp-based: it should not be relied upon for sub-minute accuracy.
        // solhint-disable-next-line not-rely-on-time
        if (block.timestamp > params.deadline) {
            revert IVaultErrors.SwapDeadline();
        }

        IERC20 tokenIn = params.assetIn.toIERC20(_weth);
        IERC20 tokenOut = params.assetOut.toIERC20(_weth);

        (uint256 amountCalculated, uint256 amountIn, uint256 amountOut) = _vault.swap(
            IVault.SwapParams({
                kind: params.kind,
                pool: params.pool,
                tokenIn: tokenIn,
                tokenOut: tokenOut,
                amountGiven: params.amountGiven,
                userData: params.userData
            })
        );

        if (params.kind == IVault.SwapKind.GIVEN_IN ? amountOut < params.limit : amountIn > params.limit) {
            revert IVaultErrors.SwapLimit(params.kind == IVault.SwapKind.GIVEN_IN ? amountOut : amountIn, params.limit);
        }

        // If the assetIn is ETH, then wrap `amountIn` into WETH.
        if (params.assetIn.isETH()) {
            // wrap amountIn to WETH
            _weth.deposit{ value: amountIn }();
            // send WETH to Vault
            _weth.transfer(address(_vault), amountIn);
            // update Vault accouting
            _vault.settle(_weth);
        } else {
            // Send the assetIn amount to the Vault
            _vault.retrieve(tokenIn, params.sender, amountIn);
        }

        // If the assetOut is ETH, then unwrap `amountOut` into ETH.
        if (params.assetOut.isETH()) {
            // Receive the WETH amountOut
            _vault.wire(tokenOut, address(this), amountOut);
            // Withdraw WETH to ETH
            _weth.withdraw(amountOut);
            // Send ETH to sender
            payable(params.sender).sendValue(amountOut);
        } else {
            // Receive the tokenOut amountOut
            _vault.wire(tokenOut, params.sender, amountOut);
        }

        if (params.assetIn.isETH()) {
            // Return the rest of ETH to sender
            address(params.sender).returnEth(amountIn);
        }

        return amountCalculated;
    }

    function _swapCallback(
        SwapCallbackParams calldata params
    )
        internal
        returns (uint256 amountCalculated, uint256 amountIn, uint256 amountOut, IERC20 tokenIn, IERC20 tokenOut)
    {
        // The deadline is timestamp-based: it should not be relied upon for sub-minute accuracy.
        // solhint-disable-next-line not-rely-on-time
        if (block.timestamp > params.deadline) {
            revert IVaultErrors.SwapDeadline();
        }

        tokenIn = params.assetIn.toIERC20(_weth);
        tokenOut = params.assetOut.toIERC20(_weth);

        (amountCalculated, amountIn, amountOut) = _vault.swap(
            IVault.SwapParams({
                kind: params.kind,
                pool: params.pool,
                tokenIn: tokenIn,
                tokenOut: tokenOut,
                amountGiven: params.amountGiven,
                userData: params.userData
            })
        );

        if (params.kind == IVault.SwapKind.GIVEN_IN ? amountOut < params.limit : amountIn > params.limit) {
            revert IVaultErrors.SwapLimit(params.kind == IVault.SwapKind.GIVEN_IN ? amountOut : amountIn, params.limit);
        }
    }

    /*******************************************************************************
                                    Queries
    *******************************************************************************/

    /// @inheritdoc IRouter
    function querySwap(
        IVault.SwapKind kind,
        address pool,
        Asset assetIn,
        Asset assetOut,
        uint256 amountGiven,
<<<<<<< HEAD
        uint256 limit,
        uint256 deadline,
=======
>>>>>>> 42615229
        bytes calldata userData
    ) external payable returns (uint256 amountCalculated) {
        return
            abi.decode(
                _vault.quote(
                    abi.encodeWithSelector(
                        Router.querySwapCallback.selector,
                        SwapCallbackParams({
                            sender: msg.sender,
                            kind: kind,
                            pool: pool,
                            assetIn: assetIn,
                            assetOut: assetOut,
                            amountGiven: amountGiven,
<<<<<<< HEAD
                            limit: limit,
                            deadline: deadline,
=======
                            limit: kind == IVault.SwapKind.GIVEN_IN ? 0 : type(uint256).max,
                            deadline: type(uint256).max,
>>>>>>> 42615229
                            userData: userData
                        })
                    )
                ),
                (uint256)
            );
    }

    function querySwapCallback(
        SwapCallbackParams calldata params
    ) external payable nonReentrant onlyVault returns (uint256) {
        (uint256 amountCalculated, , , , ) = _swapCallback(params);

        return amountCalculated;
    }

    /// @inheritdoc IRouter
    function queryAddLiquidity(
        address pool,
        Asset[] memory assets,
        uint256[] memory maxAmountsIn,
        uint256 minBptAmountOut,
        bytes memory userData
    ) external payable returns (uint256[] memory amountsIn, uint256 bptAmountOut) {
        return
            abi.decode(
                _vault.quote(
                    abi.encodeWithSelector(
                        Router.queryAddLiquidityCallback.selector,
                        AddLiquidityCallbackParams({
                            sender: msg.sender,
                            pool: pool,
                            assets: assets,
                            maxAmountsIn: maxAmountsIn,
                            minBptAmountOut: minBptAmountOut,
                            userData: userData
                        })
                    )
                ),
                (uint256[], uint256)
            );
    }

    function queryAddLiquidityCallback(
        AddLiquidityCallbackParams calldata params
    ) external payable nonReentrant onlyVault returns (uint256[] memory amountsIn, uint256 bptAmountOut) {
        IERC20[] memory tokens = params.assets.toIERC20(_weth);

<<<<<<< HEAD
        (amountsIn, bptAmountOut) = _vault.addLiquidity(
            params.pool,
            tokens,
            params.maxAmountsIn,
            params.minBptAmountOut,
            params.userData
        );
=======
        (amountsIn, bptAmountOut) = _vault.addLiquidity(params.pool, tokens, params.maxAmountsIn, params.userData);
>>>>>>> 42615229
    }

    /// @inheritdoc IRouter
    function queryRemoveLiquidity(
        address pool,
        Asset[] memory assets,
        uint256[] memory minAmountsOut,
        uint256 bptAmountIn,
        bytes memory userData
    ) external returns (uint256[] memory amountsOut) {
        return
            abi.decode(
                _vault.quote(
                    abi.encodeWithSelector(
                        Router.queryRemoveLiquidityCallback.selector,
                        RemoveLiquidityCallbackParams({
                            sender: msg.sender,
                            pool: pool,
                            assets: assets,
                            minAmountsOut: minAmountsOut,
                            bptAmountIn: bptAmountIn,
                            userData: userData
                        })
                    )
                ),
                (uint256[])
            );
    }

    function queryRemoveLiquidityCallback(
        RemoveLiquidityCallbackParams calldata params
    ) external nonReentrant onlyVault returns (uint256[] memory amountsOut) {
        return
            _vault.removeLiquidity(
                params.pool,
                params.assets.toIERC20(_weth),
                params.minAmountsOut,
                params.bptAmountIn,
                params.userData
            );
    }
}<|MERGE_RESOLUTION|>--- conflicted
+++ resolved
@@ -114,13 +114,7 @@
     ) external payable nonReentrant onlyVault returns (uint256[] memory amountsIn, uint256 bptAmountOut) {
         IERC20[] memory tokens = params.assets.toIERC20(_weth);
 
-        (amountsIn, bptAmountOut) = _vault.addLiquidity(
-            params.pool,
-            tokens,
-            params.maxAmountsIn,
-            params.minBptAmountOut,
-            params.userData
-        );
+        (amountsIn, bptAmountOut) = _vault.addLiquidity(params.pool, tokens, params.maxAmountsIn, params.userData);
 
         if (bptAmountOut < params.minBptAmountOut) {
             revert IVaultErrors.BtpAmountBelowMin();
@@ -355,11 +349,6 @@
         Asset assetIn,
         Asset assetOut,
         uint256 amountGiven,
-<<<<<<< HEAD
-        uint256 limit,
-        uint256 deadline,
-=======
->>>>>>> 42615229
         bytes calldata userData
     ) external payable returns (uint256 amountCalculated) {
         return
@@ -374,13 +363,8 @@
                             assetIn: assetIn,
                             assetOut: assetOut,
                             amountGiven: amountGiven,
-<<<<<<< HEAD
-                            limit: limit,
-                            deadline: deadline,
-=======
                             limit: kind == IVault.SwapKind.GIVEN_IN ? 0 : type(uint256).max,
                             deadline: type(uint256).max,
->>>>>>> 42615229
                             userData: userData
                         })
                     )
@@ -429,17 +413,7 @@
     ) external payable nonReentrant onlyVault returns (uint256[] memory amountsIn, uint256 bptAmountOut) {
         IERC20[] memory tokens = params.assets.toIERC20(_weth);
 
-<<<<<<< HEAD
-        (amountsIn, bptAmountOut) = _vault.addLiquidity(
-            params.pool,
-            tokens,
-            params.maxAmountsIn,
-            params.minBptAmountOut,
-            params.userData
-        );
-=======
         (amountsIn, bptAmountOut) = _vault.addLiquidity(params.pool, tokens, params.maxAmountsIn, params.userData);
->>>>>>> 42615229
     }
 
     /// @inheritdoc IRouter
