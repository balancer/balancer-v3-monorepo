--- conflicted
+++ resolved
@@ -21,15 +21,9 @@
 contract Gyro2ClpPoolDeployer is BaseContractsDeployer {
     using CastingHelpers for address[];
 
-<<<<<<< HEAD
-    uint256 private _sqrtAlpha = 997496867163000167; // alpha (lower price rate) = 0.995
-    uint256 private _sqrtBeta = 1002496882788171068; // beta (upper price rate) = 1.005
-    uint256 private DEFAULT_SWAP_FEE = 1e12; // 0.0001% swap fee, but can be overridden by the tests
-=======
     uint256 internal _sqrtAlpha = 997496867163000167; // alpha (lower price rate) = 0.995
     uint256 internal _sqrtBeta = 1002496882788171068; // beta (upper price rate) = 1.005
     uint256 internal DEFAULT_SWAP_FEE = 1e12; // 0.0001% swap fee, but can be overridden by the tests
->>>>>>> 5abab7f4
 
     string private artifactsRootDir = "artifacts/";
 
