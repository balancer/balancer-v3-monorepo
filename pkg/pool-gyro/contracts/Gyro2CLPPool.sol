--- conflicted
+++ resolved
@@ -124,12 +124,7 @@
         (uint256 virtualParamIn, uint256 virtualParamOut) = _getVirtualOffsets(
             balanceTokenInScaled18,
             balanceTokenOutScaled18,
-<<<<<<< HEAD
-            tokenInIsToken0,
-            request.kind
-=======
             tokenInIsToken0
->>>>>>> 5abab7f4
         );
 
         if (request.kind == SwapKind.EXACT_IN) {
@@ -170,12 +165,7 @@
     function _getVirtualOffsets(
         uint256 balanceTokenInScaled18,
         uint256 balanceTokenOutScaled18,
-<<<<<<< HEAD
-        bool tokenInIsToken0,
-        SwapKind kind
-=======
         bool tokenInIsToken0
->>>>>>> 5abab7f4
     ) internal view virtual returns (uint256 virtualBalanceIn, uint256 virtualBalanceOut) {
         uint256[] memory balances = new uint256[](2);
         balances[0] = tokenInIsToken0 ? balanceTokenInScaled18 : balanceTokenOutScaled18;
