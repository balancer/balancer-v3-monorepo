// SPDX-License-Identifier: GPL-3.0-or-later

pragma solidity ^0.8.24;

import "forge-std/Test.sol";

import { IERC20 } from "@openzeppelin/contracts/token/ERC20/IERC20.sol";

import { PoolRoleAccounts, LiquidityManagement } from "@balancer-labs/v3-interfaces/contracts/vault/VaultTypes.sol";
import { ICowRouter } from "@balancer-labs/v3-interfaces/contracts/pool-cow/ICowRouter.sol";
import { ICowPoolFactory } from "@balancer-labs/v3-interfaces/contracts/pool-cow/ICowPoolFactory.sol";
import { IVault } from "@balancer-labs/v3-interfaces/contracts/vault/IVault.sol";

import { CastingHelpers } from "@balancer-labs/v3-solidity-utils/contracts/helpers/CastingHelpers.sol";
import { InputHelpers } from "@balancer-labs/v3-solidity-utils/contracts/helpers/InputHelpers.sol";
import { ArrayHelpers } from "@balancer-labs/v3-solidity-utils/contracts/test/ArrayHelpers.sol";
import { PoolFactoryMock } from "@balancer-labs/v3-vault/contracts/test/PoolFactoryMock.sol";
import { BaseVaultTest } from "@balancer-labs/v3-vault/test/foundry/utils/BaseVaultTest.sol";
import { WeightedPool } from "@balancer-labs/v3-pool-weighted/contracts/WeightedPool.sol";

import { CowPoolContractsDeployer } from "./CowPoolContractsDeployer.sol";
import { CowRouter } from "../../../contracts/CowRouter.sol";
import { CowPoolFactory } from "../../../contracts/CowPoolFactory.sol";

contract BaseCowTest is CowPoolContractsDeployer, BaseVaultTest {
    using CastingHelpers for address[];
    using ArrayHelpers for *;

    uint256 internal constant _INITIAL_PROTOCOL_FEE_PERCENTAGE = 1e16;
    uint256 internal constant DEFAULT_SWAP_FEE = 1e16; // 1%
    string internal constant POOL_VERSION = "CoW Pool v1";

    string internal constant _ROUTER_VERSION = "1.0.0";

    ICowRouter internal cowRouter;
    ICowPoolFactory internal cowFactory;
    address internal feeSweeper;

    uint256 internal daiIdx;
    uint256 internal usdcIdx;

    function setUp() public virtual override {
        super.setUp();

        (daiIdx, usdcIdx) = getSortedIndexes(address(dai), address(usdc));

<<<<<<< HEAD
        feeSweeper = alice;
        cowRouter = new CowRouter(vault, weth, _INITIAL_PROTOCOL_FEE_PERCENTAGE, feeSweeper, _ROUTER_VERSION);

=======
        // Set router permissions.
>>>>>>> 7f25041d
        authorizer.grantRole(
            CowRouter(address(cowRouter)).getActionId(ICowRouter.setProtocolFeePercentage.selector),
            admin
        );
        authorizer.grantRole(CowRouter(address(cowRouter)).getActionId(ICowRouter.setFeeSweeper.selector), admin);

        // Set factory permissions.
        authorizer.grantRole(
            CowPoolFactory(address(cowFactory)).getActionId(ICowPoolFactory.setTrustedCowRouter.selector),
            admin
        );

        _approveCowRouterForAllUsers();

        if (pool != address(0)) {
            approveCowRouterForPool(IERC20(pool));
        }
    }

    function createPoolFactory() internal override returns (address) {
        // Set fee sweeper before the router is created.
        feeSweeper = alice;

        // Creates cowRouter before the factory, so we have an address to set as trusted router.
        cowRouter = deployCowPoolRouter(vault, _INITIAL_PROTOCOL_FEE_PERCENTAGE, feeSweeper);

        cowFactory = deployCowPoolFactory(
            IVault(address(vault)),
            365 days,
            "Factory v1",
            POOL_VERSION,
            address(cowRouter)
        );
        vm.label(address(cowFactory), "CoW Factory");

        return address(cowFactory);
    }

    function _createPool(
        address[] memory tokens,
        string memory label
    ) internal override returns (address newPool, bytes memory poolArgs) {
        string memory name = "Cow AMM Pool";
        string memory symbol = "COWPOOL";
        uint256[] memory weights = [uint256(50e16), uint256(50e16)].toMemoryArray();

        IERC20[] memory sortedTokens = InputHelpers.sortTokens(tokens.asIERC20());

        PoolRoleAccounts memory roleAccounts;

        newPool = CowPoolFactory(poolFactory).create(
            name,
            symbol,
            vault.buildTokenConfig(sortedTokens),
            weights,
            roleAccounts,
            DEFAULT_SWAP_FEE,
            ZERO_BYTES32
        );
        vm.label(newPool, label);

        // poolArgs is used to check pool deployment address with create2.
        poolArgs = abi.encode(
            WeightedPool.NewPoolParams({
                name: name,
                symbol: symbol,
                numTokens: sortedTokens.length,
                normalizedWeights: weights,
                version: POOL_VERSION
            }),
            vault,
            poolFactory,
            cowRouter
        );
    }

    function _approveCowRouterForAllUsers() private {
        for (uint256 i = 0; i < users.length; ++i) {
            address user = users[i];
            vm.startPrank(user);
            approveCowRouterForSender();
            vm.stopPrank();
        }
    }

    function approveCowRouterForSender() internal {
        for (uint256 i = 0; i < tokens.length; ++i) {
            tokens[i].approve(address(cowRouter), type(uint160).max);
        }

        for (uint256 i = 0; i < erc4626Tokens.length; ++i) {
            erc4626Tokens[i].approve(address(cowRouter), type(uint160).max);
        }
    }

    function approveCowRouterForPool(IERC20 bpt) internal {
        for (uint256 i = 0; i < users.length; ++i) {
            vm.startPrank(users[i]);
            bpt.approve(address(cowRouter), type(uint256).max);
            vm.stopPrank();
        }
    }
}<|MERGE_RESOLUTION|>--- conflicted
+++ resolved
@@ -44,13 +44,7 @@
 
         (daiIdx, usdcIdx) = getSortedIndexes(address(dai), address(usdc));
 
-<<<<<<< HEAD
-        feeSweeper = alice;
-        cowRouter = new CowRouter(vault, weth, _INITIAL_PROTOCOL_FEE_PERCENTAGE, feeSweeper, _ROUTER_VERSION);
-
-=======
         // Set router permissions.
->>>>>>> 7f25041d
         authorizer.grantRole(
             CowRouter(address(cowRouter)).getActionId(ICowRouter.setProtocolFeePercentage.selector),
             admin
