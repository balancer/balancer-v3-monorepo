// SPDX-License-Identifier: GPL-3.0-or-later

pragma solidity ^0.8.24;

import "forge-std/Test.sol";

import { IERC20 } from "@openzeppelin/contracts/token/ERC20/IERC20.sol";

import { IAuthentication } from "@balancer-labs/v3-interfaces/contracts/solidity-utils/helpers/IAuthentication.sol";
import { PoolSwapParams, SwapKind } from "@balancer-labs/v3-interfaces/contracts/vault/VaultTypes.sol";
import { IVaultErrors } from "@balancer-labs/v3-interfaces/contracts/vault/IVaultErrors.sol";
import { ICowRouter } from "@balancer-labs/v3-interfaces/contracts/pool-cow/ICowRouter.sol";
import { IBasePool } from "@balancer-labs/v3-interfaces/contracts/vault/IBasePool.sol";

import { ArrayHelpers } from "@balancer-labs/v3-solidity-utils/contracts/test/ArrayHelpers.sol";
import { BaseVaultTest } from "@balancer-labs/v3-vault/test/foundry/utils/BaseVaultTest.sol";
import { FixedPoint } from "@balancer-labs/v3-solidity-utils/contracts/math/FixedPoint.sol";

import { BaseCowTest } from "./utils/BaseCowTest.sol";
import { CowRouter } from "../../contracts/CowRouter.sol";

contract CowRouterTest is BaseCowTest {
    using ArrayHelpers for *;
    using FixedPoint for uint256;

    uint256 private constant _MIN_TRADE_AMOUNT = 1e6;

    function setUp() public override {
        vaultMockMinTradeAmount = _MIN_TRADE_AMOUNT;
        super.setUp();

        authorizer.grantRole(
            CowRouter(address(cowRouter)).getActionId(ICowRouter.swapExactInAndDonateSurplus.selector),
            lp
        );
        authorizer.grantRole(
            CowRouter(address(cowRouter)).getActionId(ICowRouter.swapExactOutAndDonateSurplus.selector),
            lp
        );
        authorizer.grantRole(CowRouter(address(cowRouter)).getActionId(ICowRouter.donate.selector), lp);
    }

    /********************************************************
                  swapExactInAndDonateSurplus()
    ********************************************************/

    function testSwapExactInAndDonateSurplusIsPermissioned() public {
        vm.expectRevert(IAuthentication.SenderNotAllowed.selector);
        cowRouter.swapExactInAndDonateSurplus(
            pool,
            dai,
            usdc,
            1e18,
            0,
            type(uint32).max,
            new uint256[](2),
            new uint256[](2),
            bytes("")
        );
    }

    function testSwapExactInAndDonateSurplusLimit() public {
        // 1% protocol fee percentage.
        uint256 protocolFeePercentage = 1e16;
        uint256 donationDai = DEFAULT_AMOUNT / 10;
        uint256 donationUsdc = DEFAULT_AMOUNT / 10;
        uint256 daiSwapAmountIn = DEFAULT_AMOUNT / 10;

        vm.prank(admin);
        cowRouter.setProtocolFeePercentage(protocolFeePercentage);

        (uint256[] memory donationAmounts, , , uint256[] memory transferAmountHints) = _getDonationAndFees(
            donationDai,
            donationUsdc,
            0,
            protocolFeePercentage
        );

        uint256 expectedSwapAmountOut = _calculateAmountOutSwapExactIn(daiSwapAmountIn);

        vm.expectRevert(
            abi.encodeWithSelector(IVaultErrors.SwapLimit.selector, expectedSwapAmountOut, expectedSwapAmountOut + 1)
        );
        vm.prank(lp);
        // The swap reverts because the swap limit is 1 wei higher than `expectedSwapAmountOut`.
        cowRouter.swapExactInAndDonateSurplus(
            pool,
            dai,
            usdc,
            daiSwapAmountIn,
            expectedSwapAmountOut + 1,
            type(uint32).max,
            donationAmounts,
            transferAmountHints,
            bytes("")
        );
    }

    function testSwapExactInAndDonateSurplusDeadline() public {
        // 1% protocol fee percentage.
        uint256 protocolFeePercentage = 1e16;
        uint256 donationDai = DEFAULT_AMOUNT / 10;
        uint256 donationUsdc = DEFAULT_AMOUNT / 10;
        uint256 daiSwapAmountIn = DEFAULT_AMOUNT / 10;

        vm.prank(admin);
        cowRouter.setProtocolFeePercentage(protocolFeePercentage);

        (uint256[] memory donationAmounts, , , uint256[] memory transferAmountHints) = _getDonationAndFees(
            donationDai,
            donationUsdc,
            0,
            protocolFeePercentage
        );

        vm.expectRevert(ICowRouter.SwapDeadline.selector);
        vm.prank(lp);
        // Since the blocknumber is bigger than the deadline, it should revert.
        uint256 deadline = block.number + 100;
        vm.warp(deadline + 1);
        cowRouter.swapExactInAndDonateSurplus(
            pool,
            dai,
            usdc,
            daiSwapAmountIn,
            0,
            deadline,
            donationAmounts,
            transferAmountHints,
            bytes("")
        );
    }

    function testSwapExactInAndDonateSurplusEmptyDonation() public {
        // 1% protocol fee percentage.
        uint256 protocolFeePercentage = 1e16;
        uint256 donationDai = 0;
        uint256 donationUsdc = 0;
        uint256 daiSwapAmountIn = DEFAULT_AMOUNT / 10;

        vm.prank(admin);
        cowRouter.setProtocolFeePercentage(protocolFeePercentage);

        (
            uint256[] memory donationAmounts,
            uint256[] memory expectedProtocolFees,
            uint256[] memory donationAfterFees,
            uint256[] memory transferAmountHints
        ) = _getDonationAndFees(donationDai, donationUsdc, daiSwapAmountIn, protocolFeePercentage);

        uint256 expectedSwapAmountOut = _calculateAmountOutSwapExactIn(daiSwapAmountIn);

        BaseVaultTest.Balances memory balancesBefore = getBalances(address(cowRouter));

        // Should not revert, since there's no minimum limit in the donation.
        vm.startPrank(lp);
        dai.transfer(address(vault), transferAmountHints[daiIdx]);
        // Does not transfer USDC, since donation is 0 and the swap only requires DAI.

        vm.expectEmit();
        emit ICowRouter.CoWSwapAndDonation(
            pool,
            dai,
            usdc,
            daiSwapAmountIn,
            expectedSwapAmountOut,
            donationAfterFees,
            expectedProtocolFees,
            bytes("")
        );
        cowRouter.swapExactInAndDonateSurplus(
            pool,
            dai,
            usdc,
            daiSwapAmountIn,
            0,
            type(uint32).max,
            donationAmounts,
            transferAmountHints,
            bytes("")
        );
        vm.stopPrank();

        BaseVaultTest.Balances memory balancesAfter = getBalances(address(cowRouter));

        _checkBalancesAfterSwapAndDonation(
            balancesBefore,
            balancesAfter,
            expectedProtocolFees,
            donationAmounts,
            daiSwapAmountIn,
<<<<<<< HEAD
            daiSwapAmountIn,
            0
=======
            expectedSwapAmountOut
>>>>>>> b41bb107
        );
    }

    function testSwapExactInAndDonateSurplusEmptySwap() public {
        // 1% protocol fee percentage.
        uint256 protocolFeePercentage = 1e16;
        uint256 donationDai = DEFAULT_AMOUNT / 10;
        uint256 donationUsdc = DEFAULT_AMOUNT / 10;
        uint256 daiSwapAmountIn = 0;

        vm.prank(admin);
        cowRouter.setProtocolFeePercentage(protocolFeePercentage);

        (uint256[] memory donationAmounts, , , uint256[] memory transferAmountHints) = _getDonationAndFees(
            donationDai,
            donationUsdc,
            0,
            protocolFeePercentage
        );

        // Should revert, since swap amount cannot be zero.
        vm.expectRevert(IVaultErrors.AmountGivenZero.selector);
        vm.prank(lp);
        cowRouter.swapExactInAndDonateSurplus(
            pool,
            dai,
            usdc,
            daiSwapAmountIn,
            0,
            type(uint32).max,
            donationAmounts,
            transferAmountHints,
            bytes("")
        );
    }

    function testSwapExactInAndDonateSurplusBelowMinSwap() public {
        // 1% protocol fee percentage.
        uint256 protocolFeePercentage = 1e16;
        uint256 donationDai = DEFAULT_AMOUNT / 10;
        uint256 donationUsdc = DEFAULT_AMOUNT / 10;
        uint256 daiSwapAmountIn = _MIN_TRADE_AMOUNT - 1;

        vm.prank(admin);
        cowRouter.setProtocolFeePercentage(protocolFeePercentage);

        (uint256[] memory donationAmounts, , , uint256[] memory transferAmountHints) = _getDonationAndFees(
            donationDai,
            donationUsdc,
            0,
            protocolFeePercentage
        );

        // Should revert since the swap amount is below min.
        vm.expectRevert(IVaultErrors.TradeAmountTooSmall.selector);
        vm.prank(lp);
        cowRouter.swapExactInAndDonateSurplus(
            pool,
            dai,
            usdc,
            daiSwapAmountIn,
            0,
            type(uint32).max,
            donationAmounts,
            transferAmountHints,
            bytes("")
        );
    }

    function testSwapExactInAndDonateSurplusExtraTokens() public {
        // 1% protocol fee percentage.
        uint256 protocolFeePercentage = 1e16;
        uint256 donationDai = DEFAULT_AMOUNT / 10;
        uint256 donationUsdc = DEFAULT_AMOUNT / 10;
        uint256 daiSwapAmountIn = DEFAULT_AMOUNT / 10;

        vm.prank(admin);
        cowRouter.setProtocolFeePercentage(protocolFeePercentage);

        // Giving more DAI tokens will make the router to return the tokens to the sender.
        (
            uint256[] memory donationAmounts,
            uint256[] memory expectedProtocolFees,
            uint256[] memory donationAfterFees,
            uint256[] memory transferAmountHints
        ) = _getDonationAndFees(donationDai, donationUsdc, 2 * daiSwapAmountIn, protocolFeePercentage);

        BaseVaultTest.Balances memory balancesBefore = getBalances(address(cowRouter));

        vm.startPrank(lp);
        dai.transfer(address(vault), transferAmountHints[daiIdx]);
        usdc.transfer(address(vault), transferAmountHints[usdcIdx]);

        vm.expectEmit();
        emit ICowRouter.CoWSwapAndDonation(
            pool,
            dai,
            usdc,
            daiSwapAmountIn,
            daiSwapAmountIn, // PoolMock is linear, so amounts in == amounts out
            donationAfterFees,
            expectedProtocolFees,
            bytes("")
        );
        cowRouter.swapExactInAndDonateSurplus(
            pool,
            dai,
            usdc,
            daiSwapAmountIn,
            0,
            type(uint32).max,
            donationAmounts,
            transferAmountHints,
            bytes("")
        );
        vm.stopPrank();

        BaseVaultTest.Balances memory balancesAfter = getBalances(address(cowRouter));

        // The extra tokens should return to the sender.
        _checkBalancesAfterSwapAndDonation(
            balancesBefore,
            balancesAfter,
            expectedProtocolFees,
            donationAmounts,
            daiSwapAmountIn,
            daiSwapAmountIn, // Since the pool is linear, amount in == amount out
            0
        );
    }

    function testSwapExactInAndDonateSurplusMissingToken() public {
        // 1% protocol fee percentage.
        uint256 protocolFeePercentage = 1e16;
        uint256 donationDai = DEFAULT_AMOUNT / 10;
        uint256 donationUsdc = DEFAULT_AMOUNT / 10;
        uint256 daiSwapAmountIn = DEFAULT_AMOUNT / 10;

        vm.prank(admin);
        cowRouter.setProtocolFeePercentage(protocolFeePercentage);

        // Giving less dai tokens as hint will cause operation to revert.
        (uint256[] memory donationAmounts, , , uint256[] memory transferAmountHints) = _getDonationAndFees(
            donationDai,
            donationUsdc,
            daiSwapAmountIn - 1,
            protocolFeePercentage
        );

        vm.startPrank(lp);
        dai.transfer(address(vault), transferAmountHints[daiIdx]);
        usdc.transfer(address(vault), transferAmountHints[usdcIdx]);

        // Since there's not enough funds to pay the operation, it'll revert.
        vm.expectRevert(
            abi.encodeWithSelector(
                ICowRouter.InsufficientFunds.selector,
                dai,
                transferAmountHints[daiIdx],
                donationDai + daiSwapAmountIn
            )
        );
        cowRouter.swapExactInAndDonateSurplus(
            pool,
            dai,
            usdc,
            daiSwapAmountIn,
            0,
            type(uint32).max,
            donationAmounts,
            transferAmountHints,
            bytes("")
        );
        vm.stopPrank();
    }

    function testSwapExactInAndDonateSurplus__Fuzz(
        uint256 donationDai,
        uint256 donationUsdc,
        uint256 daiSwapAmountIn,
        uint256 protocolFeePercentage
    ) public {
        // ProtocolFeePercentage between 0 and MAX PROTOCOL FEE PERCENTAGE.
        protocolFeePercentage = bound(protocolFeePercentage, 0, cowRouter.getMaxProtocolFeePercentage());
        donationDai = _boundDonation(donationDai, protocolFeePercentage);
        donationUsdc = _boundDonation(donationUsdc, protocolFeePercentage);
        // A weighted swap cannot pass 30% of pool liquidity. Also, since the amount out cannot be lower than
        // _MIN_TRADE_AMOUNT, we set amount in to be at least 2x _MIN_TRADE_AMOUNT.
        daiSwapAmountIn = bound(daiSwapAmountIn, 2 * _MIN_TRADE_AMOUNT, DEFAULT_AMOUNT.mulDown(30e16));

        vm.prank(admin);
        cowRouter.setProtocolFeePercentage(protocolFeePercentage);

        (
            uint256[] memory donationAmounts,
            uint256[] memory expectedProtocolFees,
            uint256[] memory donationAfterFees,
            uint256[] memory transferAmountHints
        ) = _getDonationAndFees(donationDai, donationUsdc, daiSwapAmountIn, protocolFeePercentage);

        uint256 expectedSwapAmountOut = _calculateAmountOutSwapExactIn(daiSwapAmountIn);

        BaseVaultTest.Balances memory balancesBefore = getBalances(address(cowRouter));

        vm.startPrank(lp);
        dai.transfer(address(vault), transferAmountHints[daiIdx]);
        usdc.transfer(address(vault), transferAmountHints[usdcIdx]);

        vm.expectEmit();
        emit ICowRouter.CoWSwapAndDonation(
            pool,
            dai,
            usdc,
            daiSwapAmountIn,
            expectedSwapAmountOut,
            donationAfterFees,
            expectedProtocolFees,
            bytes("")
        );
        cowRouter.swapExactInAndDonateSurplus(
            pool,
            dai,
            usdc,
            daiSwapAmountIn,
            0,
            type(uint32).max,
            donationAmounts,
            transferAmountHints,
            bytes("")
        );
        vm.stopPrank();

        BaseVaultTest.Balances memory balancesAfter = getBalances(address(cowRouter));

        _checkBalancesAfterSwapAndDonation(
            balancesBefore,
            balancesAfter,
            expectedProtocolFees,
            donationAmounts,
            daiSwapAmountIn,
<<<<<<< HEAD
            daiSwapAmountIn,
            0
=======
            expectedSwapAmountOut
>>>>>>> b41bb107
        );
    }

    /********************************************************
                  swapExactOutAndDonateSurplus()
    ********************************************************/

    function testSwapExactOutAndDonateSurplusIsPermissioned() public {
        vm.expectRevert(IAuthentication.SenderNotAllowed.selector);
        cowRouter.swapExactOutAndDonateSurplus(
            pool,
            dai,
            usdc,
            1e18,
            0,
            type(uint32).max,
            new uint256[](2),
            new uint256[](2),
            bytes("")
        );
    }

    function testSwapExactOutAndDonateSurplusLimit() public {
        // 1% protocol fee percentage.
        uint256 protocolFeePercentage = 1e16;
        uint256 donationDai = DEFAULT_AMOUNT / 10;
        uint256 donationUsdc = DEFAULT_AMOUNT / 10;
        uint256 usdcSwapAmountOut = DEFAULT_AMOUNT / 10;

        vm.prank(admin);
        cowRouter.setProtocolFeePercentage(protocolFeePercentage);

        (uint256[] memory donationAmounts, , , uint256[] memory transferAmountHints) = _getDonationAndFees(
            donationDai,
            donationUsdc,
            0,
            protocolFeePercentage
        );

        uint256 daiSwapAmountIn = _calculateAmountInSwapExactOut(usdcSwapAmountOut);

        vm.expectRevert(abi.encodeWithSelector(IVaultErrors.SwapLimit.selector, daiSwapAmountIn, daiSwapAmountIn - 1));
        vm.prank(lp);
        cowRouter.swapExactOutAndDonateSurplus(
            pool,
            dai,
            usdc,
            daiSwapAmountIn - 1,
            usdcSwapAmountOut,
            type(uint32).max,
            donationAmounts,
            transferAmountHints,
            bytes("")
        );
    }

    function testSwapExactOutAndDonateSurplusDeadline() public {
        // 1% protocol fee percentage.
        uint256 protocolFeePercentage = 1e16;
        uint256 donationDai = DEFAULT_AMOUNT / 10;
        uint256 donationUsdc = DEFAULT_AMOUNT / 10;
        uint256 usdcSwapAmountOut = DEFAULT_AMOUNT / 10;

        vm.prank(admin);
        cowRouter.setProtocolFeePercentage(protocolFeePercentage);

        (uint256[] memory donationAmounts, , , uint256[] memory transferAmountHints) = _getDonationAndFees(
            donationDai,
            donationUsdc,
            0,
            protocolFeePercentage
        );

        vm.expectRevert(ICowRouter.SwapDeadline.selector);
        vm.prank(lp);
        // Since the blocknumber is bigger than the deadline, it should revert.
        uint256 deadline = block.number + 100;
        vm.warp(deadline + 1);
        cowRouter.swapExactOutAndDonateSurplus(
            pool,
            dai,
            usdc,
            MAX_UINT128,
            usdcSwapAmountOut,
            deadline,
            donationAmounts,
            transferAmountHints,
            bytes("")
        );
    }

    function testSwapExactOutAndDonateSurplusEmptyDonation() public {
        // 1% protocol fee percentage.
        uint256 protocolFeePercentage = 1e16;
        uint256 donationDai = 0;
        uint256 donationUsdc = 0;
        uint256 usdcSwapAmountOut = DEFAULT_AMOUNT / 10;

        vm.prank(admin);
        cowRouter.setProtocolFeePercentage(protocolFeePercentage);

        (
            uint256[] memory donationAmounts,
            uint256[] memory expectedProtocolFees,
            uint256[] memory donationAfterFees,
            uint256[] memory transferAmountHints
        ) = _getDonationAndFees(donationDai, donationUsdc, usdcSwapAmountOut, protocolFeePercentage);

        uint256 daiSwapAmountIn = _calculateAmountInSwapExactOut(usdcSwapAmountOut);

        BaseVaultTest.Balances memory balancesBefore = getBalances(address(cowRouter));

        // Should not revert, since there's no minimum limit in the donation.
        vm.startPrank(lp);
        dai.transfer(address(vault), transferAmountHints[daiIdx]);
        // Does not transfer USDC, since donation is 0 and the swap only requires DAI.

        vm.expectEmit();
        emit ICowRouter.CoWSwapAndDonation(
            pool,
            dai,
            usdc,
            daiSwapAmountIn,
            usdcSwapAmountOut,
            donationAfterFees,
            expectedProtocolFees,
            bytes("")
        );
        cowRouter.swapExactOutAndDonateSurplus(
            pool,
            dai,
            usdc,
            MAX_UINT128,
            usdcSwapAmountOut,
            type(uint32).max,
            donationAmounts,
            transferAmountHints,
            bytes("")
        );
        vm.stopPrank();

        BaseVaultTest.Balances memory balancesAfter = getBalances(address(cowRouter));

        _checkBalancesAfterSwapAndDonation(
            balancesBefore,
            balancesAfter,
            expectedProtocolFees,
            donationAmounts,
<<<<<<< HEAD
            usdcSwapAmountOut,
            usdcSwapAmountOut,
            0
=======
            daiSwapAmountIn,
            usdcSwapAmountOut
>>>>>>> b41bb107
        );
    }

    function testSwapExactOutAndDonateSurplusEmptySwap() public {
        // 1% protocol fee percentage.
        uint256 protocolFeePercentage = 1e16;
        uint256 donationDai = DEFAULT_AMOUNT / 10;
        uint256 donationUsdc = DEFAULT_AMOUNT / 10;
        uint256 usdcSwapAmountOut = 0;

        vm.prank(admin);
        cowRouter.setProtocolFeePercentage(protocolFeePercentage);

        (uint256[] memory donationAmounts, , , uint256[] memory transferAmountHints) = _getDonationAndFees(
            donationDai,
            donationUsdc,
            0,
            protocolFeePercentage
        );

        // Should revert, since swap amount cannot be zero.
        vm.expectRevert(IVaultErrors.AmountGivenZero.selector);
        vm.prank(lp);
        cowRouter.swapExactOutAndDonateSurplus(
            pool,
            dai,
            usdc,
            MAX_UINT128,
            usdcSwapAmountOut,
            type(uint32).max,
            donationAmounts,
            transferAmountHints,
            bytes("")
        );
    }

    function testSwapExactOutAndDonateSurplusBelowMinSwap() public {
        // 1% protocol fee percentage.
        uint256 protocolFeePercentage = 1e16;
        uint256 donationDai = DEFAULT_AMOUNT / 10;
        uint256 donationUsdc = DEFAULT_AMOUNT / 10;
        uint256 usdcSwapAmountOut = _MIN_TRADE_AMOUNT - 1;

        vm.prank(admin);
        cowRouter.setProtocolFeePercentage(protocolFeePercentage);

        (uint256[] memory donationAmounts, , , uint256[] memory transferAmountHints) = _getDonationAndFees(
            donationDai,
            donationUsdc,
            0,
            protocolFeePercentage
        );

        // Should revert since the swap amount is below min.
        vm.expectRevert(IVaultErrors.TradeAmountTooSmall.selector);
        vm.prank(lp);
        cowRouter.swapExactOutAndDonateSurplus(
            pool,
            dai,
            usdc,
            MAX_UINT128,
            usdcSwapAmountOut,
            type(uint32).max,
            donationAmounts,
            transferAmountHints,
            bytes("")
        );
    }

    function testSwapExactOutAndDonateExtraTokens() public {
        // 1% protocol fee percentage.
        uint256 protocolFeePercentage = 1e16;
        uint256 donationDai = DEFAULT_AMOUNT / 10;
        uint256 donationUsdc = DEFAULT_AMOUNT / 10;
        uint256 usdcSwapAmountOut = DEFAULT_AMOUNT / 10;

        vm.prank(admin);
        cowRouter.setProtocolFeePercentage(protocolFeePercentage);

        (
            uint256[] memory donationAmounts,
            uint256[] memory expectedProtocolFees,
            uint256[] memory donationAfterFees,
            uint256[] memory transferAmountHints
        ) = _getDonationAndFees(donationDai, donationUsdc, 2 * usdcSwapAmountOut, protocolFeePercentage);

        BaseVaultTest.Balances memory balancesBefore = getBalances(address(cowRouter));

        vm.startPrank(lp);
        dai.transfer(address(vault), transferAmountHints[daiIdx]);
        usdc.transfer(address(vault), transferAmountHints[usdcIdx]);

        vm.expectEmit();
        emit ICowRouter.CoWSwapAndDonation(
            pool,
            dai,
            usdc,
            usdcSwapAmountOut, // PoolMock is linear, so amounts in == amounts out
            usdcSwapAmountOut,
            donationAfterFees,
            expectedProtocolFees,
            bytes("")
        );
        cowRouter.swapExactOutAndDonateSurplus(
            pool,
            dai,
            usdc,
            MAX_UINT128,
            usdcSwapAmountOut,
            type(uint32).max,
            donationAmounts,
            transferAmountHints,
            bytes("")
        );
        vm.stopPrank();

        BaseVaultTest.Balances memory balancesAfter = getBalances(address(cowRouter));

        // The extra tokens should return to the sender.
        _checkBalancesAfterSwapAndDonation(
            balancesBefore,
            balancesAfter,
            expectedProtocolFees,
            donationAmounts,
            usdcSwapAmountOut, // Since the pool is linear, amount in == amount out
            usdcSwapAmountOut,
            0
        );
    }

    function testSwapExactOutAndDonateSurplusMissingToken() public {
        // 1% protocol fee percentage.
        uint256 protocolFeePercentage = 1e16;
        uint256 donationDai = DEFAULT_AMOUNT / 10;
        uint256 donationUsdc = DEFAULT_AMOUNT / 10;
        uint256 usdcSwapAmountOut = DEFAULT_AMOUNT / 10;

        vm.prank(admin);
        cowRouter.setProtocolFeePercentage(protocolFeePercentage);

        // Giving less dai tokens as hint will cause operation to revert.
        (uint256[] memory donationAmounts, , , uint256[] memory transferAmountHints) = _getDonationAndFees(
            donationDai,
            donationUsdc,
            usdcSwapAmountOut - 1,
            protocolFeePercentage
        );

        vm.startPrank(lp);
        dai.transfer(address(vault), transferAmountHints[daiIdx]);
        usdc.transfer(address(vault), transferAmountHints[usdcIdx]);

        // Since there's not enough funds to pay the operation, it'll revert.
        vm.expectRevert(
            abi.encodeWithSelector(
                ICowRouter.InsufficientFunds.selector,
                dai,
                transferAmountHints[daiIdx],
                donationDai + usdcSwapAmountOut // Since the pool is linear, amount in == amount out
            )
        );
        cowRouter.swapExactOutAndDonateSurplus(
            pool,
            dai,
            usdc,
            MAX_UINT128,
            usdcSwapAmountOut,
            type(uint32).max,
            donationAmounts,
            transferAmountHints,
            bytes("")
        );
        vm.stopPrank();
    }

    function testSwapExactOutAndDonateSurplus__Fuzz(
        uint256 donationDai,
        uint256 donationUsdc,
        uint256 usdcSwapAmountOut,
        uint256 protocolFeePercentage
    ) public {
        // ProtocolFeePercentage between 0 and MAX PROTOCOL FEE PERCENTAGE.
        protocolFeePercentage = bound(protocolFeePercentage, 0, cowRouter.getMaxProtocolFeePercentage());
        donationDai = _boundDonation(donationDai, protocolFeePercentage);
        donationUsdc = _boundDonation(donationUsdc, protocolFeePercentage);
        // A weighted swap cannot pass 30% of pool liquidity. Using 25% of pool liquidity to give some margin in the
        // calculation of amount in.
        usdcSwapAmountOut = bound(usdcSwapAmountOut, _MIN_TRADE_AMOUNT, DEFAULT_AMOUNT.mulDown(25e16));

        vm.prank(admin);
        cowRouter.setProtocolFeePercentage(protocolFeePercentage);

        (
            uint256[] memory donationAmounts,
            uint256[] memory expectedProtocolFees,
            uint256[] memory donationAfterFees,
            uint256[] memory transferAmountHints
        ) = _getDonationAndFees(donationDai, donationUsdc, usdcSwapAmountOut, protocolFeePercentage);

        uint256 daiSwapAmountIn = _calculateAmountInSwapExactOut(usdcSwapAmountOut);

        BaseVaultTest.Balances memory balancesBefore = getBalances(address(cowRouter));

        vm.startPrank(lp);
        dai.transfer(address(vault), transferAmountHints[daiIdx]);
        usdc.transfer(address(vault), transferAmountHints[usdcIdx]);

        vm.expectEmit();
        emit ICowRouter.CoWSwapAndDonation(
            pool,
            dai,
            usdc,
            daiSwapAmountIn,
            usdcSwapAmountOut,
            donationAfterFees,
            expectedProtocolFees,
            bytes("")
        );
        cowRouter.swapExactOutAndDonateSurplus(
            pool,
            dai,
            usdc,
            MAX_UINT128,
            usdcSwapAmountOut,
            type(uint32).max,
            donationAmounts,
            transferAmountHints,
            bytes("")
        );
        vm.stopPrank();

        BaseVaultTest.Balances memory balancesAfter = getBalances(address(cowRouter));

        _checkBalancesAfterSwapAndDonation(
            balancesBefore,
            balancesAfter,
            expectedProtocolFees,
            donationAmounts,
<<<<<<< HEAD
            usdcSwapAmountOut,
            usdcSwapAmountOut,
            0
=======
            daiSwapAmountIn,
            usdcSwapAmountOut
>>>>>>> b41bb107
        );
    }

    /********************************************************
                            donate()
    ********************************************************/

    function testDonateIsPermissioned() public {
        uint256[] memory donationAmounts = [DEFAULT_AMOUNT / 10, DEFAULT_AMOUNT / 10].toMemoryArray();

        vm.expectRevert(IAuthentication.SenderNotAllowed.selector);
        cowRouter.donate(pool, donationAmounts, bytes(""));
    }

    function testDonateExtraTokens(uint256 donationDai, uint256 donationUsdc, uint256 protocolFeePercentage) public {
        // 1% Protocol Fee Percentage.
        protocolFeePercentage = 1e16;
        donationDai = DEFAULT_AMOUNT / 10;
        donationUsdc = DEFAULT_AMOUNT / 10;

        vm.prank(admin);
        cowRouter.setProtocolFeePercentage(protocolFeePercentage);

        (
            uint256[] memory donationAmounts,
            uint256[] memory expectedProtocolFees,
            uint256[] memory donationAfterFees,
            uint256[] memory transferAmountHints
        ) = _getDonationAndFees(donationDai, donationUsdc, 0, protocolFeePercentage);

        BaseVaultTest.Balances memory balancesBefore = getBalances(address(cowRouter));

        uint256 daiExcess = transferAmountHints[daiIdx];

        vm.startPrank(lp);
        // In the case of a donation, extra tokens are lost. It happens because the donate() function does not receive
        // a hint and assumes the donation amounts were correctly transferred by the sender (since they're exact
        // amounts).
        dai.transfer(address(vault), transferAmountHints[daiIdx] + daiExcess);
        usdc.transfer(address(vault), transferAmountHints[usdcIdx]);

        vm.expectEmit();
        emit ICowRouter.CoWDonation(pool, donationAfterFees, expectedProtocolFees, bytes(""));
        cowRouter.donate(pool, donationAmounts, bytes(""));
        vm.stopPrank();

        BaseVaultTest.Balances memory balancesAfter = getBalances(address(cowRouter));

        // The sender lost the excess of tokens sent to the Vault during the settle operation.
        _checkBalancesAfterSwapAndDonation(
            balancesBefore,
            balancesAfter,
            expectedProtocolFees,
            donationAmounts,
            0,
            0,
            daiExcess
        );
    }

    function testDonateMissingToken(uint256 donationDai, uint256 donationUsdc, uint256 protocolFeePercentage) public {
        // 1% Protocol Fee Percentage.
        protocolFeePercentage = 1e16;
        donationDai = DEFAULT_AMOUNT / 10;
        donationUsdc = DEFAULT_AMOUNT / 10;

        vm.prank(admin);
        cowRouter.setProtocolFeePercentage(protocolFeePercentage);

        (uint256[] memory donationAmounts, , , uint256[] memory transferAmountHints) = _getDonationAndFees(
            donationDai,
            donationUsdc,
            0,
            protocolFeePercentage
        );

        uint256 daiMissing = 1;

        vm.startPrank(lp);
        dai.transfer(address(vault), transferAmountHints[daiIdx] - daiMissing);
        usdc.transfer(address(vault), transferAmountHints[usdcIdx]);

        // The operation should revert, since the user did not transfer the amount of tokens required to settle.
        vm.expectRevert(IVaultErrors.BalanceNotSettled.selector);
        cowRouter.donate(pool, donationAmounts, bytes(""));
        vm.stopPrank();
    }

    function testDonate__Fuzz(uint256 donationDai, uint256 donationUsdc, uint256 protocolFeePercentage) public {
        // ProtocolFeePercentage between 0 and MAX PROTOCOL FEE PERCENTAGE.
        protocolFeePercentage = bound(protocolFeePercentage, 0, cowRouter.getMaxProtocolFeePercentage());
        donationDai = _boundDonation(donationDai, protocolFeePercentage);
        donationUsdc = _boundDonation(donationUsdc, protocolFeePercentage);

        vm.prank(admin);
        cowRouter.setProtocolFeePercentage(protocolFeePercentage);

        (
            uint256[] memory donationAmounts,
            uint256[] memory expectedProtocolFees,
            uint256[] memory donationAfterFees,
            uint256[] memory transferAmountHints
        ) = _getDonationAndFees(donationDai, donationUsdc, 0, protocolFeePercentage);

        BaseVaultTest.Balances memory balancesBefore = getBalances(address(cowRouter));

        vm.startPrank(lp);
        dai.transfer(address(vault), transferAmountHints[daiIdx]);
        usdc.transfer(address(vault), transferAmountHints[usdcIdx]);

        vm.expectEmit();
        emit ICowRouter.CoWDonation(pool, donationAfterFees, expectedProtocolFees, bytes(""));
        cowRouter.donate(pool, donationAmounts, bytes(""));
        vm.stopPrank();

        BaseVaultTest.Balances memory balancesAfter = getBalances(address(cowRouter));

        _checkBalancesAfterSwapAndDonation(
            balancesBefore,
            balancesAfter,
            expectedProtocolFees,
            donationAmounts,
            0,
            0,
            0
        );
    }

    /********************************************************
                       ProtocolFeePercentage
    ********************************************************/

    function testGetProtocolFeePercentage() public {
        assertEq(
            cowRouter.getProtocolFeePercentage(),
            _INITIAL_PROTOCOL_FEE_PERCENTAGE,
            "Wrong protocol fee percentage"
        );

        uint256 newProtocolFeePercentage = 5e16;

        vm.prank(admin);
        cowRouter.setProtocolFeePercentage(newProtocolFeePercentage);

        assertEq(cowRouter.getProtocolFeePercentage(), newProtocolFeePercentage, "Protocol fee percentage was not set");
    }

    function testSetProtocolFeePercentageIsPermissioned() public {
        vm.expectRevert(IAuthentication.SenderNotAllowed.selector);
        cowRouter.setProtocolFeePercentage(50e16);
    }

    function testSetProtocolFeePercentageCappedAtMax() public {
        // Any value above the MAX_PROTOCOL_FEE_PERCENTAGE should revert.
        uint256 newProtocolFeePercentage = cowRouter.getMaxProtocolFeePercentage() + 1;

        vm.expectRevert(
            abi.encodeWithSelector(
                ICowRouter.ProtocolFeePercentageAboveLimit.selector,
                newProtocolFeePercentage,
                cowRouter.getMaxProtocolFeePercentage()
            )
        );
        vm.prank(admin);
        cowRouter.setProtocolFeePercentage(newProtocolFeePercentage);
    }

    function testSetProtocolFeePercentage() public {
        // 5% protocol fee percentage.
        uint256 newProtocolFeePercentage = 5e16;

        vm.prank(admin);
        vm.expectEmit();
        emit ICowRouter.ProtocolFeePercentageChanged(newProtocolFeePercentage);
        cowRouter.setProtocolFeePercentage(newProtocolFeePercentage);

        assertEq(cowRouter.getProtocolFeePercentage(), newProtocolFeePercentage, "Protocol Fee Percentage is not set");
    }

    /********************************************************
                          Fee Sweeper
    ********************************************************/
    function testGetFeeSweeper() public {
        assertEq(cowRouter.getFeeSweeper(), feeSweeper, "Wrong fee sweeper");

        address newFeeSweeper = address(1);

        vm.prank(admin);
        cowRouter.setFeeSweeper(newFeeSweeper);

        assertEq(cowRouter.getFeeSweeper(), newFeeSweeper, "Fee sweeper was not set properly");
    }

    function testSetFeeSweeperIsPermissioned() public {
        vm.expectRevert(IAuthentication.SenderNotAllowed.selector);
        cowRouter.setFeeSweeper(address(1));
    }

    function testSetFeeSweeperInvalidAddress() public {
        // Address 0 is not a valid fee sweeper.
        vm.expectRevert(abi.encodeWithSelector(ICowRouter.InvalidFeeSweeper.selector));
        vm.prank(admin);
        cowRouter.setFeeSweeper(address(0));
    }

    function testSetFeeSweeper() public {
        address newFeeSweeper = address(2);

        vm.prank(admin);
        vm.expectEmit();
        emit ICowRouter.FeeSweeperChanged(newFeeSweeper);
        cowRouter.setFeeSweeper(newFeeSweeper);

        assertEq(cowRouter.getFeeSweeper(), newFeeSweeper, "Fee sweeper was set properly");
    }

    function testWithdrawCollectedProtocolFees() public {
        uint256 protocolFeePercentage = _INITIAL_PROTOCOL_FEE_PERCENTAGE;
        uint256 donationDai = DEFAULT_AMOUNT / 10;
        uint256 donationUsdc = DEFAULT_AMOUNT / 10;

        (uint256[] memory donationAmounts, , ) = _getDonationAndFees(donationDai, donationUsdc, protocolFeePercentage);

        vm.prank(lp);
        cowRouter.donate(pool, donationAmounts, bytes(""));

        BaseVaultTest.Balances memory balancesBefore = getBalances(address(cowRouter));

        uint256 daiProtocolFeesBeforeWithdraw = cowRouter.getCollectedProtocolFees(dai);
        uint256 usdcProtocolFeesBeforeWithdraw = cowRouter.getCollectedProtocolFees(usdc);

        assertEq(
            balancesBefore.userTokens[daiIdx],
            daiProtocolFeesBeforeWithdraw,
            "CoW Router has a wrong amount of DAI to withdraw"
        );
        assertEq(
            balancesBefore.userTokens[usdcIdx],
            usdcProtocolFeesBeforeWithdraw,
            "CoW Router has a wrong amount of USDC to withdraw"
        );

        vm.expectEmit();
        emit ICowRouter.ProtocolFeesWithdrawn(dai, alice, daiProtocolFeesBeforeWithdraw);
        cowRouter.withdrawCollectedProtocolFees(dai);

        BaseVaultTest.Balances memory balancesAfter = getBalances(address(cowRouter));

        assertEq(balancesAfter.userTokens[daiIdx], 0, "CoW Router has DAI tokens to withdraw");
        assertEq(cowRouter.getCollectedProtocolFees(dai), 0, "CoW Router state of protocol fees for DAI is not 0");
        // Alice is the current feeSweeper, as set by BaseCowTest contract.
        assertEq(
            balancesAfter.aliceTokens[daiIdx],
            balancesBefore.aliceTokens[daiIdx] + daiProtocolFeesBeforeWithdraw,
            "DAI tokens were not transferred to the fee sweeper"
        );

        // Change fee sweeper to Bob and check if the new fee sweeper receives the protocol fees.
        vm.prank(admin);
        cowRouter.setFeeSweeper(bob);

        vm.expectEmit();
        emit ICowRouter.ProtocolFeesWithdrawn(usdc, bob, usdcProtocolFeesBeforeWithdraw);
        cowRouter.withdrawCollectedProtocolFees(usdc);

        BaseVaultTest.Balances memory balancesAfterUsdc = getBalances(address(cowRouter));

        assertEq(balancesAfterUsdc.userTokens[usdcIdx], 0, "CoW Router has USDC tokens to withdraw");
        assertEq(cowRouter.getCollectedProtocolFees(usdc), 0, "CoW Router state of protocol fees for USDC is not 0");
        // Bob now is the current feeSweeper.
        assertEq(
            balancesAfterUsdc.bobTokens[usdcIdx],
            balancesBefore.bobTokens[usdcIdx] + usdcProtocolFeesBeforeWithdraw,
            "USDC tokens were not transferred to the fee sweeper"
        );
    }

    /********************************************************
                          Private Helpers
    ********************************************************/

    function _getDonationAndFees(
        uint256 donationDai,
        uint256 donationUsdc,
        uint256 swapDaiExactIn,
        uint256 protocolFeePercentage
    )
        private
        view
        returns (
            uint256[] memory donationAmounts,
            uint256[] memory expectedProtocolFees,
            uint256[] memory donationAfterFees,
            uint256[] memory transferAmountHints
        )
    {
        donationAmounts = new uint256[](2);
        donationAmounts[daiIdx] = donationDai;
        donationAmounts[usdcIdx] = donationUsdc;

        expectedProtocolFees = new uint256[](2);
        expectedProtocolFees[daiIdx] = donationDai.mulUp(protocolFeePercentage);
        expectedProtocolFees[usdcIdx] = donationUsdc.mulUp(protocolFeePercentage);

        donationAfterFees = new uint256[](2);
        donationAfterFees[daiIdx] = donationDai - expectedProtocolFees[daiIdx];
        donationAfterFees[usdcIdx] = donationUsdc - expectedProtocolFees[usdcIdx];

        transferAmountHints = new uint256[](2);
        transferAmountHints[daiIdx] = donationDai + swapDaiExactIn;
        transferAmountHints[usdcIdx] = donationUsdc;
    }

    function _checkBalancesAfterSwapAndDonation(
        BaseVaultTest.Balances memory balancesBefore,
        BaseVaultTest.Balances memory balancesAfter,
        uint256[] memory expectedProtocolFees,
        uint256[] memory donations,
        uint256 daiSwapAmountIn,
        uint256 usdcSwapAmountOut,
        uint256 lostDaiTokens
    ) private view {
        // Test collected protocol fee (router balance and state). Notice that userTokens refer to CoWRouter tokens,
        // since CoWRouter address was passed as the input of getBalances() function.
        assertEq(
            balancesAfter.userTokens[daiIdx],
            balancesBefore.userTokens[daiIdx] + expectedProtocolFees[daiIdx],
            "Router did not collect DAI protocol fees"
        );
        assertEq(
            cowRouter.getCollectedProtocolFees(dai),
            expectedProtocolFees[daiIdx],
            "Collected DAI fees not registered in the router state"
        );

        assertEq(
            balancesAfter.userTokens[usdcIdx],
            balancesBefore.userTokens[usdcIdx] + expectedProtocolFees[usdcIdx],
            "Router did not collect USDC protocol fees"
        );
        assertEq(
            cowRouter.getCollectedProtocolFees(usdc),
            expectedProtocolFees[usdcIdx],
            "Collected USDC fees not registered in the router state"
        );

        // Test BPT did not change
        assertEq(balancesAfter.lpBpt, balancesBefore.lpBpt, "LP BPT has changed");
        assertEq(balancesAfter.poolSupply, balancesBefore.poolSupply, "BPT supply has changed");

        // Test new pool balances
        assertEq(
            balancesAfter.poolTokens[daiIdx],
            balancesBefore.poolTokens[daiIdx] + donations[daiIdx] - expectedProtocolFees[daiIdx] + daiSwapAmountIn,
            "Pool DAI balance is not correct"
        );
        assertEq(
            balancesAfter.poolTokens[usdcIdx],
            balancesBefore.poolTokens[usdcIdx] + donations[usdcIdx] - expectedProtocolFees[usdcIdx] - usdcSwapAmountOut,
            "Pool USDC balance is not correct"
        );

        // Test vault balances
        assertEq(
            balancesAfter.vaultTokens[daiIdx],
            balancesBefore.vaultTokens[daiIdx] +
                donations[daiIdx] -
                expectedProtocolFees[daiIdx] +
                daiSwapAmountIn +
                lostDaiTokens,
            "Vault DAI balance is not correct"
        );
        assertEq(
            balancesAfter.vaultTokens[usdcIdx],
            balancesBefore.vaultTokens[usdcIdx] +
                donations[usdcIdx] -
                expectedProtocolFees[usdcIdx] -
                usdcSwapAmountOut,
            "Vault USDC balance is not correct"
        );

        // Test donor balances
        assertEq(
            balancesAfter.lpTokens[daiIdx],
            balancesBefore.lpTokens[daiIdx] - donations[daiIdx] - daiSwapAmountIn - lostDaiTokens,
            "LP DAI balance is not correct"
        );
        assertEq(
            balancesAfter.lpTokens[usdcIdx],
            balancesBefore.lpTokens[usdcIdx] - donations[usdcIdx] + usdcSwapAmountOut,
            "LP USDC balance is not correct"
        );
    }

    function _boundDonation(uint256 donation, uint256 protocolFeePercentage) private pure returns (uint256) {
        // The donation discounts the fee percentage before AddLiquidity is called. So, the minimum amount to donate
        // without reverting is `MinimumTradeAmount/(1 - fee%)`. This value comes from the formula
        // `MinimumTradeAmount = donation - Fees`, where fees is `fee% * donation`.
        return bound(donation, _MIN_TRADE_AMOUNT.divUp(FixedPoint.ONE - protocolFeePercentage), DEFAULT_AMOUNT);
    }

    function _calculateAmountOutSwapExactIn(uint256 daiSwapAmountIn) private returns (uint256 amountOut) {
        // The pool static fee percentage is independent from the protocol fee percentage charged on donations by the
        // CoW Router.
        uint256 staticSwapFeePercentage = vault.getStaticSwapFeePercentage(pool);

        vm.prank(address(vault));
        return
            IBasePool(pool).onSwap(
                PoolSwapParams({
                    kind: SwapKind.EXACT_IN,
                    amountGivenScaled18: daiSwapAmountIn - daiSwapAmountIn.mulUp(staticSwapFeePercentage),
                    balancesScaled18: [DEFAULT_AMOUNT, DEFAULT_AMOUNT].toMemoryArray(),
                    indexIn: daiIdx,
                    indexOut: usdcIdx,
                    router: address(cowRouter),
                    userData: bytes("")
                })
            );
    }

    function _calculateAmountInSwapExactOut(uint256 usdcSwapAmountOut) private returns (uint256) {
        // The pool static fee percentage is independent from the protocol fee percentage charged on donations by the
        // CoW Router.
        uint256 staticSwapFeePercentage = vault.getStaticSwapFeePercentage(pool);

        vm.prank(address(vault));
        uint256 amountInNoFees = IBasePool(pool).onSwap(
            PoolSwapParams({
                kind: SwapKind.EXACT_OUT,
                amountGivenScaled18: usdcSwapAmountOut,
                balancesScaled18: [DEFAULT_AMOUNT, DEFAULT_AMOUNT].toMemoryArray(),
                indexIn: daiIdx,
                indexOut: usdcIdx,
                router: address(cowRouter),
                userData: bytes("")
            })
        );

        return amountInNoFees + amountInNoFees.mulDivUp(staticSwapFeePercentage, staticSwapFeePercentage.complement());
    }
}<|MERGE_RESOLUTION|>--- conflicted
+++ resolved
@@ -189,12 +189,8 @@
             expectedProtocolFees,
             donationAmounts,
             daiSwapAmountIn,
-<<<<<<< HEAD
-            daiSwapAmountIn,
+            expectedSwapAmountOut,
             0
-=======
-            expectedSwapAmountOut
->>>>>>> b41bb107
         );
     }
 
@@ -435,12 +431,8 @@
             expectedProtocolFees,
             donationAmounts,
             daiSwapAmountIn,
-<<<<<<< HEAD
-            daiSwapAmountIn,
+            expectedSwapAmountOut,
             0
-=======
-            expectedSwapAmountOut
->>>>>>> b41bb107
         );
     }
 
@@ -589,14 +581,9 @@
             balancesAfter,
             expectedProtocolFees,
             donationAmounts,
-<<<<<<< HEAD
-            usdcSwapAmountOut,
+            daiSwapAmountIn,
             usdcSwapAmountOut,
             0
-=======
-            daiSwapAmountIn,
-            usdcSwapAmountOut
->>>>>>> b41bb107
         );
     }
 
@@ -835,14 +822,9 @@
             balancesAfter,
             expectedProtocolFees,
             donationAmounts,
-<<<<<<< HEAD
-            usdcSwapAmountOut,
+            daiSwapAmountIn,
             usdcSwapAmountOut,
             0
-=======
-            daiSwapAmountIn,
-            usdcSwapAmountOut
->>>>>>> b41bb107
         );
     }
 
