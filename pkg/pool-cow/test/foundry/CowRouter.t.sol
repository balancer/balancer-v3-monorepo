// SPDX-License-Identifier: GPL-3.0-or-later

pragma solidity ^0.8.24;

import "forge-std/Test.sol";

import { IERC20 } from "@openzeppelin/contracts/token/ERC20/IERC20.sol";

import { IAuthentication } from "@balancer-labs/v3-interfaces/contracts/solidity-utils/helpers/IAuthentication.sol";
import { PoolSwapParams, SwapKind } from "@balancer-labs/v3-interfaces/contracts/vault/VaultTypes.sol";
import { IVaultErrors } from "@balancer-labs/v3-interfaces/contracts/vault/IVaultErrors.sol";
import { ICowRouter } from "@balancer-labs/v3-interfaces/contracts/pool-cow/ICowRouter.sol";
import { IBasePool } from "@balancer-labs/v3-interfaces/contracts/vault/IBasePool.sol";

import { ArrayHelpers } from "@balancer-labs/v3-solidity-utils/contracts/test/ArrayHelpers.sol";
import { BaseVaultTest } from "@balancer-labs/v3-vault/test/foundry/utils/BaseVaultTest.sol";
import { FixedPoint } from "@balancer-labs/v3-solidity-utils/contracts/math/FixedPoint.sol";

import { BaseCowTest } from "./utils/BaseCowTest.sol";
import { CowRouter } from "../../contracts/CowRouter.sol";

contract CowRouterTest is BaseCowTest {
    using ArrayHelpers for *;
    using FixedPoint for uint256;

    uint256 private constant _MIN_TRADE_AMOUNT = 1e6;

    function setUp() public override {
        vaultMockMinTradeAmount = _MIN_TRADE_AMOUNT;
        super.setUp();

        // Alice representes CoW Settlement.
        authorizer.grantRole(
            CowRouter(address(cowRouter)).getActionId(ICowRouter.swapExactInAndDonateSurplus.selector),
            alice
        );
        authorizer.grantRole(
            CowRouter(address(cowRouter)).getActionId(ICowRouter.swapExactOutAndDonateSurplus.selector),
            alice
        );
        authorizer.grantRole(CowRouter(address(cowRouter)).getActionId(ICowRouter.donate.selector), alice);
    }

    /********************************************************
                  swapExactInAndDonateSurplus()
    ********************************************************/

    function testSwapExactInAndDonateSurplusIsPermissioned() public {
        vm.expectRevert(IAuthentication.SenderNotAllowed.selector);
        cowRouter.swapExactInAndDonateSurplus(
            pool,
            dai,
            usdc,
            1e18,
            0,
            type(uint32).max,
            new uint256[](2),
            new uint256[](2),
            false,
            bytes("")
        );
    }

    function testSwapExactInAndDonateSurplusLimit() public {
        // 1% protocol fee percentage.
        uint256 protocolFeePercentage = 1e16;
        uint256 donationDai = DEFAULT_AMOUNT / 10;
        uint256 donationUsdc = DEFAULT_AMOUNT / 10;
        uint256 daiSwapAmountIn = DEFAULT_AMOUNT / 10;

        vm.prank(admin);
        cowRouter.setProtocolFeePercentage(protocolFeePercentage);

        (uint256[] memory donationAmounts, , , uint256[] memory transferAmountHints) = _getDonationAndFees(
            donationDai,
            donationUsdc,
            0,
            protocolFeePercentage
        );

        uint256 expectedSwapAmountOut = _calculateAmountOutSwapExactIn(daiSwapAmountIn);

        vm.expectRevert(
            abi.encodeWithSelector(IVaultErrors.SwapLimit.selector, expectedSwapAmountOut, expectedSwapAmountOut + 1)
        );
        vm.prank(alice);
        // The swap reverts because the swap limit is 1 wei higher than `expectedSwapAmountOut`.
        cowRouter.swapExactInAndDonateSurplus(
            pool,
            dai,
            usdc,
            daiSwapAmountIn,
            expectedSwapAmountOut + 1,
            type(uint32).max,
            donationAmounts,
            transferAmountHints,
            false,
            bytes("")
        );
    }

    function testSwapExactInAndDonateSurplusDeadline() public {
        // 1% protocol fee percentage.
        uint256 protocolFeePercentage = 1e16;
        uint256 donationDai = DEFAULT_AMOUNT / 10;
        uint256 donationUsdc = DEFAULT_AMOUNT / 10;
        uint256 daiSwapAmountIn = DEFAULT_AMOUNT / 10;

        vm.prank(admin);
        cowRouter.setProtocolFeePercentage(protocolFeePercentage);

        (uint256[] memory donationAmounts, , , uint256[] memory transferAmountHints) = _getDonationAndFees(
            donationDai,
            donationUsdc,
            0,
            protocolFeePercentage
        );

        vm.expectRevert(ICowRouter.SwapDeadline.selector);
        vm.prank(alice);
        // Since the blocknumber is bigger than the deadline, it should revert.
        uint256 deadline = block.number + 100;
        vm.warp(deadline + 1);
        cowRouter.swapExactInAndDonateSurplus(
            pool,
            dai,
            usdc,
            daiSwapAmountIn,
            0,
            deadline,
            donationAmounts,
            transferAmountHints,
            false,
            bytes("")
        );
    }

    function testSwapExactInAndDonateSurplusEmptyDonation() public {
        // 1% protocol fee percentage.
        uint256 protocolFeePercentage = 1e16;
        uint256 donationDai = 0;
        uint256 donationUsdc = 0;
        uint256 daiSwapAmountIn = DEFAULT_AMOUNT / 10;

        vm.prank(admin);
        cowRouter.setProtocolFeePercentage(protocolFeePercentage);

        (
            uint256[] memory donationAmounts,
            uint256[] memory expectedProtocolFees,
            uint256[] memory donationAfterFees,
            uint256[] memory transferAmountHints
        ) = _getDonationAndFees(donationDai, donationUsdc, daiSwapAmountIn, protocolFeePercentage);

        uint256 expectedSwapAmountOut = _calculateAmountOutSwapExactIn(daiSwapAmountIn);

        BaseVaultTest.Balances memory balancesBefore = getBalances(address(cowRouter));

        // Should not revert, since there's no minimum limit in the donation.
        vm.startPrank(alice);
        dai.transfer(address(vault), transferAmountHints[daiIdx]);
        // Does not transfer USDC, since donation is 0 and the swap only requires DAI.

        vm.expectEmit();
        emit ICowRouter.CoWSwapAndDonation(
            pool,
            dai,
            usdc,
            daiSwapAmountIn,
            expectedSwapAmountOut,
            donationAfterFees,
            expectedProtocolFees,
            bytes("")
        );
        cowRouter.swapExactInAndDonateSurplus(
            pool,
            dai,
            usdc,
            daiSwapAmountIn,
            0,
            type(uint32).max,
            donationAmounts,
            transferAmountHints,
            false,
            bytes("")
        );
        vm.stopPrank();

        BaseVaultTest.Balances memory balancesAfter = getBalances(address(cowRouter));

        _checkBalancesAfterSwapAndDonation(
            balancesBefore,
            balancesAfter,
            expectedProtocolFees,
            donationAmounts,
            daiSwapAmountIn,
            expectedSwapAmountOut,
            0
        );
    }

    function testSwapExactInAndDonateSurplusEmptySwap() public {
        // 1% protocol fee percentage.
        uint256 protocolFeePercentage = 1e16;
        uint256 donationDai = DEFAULT_AMOUNT / 10;
        uint256 donationUsdc = DEFAULT_AMOUNT / 10;
        uint256 daiSwapAmountIn = 0;

        vm.prank(admin);
        cowRouter.setProtocolFeePercentage(protocolFeePercentage);

        (uint256[] memory donationAmounts, , , uint256[] memory transferAmountHints) = _getDonationAndFees(
            donationDai,
            donationUsdc,
            0,
            protocolFeePercentage
        );

        // Should revert, since swap amount cannot be zero.
        vm.expectRevert(IVaultErrors.AmountGivenZero.selector);
        vm.prank(alice);
        cowRouter.swapExactInAndDonateSurplus(
            pool,
            dai,
            usdc,
            daiSwapAmountIn,
            0,
            type(uint32).max,
            donationAmounts,
            transferAmountHints,
            false,
            bytes("")
        );
    }

    function testSwapExactInAndDonateSurplusBelowMinSwap() public {
        // 1% protocol fee percentage.
        uint256 protocolFeePercentage = 1e16;
        uint256 donationDai = DEFAULT_AMOUNT / 10;
        uint256 donationUsdc = DEFAULT_AMOUNT / 10;
        uint256 daiSwapAmountIn = _MIN_TRADE_AMOUNT - 1;

        vm.prank(admin);
        cowRouter.setProtocolFeePercentage(protocolFeePercentage);

        (uint256[] memory donationAmounts, , , uint256[] memory transferAmountHints) = _getDonationAndFees(
            donationDai,
            donationUsdc,
            0,
            protocolFeePercentage
        );

        // Should revert since the swap amount is below min.
        vm.expectRevert(IVaultErrors.TradeAmountTooSmall.selector);
        vm.prank(alice);
        cowRouter.swapExactInAndDonateSurplus(
            pool,
            dai,
            usdc,
            daiSwapAmountIn,
            0,
            type(uint32).max,
            donationAmounts,
            transferAmountHints,
            false,
            bytes("")
        );
    }

    function testSwapExactInAndDonateSurplusTransferAmountHintSurplus() public {
        // 1% protocol fee percentage.
        uint256 protocolFeePercentage = 1e16;
        uint256 donationDai = DEFAULT_AMOUNT / 10;
        uint256 donationUsdc = DEFAULT_AMOUNT / 10;
        uint256 daiSwapAmountIn = DEFAULT_AMOUNT / 10;

        vm.prank(admin);
        cowRouter.setProtocolFeePercentage(protocolFeePercentage);

        // Giving more DAI tokens will make the router to return the tokens to the sender.
        (
            uint256[] memory donationAmounts,
            uint256[] memory expectedProtocolFees,
            uint256[] memory donationAfterFees,
            uint256[] memory transferAmountHints
        ) = _getDonationAndFees(donationDai, donationUsdc, 2 * daiSwapAmountIn, protocolFeePercentage);

        uint256 expectedSwapAmountOut = _calculateAmountOutSwapExactIn(daiSwapAmountIn);

        BaseVaultTest.Balances memory balancesBefore = getBalances(address(cowRouter));

        vm.startPrank(alice);
        dai.transfer(address(vault), transferAmountHints[daiIdx]);
        usdc.transfer(address(vault), transferAmountHints[usdcIdx]);

        vm.expectEmit();
        emit ICowRouter.CoWSwapAndDonation(
            pool,
            dai,
            usdc,
            daiSwapAmountIn,
            expectedSwapAmountOut,
            donationAfterFees,
            expectedProtocolFees,
            bytes("")
        );
        cowRouter.swapExactInAndDonateSurplus(
            pool,
            dai,
            usdc,
            daiSwapAmountIn,
            0,
            type(uint32).max,
            donationAmounts,
            transferAmountHints,
            false,
            bytes("")
        );
        vm.stopPrank();

        BaseVaultTest.Balances memory balancesAfter = getBalances(address(cowRouter));

        // The extra tokens should return to the sender.
        _checkBalancesAfterSwapAndDonation(
            balancesBefore,
            balancesAfter,
            expectedProtocolFees,
            donationAmounts,
            daiSwapAmountIn,
            expectedSwapAmountOut,
            0
        );
    }

    function testSwapExactInAndDonateHintBiggerThanTransfer() public {
        // 1% protocol fee percentage.
        uint256 protocolFeePercentage = 1e16;
        uint256 donationDai = DEFAULT_AMOUNT / 10;
        uint256 donationUsdc = DEFAULT_AMOUNT / 10;
        uint256 daiSwapAmountIn = DEFAULT_AMOUNT / 10;

        vm.prank(admin);
        cowRouter.setProtocolFeePercentage(protocolFeePercentage);

        uint256 expectedSwapAmountOut = _calculateAmountOutSwapExactIn(daiSwapAmountIn);

        // The hint is bigger than the transfer amount (2 * expectedSwapAmountIn).
        (
            uint256[] memory donationAmounts,
            uint256[] memory expectedProtocolFees,
            uint256[] memory donationAfterFees,
            uint256[] memory transferAmountHints
        ) = _getDonationAndFees(donationDai, donationUsdc, 2 * daiSwapAmountIn, protocolFeePercentage);

        vm.startPrank(alice);
        // Transfer the expected amount of DAI.
        dai.transfer(address(vault), daiSwapAmountIn);
        usdc.transfer(address(vault), transferAmountHints[usdcIdx]);

        vm.expectRevert(IVaultErrors.BalanceNotSettled.selector);
        cowRouter.swapExactInAndDonateSurplus(
            pool,
            dai,
            usdc,
            daiSwapAmountIn,
            expectedSwapAmountOut,
            type(uint32).max,
            donationAmounts,
            transferAmountHints,
            bytes("")
        );
        vm.stopPrank();
    }

    function testSwapExactInAndDonateSurplusMissingToken() public {
        // 1% protocol fee percentage.
        uint256 protocolFeePercentage = 1e16;
        uint256 donationDai = DEFAULT_AMOUNT / 10;
        uint256 donationUsdc = DEFAULT_AMOUNT / 10;
        uint256 daiSwapAmountIn = DEFAULT_AMOUNT / 10;

        vm.prank(admin);
        cowRouter.setProtocolFeePercentage(protocolFeePercentage);

        // Giving less dai tokens as hint will cause operation to revert.
        (uint256[] memory donationAmounts, , , uint256[] memory transferAmountHints) = _getDonationAndFees(
            donationDai,
            donationUsdc,
            daiSwapAmountIn - 1,
            protocolFeePercentage
        );

        vm.startPrank(alice);
        dai.transfer(address(vault), transferAmountHints[daiIdx]);
        usdc.transfer(address(vault), transferAmountHints[usdcIdx]);

        // Since there's not enough funds to pay the operation, it'll revert.
        vm.expectRevert(
            abi.encodeWithSelector(
                ICowRouter.InsufficientFunds.selector,
                dai,
                transferAmountHints[daiIdx],
                donationDai + daiSwapAmountIn
            )
        );
        cowRouter.swapExactInAndDonateSurplus(
            pool,
            dai,
            usdc,
            daiSwapAmountIn,
            0,
            type(uint32).max,
            donationAmounts,
            transferAmountHints,
            false,
            bytes("")
        );
        vm.stopPrank();
    }

    function testSwapExactInAndDonateSurplus__Fuzz(
        uint256 donationDai,
        uint256 donationUsdc,
        uint256 daiSwapAmountIn,
        uint256 protocolFeePercentage
    ) public {
        // ProtocolFeePercentage between 0 and MAX PROTOCOL FEE PERCENTAGE.
        protocolFeePercentage = bound(protocolFeePercentage, 0, cowRouter.getMaxProtocolFeePercentage());
        donationDai = _boundDonation(donationDai, protocolFeePercentage);
        donationUsdc = _boundDonation(donationUsdc, protocolFeePercentage);
        // A weighted swap cannot pass 30% of pool liquidity. Also, since the amount out cannot be lower than
        // _MIN_TRADE_AMOUNT, we set amount in to be at least 2x _MIN_TRADE_AMOUNT.
        daiSwapAmountIn = bound(daiSwapAmountIn, 2 * _MIN_TRADE_AMOUNT, DEFAULT_AMOUNT.mulDown(30e16));

        vm.prank(admin);
        cowRouter.setProtocolFeePercentage(protocolFeePercentage);

        (
            uint256[] memory donationAmounts,
            uint256[] memory expectedProtocolFees,
            uint256[] memory donationAfterFees,
            uint256[] memory transferAmountHints
        ) = _getDonationAndFees(donationDai, donationUsdc, daiSwapAmountIn, protocolFeePercentage);

        uint256 expectedSwapAmountOut = _calculateAmountOutSwapExactIn(daiSwapAmountIn);

        BaseVaultTest.Balances memory balancesBefore = getBalances(address(cowRouter));

        vm.startPrank(alice);
        dai.transfer(address(vault), transferAmountHints[daiIdx]);
        usdc.transfer(address(vault), transferAmountHints[usdcIdx]);

        vm.expectEmit();
        emit ICowRouter.CoWSwapAndDonation(
            pool,
            dai,
            usdc,
            daiSwapAmountIn,
            expectedSwapAmountOut,
            donationAfterFees,
            expectedProtocolFees,
            bytes("")
        );
        cowRouter.swapExactInAndDonateSurplus(
            pool,
            dai,
            usdc,
            daiSwapAmountIn,
            0,
            type(uint32).max,
            donationAmounts,
            transferAmountHints,
            false,
            bytes("")
        );
        vm.stopPrank();

        BaseVaultTest.Balances memory balancesAfter = getBalances(address(cowRouter));

        _checkBalancesAfterSwapAndDonation(
            balancesBefore,
            balancesAfter,
            expectedProtocolFees,
            donationAmounts,
            daiSwapAmountIn,
            expectedSwapAmountOut,
            0
        );
    }

    /********************************************************
                  swapExactOutAndDonateSurplus()
    ********************************************************/

    function testSwapExactOutAndDonateSurplusIsPermissioned() public {
        vm.expectRevert(IAuthentication.SenderNotAllowed.selector);
        cowRouter.swapExactOutAndDonateSurplus(
            pool,
            dai,
            usdc,
            1e18,
            0,
            type(uint32).max,
            new uint256[](2),
            new uint256[](2),
            false,
            bytes("")
        );
    }

    function testSwapExactOutAndDonateSurplusLimit() public {
        // 1% protocol fee percentage.
        uint256 protocolFeePercentage = 1e16;
        uint256 donationDai = DEFAULT_AMOUNT / 10;
        uint256 donationUsdc = DEFAULT_AMOUNT / 10;
        uint256 usdcSwapAmountOut = DEFAULT_AMOUNT / 10;

        vm.prank(admin);
        cowRouter.setProtocolFeePercentage(protocolFeePercentage);

        (uint256[] memory donationAmounts, , , uint256[] memory transferAmountHints) = _getDonationAndFees(
            donationDai,
            donationUsdc,
            0,
            protocolFeePercentage
        );

        uint256 daiSwapAmountIn = _calculateAmountInSwapExactOut(usdcSwapAmountOut);

        vm.expectRevert(abi.encodeWithSelector(IVaultErrors.SwapLimit.selector, daiSwapAmountIn, daiSwapAmountIn - 1));
        vm.prank(alice);
        cowRouter.swapExactOutAndDonateSurplus(
            pool,
            dai,
            usdc,
            daiSwapAmountIn - 1,
            usdcSwapAmountOut,
            type(uint32).max,
            donationAmounts,
            transferAmountHints,
            false,
            bytes("")
        );
    }

    function testSwapExactOutAndDonateSurplusDeadline() public {
        // 1% protocol fee percentage.
        uint256 protocolFeePercentage = 1e16;
        uint256 donationDai = DEFAULT_AMOUNT / 10;
        uint256 donationUsdc = DEFAULT_AMOUNT / 10;
        uint256 usdcSwapAmountOut = DEFAULT_AMOUNT / 10;

        vm.prank(admin);
        cowRouter.setProtocolFeePercentage(protocolFeePercentage);

        (uint256[] memory donationAmounts, , , uint256[] memory transferAmountHints) = _getDonationAndFees(
            donationDai,
            donationUsdc,
            0,
            protocolFeePercentage
        );

        vm.expectRevert(ICowRouter.SwapDeadline.selector);
        vm.prank(alice);
        // Since the blocknumber is bigger than the deadline, it should revert.
        uint256 deadline = block.number + 100;
        vm.warp(deadline + 1);
        cowRouter.swapExactOutAndDonateSurplus(
            pool,
            dai,
            usdc,
            MAX_UINT128,
            usdcSwapAmountOut,
            deadline,
            donationAmounts,
            transferAmountHints,
            false,
            bytes("")
        );
    }

    function testSwapExactOutAndDonateSurplusEmptyDonation() public {
        // 1% protocol fee percentage.
        uint256 protocolFeePercentage = 1e16;
        uint256 donationDai = 0;
        uint256 donationUsdc = 0;
        uint256 usdcSwapAmountOut = DEFAULT_AMOUNT / 10;

        vm.prank(admin);
        cowRouter.setProtocolFeePercentage(protocolFeePercentage);

        uint256 daiSwapAmountIn = _calculateAmountInSwapExactOut(usdcSwapAmountOut);

        (
            uint256[] memory donationAmounts,
            uint256[] memory expectedProtocolFees,
            uint256[] memory donationAfterFees,
            uint256[] memory transferAmountHints
        ) = _getDonationAndFees(donationDai, donationUsdc, daiSwapAmountIn, protocolFeePercentage);

        BaseVaultTest.Balances memory balancesBefore = getBalances(address(cowRouter));

        // Should not revert, since there's no minimum limit in the donation.
        vm.startPrank(alice);
        dai.transfer(address(vault), transferAmountHints[daiIdx]);
        // Does not transfer USDC, since donation is 0 and the swap only requires DAI.

        vm.expectEmit();
        emit ICowRouter.CoWSwapAndDonation(
            pool,
            dai,
            usdc,
            daiSwapAmountIn,
            usdcSwapAmountOut,
            donationAfterFees,
            expectedProtocolFees,
            bytes("")
        );
        cowRouter.swapExactOutAndDonateSurplus(
            pool,
            dai,
            usdc,
            MAX_UINT128,
            usdcSwapAmountOut,
            type(uint32).max,
            donationAmounts,
            transferAmountHints,
            false,
            bytes("")
        );
        vm.stopPrank();

        BaseVaultTest.Balances memory balancesAfter = getBalances(address(cowRouter));

        _checkBalancesAfterSwapAndDonation(
            balancesBefore,
            balancesAfter,
            expectedProtocolFees,
            donationAmounts,
            daiSwapAmountIn,
            usdcSwapAmountOut,
            0
        );
    }

    function testSwapExactOutAndDonateSurplusEmptySwap() public {
        // 1% protocol fee percentage.
        uint256 protocolFeePercentage = 1e16;
        uint256 donationDai = DEFAULT_AMOUNT / 10;
        uint256 donationUsdc = DEFAULT_AMOUNT / 10;
        uint256 usdcSwapAmountOut = 0;

        vm.prank(admin);
        cowRouter.setProtocolFeePercentage(protocolFeePercentage);

        (uint256[] memory donationAmounts, , , uint256[] memory transferAmountHints) = _getDonationAndFees(
            donationDai,
            donationUsdc,
            0,
            protocolFeePercentage
        );

        // Should revert, since swap amount cannot be zero.
        vm.expectRevert(IVaultErrors.AmountGivenZero.selector);
        vm.prank(alice);
        cowRouter.swapExactOutAndDonateSurplus(
            pool,
            dai,
            usdc,
            MAX_UINT128,
            usdcSwapAmountOut,
            type(uint32).max,
            donationAmounts,
            transferAmountHints,
            false,
            bytes("")
        );
    }

    function testSwapExactOutAndDonateSurplusBelowMinSwap() public {
        // 1% protocol fee percentage.
        uint256 protocolFeePercentage = 1e16;
        uint256 donationDai = DEFAULT_AMOUNT / 10;
        uint256 donationUsdc = DEFAULT_AMOUNT / 10;
        uint256 usdcSwapAmountOut = _MIN_TRADE_AMOUNT - 1;

        vm.prank(admin);
        cowRouter.setProtocolFeePercentage(protocolFeePercentage);

        (uint256[] memory donationAmounts, , , uint256[] memory transferAmountHints) = _getDonationAndFees(
            donationDai,
            donationUsdc,
            0,
            protocolFeePercentage
        );

        // Should revert since the swap amount is below min.
        vm.expectRevert(IVaultErrors.TradeAmountTooSmall.selector);
        vm.prank(alice);
        cowRouter.swapExactOutAndDonateSurplus(
            pool,
            dai,
            usdc,
            MAX_UINT128,
            usdcSwapAmountOut,
            type(uint32).max,
            donationAmounts,
            transferAmountHints,
            false,
            bytes("")
        );
    }

    function testSwapExactOutAndDonateTransferAmountHintSurplus() public {
        // 1% protocol fee percentage.
        uint256 protocolFeePercentage = 1e16;
        uint256 donationDai = DEFAULT_AMOUNT / 10;
        uint256 donationUsdc = DEFAULT_AMOUNT / 10;
        uint256 usdcSwapAmountOut = DEFAULT_AMOUNT / 10;

        vm.prank(admin);
        cowRouter.setProtocolFeePercentage(protocolFeePercentage);

        (
            uint256[] memory donationAmounts,
            uint256[] memory expectedProtocolFees,
            uint256[] memory donationAfterFees,
            uint256[] memory transferAmountHints
        ) = _getDonationAndFees(donationDai, donationUsdc, 2 * usdcSwapAmountOut, protocolFeePercentage);

        uint256 expectedSwapAmountIn = _calculateAmountInSwapExactOut(usdcSwapAmountOut);

        BaseVaultTest.Balances memory balancesBefore = getBalances(address(cowRouter));

        vm.startPrank(alice);
        dai.transfer(address(vault), transferAmountHints[daiIdx]);
        usdc.transfer(address(vault), transferAmountHints[usdcIdx]);

        vm.expectEmit();
        emit ICowRouter.CoWSwapAndDonation(
            pool,
            dai,
            usdc,
            expectedSwapAmountIn,
            usdcSwapAmountOut,
            donationAfterFees,
            expectedProtocolFees,
            bytes("")
        );
        cowRouter.swapExactOutAndDonateSurplus(
            pool,
            dai,
            usdc,
            MAX_UINT128,
            usdcSwapAmountOut,
            type(uint32).max,
            donationAmounts,
            transferAmountHints,
            false,
            bytes("")
        );
        vm.stopPrank();

        BaseVaultTest.Balances memory balancesAfter = getBalances(address(cowRouter));

        // The extra tokens should return to the sender.
        _checkBalancesAfterSwapAndDonation(
            balancesBefore,
            balancesAfter,
            expectedProtocolFees,
            donationAmounts,
            expectedSwapAmountIn,
            usdcSwapAmountOut,
            0
        );
    }

    function testSwapExactOutAndDonateHintBiggerThanTransfer() public {
        // 1% protocol fee percentage.
        uint256 protocolFeePercentage = 1e16;
        uint256 donationDai = DEFAULT_AMOUNT / 10;
        uint256 donationUsdc = DEFAULT_AMOUNT / 10;
        uint256 usdcSwapAmountOut = DEFAULT_AMOUNT / 10;

        vm.prank(admin);
        cowRouter.setProtocolFeePercentage(protocolFeePercentage);

        uint256 expectedSwapAmountIn = _calculateAmountInSwapExactOut(usdcSwapAmountOut);

        // The hint is bigger than the transfer amount (2 * expectedSwapAmountIn).
        (
            uint256[] memory donationAmounts,
            uint256[] memory expectedProtocolFees,
            uint256[] memory donationAfterFees,
            uint256[] memory transferAmountHints
        ) = _getDonationAndFees(donationDai, donationUsdc, 2 * expectedSwapAmountIn, protocolFeePercentage);

        vm.startPrank(alice);
        // Transfer the expected amount of DAI.
        dai.transfer(address(vault), expectedSwapAmountIn);
        usdc.transfer(address(vault), transferAmountHints[usdcIdx]);

        vm.expectRevert(IVaultErrors.BalanceNotSettled.selector);
        cowRouter.swapExactOutAndDonateSurplus(
            pool,
            dai,
            usdc,
            MAX_UINT128,
            usdcSwapAmountOut,
            type(uint32).max,
            donationAmounts,
            transferAmountHints,
            bytes("")
        );
        vm.stopPrank();
    }

    function testSwapExactOutAndDonateSurplusMissingToken() public {
        // 1% protocol fee percentage.
        uint256 protocolFeePercentage = 1e16;
        uint256 donationDai = DEFAULT_AMOUNT / 10;
        uint256 donationUsdc = DEFAULT_AMOUNT / 10;
        uint256 usdcSwapAmountOut = DEFAULT_AMOUNT / 10;

        vm.prank(admin);
        cowRouter.setProtocolFeePercentage(protocolFeePercentage);

        uint256 daiSwapAmountIn = _calculateAmountInSwapExactOut(usdcSwapAmountOut);

        // Giving less dai tokens as hint will cause operation to revert.
        (uint256[] memory donationAmounts, , , uint256[] memory transferAmountHints) = _getDonationAndFees(
            donationDai,
            donationUsdc,
            daiSwapAmountIn - 1,
            protocolFeePercentage
        );

        vm.startPrank(alice);
        dai.transfer(address(vault), transferAmountHints[daiIdx]);
        usdc.transfer(address(vault), transferAmountHints[usdcIdx]);

        // Since there's not enough funds to pay the operation, it'll revert.
        vm.expectRevert(
            abi.encodeWithSelector(
                ICowRouter.InsufficientFunds.selector,
                dai,
                transferAmountHints[daiIdx],
                donationDai + daiSwapAmountIn // Since the pool is linear, amount in == amount out
            )
        );
        cowRouter.swapExactOutAndDonateSurplus(
            pool,
            dai,
            usdc,
            MAX_UINT128,
            usdcSwapAmountOut,
            type(uint32).max,
            donationAmounts,
            transferAmountHints,
            false,
            bytes("")
        );
        vm.stopPrank();
    }

    function testSwapExactOutAndDonateSurplus__Fuzz(
        uint256 donationDai,
        uint256 donationUsdc,
        uint256 usdcSwapAmountOut,
        uint256 protocolFeePercentage
    ) public {
        // ProtocolFeePercentage between 0 and MAX PROTOCOL FEE PERCENTAGE.
        protocolFeePercentage = bound(protocolFeePercentage, 0, cowRouter.getMaxProtocolFeePercentage());
        donationDai = _boundDonation(donationDai, protocolFeePercentage);
        donationUsdc = _boundDonation(donationUsdc, protocolFeePercentage);
        // A weighted swap cannot pass 30% of pool liquidity. Using 25% of pool liquidity to give some margin in the
        // calculation of amount in.
        usdcSwapAmountOut = bound(usdcSwapAmountOut, _MIN_TRADE_AMOUNT, DEFAULT_AMOUNT.mulDown(25e16));

        uint256 daiSwapAmountIn = _calculateAmountInSwapExactOut(usdcSwapAmountOut);

        vm.prank(admin);
        cowRouter.setProtocolFeePercentage(protocolFeePercentage);

        (
            uint256[] memory donationAmounts,
            uint256[] memory expectedProtocolFees,
            uint256[] memory donationAfterFees,
            uint256[] memory transferAmountHints
        ) = _getDonationAndFees(donationDai, donationUsdc, daiSwapAmountIn, protocolFeePercentage);

        BaseVaultTest.Balances memory balancesBefore = getBalances(address(cowRouter));

        vm.startPrank(alice);
        dai.transfer(address(vault), transferAmountHints[daiIdx]);
        usdc.transfer(address(vault), transferAmountHints[usdcIdx]);

        vm.expectEmit();
        emit ICowRouter.CoWSwapAndDonation(
            pool,
            dai,
            usdc,
            daiSwapAmountIn,
            usdcSwapAmountOut,
            donationAfterFees,
            expectedProtocolFees,
            bytes("")
        );
        cowRouter.swapExactOutAndDonateSurplus(
            pool,
            dai,
            usdc,
            MAX_UINT128,
            usdcSwapAmountOut,
            type(uint32).max,
            donationAmounts,
            transferAmountHints,
            false,
            bytes("")
        );
        vm.stopPrank();

        BaseVaultTest.Balances memory balancesAfter = getBalances(address(cowRouter));

        _checkBalancesAfterSwapAndDonation(
            balancesBefore,
            balancesAfter,
            expectedProtocolFees,
            donationAmounts,
            daiSwapAmountIn,
            usdcSwapAmountOut,
            0
        );
    }

    /********************************************************
                            donate()
    ********************************************************/

    function testDonateIsPermissioned() public {
        uint256[] memory donationAmounts = [DEFAULT_AMOUNT / 10, DEFAULT_AMOUNT / 10].toMemoryArray();

        vm.expectRevert(IAuthentication.SenderNotAllowed.selector);
        cowRouter.donate(pool, donationAmounts, false, bytes(""));
    }

    function testDonateTransferAmountHintSurplus(
        uint256 donationDai,
        uint256 donationUsdc,
        uint256 protocolFeePercentage
    ) public {
        // 1% Protocol Fee Percentage.
        protocolFeePercentage = 1e16;
        donationDai = DEFAULT_AMOUNT / 10;
        donationUsdc = DEFAULT_AMOUNT / 10;

        vm.prank(admin);
        cowRouter.setProtocolFeePercentage(protocolFeePercentage);

        (
            uint256[] memory donationAmounts,
            uint256[] memory expectedProtocolFees,
            uint256[] memory donationAfterFees,
            uint256[] memory transferAmountHints
        ) = _getDonationAndFees(donationDai, donationUsdc, 0, protocolFeePercentage);

        BaseVaultTest.Balances memory balancesBefore = getBalances(address(cowRouter));

        uint256 incorrectlySettledDaiTokens = transferAmountHints[daiIdx];

        vm.startPrank(alice);
        // In the case of a donation, any incorrect surplus in the transferAmountHints are locked in the vault. It
        // happens because the donate() function does not receive a hint and assumes the donation amounts were
        // correctly transferred by the sender (since they're exact amounts).
        dai.transfer(address(vault), transferAmountHints[daiIdx] + incorrectlySettledDaiTokens);
        usdc.transfer(address(vault), transferAmountHints[usdcIdx]);

        vm.expectEmit();
        emit ICowRouter.CoWDonation(pool, donationAfterFees, expectedProtocolFees, bytes(""));
        cowRouter.donate(pool, donationAmounts, false, bytes(""));
        vm.stopPrank();

        BaseVaultTest.Balances memory balancesAfter = getBalances(address(cowRouter));

        // The sender lost the excess of tokens sent to the Vault during the settle operation.
        _checkBalancesAfterSwapAndDonation(
            balancesBefore,
            balancesAfter,
            expectedProtocolFees,
            donationAmounts,
            0,
            0,
            incorrectlySettledDaiTokens
        );
    }

<<<<<<< HEAD
    function testDonateHintBiggerThanTransfer(
        uint256 donationDai,
        uint256 donationUsdc,
        uint256 protocolFeePercentage
    ) public {
        // A bigger hint creates more credits than the transferred amount, so the router does not revert with
        // InsufficientFunds. However, if the transferred tokens is not enough to cover the transaction, the Vault
        // will revert with BalanceNotSettled (as demonstrated in testDonateMissingToken()).

        // 1% Protocol Fee Percentage.
        protocolFeePercentage = 1e16;
        donationDai = DEFAULT_AMOUNT / 10;
        donationUsdc = DEFAULT_AMOUNT / 10;

        vm.prank(admin);
        cowRouter.setProtocolFeePercentage(protocolFeePercentage);

        // Send a bigger hint than the donated amount.
        (
            uint256[] memory donationAmounts,
            uint256[] memory expectedProtocolFees,
            uint256[] memory donationAfterFees,
            uint256[] memory transferAmountHints
        ) = _getDonationAndFees(donationDai, donationUsdc, donationDai, protocolFeePercentage);

        BaseVaultTest.Balances memory balancesBefore = getBalances(address(cowRouter));

        vm.startPrank(alice);
        // Transfer exactly the amount of tokens that were donated, which would be the expected value for
        // transferAmountHints[daiIdx].
        dai.transfer(address(vault), donationDai);
        usdc.transfer(address(vault), transferAmountHints[usdcIdx]);

        vm.expectEmit();
        emit ICowRouter.CoWDonation(pool, donationAfterFees, expectedProtocolFees, bytes(""));
        cowRouter.donate(pool, donationAmounts, false, bytes(""));
        vm.stopPrank();

        BaseVaultTest.Balances memory balancesAfter = getBalances(address(cowRouter));

        // The sender lost the excess of tokens sent to the Vault during the settle operation.
        _checkBalancesAfterSwapAndDonation(
            balancesBefore,
            balancesAfter,
            expectedProtocolFees,
            donationAmounts,
            0,
            0,
            0
        );
    }

=======
>>>>>>> 1a49ab70
    function testDonateMissingToken(uint256 donationDai, uint256 donationUsdc, uint256 protocolFeePercentage) public {
        // 1% Protocol Fee Percentage.
        protocolFeePercentage = 1e16;
        donationDai = DEFAULT_AMOUNT / 10;
        donationUsdc = DEFAULT_AMOUNT / 10;

        vm.prank(admin);
        cowRouter.setProtocolFeePercentage(protocolFeePercentage);

        (uint256[] memory donationAmounts, , , uint256[] memory transferAmountHints) = _getDonationAndFees(
            donationDai,
            donationUsdc,
            0,
            protocolFeePercentage
        );

        uint256 daiMissing = 1;

        vm.startPrank(alice);
        dai.transfer(address(vault), transferAmountHints[daiIdx] - daiMissing);
        usdc.transfer(address(vault), transferAmountHints[usdcIdx]);

        // The operation should revert, since the user did not transfer the amount of tokens required to settle.
        vm.expectRevert(IVaultErrors.BalanceNotSettled.selector);
        cowRouter.donate(pool, donationAmounts, false, bytes(""));
        vm.stopPrank();
    }

    function testDonate__Fuzz(uint256 donationDai, uint256 donationUsdc, uint256 protocolFeePercentage) public {
        // ProtocolFeePercentage between 0 and MAX PROTOCOL FEE PERCENTAGE.
        protocolFeePercentage = bound(protocolFeePercentage, 0, cowRouter.getMaxProtocolFeePercentage());
        donationDai = _boundDonation(donationDai, protocolFeePercentage);
        donationUsdc = _boundDonation(donationUsdc, protocolFeePercentage);

        vm.prank(admin);
        cowRouter.setProtocolFeePercentage(protocolFeePercentage);

        (
            uint256[] memory donationAmounts,
            uint256[] memory expectedProtocolFees,
            uint256[] memory donationAfterFees,
            uint256[] memory transferAmountHints
        ) = _getDonationAndFees(donationDai, donationUsdc, 0, protocolFeePercentage);

        BaseVaultTest.Balances memory balancesBefore = getBalances(address(cowRouter));

        vm.startPrank(alice);
        dai.transfer(address(vault), transferAmountHints[daiIdx]);
        usdc.transfer(address(vault), transferAmountHints[usdcIdx]);

        vm.expectEmit();
        emit ICowRouter.CoWDonation(pool, donationAfterFees, expectedProtocolFees, bytes(""));
        cowRouter.donate(pool, donationAmounts, false, bytes(""));
        vm.stopPrank();

        BaseVaultTest.Balances memory balancesAfter = getBalances(address(cowRouter));

        _checkBalancesAfterSwapAndDonation(
            balancesBefore,
            balancesAfter,
            expectedProtocolFees,
            donationAmounts,
            0,
            0,
            0
        );
    }

    /********************************************************
                       ProtocolFeePercentage
    ********************************************************/

    function testGetProtocolFeePercentage() public {
        assertEq(
            cowRouter.getProtocolFeePercentage(),
            _INITIAL_PROTOCOL_FEE_PERCENTAGE,
            "Wrong protocol fee percentage"
        );

        uint256 newProtocolFeePercentage = 5e16;

        vm.prank(admin);
        cowRouter.setProtocolFeePercentage(newProtocolFeePercentage);

        assertEq(cowRouter.getProtocolFeePercentage(), newProtocolFeePercentage, "Protocol fee percentage was not set");
    }

    function testSetProtocolFeePercentageIsPermissioned() public {
        vm.expectRevert(IAuthentication.SenderNotAllowed.selector);
        cowRouter.setProtocolFeePercentage(50e16);
    }

    function testSetProtocolFeePercentageCappedAtMax() public {
        // Any value above the MAX_PROTOCOL_FEE_PERCENTAGE should revert.
        uint256 newProtocolFeePercentage = cowRouter.getMaxProtocolFeePercentage() + 1;

        vm.expectRevert(
            abi.encodeWithSelector(
                ICowRouter.ProtocolFeePercentageAboveLimit.selector,
                newProtocolFeePercentage,
                cowRouter.getMaxProtocolFeePercentage()
            )
        );
        vm.prank(admin);
        cowRouter.setProtocolFeePercentage(newProtocolFeePercentage);
    }

    function testSetProtocolFeePercentage() public {
        // 5% protocol fee percentage.
        uint256 newProtocolFeePercentage = 5e16;

        vm.prank(admin);
        vm.expectEmit();
        emit ICowRouter.ProtocolFeePercentageChanged(newProtocolFeePercentage);
        cowRouter.setProtocolFeePercentage(newProtocolFeePercentage);

        assertEq(cowRouter.getProtocolFeePercentage(), newProtocolFeePercentage, "Protocol Fee Percentage is not set");
    }

    /********************************************************
                          Fee Sweeper
    ********************************************************/
    function testGetFeeSweeper() public {
        assertEq(cowRouter.getFeeSweeper(), feeSweeper, "Wrong fee sweeper");

        address newFeeSweeper = address(1);

        vm.prank(admin);
        cowRouter.setFeeSweeper(newFeeSweeper);

        assertEq(cowRouter.getFeeSweeper(), newFeeSweeper, "Fee sweeper was not set properly");
    }

    function testSetFeeSweeperIsPermissioned() public {
        vm.expectRevert(IAuthentication.SenderNotAllowed.selector);
        cowRouter.setFeeSweeper(address(1));
    }

    function testSetFeeSweeperInvalidAddress() public {
        // Address 0 is not a valid fee sweeper.
        vm.expectRevert(abi.encodeWithSelector(ICowRouter.InvalidFeeSweeper.selector));
        vm.prank(admin);
        cowRouter.setFeeSweeper(address(0));
    }

    function testSetFeeSweeper() public {
        address newFeeSweeper = address(2);

        vm.prank(admin);
        vm.expectEmit();
        emit ICowRouter.FeeSweeperChanged(newFeeSweeper);
        cowRouter.setFeeSweeper(newFeeSweeper);

        assertEq(cowRouter.getFeeSweeper(), newFeeSweeper, "Fee sweeper was set properly");
    }

    function testWithdrawCollectedProtocolFees() public {
        uint256 protocolFeePercentage = _INITIAL_PROTOCOL_FEE_PERCENTAGE;
        uint256 donationDai = DEFAULT_AMOUNT / 10;
        uint256 donationUsdc = DEFAULT_AMOUNT / 10;

        (uint256[] memory donationAmounts, , , ) = _getDonationAndFees(
            donationDai,
            donationUsdc,
            0,
            protocolFeePercentage
        );

        vm.startPrank(alice);
        dai.transfer(address(vault), donationAmounts[daiIdx]);
        usdc.transfer(address(vault), donationAmounts[usdcIdx]);

        cowRouter.donate(pool, donationAmounts, false, bytes(""));
        vm.stopPrank();

        BaseVaultTest.Balances memory balancesBefore = getBalances(address(cowRouter));

        uint256 daiProtocolFeesBeforeWithdraw = cowRouter.getCollectedProtocolFees(dai);
        uint256 usdcProtocolFeesBeforeWithdraw = cowRouter.getCollectedProtocolFees(usdc);

        assertEq(
            balancesBefore.userTokens[daiIdx],
            daiProtocolFeesBeforeWithdraw,
            "CoW Router has a wrong amount of DAI to withdraw"
        );
        assertEq(
            balancesBefore.userTokens[usdcIdx],
            usdcProtocolFeesBeforeWithdraw,
            "CoW Router has a wrong amount of USDC to withdraw"
        );

        vm.expectEmit();
        emit ICowRouter.ProtocolFeesWithdrawn(dai, bob, daiProtocolFeesBeforeWithdraw);
        cowRouter.withdrawCollectedProtocolFees(dai);

        BaseVaultTest.Balances memory balancesAfter = getBalances(address(cowRouter));

        assertEq(balancesAfter.userTokens[daiIdx], 0, "CoW Router has DAI tokens to withdraw");
        assertEq(cowRouter.getCollectedProtocolFees(dai), 0, "CoW Router state of protocol fees for DAI is not 0");
        // Bob is the current feeSweeper, as set by BaseCowTest contract.
        assertEq(
            balancesAfter.bobTokens[daiIdx],
            balancesBefore.bobTokens[daiIdx] + daiProtocolFeesBeforeWithdraw,
            "DAI tokens were not transferred to the fee sweeper"
        );

        // Change fee sweeper to Alice and check if the new fee sweeper receives the protocol fees.
        vm.prank(admin);
        cowRouter.setFeeSweeper(alice);

        vm.expectEmit();
        emit ICowRouter.ProtocolFeesWithdrawn(usdc, alice, usdcProtocolFeesBeforeWithdraw);
        cowRouter.withdrawCollectedProtocolFees(usdc);

        BaseVaultTest.Balances memory balancesAfterUsdc = getBalances(address(cowRouter));

        assertEq(balancesAfterUsdc.userTokens[usdcIdx], 0, "CoW Router has USDC tokens to withdraw");
        assertEq(cowRouter.getCollectedProtocolFees(usdc), 0, "CoW Router state of protocol fees for USDC is not 0");
        // Alice now is the current feeSweeper.
        assertEq(
            balancesAfterUsdc.aliceTokens[usdcIdx],
            balancesBefore.aliceTokens[usdcIdx] + usdcProtocolFeesBeforeWithdraw,
            "USDC tokens were not transferred to the fee sweeper"
        );
    }

    /********************************************************
                          Private Helpers
    ********************************************************/

    function _getDonationAndFees(
        uint256 donationDai,
        uint256 donationUsdc,
        uint256 swapDaiExactIn,
        uint256 protocolFeePercentage
    )
        private
        view
        returns (
            uint256[] memory donationAmounts,
            uint256[] memory expectedProtocolFees,
            uint256[] memory donationAfterFees,
            uint256[] memory transferAmountHints
        )
    {
        donationAmounts = new uint256[](2);
        donationAmounts[daiIdx] = donationDai;
        donationAmounts[usdcIdx] = donationUsdc;

        expectedProtocolFees = new uint256[](2);
        expectedProtocolFees[daiIdx] = donationDai.mulUp(protocolFeePercentage);
        expectedProtocolFees[usdcIdx] = donationUsdc.mulUp(protocolFeePercentage);

        donationAfterFees = new uint256[](2);
        donationAfterFees[daiIdx] = donationDai - expectedProtocolFees[daiIdx];
        donationAfterFees[usdcIdx] = donationUsdc - expectedProtocolFees[usdcIdx];

        transferAmountHints = new uint256[](2);
        transferAmountHints[daiIdx] = donationDai + swapDaiExactIn;
        transferAmountHints[usdcIdx] = donationUsdc;
    }

    function _checkBalancesAfterSwapAndDonation(
        BaseVaultTest.Balances memory balancesBefore,
        BaseVaultTest.Balances memory balancesAfter,
        uint256[] memory expectedProtocolFees,
        uint256[] memory donations,
        uint256 daiSwapAmountIn,
        uint256 usdcSwapAmountOut,
        uint256 incorrectlySettledDaiTokens
    ) private view {
        // Test collected protocol fee (router balance and state). Notice that userTokens refer to CoWRouter tokens,
        // since CoWRouter address was passed as the input of getBalances() function.
        assertEq(
            balancesAfter.userTokens[daiIdx],
            balancesBefore.userTokens[daiIdx] + expectedProtocolFees[daiIdx],
            "Router did not collect DAI protocol fees"
        );
        assertEq(
            cowRouter.getCollectedProtocolFees(dai),
            expectedProtocolFees[daiIdx],
            "Collected DAI fees not registered in the router state"
        );

        assertEq(
            balancesAfter.userTokens[usdcIdx],
            balancesBefore.userTokens[usdcIdx] + expectedProtocolFees[usdcIdx],
            "Router did not collect USDC protocol fees"
        );
        assertEq(
            cowRouter.getCollectedProtocolFees(usdc),
            expectedProtocolFees[usdcIdx],
            "Collected USDC fees not registered in the router state"
        );

        // Test BPT did not change
        assertEq(balancesAfter.aliceBpt, balancesBefore.aliceBpt, "Alice BPT has changed");
        assertEq(balancesAfter.poolSupply, balancesBefore.poolSupply, "BPT supply has changed");

        // Test new pool balances
        assertEq(
            balancesAfter.poolTokens[daiIdx],
            balancesBefore.poolTokens[daiIdx] + donations[daiIdx] - expectedProtocolFees[daiIdx] + daiSwapAmountIn,
            "Pool DAI balance is not correct"
        );
        assertEq(
            balancesAfter.poolTokens[usdcIdx],
            balancesBefore.poolTokens[usdcIdx] + donations[usdcIdx] - expectedProtocolFees[usdcIdx] - usdcSwapAmountOut,
            "Pool USDC balance is not correct"
        );

        // Test vault balances

        // Tokens going into the Vault:
        // - Donation
        // - Swap DAI exact in
        // - Incorrectly settled DAI tokens
        //
        // Tokens coming out of the Vault:
        // - Swap USDC exact out
        // - Protocol fees
        assertEq(
            balancesAfter.vaultTokens[daiIdx],
            balancesBefore.vaultTokens[daiIdx] +
                donations[daiIdx] +
                daiSwapAmountIn +
                incorrectlySettledDaiTokens -
                expectedProtocolFees[daiIdx],
            "Vault DAI balance is not correct"
        );
        assertEq(
            balancesAfter.vaultTokens[usdcIdx],
            balancesBefore.vaultTokens[usdcIdx] +
                donations[usdcIdx] -
                expectedProtocolFees[usdcIdx] -
                usdcSwapAmountOut,
            "Vault USDC balance is not correct"
        );

        // Test donor balances
        assertEq(
            balancesAfter.aliceTokens[daiIdx],
            balancesBefore.aliceTokens[daiIdx] - donations[daiIdx] - daiSwapAmountIn - incorrectlySettledDaiTokens,
            "Alice DAI balance is not correct"
        );
        assertEq(
            balancesAfter.aliceTokens[usdcIdx],
            balancesBefore.aliceTokens[usdcIdx] - donations[usdcIdx] + usdcSwapAmountOut,
            "Alice USDC balance is not correct"
        );
    }

    function _boundDonation(uint256 donation, uint256 protocolFeePercentage) private pure returns (uint256) {
        // The donation discounts the fee percentage before AddLiquidity is called. So, the minimum amount to donate
        // without reverting is `MinimumTradeAmount/(1 - fee%)`. This value comes from the formula
        // `MinimumTradeAmount = donation - Fees`, where fees is `fee% * donation`.
        return bound(donation, _MIN_TRADE_AMOUNT.divUp(FixedPoint.ONE - protocolFeePercentage), DEFAULT_AMOUNT);
    }

    function _calculateAmountOutSwapExactIn(uint256 daiSwapAmountIn) private returns (uint256 amountOut) {
        // The pool static fee percentage is independent from the protocol fee percentage charged on donations by the
        // CoW Router.
        uint256 staticSwapFeePercentage = vault.getStaticSwapFeePercentage(pool);

        vm.prank(address(vault));
        return
            IBasePool(pool).onSwap(
                PoolSwapParams({
                    kind: SwapKind.EXACT_IN,
                    amountGivenScaled18: daiSwapAmountIn - daiSwapAmountIn.mulUp(staticSwapFeePercentage),
                    balancesScaled18: [DEFAULT_AMOUNT, DEFAULT_AMOUNT].toMemoryArray(),
                    indexIn: daiIdx,
                    indexOut: usdcIdx,
                    router: address(cowRouter),
                    userData: bytes("")
                })
            );
    }

    function _calculateAmountInSwapExactOut(uint256 usdcSwapAmountOut) private returns (uint256) {
        // The pool static fee percentage is independent from the protocol fee percentage charged on donations by the
        // CoW Router.
        uint256 staticSwapFeePercentage = vault.getStaticSwapFeePercentage(pool);

        vm.prank(address(vault));
        uint256 amountInNoFees = IBasePool(pool).onSwap(
            PoolSwapParams({
                kind: SwapKind.EXACT_OUT,
                amountGivenScaled18: usdcSwapAmountOut,
                balancesScaled18: [DEFAULT_AMOUNT, DEFAULT_AMOUNT].toMemoryArray(),
                indexIn: daiIdx,
                indexOut: usdcIdx,
                router: address(cowRouter),
                userData: bytes("")
            })
        );

        return amountInNoFees + amountInNoFees.mulDivUp(staticSwapFeePercentage, staticSwapFeePercentage.complement());
    }
}<|MERGE_RESOLUTION|>--- conflicted
+++ resolved
@@ -994,61 +994,6 @@
         );
     }
 
-<<<<<<< HEAD
-    function testDonateHintBiggerThanTransfer(
-        uint256 donationDai,
-        uint256 donationUsdc,
-        uint256 protocolFeePercentage
-    ) public {
-        // A bigger hint creates more credits than the transferred amount, so the router does not revert with
-        // InsufficientFunds. However, if the transferred tokens is not enough to cover the transaction, the Vault
-        // will revert with BalanceNotSettled (as demonstrated in testDonateMissingToken()).
-
-        // 1% Protocol Fee Percentage.
-        protocolFeePercentage = 1e16;
-        donationDai = DEFAULT_AMOUNT / 10;
-        donationUsdc = DEFAULT_AMOUNT / 10;
-
-        vm.prank(admin);
-        cowRouter.setProtocolFeePercentage(protocolFeePercentage);
-
-        // Send a bigger hint than the donated amount.
-        (
-            uint256[] memory donationAmounts,
-            uint256[] memory expectedProtocolFees,
-            uint256[] memory donationAfterFees,
-            uint256[] memory transferAmountHints
-        ) = _getDonationAndFees(donationDai, donationUsdc, donationDai, protocolFeePercentage);
-
-        BaseVaultTest.Balances memory balancesBefore = getBalances(address(cowRouter));
-
-        vm.startPrank(alice);
-        // Transfer exactly the amount of tokens that were donated, which would be the expected value for
-        // transferAmountHints[daiIdx].
-        dai.transfer(address(vault), donationDai);
-        usdc.transfer(address(vault), transferAmountHints[usdcIdx]);
-
-        vm.expectEmit();
-        emit ICowRouter.CoWDonation(pool, donationAfterFees, expectedProtocolFees, bytes(""));
-        cowRouter.donate(pool, donationAmounts, false, bytes(""));
-        vm.stopPrank();
-
-        BaseVaultTest.Balances memory balancesAfter = getBalances(address(cowRouter));
-
-        // The sender lost the excess of tokens sent to the Vault during the settle operation.
-        _checkBalancesAfterSwapAndDonation(
-            balancesBefore,
-            balancesAfter,
-            expectedProtocolFees,
-            donationAmounts,
-            0,
-            0,
-            0
-        );
-    }
-
-=======
->>>>>>> 1a49ab70
     function testDonateMissingToken(uint256 donationDai, uint256 donationUsdc, uint256 protocolFeePercentage) public {
         // 1% Protocol Fee Percentage.
         protocolFeePercentage = 1e16;
