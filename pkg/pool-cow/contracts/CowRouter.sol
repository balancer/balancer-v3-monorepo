--- conflicted
+++ resolved
@@ -33,13 +33,9 @@
     uint256 internal _protocolFeePercentage;
     mapping(IERC20 => uint256) internal _protocolFees;
 
-<<<<<<< HEAD
-    constructor(IVault vault, address feeSweeper) VaultGuard(vault) SingletonAuthentication(vault) {
+    constructor(IVault vault, uint256 protocolFeePercentage, address feeSweeper) VaultGuard(vault) SingletonAuthentication(vault) {
+        _protocolFeePercentage = protocolFeePercentage;
         _feeSweeper = feeSweeper;
-=======
-    constructor(IVault vault, uint256 protocolFeePercentage) VaultGuard(vault) SingletonAuthentication(vault) {
-        _protocolFeePercentage = protocolFeePercentage;
->>>>>>> 820d03a6
     }
 
     /********************************************************
