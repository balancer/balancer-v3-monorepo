// SPDX-License-Identifier: GPL-3.0-or-later

pragma solidity ^0.8.24;

import { SafeERC20 } from "@openzeppelin/contracts/token/ERC20/utils/SafeERC20.sol";
import { IERC20 } from "@openzeppelin/contracts/token/ERC20/IERC20.sol";
import { SafeCast } from "@openzeppelin/contracts/utils/math/SafeCast.sol";

import { ICowRouter } from "@balancer-labs/v3-interfaces/contracts/pool-cow/ICowRouter.sol";
import { IVault } from "@balancer-labs/v3-interfaces/contracts/vault/IVault.sol";
import {
    AddLiquidityKind,
    AddLiquidityParams,
    SwapKind,
    VaultSwapParams
} from "@balancer-labs/v3-interfaces/contracts/vault/VaultTypes.sol";

import { FixedPoint } from "@balancer-labs/v3-solidity-utils/contracts/math/FixedPoint.sol";

import { VaultGuard } from "@balancer-labs/v3-vault/contracts/VaultGuard.sol";
import { SingletonAuthentication } from "@balancer-labs/v3-vault/contracts/SingletonAuthentication.sol";

contract CowRouter is SingletonAuthentication, VaultGuard, ICowRouter {
    using FixedPoint for uint256;
    using SafeERC20 for IERC20;
    using SafeCast for *;

    // Protocol fee percentage capped at 10%.
    uint256 internal constant _MAX_PROTOCOL_FEE_PERCENTAGE = 10e16;

    // Address that will receive the protocol fees on withdraw.
    address internal _feeSweeper;
    uint256 internal _protocolFeePercentage;
    // Store the total amount of fees collected in each token.
    mapping(IERC20 token => uint256 feeAmount) internal _collectedProtocolFees;

<<<<<<< HEAD
    constructor(
        IVault vault,
        uint256 protocolFeePercentage,
        address feeSweeper
    ) VaultGuard(vault) SingletonAuthentication(vault) {
        _protocolFeePercentage = protocolFeePercentage;
        _feeSweeper = feeSweeper;
=======
    constructor(IVault vault, uint256 protocolFeePercentage) VaultGuard(vault) SingletonAuthentication(vault) {
        _setProtocolFeePercentage(protocolFeePercentage);
>>>>>>> 42760319
    }

    /********************************************************
                      Getters and Setters
    ********************************************************/

    /// @inheritdoc ICowRouter
    function getProtocolFeePercentage() external view returns (uint256 protocolFeePercentage) {
        return _protocolFeePercentage;
    }

    /// @inheritdoc ICowRouter
    function getCollectedProtocolFees(IERC20 token) external view returns (uint256 fees) {
        return _collectedProtocolFees[token];
    }

    /// @inheritdoc ICowRouter
    function getFeeSweeper() external view returns (address feeSweeper) {
        return _feeSweeper;
    }

    /// @inheritdoc ICowRouter
    function setProtocolFeePercentage(uint256 newProtocolFeePercentage) external authenticate {
        _setProtocolFeePercentage(newProtocolFeePercentage);
    }

    function _setProtocolFeePercentage(uint256 newProtocolFeePercentage) private {
        if (newProtocolFeePercentage > _MAX_PROTOCOL_FEE_PERCENTAGE) {
            revert ProtocolFeePercentageAboveLimit(newProtocolFeePercentage, _MAX_PROTOCOL_FEE_PERCENTAGE);
        }

        _protocolFeePercentage = newProtocolFeePercentage;

        emit ProtocolFeePercentageChanged(newProtocolFeePercentage);
    }

    /// @inheritdoc ICowRouter
    function setFeeSweeper(address newFeeSweeper) external authenticate {
        if (newFeeSweeper == address(0) || newFeeSweeper == address(this)) {
            revert InvalidFeeSweeper(newFeeSweeper);
        }
        _feeSweeper = newFeeSweeper;

        emit FeeSweeperChanged(newFeeSweeper);
    }

    /********************************************************
                       Swaps and Donations
    ********************************************************/

    /// @inheritdoc ICowRouter
    function swapExactInAndDonateSurplus(
        address pool,
        IERC20 swapTokenIn,
        IERC20 swapTokenOut,
        uint256 swapExactAmountIn,
        uint256 swapMinAmountOut,
        uint256 swapDeadline,
        uint256[] memory donationAmounts,
        bytes memory userData
    ) external authenticate returns (uint256 exactAmountOut) {
        (, exactAmountOut) = abi.decode(
            _vault.unlock(
                abi.encodeCall(
                    CowRouter.swapAndDonateSurplusHook,
                    SwapAndDonateHookParams({
                        pool: pool,
                        sender: msg.sender,
                        swapKind: SwapKind.EXACT_IN,
                        swapTokenIn: swapTokenIn,
                        swapTokenOut: swapTokenOut,
                        swapMaxAmountIn: swapExactAmountIn,
                        swapMinAmountOut: swapMinAmountOut,
                        swapDeadline: swapDeadline,
                        donationAmounts: donationAmounts,
                        userData: userData
                    })
                )
            ),
            (uint256, uint256)
        );
    }

    /// @inheritdoc ICowRouter
    function swapExactOutAndDonateSurplus(
        address pool,
        IERC20 swapTokenIn,
        IERC20 swapTokenOut,
        uint256 swapMaxAmountIn,
        uint256 swapExactAmountOut,
        uint256 swapDeadline,
        uint256[] memory donationAmounts,
        bytes memory userData
    ) external authenticate returns (uint256 exactAmountIn) {
        (exactAmountIn, ) = abi.decode(
            _vault.unlock(
                abi.encodeCall(
                    CowRouter.swapAndDonateSurplusHook,
                    SwapAndDonateHookParams({
                        pool: pool,
                        sender: msg.sender,
                        swapKind: SwapKind.EXACT_OUT,
                        swapTokenIn: swapTokenIn,
                        swapTokenOut: swapTokenOut,
                        swapMaxAmountIn: swapMaxAmountIn,
                        swapMinAmountOut: swapExactAmountOut,
                        swapDeadline: swapDeadline,
                        donationAmounts: donationAmounts,
                        userData: userData
                    })
                )
            ),
            (uint256, uint256)
        );
    }

    /// @inheritdoc ICowRouter
    function donate(address pool, uint256[] memory donationAmounts, bytes memory userData) external {
        _vault.unlock(
            abi.encodeCall(
                CowRouter.donateHook,
                DonateHookParams({
                    pool: pool,
                    sender: msg.sender,
                    donationAmounts: donationAmounts,
                    userData: userData
                })
            )
        );
    }

    /********************************************************
                     Withdraw Protocol Fees
    ********************************************************/
    /// @inheritdoc ICowRouter
    function withdrawProtocolFees(IERC20 token) external {
        uint256 amountToWithdraw = _protocolFees[token];
        if (amountToWithdraw == 0) {
            revert NoProtocolFeesToWithdraw(token);
        }

        token.safeTransfer(_feeSweeper, amountToWithdraw);

        _protocolFees[token] = 0;

        emit ProtocolFeesWithdrawn(token, _feeSweeper, amountToWithdraw);
    }

    /********************************************************
                              Hooks
    ********************************************************/

    /**
     * @notice Hook for swapping and donating values to a CoW AMM pool.
     * @dev Can only be called by the Vault.
     * @param swapAndDonateParams Swap and donate params (see ICowRouter for struct definition)
     * @return swapAmountIn Exact amount of tokenIn of the swap
     * @return swapAmountOut Exact amount of tokenOut of the swap
     */
    function swapAndDonateSurplusHook(
        ICowRouter.SwapAndDonateHookParams memory swapAndDonateParams
    ) external onlyVault returns (uint256 swapAmountIn, uint256 swapAmountOut) {
        (IERC20[] memory tokens, , , ) = _vault.getPoolTokenInfo(swapAndDonateParams.pool);

        // The deadline is timestamp-based: it should not be relied upon for sub-minute accuracy.
        // solhint-disable-next-line not-rely-on-time
        if (block.timestamp > swapAndDonateParams.swapDeadline) {
            revert SwapDeadline();
        }

        if (swapAndDonateParams.swapKind == SwapKind.EXACT_IN) {
            swapAmountIn = swapAndDonateParams.swapMaxAmountIn;
            (, , swapAmountOut) = _vault.swap(
                VaultSwapParams({
                    kind: SwapKind.EXACT_IN,
                    pool: swapAndDonateParams.pool,
                    tokenIn: swapAndDonateParams.swapTokenIn,
                    tokenOut: swapAndDonateParams.swapTokenOut,
                    amountGivenRaw: swapAndDonateParams.swapMaxAmountIn,
                    limitRaw: swapAndDonateParams.swapMinAmountOut,
                    userData: swapAndDonateParams.userData
                })
            );
        } else {
            swapAmountOut = swapAndDonateParams.swapMinAmountOut;
            (, swapAmountIn, ) = _vault.swap(
                VaultSwapParams({
                    kind: SwapKind.EXACT_OUT,
                    pool: swapAndDonateParams.pool,
                    tokenIn: swapAndDonateParams.swapTokenIn,
                    tokenOut: swapAndDonateParams.swapTokenOut,
                    amountGivenRaw: swapAndDonateParams.swapMinAmountOut,
                    limitRaw: swapAndDonateParams.swapMaxAmountIn,
                    userData: swapAndDonateParams.userData
                })
            );
        }

        (uint256[] memory donatedAmounts, uint256[] memory protocolFeeAmounts) = _donateToPool(
            swapAndDonateParams.pool,
            tokens,
            swapAndDonateParams.donationAmounts,
            swapAndDonateParams.userData
        );

        // The pool amount must be deposited in the vault, and protocol fees must be deposited in the router.
        _settleSwapAndDonation(
            swapAndDonateParams.sender,
            tokens,
            swapAndDonateParams.swapTokenIn,
            swapAndDonateParams.swapTokenOut,
            swapAmountIn,
            swapAmountOut,
            donatedAmounts,
            protocolFeeAmounts
        );

        emit CoWSwapAndDonation(
            swapAndDonateParams.pool,
            swapAndDonateParams.swapTokenIn,
            swapAndDonateParams.swapTokenOut,
            swapAmountIn,
            swapAmountOut,
            donatedAmounts,
            protocolFeeAmounts,
            swapAndDonateParams.userData
        );
    }

    /**
     * @notice Hook for donating values to a CoW AMM pool.
     * @dev Can only be called by the Vault.
     * @param params Donate params (see ICowRouter for struct definition)
     */
    function donateHook(ICowRouter.DonateHookParams memory params) external onlyVault {
        (IERC20[] memory tokens, , , ) = _vault.getPoolTokenInfo(params.pool);

        (uint256[] memory donatedAmounts, uint256[] memory protocolFeeAmounts) = _donateToPool(
            params.pool,
            tokens,
            params.donationAmounts,
            params.userData
        );

        // The donations must be deposited in the vault, and protocol fees must be deposited in the router.
        _settleDonation(
            params.sender,
            tokens,
            donatedAmounts,
            protocolFeeAmounts,
            new uint256[](donatedAmounts.length)
        );

        emit CoWDonation(params.pool, donatedAmounts, protocolFeeAmounts, params.userData);
    }

    /********************************************************
                        Private Helpers
    ********************************************************/
    function _donateToPool(
        address pool,
        IERC20[] memory tokens,
        uint256[] memory amountsToDonate,
        bytes memory userData
    ) private returns (uint256[] memory donatedAmounts, uint256[] memory protocolFeeAmounts) {
        donatedAmounts = new uint256[](amountsToDonate.length);
        protocolFeeAmounts = new uint256[](amountsToDonate.length);

        for (uint256 i = 0; i < amountsToDonate.length; i++) {
            IERC20 token = tokens[i];

            uint256 donationAndFees = amountsToDonate[i];
            uint256 protocolFee = donationAndFees.mulUp(_protocolFeePercentage);
            _collectedProtocolFees[token] += protocolFee;
            protocolFeeAmounts[i] = protocolFee;
            donatedAmounts[i] = donationAndFees - protocolFee;
        }

        _vault.addLiquidity(
            AddLiquidityParams({
                pool: pool,
                to: address(this), // It's a donation, so no BPT will be transferred.
                maxAmountsIn: donatedAmounts,
                minBptAmountOut: 0,
                kind: AddLiquidityKind.DONATION,
                userData: userData
            })
        );
    }

    function _settleSwapAndDonation(
        address sender,
        IERC20[] memory tokens,
        IERC20 swapTokenIn,
        IERC20 swapTokenOut,
        uint256 swapAmountIn,
        uint256 swapAmountOut,
        uint256[] memory donatedAmounts,
        uint256[] memory feeAmounts
    ) private {
        uint256[] memory poolAmounts = new uint256[](donatedAmounts.length);
        uint256[] memory senderAmounts = new uint256[](donatedAmounts.length);
        for (uint256 i = 0; i < tokens.length; i++) {
            if (tokens[i] == swapTokenIn) {
                poolAmounts[i] = donatedAmounts[i] + swapAmountIn;
            } else if (tokens[i] == swapTokenOut) {
                if (donatedAmounts[i] >= swapAmountOut) {
                    poolAmounts[i] = donatedAmounts[i] - swapAmountOut;
                } else {
                    senderAmounts[i] = swapAmountOut - donatedAmounts[i];
                }
            } else {
                poolAmounts[i] = donatedAmounts[i];
            }
        }

        _settleDonation(sender, tokens, poolAmounts, feeAmounts, senderAmounts);
    }

    function _settleDonation(
        address sender,
        IERC20[] memory tokens,
        uint256[] memory poolAmounts,
        uint256[] memory routerAmounts,
        uint256[] memory senderAmounts
    ) private {
        for (uint256 i = 0; i < poolAmounts.length; i++) {
            IERC20 token = tokens[i];

            // Donations are deposited in the vault and go to the pool balance.
            uint256 poolAmount = poolAmounts[i];
            if (poolAmount > 0) {
                token.safeTransferFrom(sender, address(_vault), poolAmount);
                _vault.settle(token, poolAmount);
            }

            // Protocol fees are deposited in the router.
            uint256 routerAmount = routerAmounts[i];
            if (routerAmount > 0) {
                token.safeTransferFrom(sender, address(this), routerAmount);
            }

            // The swap amount out goes to the sender, except for the portion that was donated.
            uint256 senderAmount = senderAmounts[i];
            if (senderAmount > 0) {
                _vault.sendTo(token, sender, senderAmount);
            }
        }
    }
}<|MERGE_RESOLUTION|>--- conflicted
+++ resolved
@@ -34,18 +34,13 @@
     // Store the total amount of fees collected in each token.
     mapping(IERC20 token => uint256 feeAmount) internal _collectedProtocolFees;
 
-<<<<<<< HEAD
     constructor(
         IVault vault,
         uint256 protocolFeePercentage,
         address feeSweeper
     ) VaultGuard(vault) SingletonAuthentication(vault) {
-        _protocolFeePercentage = protocolFeePercentage;
+        _setProtocolFeePercentage(protocolFeePercentage);
         _feeSweeper = feeSweeper;
-=======
-    constructor(IVault vault, uint256 protocolFeePercentage) VaultGuard(vault) SingletonAuthentication(vault) {
-        _setProtocolFeePercentage(protocolFeePercentage);
->>>>>>> 42760319
     }
 
     /********************************************************
