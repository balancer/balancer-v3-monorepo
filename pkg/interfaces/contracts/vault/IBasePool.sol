--- conflicted
+++ resolved
@@ -82,11 +82,7 @@
 
     function onAfterAddLiquidity(
         address sender,
-<<<<<<< HEAD
-        uint256[] memory balances,
-=======
         uint256[] memory currentBalances,
->>>>>>> 6c91fdae
         uint256[] memory maxAmountsIn,
         bytes memory userData,
         uint256[] memory amountsIn,
@@ -96,7 +92,7 @@
     /**
      * @notice Remove liquidity from the pool
      * @param sender               Address of the sender
-     * @param balances      Current balances of the tokens
+     * @param balances             Current balances of the tokens
      * @param minAmountsOut        Minimum amounts of tokens to be removed
      * @param maxBptAmountIn       Maximum amount of BPT tokens burnt
      * @param kind                 Remove liquidity kind
@@ -112,15 +108,6 @@
         RemoveLiquidityKind kind,
         bytes memory userData
     ) external returns (uint256[] memory amountsOut, uint256 bptAmountIn);
-
-    function onAfterRemoveLiquidity(
-        address sender,
-        uint256[] memory balances,
-        uint256[] memory minAmountsOut,
-        uint256 bptAmountIn,
-        bytes memory userData,
-        uint256[] memory amountsOut
-    ) external returns (bool success);
 
     function onAfterRemoveLiquidity(
         address sender,
