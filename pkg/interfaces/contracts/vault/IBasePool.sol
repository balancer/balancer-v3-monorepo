// SPDX-License-Identifier: GPL-3.0-or-later

pragma solidity ^0.8.4;

import { IERC20 } from "@openzeppelin/contracts/token/ERC20/IERC20.sol";

import { IVault } from "./IVault.sol";

/// @notice Interface for a Base Pool
interface IBasePool {
    /// @dev The caller is not allowed to execute this function; it should be executed by the Vault only.
    error CallerNotVault();

    /// @dev The pool does not support the given join kind.
    error UnhandledJoinKind();

    /// @dev The pool does not support the given exit kind.
    error UnhandledExitKind();

    /// @dev The pool does not implement a callback it was configured with.
    error CallbackNotImplemented();

    /***************************************************************************
                                  Initialization
    ***************************************************************************/

    function supportsAddLiquidityProportional() external view returns (bool);

    function supportsRemoveLiquidityProportional() external view returns (bool);

    /**
     * @notice Initialize pool with seed funds.
     * @dev The vault enforces that this callback will only be called once.
     * @param maxAmountsIn Maximum amounts of tokens to be added
     * @param userData Additional (optional) data provided by the user
     * @return amountsIn Actual amounts of tokens added
     * @return bptAmountOut Amount of BPT tokens minted
     */
    function onInitialize(
        uint256[] memory maxAmountsIn,
        bytes memory userData
    ) external returns (uint256[] memory amountsIn, uint256 bptAmountOut);

<<<<<<< HEAD

    function onBeforeAdd(uint256[] memory currentBalances) external;
=======
    /***************************************************************************
                                   Add Liquidity
    ***************************************************************************/

    enum AddLiquidityKind {
        EXACT_TOKENS_IN_FOR_BPT_OUT,
        TOKEN_IN_FOR_EXACT_BPT_OUT,
        ALL_TOKENS_IN_FOR_EXACT_BPT_OUT
    }
>>>>>>> 942fe789

    /**
     * @notice Add liquidity to the pool.
     * @param sender Address of the sender
     * @param balances Current balances of the tokens
     * @param maxAmountsIn Maximum amounts of tokens to be added
     * @param minBptAmountOut Minimum amount of BPT to receive
     * @param kind Add liquidity kind
     * @param userData Additional (optional) data provided by the user
     * @return amountsIn Actual amounts of tokens added
     * @return bptAmountOut Amount of BPT tokens minted
     */
    function onAddLiquidity(
        address sender,
        uint256[] memory balances,
        uint256[] memory maxAmountsIn,
        uint256 minBptAmountOut,
        AddLiquidityKind kind,
        bytes memory userData
    ) external returns (uint256[] memory amountsIn, uint256 bptAmountOut);

<<<<<<< HEAD
    function onAddLiquidityUnbalanced(
        address sender,
        uint256[] memory exactAmountsIn,
        uint256[] memory currentBalances
    ) external returns (uint256 bptAmountOut);

    function onAddLiquiditySingleAsset(
        address sender,
        IERC20 tokenIn,
        uint256 exactBptAmountOut,
        uint256[] memory currentBalances
    ) external returns (uint256 amountIn);

    function onAddLiquidityCustom(
        address sender,
        bytes memory userData,
        uint256[] memory currentBalances
    ) external returns (uint256[] memory amountsIn, uint256 bptAmountOut, bytes memory returnData);

=======
    /**
     * @notice Callback after adding liquidity to the pool.
     * @param sender Address of the sender
     * @param currentBalances Current balances of the tokens
     * @param userData Additional (optional) data provided by the user
     * @return success True if the pool wishes to proceed with settlement
     */
>>>>>>> 942fe789
    function onAfterAddLiquidity(
        address sender,
        uint256[] memory currentBalances,
        bytes memory userData,
        uint256[] memory amountsIn,
        uint256 bptAmountOut
    ) external returns (bool success);

<<<<<<< HEAD
    function onBeforeRemove(uint256[] memory currentBalances) external;
=======
    /***************************************************************************
                                 Remove Liquidity
    ***************************************************************************/

    enum RemoveLiquidityKind {
        EXACT_BPT_IN_FOR_ONE_TOKEN_OUT,
        EXACT_BPT_IN_FOR_TOKENS_OUT,
        BPT_IN_FOR_EXACT_TOKENS_OUT
    }
>>>>>>> 942fe789

    /**
     * @notice Remove liquidity from the pool.
     * @param sender Address of the sender
     * @param balances Current balances of the tokens
     * @param minAmountsOut Minimum amounts of tokens to be removed
     * @param maxBptAmountIn Maximum amount of BPT tokens burnt
     * @param kind Remove liquidity kind
     * @param userData Additional (optional) data provided by the user
     * @return amountsOut Actual amounts of tokens removed
     * @return bptAmountIn Actual amount of BPT burned
     */
    function onRemoveLiquidity(
        address sender,
        uint256[] memory balances,
        uint256[] memory minAmountsOut,
        uint256 maxBptAmountIn,
        RemoveLiquidityKind kind,
        bytes memory userData
    ) external returns (uint256[] memory amountsOut, uint256 bptAmountIn);

<<<<<<< HEAD
    function onRemoveLiquidityUnbalanced(
        address sender,
        uint256[] memory exactAmountsOut,
        uint256[] memory currentBalances
    ) external returns (uint256 bptAmountIn);

    function onRemoveLiquiditySingleAsset(
        address sender,
        IERC20 tokenOut,
        uint256 exactBptAmountIn,
        uint256[] memory currentBalances
    ) external returns (uint256 amountOut);

    function onRemoveLiquidityCustom(
        address sender,
        bytes memory userData,
        uint256[] memory currentBalances
    ) external returns (uint256[] memory amountsOut, uint256 bptAmountIn, bytes memory returnData);

=======
    /**
     * @notice Callback after removing liquidity from the pool.
     * @param sender Address of the sender
     * @param currentBalances Current balances of the tokens
     * @param userData Additional (optional) data provided by the user
     * @return success True if the pool wishes to proceed with settlement
     */
>>>>>>> 942fe789
    function onAfterRemoveLiquidity(
        address sender,
        uint256[] memory currentBalances,
        uint256 bptAmountIn,
        bytes memory userData,
        uint256[] memory amountsOut
    ) external returns (bool success);

    /***************************************************************************
                                       Swaps
    ***************************************************************************/

    /**
     * @dev Data for a swap operation.
     * @param kind Type of swap (given in or given out)
     * @param pool Address of the liquidity pool
     * @param tokenIn Token to be swapped from (entering the Vault)
     * @param tokenOut Token to be swapped to (leaving the Vault)
     * @param amountGiven Amount given based on kind of the swap (e.g., tokenIn for given in)
     * @param balances Current pool balances
     * @param indexIn Index of tokenIn
     * @param indexOut Index of tokenOut
     * @param userData Additional (optional) data required for the swap
     */
    struct SwapParams {
        IVault.SwapKind kind;
        IERC20 tokenIn;
        IERC20 tokenOut;
        uint256 amountGiven;
        uint256[] balances;
        uint256 indexIn;
        uint256 indexOut;
        address sender;
        bytes userData;
    }

    /**
     * @dev Data for the callback after a swap operation.
     * @param kind Type of swap (given in or given out)
     * @param tokenIn Token to be swapped from
     * @param tokenOut Token to be swapped to
     * @param amountIn Amount of tokenIn (entering the Vault)
     * @param amountOut Amount of tokenOut (leaving the Vault)
     * @param tokenInBalance Updated (after swap) balance of tokenIn
     * @param tokenOutBalance Updated (after swap) balance of tokenOut
     * @param sender Account originating the swap operation
     * @param userData Additional (optional) data required for the swap
     */
    struct AfterSwapParams {
        IVault.SwapKind kind;
        IERC20 tokenIn;
        IERC20 tokenOut;
        uint256 amountIn;
        uint256 amountOut;
        uint256 tokenInBalance;
        uint256 tokenOutBalance;
        address sender;
        bytes userData;
    }

    /**
     * @notice Execute a swap in the pool.
     * @param params Swap parameters (see above for struct definition)
     * @return amountCalculated Calculated amount for the swap
     */
    function onSwap(SwapParams calldata params) external returns (uint256 amountCalculated);

    /**
     * @notice Called after a swap to give the Pool an opportunity to perform actions.
     * once the balances have been updated by the swap.
     *
     * @param params Swap parameters (see above for struct definition)
     * @param amountCalculated Token amount calculated by the swap
     * @return success True if the pool wishes to proceed with settlement
     */
    function onAfterSwap(AfterSwapParams calldata params, uint256 amountCalculated) external returns (bool success);

    /**
     * @notice Gets pool tokens and their balances.
     * @return tokens List of tokens in the pool
     * @return balances Corresponding balances of the tokens
     */
    function getPoolTokens() external view returns (IERC20[] memory tokens, uint256[] memory balances);
}<|MERGE_RESOLUTION|>--- conflicted
+++ resolved
@@ -41,10 +41,6 @@
         bytes memory userData
     ) external returns (uint256[] memory amountsIn, uint256 bptAmountOut);
 
-<<<<<<< HEAD
-
-    function onBeforeAdd(uint256[] memory currentBalances) external;
-=======
     /***************************************************************************
                                    Add Liquidity
     ***************************************************************************/
@@ -54,7 +50,8 @@
         TOKEN_IN_FOR_EXACT_BPT_OUT,
         ALL_TOKENS_IN_FOR_EXACT_BPT_OUT
     }
->>>>>>> 942fe789
+
+    function onBeforeAdd(uint256[] memory currentBalances) external;
 
     /**
      * @notice Add liquidity to the pool.
@@ -76,7 +73,6 @@
         bytes memory userData
     ) external returns (uint256[] memory amountsIn, uint256 bptAmountOut);
 
-<<<<<<< HEAD
     function onAddLiquidityUnbalanced(
         address sender,
         uint256[] memory exactAmountsIn,
@@ -96,7 +92,6 @@
         uint256[] memory currentBalances
     ) external returns (uint256[] memory amountsIn, uint256 bptAmountOut, bytes memory returnData);
 
-=======
     /**
      * @notice Callback after adding liquidity to the pool.
      * @param sender Address of the sender
@@ -104,7 +99,6 @@
      * @param userData Additional (optional) data provided by the user
      * @return success True if the pool wishes to proceed with settlement
      */
->>>>>>> 942fe789
     function onAfterAddLiquidity(
         address sender,
         uint256[] memory currentBalances,
@@ -113,9 +107,6 @@
         uint256 bptAmountOut
     ) external returns (bool success);
 
-<<<<<<< HEAD
-    function onBeforeRemove(uint256[] memory currentBalances) external;
-=======
     /***************************************************************************
                                  Remove Liquidity
     ***************************************************************************/
@@ -125,7 +116,8 @@
         EXACT_BPT_IN_FOR_TOKENS_OUT,
         BPT_IN_FOR_EXACT_TOKENS_OUT
     }
->>>>>>> 942fe789
+
+    function onBeforeRemove(uint256[] memory currentBalances) external;
 
     /**
      * @notice Remove liquidity from the pool.
@@ -147,7 +139,6 @@
         bytes memory userData
     ) external returns (uint256[] memory amountsOut, uint256 bptAmountIn);
 
-<<<<<<< HEAD
     function onRemoveLiquidityUnbalanced(
         address sender,
         uint256[] memory exactAmountsOut,
@@ -167,7 +158,6 @@
         uint256[] memory currentBalances
     ) external returns (uint256[] memory amountsOut, uint256 bptAmountIn, bytes memory returnData);
 
-=======
     /**
      * @notice Callback after removing liquidity from the pool.
      * @param sender Address of the sender
@@ -175,7 +165,6 @@
      * @param userData Additional (optional) data provided by the user
      * @return success True if the pool wishes to proceed with settlement
      */
->>>>>>> 942fe789
     function onAfterRemoveLiquidity(
         address sender,
         uint256[] memory currentBalances,
