--- conflicted
+++ resolved
@@ -27,11 +27,7 @@
     /**
      * @notice Initialize pool with seed funds.
      * @dev The vault enforces that this callback will only be called once.
-<<<<<<< HEAD
-     * `maxAmountsIn` have been decimal scaled by the Vault, and are given here as 18-decimal floating point values.
-=======
-     * `exactAmountsIn` have been upscaled by the Vault, and are given here as 18-decimal floating point values.
->>>>>>> f9ba9d71
+     * `exactAmountsIn` have been decimal scaled by the Vault, and are given here as 18-decimal floating point values.
      *
      * @param exactAmountsIn Exact amounts of tokens to be added
      * @param userData Additional (optional) data provided by the user
@@ -64,14 +60,7 @@
     ) external returns (bool success);
 
     /**
-<<<<<<< HEAD
-     * @notice Add liquidity to the pool.
-     * @dev `balances` and `maxAmountsIn` have been decimal scaled by the Vault, and are given here as 18-decimal
-     * floating point values.
-     *
-=======
      * @notice Add liquidity to the pool specifying exact token amounts in.
->>>>>>> f9ba9d71
      * @param sender Address of the sender
      * @param exactAmountsIn Exact amounts of tokens to be added, in the same order as the tokens registered in the pool
      * @param currentBalances Current pool balances, in the same order as the tokens registered in the pool
@@ -119,14 +108,7 @@
     ) external returns (uint256[] memory amountsIn, uint256 bptAmountOut, bytes memory returnData);
 
     /**
-<<<<<<< HEAD
-     * @notice Callback after adding liquidity to the pool.
-     * @dev `currentBalances` and `amountsIn` have been decimal scaled by the Vault, and are given here as 18-decimal
-     * floating point values.
-     *
-=======
      * @notice Optional callback to be executed after `onAddLiquidity...` callbacks are executed.
->>>>>>> f9ba9d71
      * @param sender Address of the sender
      * @param amountsIn Actual amounts of tokens added, in the same order as the tokens registered in the pool
      * @param bptAmountOut Amount of pool tokens minted
@@ -147,14 +129,7 @@
     ***************************************************************************/
 
     /**
-<<<<<<< HEAD
-     * @notice Remove liquidity from the pool.
-     * @dev `balances` and `minAmountsOut` have been decimal scaled by the Vault, and are given here as 18-decimal
-     * floating point values.
-     *
-=======
      * @notice Optional callback to be executed before `onRemoveLiquidity...` callbacks are executed.
->>>>>>> f9ba9d71
      * @param sender Address of the sender
      * @param maxBptAmountIn Maximum amount of input pool tokens
      * @param minAmountsOut Minimum amounts of output tokens, in the same order as the tokens registered in the pool
@@ -222,14 +197,7 @@
     ) external returns (uint256 bptAmountIn, uint256[] memory amountsOut, bytes memory returnData);
 
     /**
-<<<<<<< HEAD
-     * @notice Callback after removing liquidity from the pool.
-     * @dev `currentBalances` and `amountsOut` have been decimal scaled by the Vault, and are given here as 18-decimal
-     * floating point values.
-     *
-=======
      * @notice Optional callback to be executed after `onAddLiquidity...` callbacks are executed.
->>>>>>> f9ba9d71
      * @param sender Address of the sender
      * @param bptAmountIn Amount of pool tokens to burn
      * @param amountsOut Amount of tokens to receive, in the same order as the tokens registered in the pool
