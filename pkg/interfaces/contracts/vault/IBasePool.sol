// SPDX-License-Identifier: GPL-3.0-or-later

pragma solidity ^0.8.4;

import { IERC20 } from "@openzeppelin/contracts/token/ERC20/IERC20.sol";

import { IVault } from "./IVault.sol";

/// @notice Interface for a Base Pool
interface IBasePool {
<<<<<<< HEAD
    enum AddLiquidityKind {
        EXACT_TOKENS_IN_FOR_BPT_OUT,
        TOKEN_IN_FOR_EXACT_BPT_OUT,
        ALL_TOKENS_IN_FOR_EXACT_BPT_OUT
    }

    enum RemoveLiquidityKind {
        EXACT_BPT_IN_FOR_ONE_TOKEN_OUT,
        EXACT_BPT_IN_FOR_TOKENS_OUT,
        BPT_IN_FOR_EXACT_TOKENS_OUT
    }

    /// @dev Indicates the caller is not allowed to execute this function; it should be executed by the Vault only.
=======
    /// @dev The caller is not allowed to execute this function; it should be executed by the Vault only.
>>>>>>> 942fe789
    error CallerNotVault();

    /// @dev The pool does not support the given join kind.
    error UnhandledJoinKind();

    /// @dev The pool does not support the given exit kind.
    error UnhandledExitKind();

    /// @dev The pool does not implement a callback it was configured with.
    error CallbackNotImplemented();

<<<<<<< HEAD
    // TODO: move this to Vault.
    /// @dev Indicates the number of pool tokens is below the minimum allowed.
    error MinTokens();

    /// @dev Indicates the number of pool tokens is above the maximum allowed.
    error MaxTokens();
=======
    /***************************************************************************
                                  Initialization
    ***************************************************************************/
>>>>>>> 942fe789

    /**
     * @notice Initialize pool with seed funds.
     * @dev The vault enforces that this callback will only be called once.
     * @param maxAmountsIn Maximum amounts of tokens to be added
     * @param userData Additional (optional) data provided by the user
     * @return amountsIn Actual amounts of tokens added
     * @return bptAmountOut Amount of BPT tokens minted
     */
    function onInitialize(
        uint256[] memory maxAmountsIn,
        bytes memory userData
    ) external returns (uint256[] memory amountsIn, uint256 bptAmountOut);

    /***************************************************************************
                                   Add Liquidity
    ***************************************************************************/

    enum AddLiquidityKind {
        EXACT_TOKENS_IN_FOR_BPT_OUT,
        TOKEN_IN_FOR_EXACT_BPT_OUT,
        ALL_TOKENS_IN_FOR_EXACT_BPT_OUT
    }

    /**
     * @notice Add liquidity to the pool.
     * @param sender Address of the sender
     * @param balances Current balances of the tokens
     * @param maxAmountsIn Maximum amounts of tokens to be added
     * @param minBptAmountOut Minimum amount of BPT to receive
     * @param kind Add liquidity kind
     * @param userData Additional (optional) data provided by the user
     * @return amountsIn Actual amounts of tokens added
     * @return bptAmountOut Amount of BPT tokens minted
     */
    function onAddLiquidity(
        address sender,
        uint256[] memory balances,
        uint256[] memory maxAmountsIn,
        uint256 minBptAmountOut,
        AddLiquidityKind kind,
        bytes memory userData
    ) external returns (uint256[] memory amountsIn, uint256 bptAmountOut);

    /**
     * @notice Callback after adding liquidity to the pool.
     * @param sender Address of the sender
     * @param currentBalances Current balances of the tokens
     * @param userData Additional (optional) data provided by the user
     * @return success True if the pool wishes to proceed with settlement
     */
    function onAfterAddLiquidity(
        address sender,
        uint256[] memory currentBalances,
        bytes memory userData,
        uint256[] memory amountsIn,
        uint256 bptAmountOut
    ) external returns (bool success);

    /***************************************************************************
                                 Remove Liquidity
    ***************************************************************************/

    enum RemoveLiquidityKind {
        EXACT_BPT_IN_FOR_ONE_TOKEN_OUT,
        EXACT_BPT_IN_FOR_TOKENS_OUT,
        BPT_IN_FOR_EXACT_TOKENS_OUT
    }

    /**
     * @notice Remove liquidity from the pool.
     * @param sender Address of the sender
     * @param balances Current balances of the tokens
     * @param minAmountsOut Minimum amounts of tokens to be removed
     * @param maxBptAmountIn Maximum amount of BPT tokens burnt
     * @param kind Remove liquidity kind
     * @param userData Additional (optional) data provided by the user
     * @return amountsOut Actual amounts of tokens removed
     * @return bptAmountIn Actual amount of BPT burned
     */
    function onRemoveLiquidity(
        address sender,
        uint256[] memory balances,
        uint256[] memory minAmountsOut,
        uint256 maxBptAmountIn,
        RemoveLiquidityKind kind,
        bytes memory userData
    ) external returns (uint256[] memory amountsOut, uint256 bptAmountIn);

    /**
     * @notice Callback after removing liquidity from the pool.
     * @param sender Address of the sender
     * @param currentBalances Current balances of the tokens
     * @param userData Additional (optional) data provided by the user
     * @return success True if the pool wishes to proceed with settlement
     */
    function onAfterRemoveLiquidity(
        address sender,
        uint256[] memory currentBalances,
        uint256 bptAmountIn,
        bytes memory userData,
        uint256[] memory amountsOut
    ) external returns (bool success);

    /***************************************************************************
                                       Swaps
    ***************************************************************************/

    /**
     * @dev Data for a swap operation.
     * @param kind Type of swap (given in or given out)
     * @param pool Address of the liquidity pool
     * @param tokenIn Token to be swapped from (entering the Vault)
     * @param tokenOut Token to be swapped to (leaving the Vault)
     * @param amountGiven Amount given based on kind of the swap (e.g., tokenIn for given in)
     * @param balances Current pool balances
     * @param indexIn Index of tokenIn
     * @param indexOut Index of tokenOut
     * @param userData Additional (optional) data required for the swap
     */
    struct SwapParams {
        IVault.SwapKind kind;
        IERC20 tokenIn;
        IERC20 tokenOut;
        uint256 amountGiven;
        uint256[] balances;
        uint256 indexIn;
        uint256 indexOut;
        address sender;
        bytes userData;
    }

    /**
     * @dev Data for the callback after a swap operation.
     * @param kind Type of swap (given in or given out)
     * @param tokenIn Token to be swapped from
     * @param tokenOut Token to be swapped to
     * @param amountIn Amount of tokenIn (entering the Vault)
     * @param amountOut Amount of tokenOut (leaving the Vault)
     * @param tokenInBalance Updated (after swap) balance of tokenIn
     * @param tokenOutBalance Updated (after swap) balance of tokenOut
     * @param sender Account originating the swap operation
     * @param userData Additional (optional) data required for the swap
     */
    struct AfterSwapParams {
        IVault.SwapKind kind;
        IERC20 tokenIn;
        IERC20 tokenOut;
        uint256 amountIn;
        uint256 amountOut;
        uint256 tokenInBalance;
        uint256 tokenOutBalance;
        address sender;
        bytes userData;
    }

    /**
     * @notice Execute a swap in the pool.
     * @param params Swap parameters (see above for struct definition)
     * @return amountCalculated Calculated amount for the swap
     */
    function onSwap(SwapParams calldata params) external returns (uint256 amountCalculated);

    /**
     * @notice Called after a swap to give the Pool an opportunity to perform actions.
     * once the balances have been updated by the swap.
     *
     * @param params Swap parameters (see above for struct definition)
     * @param amountCalculated Token amount calculated by the swap
     * @return success True if the pool wishes to proceed with settlement
     */
    function onAfterSwap(AfterSwapParams calldata params, uint256 amountCalculated) external returns (bool success);

    /**
     * @notice Gets pool tokens and their balances.
     * @return tokens List of tokens in the pool
     * @return balances Corresponding balances of the tokens
     */
    function getPoolTokens() external view returns (IERC20[] memory tokens, uint256[] memory balances);
}<|MERGE_RESOLUTION|>--- conflicted
+++ resolved
@@ -8,23 +8,7 @@
 
 /// @notice Interface for a Base Pool
 interface IBasePool {
-<<<<<<< HEAD
-    enum AddLiquidityKind {
-        EXACT_TOKENS_IN_FOR_BPT_OUT,
-        TOKEN_IN_FOR_EXACT_BPT_OUT,
-        ALL_TOKENS_IN_FOR_EXACT_BPT_OUT
-    }
-
-    enum RemoveLiquidityKind {
-        EXACT_BPT_IN_FOR_ONE_TOKEN_OUT,
-        EXACT_BPT_IN_FOR_TOKENS_OUT,
-        BPT_IN_FOR_EXACT_TOKENS_OUT
-    }
-
-    /// @dev Indicates the caller is not allowed to execute this function; it should be executed by the Vault only.
-=======
     /// @dev The caller is not allowed to execute this function; it should be executed by the Vault only.
->>>>>>> 942fe789
     error CallerNotVault();
 
     /// @dev The pool does not support the given join kind.
@@ -36,18 +20,9 @@
     /// @dev The pool does not implement a callback it was configured with.
     error CallbackNotImplemented();
 
-<<<<<<< HEAD
-    // TODO: move this to Vault.
-    /// @dev Indicates the number of pool tokens is below the minimum allowed.
-    error MinTokens();
-
-    /// @dev Indicates the number of pool tokens is above the maximum allowed.
-    error MaxTokens();
-=======
     /***************************************************************************
                                   Initialization
     ***************************************************************************/
->>>>>>> 942fe789
 
     /**
      * @notice Initialize pool with seed funds.
