--- conflicted
+++ resolved
@@ -8,25 +8,6 @@
 
 /// @notice Interface for a Base Pool
 interface IBasePool {
-<<<<<<< HEAD
-    /// @dev Indicates the number of pool tokens is below the minimum allowed.
-    error MinTokens();
-
-    /// @dev Indicates the number of pool tokens is above the maximum allowed.
-    error MaxTokens();
-
-    /// @dev Indicates the caller is not allowed to execute this function; it should be executed by the Vault only.
-    error CallerNotVault();
-
-    /// @dev Indicates that the pool does not support the given join kind.
-    error UnhandledJoinKind();
-
-    /// @dev Indicates that the pool does not support the given exit kind.
-    error UnhandledExitKind();
-
-    /// @dev Indicates that the pool does not implement a hook that it was configured for.
-    error HookNotImplemented();
-=======
     /// @dev The caller is not allowed to execute this function; it should be executed by the Vault only.
     error CallerNotVault();
 
@@ -59,7 +40,6 @@
     /***************************************************************************
                                    Add Liquidity
     ***************************************************************************/
->>>>>>> 6c3359bf
 
     enum AddLiquidityKind {
         EXACT_TOKENS_IN_FOR_BPT_OUT,
@@ -67,29 +47,6 @@
         ALL_TOKENS_IN_FOR_EXACT_BPT_OUT
     }
 
-<<<<<<< HEAD
-    enum RemoveLiquidityKind {
-        EXACT_BPT_IN_FOR_ONE_TOKEN_OUT,
-        EXACT_BPT_IN_FOR_TOKENS_OUT,
-        BPT_IN_FOR_EXACT_TOKENS_OUT
-    }
-
-    function onInitialize(
-        uint256[] memory amountsIn,
-        bytes memory userData
-    ) external returns (uint256[] memory, uint256);
-
-    /**
-     * @notice Add liquidity to the pool
-     * @param sender               Address of the sender
-     * @param balances             Current balances of the tokens
-     * @param maxAmountsIn         Maximum amounts of tokens to be added
-     * @param minBptAmountOut      Minimum amount of BPT to receive
-     * @param kind                 Add liquidity kind
-     * @param userData             Additional data provided by the user
-     * @return amountsIn           Actual amounts of tokens added
-     * @return bptAmountOut        Amount of BPT tokens minted
-=======
     /**
      * @notice Add liquidity to the pool.
      * @param sender Address of the sender
@@ -100,7 +57,6 @@
      * @param userData Additional (optional) data provided by the user
      * @return amountsIn Actual amounts of tokens added
      * @return bptAmountOut Amount of BPT tokens minted
->>>>>>> 6c3359bf
      */
     function onAddLiquidity(
         address sender,
@@ -139,17 +95,6 @@
     }
 
     /**
-<<<<<<< HEAD
-     * @notice Remove liquidity from the pool
-     * @param sender               Address of the sender
-     * @param balances             Current balances of the tokens
-     * @param minAmountsOut        Minimum amounts of tokens to be removed
-     * @param maxBptAmountIn       Maximum amount of BPT tokens burnt
-     * @param kind                 Remove liquidity kind
-     * @param userData             Additional data provided by the user
-     * @return amountsOut          Actual amounts of tokens removed
-     * @return bptAmountIn         Actual amount of BPT burned
-=======
      * @notice Remove liquidity from the pool.
      * @param sender Address of the sender
      * @param balances Current balances of the tokens
@@ -159,7 +104,6 @@
      * @param userData Additional (optional) data provided by the user
      * @return amountsOut Actual amounts of tokens removed
      * @return bptAmountIn Actual amount of BPT burned
->>>>>>> 6c3359bf
      */
     function onRemoveLiquidity(
         address sender,
