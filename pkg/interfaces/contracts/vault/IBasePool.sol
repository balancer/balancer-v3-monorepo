--- conflicted
+++ resolved
@@ -30,7 +30,6 @@
         bytes memory userData
     ) external returns (uint256[] memory amountsIn, uint256 bptAmountOut);
 
-<<<<<<< HEAD
     function onAddLiquidityUnbalanced(
         address sender,
         uint256[] memory exactAmountsIn,
@@ -49,7 +48,7 @@
         bytes memory userData,
         uint256[] memory currentBalances
     ) external returns (uint256[] memory amountsIn, uint256 bptAmountOut, bytes memory returnData);
-=======
+
     function onAfterAddLiquidity(
         address sender,
         uint256[] memory currentBalances,
@@ -58,7 +57,6 @@
         uint256[] memory amountsIn,
         uint256 bptAmountOut
     ) external returns (bool success);
->>>>>>> abab5418
 
     /**
      * @notice Remove liquidity from the pool
