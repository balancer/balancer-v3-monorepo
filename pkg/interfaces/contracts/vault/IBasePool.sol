--- conflicted
+++ resolved
@@ -4,11 +4,7 @@
 
 import { IERC20 } from "@openzeppelin/contracts/token/ERC20/IERC20.sol";
 
-<<<<<<< HEAD
-import { SwapKind } from "./IVaultTypes.sol";
-=======
 import { SwapKind } from "./VaultTypes.sol";
->>>>>>> 96b08b4a
 
 /// @notice Interface for a Base Pool
 interface IBasePool {
