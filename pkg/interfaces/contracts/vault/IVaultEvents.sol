--- conflicted
+++ resolved
@@ -76,16 +76,15 @@
     event PoolRecoveryModeStateChanged(address indexed pool, bool recoveryMode);
 
     /**
-<<<<<<< HEAD
      * @dev Emitted on creation of a new wrapped token buffer.
      * @param baseToken The base ERC20 token
      * @param wrappedToken THe wrapped ERC4626 token
      */
     event WrappedTokenBufferRegistered(address indexed baseToken, address indexed wrappedToken);
-=======
+
+    /**
      * @notice A new authorizer is set by `setAuthorizer`.
      * @param newAuthorizer The address of the new authorizer
      */
     event AuthorizerChanged(IAuthorizer indexed newAuthorizer);
->>>>>>> a89af998
 }