// SPDX-License-Identifier: GPL-3.0-or-later

pragma solidity ^0.8.4;

import { IERC20 } from "@openzeppelin/contracts/token/ERC20/IERC20.sol";

import { IAuthorizer } from "./IAuthorizer.sol";
import { IRateProvider } from "./IRateProvider.sol";
import "./VaultTypes.sol";

interface IVaultMain {
    /*******************************************************************************
<<<<<<< HEAD
                        Pool Registration and Initialization
    *******************************************************************************/

    /**
     * @notice A Pool was initialized by calling `initialize`.
     * @param pool The pool being initialized
     */
    event PoolInitialized(address indexed pool);

    /**
     * @notice Pool balances have changed (e.g., after initialization, add/remove liquidity).
     * @param pool The pool being registered
     * @param liquidityProvider The user performing the operation
     * @param tokens The pool's tokens
     * @param deltas The amount each token changed
     */
    event PoolBalanceChanged(address indexed pool, address indexed liquidityProvider, IERC20[] tokens, int256[] deltas);

    /**
     * @notice Register a wrapped token buffer.
     * @dev We are assuming wrapped token addresses are unique (i.e., they are not upgradeable in place,
     * which would be insecure for depositors). Each wrapped token therefore unique describes a buffer,
     * since the base token is specified by IERC4626, and it is its own rate provider.
     * This is a permissioned function.
     *
     * @param wrappedToken The wrapped token associated with the new buffer.
     */
    function registerBuffer(address wrappedToken) external;

    /**
     * @notice Get the current rate of a wrapped token buffer.
     * @dev Reverts if the buffer does not exist.
     * @param wrappedToken The IERC4626 wrapped token
     * @return rate The current rate
     */
    function getWrappedTokenBufferRate(address wrappedToken) external view returns (uint256);

    /**
     * @notice Deposit base and wrapped tokens to an internal ERC4626 token buffer.
     * @param wrappedToken The wrapped buffer token
     * @param baseAmountIn The amount of base tokens (e.g., DAI for waDAI)
     * @param wrappedAmountIn The amount of wrapped tokens
     * @return sharesAmountOut The number of "shares" assigned as a result of this deposit.
     */
    function depositToBuffer(
        address wrappedToken,
        uint256 baseAmountIn,
        uint256 wrappedAmountIn
    ) external returns (uint256 sharesAmountOut);

    /**
     * @dev Record a deposit to an ERC4626 buffer.
     * @param baseToken The base token corresponding to the buffer
     * @param wrappedToken The wrapped token, identifying the buffer
     * @param baseAmountIn The amount of base tokens deposited
     * @param wrappedAmountIn The amount of wrapped tokens deposited
     */
    event TokensDepositedToBuffer(
        address indexed baseToken,
        address indexed wrappedToken,
        uint256 baseAmountIn,
        uint256 wrappedAmountIn
    );

    /**
     * @notice Get the number of shares (i.e., virtual BPT) held by a depositor in an ERC4626 buffer.
     * @param wrappedToken The wrapped token identifying the buffer
     * @return sharesAmount The total shares controlled by the caller
     */
    function getBufferShares(address wrappedToken) external view returns (uint256);

    /**
     * @notice Get the total supply for a given buffer.
     * @param wrappedToken The wrapped token identifying the buffer
     * @return totalSupply The current total supply of the buffer (i.e., total shares of virtual BPT)
     */
    function getTotalSupplyOfBuffer(address wrappedToken) external view returns (uint256);

    /**
     * @notice Withdraw shares in an ERC4626 token buffer.
     * @param wrappedToken The wrapped token specifying the buffer
     * @param baseAmountOut The amount of base tokens to withdraw (e.g., DAI for waDAI)
     * @param wrappedAmountOut The amount of wrapped tokens to withdraw
     * @return sharesAmountIn The amount of shares "burned" in exchange for the tokens.
     */
    function withdrawFromBuffer(
        address wrappedToken,
        uint256 baseAmountOut,
        uint256 wrappedAmountOut
    ) external returns (uint256 sharesAmountIn);

    /**
     * @dev Record a withdrawal from an ERC4626 buffer.
     * @param baseToken The base token corresponding to the buffer
     * @param wrappedToken The wrapped token, identifying the buffer
     * @param baseAmountOut The amount of base tokens deposited
     * @param wrappedAmountOut The amount of wrapped tokens deposited
     */
    event TokensWithdrawnFromBuffer(
        address indexed baseToken,
        address indexed wrappedToken,
        uint256 baseAmountOut,
        uint256 wrappedAmountOut
    );

    /**
     * @notice Rebalance an ERC4626 buffer.
     * @param wrappedToken The wrapped token identifying the buffer
     */
    function rebalanceBuffer(address wrappedToken) external;

    /**
     * @notice Initializes a registered pool by adding liquidity; mints BPT tokens for the first time in exchange.
     * @param pool Address of the pool to initialize
     * @param to Address that will receive the output BPT
     * @param tokens Tokens used to seed the pool (must match the registered tokens)
     * @param exactAmountsIn Exact amounts of input tokens
     * @param minBptAmountOut Minimum amount of output pool tokens
     * @param userData Additional (optional) data required for adding initial liquidity
     * @return bptAmountOut Output pool token amount
     */
    function initialize(
        address pool,
        address to,
        IERC20[] memory tokens,
        uint256[] memory exactAmountsIn,
        uint256 minBptAmountOut,
        bytes memory userData
    ) external returns (uint256 bptAmountOut);

    /*******************************************************************************
                                    MultiToken
    *******************************************************************************/

    /**
     * @notice Gets total supply of a given ERC20 token.
     * @param token Token's address
     * @return Total supply of the token
     */
    function totalSupply(address token) external view returns (uint256);

    /**
     * @notice Gets balance of an account for a given ERC20 token.
     * @param token Token's address
     * @param account Account's address
     * @return Balance of the account for the token
     */
    function balanceOf(address token, address account) external view returns (uint256);

    /**
     * @notice Gets allowance of a spender for a given ERC20 token and owner.
     * @param token Token's address
     * @param owner Owner's address
     * @param spender Spender's address
     * @return Amount of tokens the spender is allowed to spend
     */
    function allowance(address token, address owner, address spender) external view returns (uint256);

    /**
     * @notice Transfers pool token from owner to a recipient.
     * @dev Notice that the pool token address is not included in the params. This function is exclusively called by
     * the pool contract, so msg.sender is used as the token address.
     *
     * @param owner Owner's address
     * @param to Recipient's address
     * @param amount Amount of tokens to transfer
     * @return True if successful, false otherwise
     */
    function transfer(address owner, address to, uint256 amount) external returns (bool);

    /**
     * @notice Transfers pool token from a sender to a recipient using an allowance.
     * @dev Notice that the pool token address is not included in the params. This function is exclusively called by
     * the pool contract, so msg.sender is used as the token address.
     *
     * @param spender Address allowed to perform the transfer
     * @param from Sender's address
     * @param to Recipient's address
     * @param amount Amount of tokens to transfer
     * @return True if successful, false otherwise
     */
    function transferFrom(address spender, address from, address to, uint256 amount) external returns (bool);

    /**
     * @notice Approves a spender to spend pool tokens on behalf of sender.
     * @dev Notice that the pool token address is not included in the params. This function is exclusively called by
     * the pool contract, so msg.sender is used as the token address.
     *
     * @param owner Owner's address
     * @param spender Spender's address
     * @param amount Amount of tokens to approve
     * @return True if successful, false otherwise
     */
    function approve(address owner, address spender, uint256 amount) external returns (bool);

    /*******************************************************************************
=======
>>>>>>> a89af998
                              Transient Accounting
    *******************************************************************************/

    /**
     * @notice Invokes a callback on msg.sender with arguments provided in `data`.
     * @dev Callback is `transient`, meaning all balances for the caller have to be settled at the end.
     * @param data Contains function signature and args to be passed to the msg.sender
     * @return result Resulting data from the call
     */
    function invoke(bytes calldata data) external payable returns (bytes memory result);

    /**
     * @notice Settles deltas for a token.
     * @param token Token's address
     * @return paid Amount paid during settlement
     */
    function settle(IERC20 token) external returns (uint256 paid);

    /**
     * @notice Sends tokens to a recipient.
     * @param token Token's address
     * @param to Recipient's address
     * @param amount Amount of tokens to send
     */
    function wire(IERC20 token, address to, uint256 amount) external;

    /**
     * @notice Retrieves tokens from a sender.
     * @dev This function can transfer tokens from users using allowances granted to the Vault.
     * Only trusted routers should be permitted to invoke it. Untrusted routers should use `settle` instead.
     *
     * @param token Token's address
     * @param from Sender's address
     * @param amount Amount of tokens to retrieve
     */
    function retrieve(IERC20 token, address from, uint256 amount) external;

    /***************************************************************************
                                   Add Liquidity
    ***************************************************************************/

    /// @dev Introduce to avoid "stack too deep" - without polluting the Add/RemoveLiquidity params interface.
    struct LiquidityLocals {
        uint256 tokenIndex;
        uint256[] limitsScaled18;
    }

    /**
     * @notice Adds liquidity to a pool.
     * @dev Caution should be exercised when adding liquidity because the Vault has the capability
     * to transfer tokens from any user, given that it holds all allowances.
     *
     * @param params Parameters for the add liquidity (see above for struct definition)
     * @return amountsIn Actual amounts of input tokens
     * @return bptAmountOut Output pool token amount
     * @return returnData Arbitrary (optional) data with encoded response from the pool
     */
    function addLiquidity(
        AddLiquidityParams memory params
    ) external returns (uint256[] memory amountsIn, uint256 bptAmountOut, bytes memory returnData);

    /***************************************************************************
                                 Remove Liquidity
    ***************************************************************************/

    /**
     * @notice Removes liquidity from a pool.
     * @dev Trusted routers can burn pool tokens belonging to any user and require no prior approval from the user.
     * Untrusted routers require prior approval from the user. This is the only function allowed to call
     * _queryModeBalanceIncrease (and only in a query context).
     *
     * @param params Parameters for the remove liquidity (see above for struct definition)
     * @return bptAmountIn Actual amount of BPT burnt
     * @return amountsOut Actual amounts of output tokens
     * @return returnData Arbitrary (optional) data with encoded response from the pool
     */
    function removeLiquidity(
        RemoveLiquidityParams memory params
    ) external returns (uint256 bptAmountIn, uint256[] memory amountsOut, bytes memory returnData);

    /**
     * @notice Remove liquidity from a pool specifying exact pool tokens in, with proportional token amounts out.
     * The request is implemented by the Vault without any interaction with the pool, ensuring that
     * it works the same for all pools, and cannot be disabled by a new pool type.
     *
     * @param pool Address of the pool
     * @param from Address of user to burn pool tokens from
     * @param exactBptAmountIn Input pool token amount
     * @return amountsOut Actual calculated amounts of output tokens
     */
    function removeLiquidityRecovery(
        address pool,
        address from,
        uint256 exactBptAmountIn
    ) external returns (uint256[] memory amountsOut);

    /***************************************************************************
                                       Swaps
    ***************************************************************************/

    /**
     * @notice A swap has occurred.
     * @param pool The pool with the tokens being swapped
     * @param tokenIn The token entering the Vault (balance increases)
     * @param tokenOut The token leaving the Vault (balance decreases)
     * @param amountIn Number of tokenIn tokens
     * @param amountOut Number of tokenOut tokens
     * @param swapFeeAmount Swap fee amount paid in token out
     */
    event Swap(
        address indexed pool,
        IERC20 indexed tokenIn,
        IERC20 indexed tokenOut,
        uint256 amountIn,
        uint256 amountOut,
        uint256 swapFeeAmount
    );

    /**
     * @notice Swaps tokens based on provided parameters.
     * @dev All parameters are given in raw token decimal encoding.
     * @param params Parameters for the swap (see above for struct definition)
     * @return amountCalculatedRaw Calculated swap amount
     * @return amountInRaw Amount of input tokens for the swap
     * @return amountOutRaw Amount of output tokens from the swap
     */
    function swap(
        SwapParams memory params
    ) external returns (uint256 amountCalculatedRaw, uint256 amountInRaw, uint256 amountOutRaw);

    /*******************************************************************************
                                     Miscellaneous
    *******************************************************************************/

    /**
     * @notice Returns the Vault Extension address.
     */
    function getVaultExtension() external view returns (address);
}<|MERGE_RESOLUTION|>--- conflicted
+++ resolved
@@ -10,205 +10,6 @@
 
 interface IVaultMain {
     /*******************************************************************************
-<<<<<<< HEAD
-                        Pool Registration and Initialization
-    *******************************************************************************/
-
-    /**
-     * @notice A Pool was initialized by calling `initialize`.
-     * @param pool The pool being initialized
-     */
-    event PoolInitialized(address indexed pool);
-
-    /**
-     * @notice Pool balances have changed (e.g., after initialization, add/remove liquidity).
-     * @param pool The pool being registered
-     * @param liquidityProvider The user performing the operation
-     * @param tokens The pool's tokens
-     * @param deltas The amount each token changed
-     */
-    event PoolBalanceChanged(address indexed pool, address indexed liquidityProvider, IERC20[] tokens, int256[] deltas);
-
-    /**
-     * @notice Register a wrapped token buffer.
-     * @dev We are assuming wrapped token addresses are unique (i.e., they are not upgradeable in place,
-     * which would be insecure for depositors). Each wrapped token therefore unique describes a buffer,
-     * since the base token is specified by IERC4626, and it is its own rate provider.
-     * This is a permissioned function.
-     *
-     * @param wrappedToken The wrapped token associated with the new buffer.
-     */
-    function registerBuffer(address wrappedToken) external;
-
-    /**
-     * @notice Get the current rate of a wrapped token buffer.
-     * @dev Reverts if the buffer does not exist.
-     * @param wrappedToken The IERC4626 wrapped token
-     * @return rate The current rate
-     */
-    function getWrappedTokenBufferRate(address wrappedToken) external view returns (uint256);
-
-    /**
-     * @notice Deposit base and wrapped tokens to an internal ERC4626 token buffer.
-     * @param wrappedToken The wrapped buffer token
-     * @param baseAmountIn The amount of base tokens (e.g., DAI for waDAI)
-     * @param wrappedAmountIn The amount of wrapped tokens
-     * @return sharesAmountOut The number of "shares" assigned as a result of this deposit.
-     */
-    function depositToBuffer(
-        address wrappedToken,
-        uint256 baseAmountIn,
-        uint256 wrappedAmountIn
-    ) external returns (uint256 sharesAmountOut);
-
-    /**
-     * @dev Record a deposit to an ERC4626 buffer.
-     * @param baseToken The base token corresponding to the buffer
-     * @param wrappedToken The wrapped token, identifying the buffer
-     * @param baseAmountIn The amount of base tokens deposited
-     * @param wrappedAmountIn The amount of wrapped tokens deposited
-     */
-    event TokensDepositedToBuffer(
-        address indexed baseToken,
-        address indexed wrappedToken,
-        uint256 baseAmountIn,
-        uint256 wrappedAmountIn
-    );
-
-    /**
-     * @notice Get the number of shares (i.e., virtual BPT) held by a depositor in an ERC4626 buffer.
-     * @param wrappedToken The wrapped token identifying the buffer
-     * @return sharesAmount The total shares controlled by the caller
-     */
-    function getBufferShares(address wrappedToken) external view returns (uint256);
-
-    /**
-     * @notice Get the total supply for a given buffer.
-     * @param wrappedToken The wrapped token identifying the buffer
-     * @return totalSupply The current total supply of the buffer (i.e., total shares of virtual BPT)
-     */
-    function getTotalSupplyOfBuffer(address wrappedToken) external view returns (uint256);
-
-    /**
-     * @notice Withdraw shares in an ERC4626 token buffer.
-     * @param wrappedToken The wrapped token specifying the buffer
-     * @param baseAmountOut The amount of base tokens to withdraw (e.g., DAI for waDAI)
-     * @param wrappedAmountOut The amount of wrapped tokens to withdraw
-     * @return sharesAmountIn The amount of shares "burned" in exchange for the tokens.
-     */
-    function withdrawFromBuffer(
-        address wrappedToken,
-        uint256 baseAmountOut,
-        uint256 wrappedAmountOut
-    ) external returns (uint256 sharesAmountIn);
-
-    /**
-     * @dev Record a withdrawal from an ERC4626 buffer.
-     * @param baseToken The base token corresponding to the buffer
-     * @param wrappedToken The wrapped token, identifying the buffer
-     * @param baseAmountOut The amount of base tokens deposited
-     * @param wrappedAmountOut The amount of wrapped tokens deposited
-     */
-    event TokensWithdrawnFromBuffer(
-        address indexed baseToken,
-        address indexed wrappedToken,
-        uint256 baseAmountOut,
-        uint256 wrappedAmountOut
-    );
-
-    /**
-     * @notice Rebalance an ERC4626 buffer.
-     * @param wrappedToken The wrapped token identifying the buffer
-     */
-    function rebalanceBuffer(address wrappedToken) external;
-
-    /**
-     * @notice Initializes a registered pool by adding liquidity; mints BPT tokens for the first time in exchange.
-     * @param pool Address of the pool to initialize
-     * @param to Address that will receive the output BPT
-     * @param tokens Tokens used to seed the pool (must match the registered tokens)
-     * @param exactAmountsIn Exact amounts of input tokens
-     * @param minBptAmountOut Minimum amount of output pool tokens
-     * @param userData Additional (optional) data required for adding initial liquidity
-     * @return bptAmountOut Output pool token amount
-     */
-    function initialize(
-        address pool,
-        address to,
-        IERC20[] memory tokens,
-        uint256[] memory exactAmountsIn,
-        uint256 minBptAmountOut,
-        bytes memory userData
-    ) external returns (uint256 bptAmountOut);
-
-    /*******************************************************************************
-                                    MultiToken
-    *******************************************************************************/
-
-    /**
-     * @notice Gets total supply of a given ERC20 token.
-     * @param token Token's address
-     * @return Total supply of the token
-     */
-    function totalSupply(address token) external view returns (uint256);
-
-    /**
-     * @notice Gets balance of an account for a given ERC20 token.
-     * @param token Token's address
-     * @param account Account's address
-     * @return Balance of the account for the token
-     */
-    function balanceOf(address token, address account) external view returns (uint256);
-
-    /**
-     * @notice Gets allowance of a spender for a given ERC20 token and owner.
-     * @param token Token's address
-     * @param owner Owner's address
-     * @param spender Spender's address
-     * @return Amount of tokens the spender is allowed to spend
-     */
-    function allowance(address token, address owner, address spender) external view returns (uint256);
-
-    /**
-     * @notice Transfers pool token from owner to a recipient.
-     * @dev Notice that the pool token address is not included in the params. This function is exclusively called by
-     * the pool contract, so msg.sender is used as the token address.
-     *
-     * @param owner Owner's address
-     * @param to Recipient's address
-     * @param amount Amount of tokens to transfer
-     * @return True if successful, false otherwise
-     */
-    function transfer(address owner, address to, uint256 amount) external returns (bool);
-
-    /**
-     * @notice Transfers pool token from a sender to a recipient using an allowance.
-     * @dev Notice that the pool token address is not included in the params. This function is exclusively called by
-     * the pool contract, so msg.sender is used as the token address.
-     *
-     * @param spender Address allowed to perform the transfer
-     * @param from Sender's address
-     * @param to Recipient's address
-     * @param amount Amount of tokens to transfer
-     * @return True if successful, false otherwise
-     */
-    function transferFrom(address spender, address from, address to, uint256 amount) external returns (bool);
-
-    /**
-     * @notice Approves a spender to spend pool tokens on behalf of sender.
-     * @dev Notice that the pool token address is not included in the params. This function is exclusively called by
-     * the pool contract, so msg.sender is used as the token address.
-     *
-     * @param owner Owner's address
-     * @param spender Spender's address
-     * @param amount Amount of tokens to approve
-     * @return True if successful, false otherwise
-     */
-    function approve(address owner, address spender, uint256 amount) external returns (bool);
-
-    /*******************************************************************************
-=======
->>>>>>> a89af998
                               Transient Accounting
     *******************************************************************************/
 
