// SPDX-License-Identifier: GPL-3.0-or-later

pragma solidity ^0.8.24;

import { IERC20 } from "@openzeppelin/contracts/token/ERC20/IERC20.sol";

import { AddLiquidityKind, RemoveLiquidityKind, SwapKind } from "./VaultTypes.sol";

/// @notice Interface for the batch router, supporting multi-hop swaps.
interface IBatchRouter {
    /***************************************************************************
                                       Swaps
    ***************************************************************************/

    struct SwapPathStep {
        address pool;
        IERC20 tokenOut;
        // if true, pool is a yield-bearing token buffer. Used to wrap/unwrap tokens if pool doesn't have
        // enough liquidity
        bool isBuffer;
    }

    struct SwapPathExactAmountIn {
        IERC20 tokenIn;
        // for each step:
        // if tokenIn == pool, use removeLiquidity SINGLE_TOKEN_EXACT_IN
        // if tokenOut == pool, use addLiquidity UNBALANCED
        SwapPathStep[] steps;
        uint256 exactAmountIn;
        uint256 minAmountOut;
    }

    struct SwapPathExactAmountOut {
        IERC20 tokenIn;
        // for each step:
        // if tokenIn == pool, use removeLiquidity SINGLE_TOKEN_EXACT_OUT
        // if tokenOut == pool, use addLiquidity SINGLE_TOKEN_EXACT_OUT
        SwapPathStep[] steps;
        uint256 maxAmountIn;
        uint256 exactAmountOut;
    }

    struct SwapExactInHookParams {
        address sender;
        SwapPathExactAmountIn[] paths;
        uint256 deadline;
        bool wethIsEth;
        bytes userData;
    }

    struct SwapExactOutHookParams {
        address sender;
        SwapPathExactAmountOut[] paths;
        uint256 deadline;
        bool wethIsEth;
        bytes userData;
    }

    /**
     * @notice Executes a swap operation involving multiple paths (steps), specifying exact input token amounts.
     * @param paths Swap paths from token in to token out, specifying exact amounts in
     * @param deadline Deadline for the swap, after which it will revert
     * @param wethIsEth If true, incoming ETH will be wrapped to WETH and outgoing WETH will be unwrapped to ETH
     * @param userData Additional (optional) data required for the swap
     * @return pathAmountsOut Calculated amounts of output tokens corresponding to the last step of each given path
     * @return tokensOut Output token addresses
     * @return amountsOut Calculated amounts of output tokens, ordered by output token address
     */
    function swapExactIn(
        SwapPathExactAmountIn[] memory paths,
        uint256 deadline,
        bool wethIsEth,
        bytes calldata userData
    )
        external
        payable
        returns (uint256[] memory pathAmountsOut, address[] memory tokensOut, uint256[] memory amountsOut);

    /**
     * @notice Executes a swap operation involving multiple paths (steps), specifying exact output token amounts.
     * @param paths Swap paths from token in to token out, specifying exact amounts out
     * @param deadline Deadline for the swap
     * @param wethIsEth If true, incoming ETH will be wrapped to WETH and outgoing WETH will be unwrapped to ETH
     * @param userData Additional (optional) data required for the swap
     * @return pathAmountsIn Calculated amounts of input tokens corresponding to the first step of each given path
     * @return tokensIn Input token addresses
     * @return amountsIn Calculated amounts of input tokens, ordered by input token address
     */
    function swapExactOut(
        SwapPathExactAmountOut[] memory paths,
        uint256 deadline,
        bool wethIsEth,
        bytes calldata userData
    ) external payable returns (uint256[] memory pathAmountsIn, address[] memory tokensIn, uint256[] memory amountsIn);

    /**
     * @notice Add arbitrary amounts of underlying tokens to an ERC4626 pool through the buffer.
     * @param pool Address of the liquidity pool
     * @param exactUnderlyingAmountsIn Exact amounts of underlying tokens to be added, sorted in token registration order
     * @param minBptAmountOut Minimum amount of pool tokens to be received
     * @param wethIsEth If true, incoming ETH will be wrapped to WETH and outgoing WETH will be unwrapped to ETH
     * @param userData Additional (optional) data required for adding liquidity
     * @return bptAmountOut Actual amount of pool tokens received
     */
    function addLiquidityUnbalancedToERC4626Pool(
        address pool,
        uint256[] memory exactUnderlyingAmountsIn,
        uint256 minBptAmountOut,
        bool wethIsEth,
        bytes memory userData
    ) external payable returns (uint256 bptAmountOut);

    /**
     * @notice Add proportional amounts of underlying tokens to an ERC4626 pool through the buffer.
     * @param pool Address of the liquidity pool
     * @param maxUnderlyingAmountsIn Maximum amounts of underlying tokens to be added, sorted in token registration order
     * @param exactBptAmountOut Exact amount of pool tokens to be received
     * @param wethIsEth If true, incoming ETH will be wrapped to WETH and outgoing WETH will be unwrapped to ETH
     * @param userData Additional (optional) data required for adding liquidity
     * @return amountsIn Actual amounts of tokens added, sorted in token registration order
     */
    function addLiquidityProportionalToERC4626Pool(
        address pool,
        uint256[] memory maxUnderlyingAmountsIn,
        uint256 exactBptAmountOut,
        bool wethIsEth,
        bytes memory userData
    ) external payable returns (uint256[] memory amountsIn);

    /**
     * @notice Remove proportional amounts of underlying tokens from an ERC4626 pool, burning an exact pool token amount.
     * @param pool Address of the liquidity pool
     * @param exactBptAmountIn Exact amount of pool tokens provided
     * @param minUnderlyingAmountsOut Minimum amounts of underlying tokens to be received, sorted in token registration order
     * @param wethIsEth If true, incoming ETH will be wrapped to WETH and outgoing WETH will be unwrapped to ETH
     * @param userData Additional (optional) data required for removing liquidity
     * @return amountsOut Actual amounts of tokens received, sorted in token registration order
     */
    function removeLiquidityProportionalToERC4626Pool(
        address pool,
        uint256 exactBptAmountIn,
        uint256[] memory minUnderlyingAmountsOut,
        bool wethIsEth,
        bytes memory userData
    ) external payable returns (uint256[] memory amountsOut);

    /***************************************************************************
                                     Queries
    ***************************************************************************/

    /**
     * @notice Queries a swap operation involving multiple paths (steps), specifying exact input token amounts.
     * @dev Min amounts out specified in the paths are ignored.
     * @param paths Swap paths from token in to token out, specifying exact amounts in
     * @param userData Additional (optional) data required for the query
     * @return pathAmountsOut Calculated amounts of output tokens corresponding to the last step of each given path
     * @return tokensOut Output token addresses
     * @return amountsOut Calculated amounts of output tokens to be received, ordered by output token address
     */
    function querySwapExactIn(
        SwapPathExactAmountIn[] memory paths,
        bytes calldata userData
    ) external returns (uint256[] memory pathAmountsOut, address[] memory tokensOut, uint256[] memory amountsOut);

    /**
     * @notice Queries a swap operation involving multiple paths (steps), specifying exact output token amounts.
     * @dev Max amounts in specified in the paths are ignored.
     * @param paths Swap paths from token in to token out, specifying exact amounts out
     * @param userData Additional (optional) data required for the query
     * @return pathAmountsIn Calculated amounts of input tokens corresponding to the last step of each given path
     * @return tokensIn Input token addresses
     * @return amountsIn Calculated amounts of input tokens to be received, ordered by input token address
     */
    function querySwapExactOut(
        SwapPathExactAmountOut[] memory paths,
        bytes calldata userData
    ) external returns (uint256[] memory pathAmountsIn, address[] memory tokensIn, uint256[] memory amountsIn);

<<<<<<< HEAD
    /**
=======
    /***************************************************************************
                                   ERC4626 Pools
    ***************************************************************************/
    // These functions allow interacting with ERC4626 Pools (which are composed of wrapped ERC4626 tokens) using only
    // underlying standard tokens. For instance, with `addLiquidityUnbalancedToERC4626Pool` it is possible to add
    // liquidity to an ERC4626 Pool with [waDAI, waUSDC], using only DAI, only USDC, or an arbitrary amount of both.
    // If the ERC4626 buffers in the Vault have liquidity, these will be used to avoid wrapping/unwrapping through
    // the wrapped token interface, saving gas.
    //
    // For instance, adding only DAI to the pool above (and assuming an aDAI buffer with enough liquidity), would
    // pull in the DAI from the user, swap it for waDAI in the internal Vault buffer, and deposit the waDAI into the
    // ERC4626 pool: 1) without having to do any expensive ERC4626 wrapping operations; and 2) without requiring the
    // user to construct a batch operation containing the buffer swap.

    /**
     * @dev An "ERC4626 pool" is one in which all tokens conform to the IERC4626 yield-bearing token standard (e.g., waDAI).
     * @notice Add arbitrary amounts of underlying tokens to an ERC4626 pool through the buffer.
     * @param pool Address of the liquidity pool
     * @param exactUnderlyingAmountsIn Exact amounts of underlying tokens to be added, sorted in token registration order
     * @param minBptAmountOut Minimum amount of pool tokens to be received
     * @param wethIsEth If true, incoming ETH will be wrapped to WETH and outgoing WETH will be unwrapped to ETH
     * @param userData Additional (optional) data required for adding liquidity
     * @return bptAmountOut Actual amount of pool tokens received
     */
    function addLiquidityUnbalancedToERC4626Pool(
        address pool,
        uint256[] memory exactUnderlyingAmountsIn,
        uint256 minBptAmountOut,
        bool wethIsEth,
        bytes memory userData
    ) external payable returns (uint256 bptAmountOut);

    /**
     * @dev An "ERC4626 pool" is one in which all tokens conform to the IERC4626 yield-bearing token standard (e.g., waDAI).
     * @notice Add proportional amounts of underlying tokens to an ERC4626 pool through the buffer.
     * @param pool Address of the liquidity pool
     * @param maxUnderlyingAmountsIn Maximum amounts of underlying tokens to be added, sorted in token registration order
     * @param exactBptAmountOut Exact amount of pool tokens to be received
     * @param wethIsEth If true, incoming ETH will be wrapped to WETH and outgoing WETH will be unwrapped to ETH
     * @param userData Additional (optional) data required for adding liquidity
     * @return underlyingAmountsIn Actual amounts of tokens added, sorted in token registration order
     */
    function addLiquidityProportionalToERC4626Pool(
        address pool,
        uint256[] memory maxUnderlyingAmountsIn,
        uint256 exactBptAmountOut,
        bool wethIsEth,
        bytes memory userData
    ) external payable returns (uint256[] memory underlyingAmountsIn);

    /**
     * @dev An "ERC4626 pool" is one in which all tokens conform to the IERC4626 yield-bearing token standard (e.g., waDAI).
     * @notice Remove proportional amounts of underlying tokens from an ERC4626 pool, burning an exact pool token amount.
     * @param pool Address of the liquidity pool
     * @param exactBptAmountIn Exact amount of pool tokens provided
     * @param minUnderlyingAmountsOut Minimum amounts of underlying tokens to be received, sorted in token registration order
     * @param wethIsEth If true, incoming ETH will be wrapped to WETH and outgoing WETH will be unwrapped to ETH
     * @param userData Additional (optional) data required for removing liquidity
     * @return underlyingAmountsOut Actual amounts of tokens received, sorted in token registration order
     */
    function removeLiquidityProportionalFromERC4626Pool(
        address pool,
        uint256 exactBptAmountIn,
        uint256[] memory minUnderlyingAmountsOut,
        bool wethIsEth,
        bytes memory userData
    ) external payable returns (uint256[] memory underlyingAmountsOut);

    /**
     * @dev An "ERC4626 pool" is one in which all tokens conform to the IERC4626 yield-bearing token standard (e.g., waDAI).
>>>>>>> 76829944
     * @notice Queries an `addLiquidityUnbalancedToERC4626Pool` operation without actually executing it.
     * @param pool Address of the liquidity pool
     * @param exactUnderlyingAmountsIn Exact amounts of underlying tokens to be added, sorted in token registration order
     * @param userData Additional (optional) data required for the query
     * @return bptAmountOut Expected amount of pool tokens to receive
     */
    function queryAddLiquidityUnbalancedToERC4626Pool(
        address pool,
        uint256[] memory exactUnderlyingAmountsIn,
        bytes memory userData
    ) external returns (uint256 bptAmountOut);

    /**
<<<<<<< HEAD
     * @notice Queries an `addLiquidityProportionalToERC4626Pool` operation without actually executing it.
     * @param pool Address of the liquidity pool
     * @param maxUnderlyingAmountsIn Maximum amounts of underlying tokens to be added, sorted in token registration order
     * @param exactBptAmountOut Exact amount of pool tokens to be received
     * @param userData Additional (optional) data required for the query
     * @return amountsIn Expected amounts of tokens to add, sorted in token registration order
     */
    function queryAddLiquidityProportionalToERC4626Pool(
        address pool,
        uint256[] memory maxUnderlyingAmountsIn,
        uint256 exactBptAmountOut,
        bytes memory userData
    ) external returns (uint256[] memory amountsIn);

    /**
     * @notice Queries `removeLiquidityProportionalToERC4626Pool` operation without actually executing it.
     * @param pool Address of the liquidity pool
     * @param exactBptAmountIn Exact amount of pool tokens provided for the query
     * @param userData Additional (optional) data required for the query
     * @return amountsOut Expected amounts of tokens to receive, sorted in token registration order
     */
    function queryRemoveLiquidityProportionalToERC4626Pool(
        address pool,
        uint256 exactBptAmountIn,
        bytes memory userData
    ) external returns (uint256[] memory amountsOut);
=======
     * @dev An "ERC4626 pool" is one in which all tokens conform to the IERC4626 yield-bearing token standard (e.g., waDAI).
     * @notice Queries an `addLiquidityProportionalToERC4626Pool` operation without actually executing it.
     * @param pool Address of the liquidity pool
     * @param exactBptAmountOut Exact amount of pool tokens to be received
     * @param userData Additional (optional) data required for the query
     * @return underlyingAmountsIn Expected amounts of tokens to add, sorted in token registration order
     */
    function queryAddLiquidityProportionalToERC4626Pool(
        address pool,
        uint256 exactBptAmountOut,
        bytes memory userData
    ) external returns (uint256[] memory underlyingAmountsIn);

    /**
     * @dev An "ERC4626 pool" is one in which all tokens conform to the IERC4626 yield-bearing token standard (e.g., waDAI).
     * @notice Queries a `removeLiquidityProportionalFromERC4626Pool` operation without actually executing it.
     * @param pool Address of the liquidity pool
     * @param exactBptAmountIn Exact amount of pool tokens provided for the query
     * @param userData Additional (optional) data required for the query
     * @return underlyingAmountsOut Expected amounts of tokens to receive, sorted in token registration order
     */
    function queryRemoveLiquidityProportionalFromERC4626Pool(
        address pool,
        uint256 exactBptAmountIn,
        bytes memory userData
    ) external returns (uint256[] memory underlyingAmountsOut);
>>>>>>> 76829944
}<|MERGE_RESOLUTION|>--- conflicted
+++ resolved
@@ -93,57 +93,6 @@
         bytes calldata userData
     ) external payable returns (uint256[] memory pathAmountsIn, address[] memory tokensIn, uint256[] memory amountsIn);
 
-    /**
-     * @notice Add arbitrary amounts of underlying tokens to an ERC4626 pool through the buffer.
-     * @param pool Address of the liquidity pool
-     * @param exactUnderlyingAmountsIn Exact amounts of underlying tokens to be added, sorted in token registration order
-     * @param minBptAmountOut Minimum amount of pool tokens to be received
-     * @param wethIsEth If true, incoming ETH will be wrapped to WETH and outgoing WETH will be unwrapped to ETH
-     * @param userData Additional (optional) data required for adding liquidity
-     * @return bptAmountOut Actual amount of pool tokens received
-     */
-    function addLiquidityUnbalancedToERC4626Pool(
-        address pool,
-        uint256[] memory exactUnderlyingAmountsIn,
-        uint256 minBptAmountOut,
-        bool wethIsEth,
-        bytes memory userData
-    ) external payable returns (uint256 bptAmountOut);
-
-    /**
-     * @notice Add proportional amounts of underlying tokens to an ERC4626 pool through the buffer.
-     * @param pool Address of the liquidity pool
-     * @param maxUnderlyingAmountsIn Maximum amounts of underlying tokens to be added, sorted in token registration order
-     * @param exactBptAmountOut Exact amount of pool tokens to be received
-     * @param wethIsEth If true, incoming ETH will be wrapped to WETH and outgoing WETH will be unwrapped to ETH
-     * @param userData Additional (optional) data required for adding liquidity
-     * @return amountsIn Actual amounts of tokens added, sorted in token registration order
-     */
-    function addLiquidityProportionalToERC4626Pool(
-        address pool,
-        uint256[] memory maxUnderlyingAmountsIn,
-        uint256 exactBptAmountOut,
-        bool wethIsEth,
-        bytes memory userData
-    ) external payable returns (uint256[] memory amountsIn);
-
-    /**
-     * @notice Remove proportional amounts of underlying tokens from an ERC4626 pool, burning an exact pool token amount.
-     * @param pool Address of the liquidity pool
-     * @param exactBptAmountIn Exact amount of pool tokens provided
-     * @param minUnderlyingAmountsOut Minimum amounts of underlying tokens to be received, sorted in token registration order
-     * @param wethIsEth If true, incoming ETH will be wrapped to WETH and outgoing WETH will be unwrapped to ETH
-     * @param userData Additional (optional) data required for removing liquidity
-     * @return amountsOut Actual amounts of tokens received, sorted in token registration order
-     */
-    function removeLiquidityProportionalToERC4626Pool(
-        address pool,
-        uint256 exactBptAmountIn,
-        uint256[] memory minUnderlyingAmountsOut,
-        bool wethIsEth,
-        bytes memory userData
-    ) external payable returns (uint256[] memory amountsOut);
-
     /***************************************************************************
                                      Queries
     ***************************************************************************/
@@ -176,9 +125,6 @@
         bytes calldata userData
     ) external returns (uint256[] memory pathAmountsIn, address[] memory tokensIn, uint256[] memory amountsIn);
 
-<<<<<<< HEAD
-    /**
-=======
     /***************************************************************************
                                    ERC4626 Pools
     ***************************************************************************/
@@ -249,7 +195,6 @@
 
     /**
      * @dev An "ERC4626 pool" is one in which all tokens conform to the IERC4626 yield-bearing token standard (e.g., waDAI).
->>>>>>> 76829944
      * @notice Queries an `addLiquidityUnbalancedToERC4626Pool` operation without actually executing it.
      * @param pool Address of the liquidity pool
      * @param exactUnderlyingAmountsIn Exact amounts of underlying tokens to be added, sorted in token registration order
@@ -263,59 +208,30 @@
     ) external returns (uint256 bptAmountOut);
 
     /**
-<<<<<<< HEAD
+     * @dev An "ERC4626 pool" is one in which all tokens conform to the IERC4626 yield-bearing token standard (e.g., waDAI).
      * @notice Queries an `addLiquidityProportionalToERC4626Pool` operation without actually executing it.
      * @param pool Address of the liquidity pool
-     * @param maxUnderlyingAmountsIn Maximum amounts of underlying tokens to be added, sorted in token registration order
      * @param exactBptAmountOut Exact amount of pool tokens to be received
      * @param userData Additional (optional) data required for the query
-     * @return amountsIn Expected amounts of tokens to add, sorted in token registration order
+     * @return underlyingAmountsIn Expected amounts of tokens to add, sorted in token registration order
      */
     function queryAddLiquidityProportionalToERC4626Pool(
         address pool,
-        uint256[] memory maxUnderlyingAmountsIn,
         uint256 exactBptAmountOut,
         bytes memory userData
-    ) external returns (uint256[] memory amountsIn);
-
-    /**
-     * @notice Queries `removeLiquidityProportionalToERC4626Pool` operation without actually executing it.
+    ) external returns (uint256[] memory underlyingAmountsIn);
+
+    /**
+     * @dev An "ERC4626 pool" is one in which all tokens conform to the IERC4626 yield-bearing token standard (e.g., waDAI).
+     * @notice Queries a `removeLiquidityProportionalFromERC4626Pool` operation without actually executing it.
      * @param pool Address of the liquidity pool
      * @param exactBptAmountIn Exact amount of pool tokens provided for the query
      * @param userData Additional (optional) data required for the query
-     * @return amountsOut Expected amounts of tokens to receive, sorted in token registration order
-     */
-    function queryRemoveLiquidityProportionalToERC4626Pool(
+     * @return underlyingAmountsOut Expected amounts of tokens to receive, sorted in token registration order
+     */
+    function queryRemoveLiquidityProportionalFromERC4626Pool(
         address pool,
         uint256 exactBptAmountIn,
         bytes memory userData
-    ) external returns (uint256[] memory amountsOut);
-=======
-     * @dev An "ERC4626 pool" is one in which all tokens conform to the IERC4626 yield-bearing token standard (e.g., waDAI).
-     * @notice Queries an `addLiquidityProportionalToERC4626Pool` operation without actually executing it.
-     * @param pool Address of the liquidity pool
-     * @param exactBptAmountOut Exact amount of pool tokens to be received
-     * @param userData Additional (optional) data required for the query
-     * @return underlyingAmountsIn Expected amounts of tokens to add, sorted in token registration order
-     */
-    function queryAddLiquidityProportionalToERC4626Pool(
-        address pool,
-        uint256 exactBptAmountOut,
-        bytes memory userData
-    ) external returns (uint256[] memory underlyingAmountsIn);
-
-    /**
-     * @dev An "ERC4626 pool" is one in which all tokens conform to the IERC4626 yield-bearing token standard (e.g., waDAI).
-     * @notice Queries a `removeLiquidityProportionalFromERC4626Pool` operation without actually executing it.
-     * @param pool Address of the liquidity pool
-     * @param exactBptAmountIn Exact amount of pool tokens provided for the query
-     * @param userData Additional (optional) data required for the query
-     * @return underlyingAmountsOut Expected amounts of tokens to receive, sorted in token registration order
-     */
-    function queryRemoveLiquidityProportionalFromERC4626Pool(
-        address pool,
-        uint256 exactBptAmountIn,
-        bytes memory userData
     ) external returns (uint256[] memory underlyingAmountsOut);
->>>>>>> 76829944
 }