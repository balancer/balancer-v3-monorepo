--- conflicted
+++ resolved
@@ -224,12 +224,8 @@
     ) external returns (uint256[] memory amountsIn);
 
     /**
-<<<<<<< HEAD
-     * @dev An "ERC4626 pool" is one in which all tokens conform to the IERC4626 yield-bearing token standard (e.g., waDAI).
-     * @notice Queries `removeLiquidityProportionalFromERC4626Pool` operation without actually executing it.
-=======
-     * @notice Queries a `removeLiquidityProportionalToERC4626Pool` operation without actually executing it.
->>>>>>> c3327285
+     * @dev An "ERC4626 pool" is one in which all tokens conform to the IERC4626 yield-bearing token standard (e.g., waDAI).
+     * @notice Queries a `removeLiquidityProportionalFromERC4626Pool` operation without actually executing it.
      * @param pool Address of the liquidity pool
      * @param exactBptAmountIn Exact amount of pool tokens provided for the query
      * @param userData Additional (optional) data required for the query
