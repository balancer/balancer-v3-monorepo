// SPDX-License-Identifier: GPL-3.0-or-later

pragma solidity ^0.8.4;

import "@openzeppelin/contracts/token/ERC20/IERC20.sol";

interface IVaultErrors {
    /// @dev Error indicating that a pool has already been registered.
    error PoolAlreadyRegistered(address pool);

    /// @dev Error indicating that a referenced pool has not been registered.
    error PoolNotRegistered(address pool);

    /// @dev Error indicating an attempt to register an invalid token.
    error InvalidToken();

    /// @dev Error indicating a token was already registered (i.e., a duplicate).
    error TokenAlreadyRegistered(IERC20 tokenAddress);

    /// @dev Error indicating the sender is not the Vault (e.g., someone is trying to call a permissioned function).
    error SenderIsNotVault(address sender);

    /// @dev
    error TokensMismatch(address tokenA, address tokenB);

    /// @dev
    error PoolHasNoTokens(address pool);

    /// @dev
    error JoinAboveMax();

    /// @dev
    error InvalidEthInternalBalance();

    /// @dev
    error ExitBelowMin();

    /// @dev
    error SwapDeadline();

    /// @dev
    error AmountGivenZero();

    /// @dev
    error CannotSwapSameToken();

    /// @dev
    error TokenNotRegistered();

    /// @dev
    error SwapLimit(uint256, uint256);

    /// @dev
    error BtpAmountBelowMin();

    /// @dev
    error BalanceNotSettled();

    /// @dev
    error WrongHandler(address, address);

    /// @dev
    error NoHandler();

    /// @dev
    error HandlerOutOfBounds(uint256);

    /// @dev
    error NotStaticCall();

<<<<<<< HEAD
    /// @dev
    error QueryDisabled();

    /// @dev
    error QueryAlreadyDisabled();

    /// @dev
    error QueryNotDisabled();
=======
    /**
     * @dev
     */
    error QueriesDisabled();

    /**
     * @dev
     */
    error HookCallFailed();
>>>>>>> 6c91fdae
}<|MERGE_RESOLUTION|>--- conflicted
+++ resolved
@@ -68,7 +68,6 @@
     /// @dev
     error NotStaticCall();
 
-<<<<<<< HEAD
     /// @dev
     error QueryDisabled();
 
@@ -77,15 +76,7 @@
 
     /// @dev
     error QueryNotDisabled();
-=======
-    /**
-     * @dev
-     */
-    error QueriesDisabled();
 
-    /**
-     * @dev
-     */
+    /// @dev
     error HookCallFailed();
->>>>>>> 6c91fdae
 }