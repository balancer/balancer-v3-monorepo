// SPDX-License-Identifier: GPL-3.0-or-later

pragma solidity ^0.8.4;

import "@openzeppelin/contracts/token/ERC20/IERC20.sol";

interface IVaultErrors {
    /// @dev A pool has already been registered.
    error PoolAlreadyRegistered(address pool);

    /// @dev The pool has already been initialized. `initialize` may only be called once.
    error PoolAlreadyInitialized(address pool);

    /// @dev A referenced pool has not been registered.
    error PoolNotRegistered(address pool);

    /// @dev A referenced pool has not been initialized.
    error PoolNotInitialized(address pool);

    /// @dev An attempt to register an invalid token.
    error InvalidToken();

    /// @dev A token was already registered (i.e., a duplicate).
    error TokenAlreadyRegistered(IERC20 tokenAddress);

<<<<<<< HEAD
    /// @dev The sender is not the Vault (e.g., someone is trying to call a permissioned function).
=======
    /// @dev Indicates the number of pool tokens is below the minimum allowed.
    error MinTokens();

    /// @dev Indicates the number of pool tokens is above the maximum allowed.
    error MaxTokens();

    /**
     * @dev Error indicating the sender is not the Vault (e.g., someone is trying to call a permissioned function).
     */
>>>>>>> 615e7252
    error SenderIsNotVault(address sender);

    /// @dev The token list passed into an operation does not match the pool tokens in the pool.
    error TokensMismatch(address tokenA, address tokenB);

    /// @dev The pool has not been initialized.
    error PoolHasNoTokens(address pool);

    /// @dev A required amountIn exceeds the maximum limit specified in the join.
    error JoinAboveMax();

    /// @dev The actual bptAmountOut is below the minimum limit specified in the exit.
    error ExitBelowMin();

    /// @dev The swap transaction was not mined before the specified deadline timestamp.
    error SwapDeadline();

    /// @dev The user tried to swap zero tokens.
    error AmountGivenZero();

    /// @dev The user attempted to swap a token for itself.
    error CannotSwapSameToken();

    /// @dev A token involved in a swap is invalid (e.g., the zero address).
    error TokenNotRegistered();

    /// @dev An amount in or out has exceeded the limit specified in the swap request.
    error SwapLimit(uint256, uint256);

    /// @dev The BPT amount involved in the operation is below the absolute minimum.
    error BptAmountBelowAbsoluteMin();

    /// @dev The BPT amount received from adding liquidity is below the minimum specified for the operation.
    error BptAmountBelowMin();

    /// @dev The BPT amount requested from removing liquidity is above the maximum specified for the operation.
    error BptAmountAboveMax();

    /// @dev A transient accounting operation completed with outstanding token deltas.
    error BalanceNotSettled();

    /// @dev In transient accounting, a handler is attempting to execute an operation out of order.
    error WrongHandler(address, address);

    /// @dev A user called a Vault function (swap, add/remove liquidity) outside the invoke context.
    error NoHandler();

    /// @dev The caller attempted to access a handler at an invalid index.
    error HandlerOutOfBounds(uint256);

    /// @dev A user tried to execute a query operation when they were disabled.
    error QueriesDisabled();

    /// @dev The pool has returned false to a callback, indicating the transaction should revert.
    error CallbackFailed();

    /// @dev An unauthorized Router tried to call a permissioned function (i.e., using the Vault's token allowance).
    error RouterNotTrusted();
}<|MERGE_RESOLUTION|>--- conflicted
+++ resolved
@@ -23,19 +23,13 @@
     /// @dev A token was already registered (i.e., a duplicate).
     error TokenAlreadyRegistered(IERC20 tokenAddress);
 
-<<<<<<< HEAD
-    /// @dev The sender is not the Vault (e.g., someone is trying to call a permissioned function).
-=======
     /// @dev Indicates the number of pool tokens is below the minimum allowed.
     error MinTokens();
 
     /// @dev Indicates the number of pool tokens is above the maximum allowed.
     error MaxTokens();
 
-    /**
-     * @dev Error indicating the sender is not the Vault (e.g., someone is trying to call a permissioned function).
-     */
->>>>>>> 615e7252
+    /// @dev The sender is not the Vault (e.g., someone is trying to call a permissioned function).
     error SenderIsNotVault(address sender);
 
     /// @dev The token list passed into an operation does not match the pool tokens in the pool.
