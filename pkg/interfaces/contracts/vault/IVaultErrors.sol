// SPDX-License-Identifier: GPL-3.0-or-later

pragma solidity ^0.8.4;

import "@openzeppelin/contracts/token/ERC20/IERC20.sol";

interface IVaultErrors {
    /**
     * @dev Error indicating that a pool has already been registered.
     */
    error PoolAlreadyRegistered(address pool);

    /**
     * @dev Error indicating that a referenced pool has not been registered.
     */
    error PoolNotRegistered(address pool);

    /**
     * @dev Error indicating an attempt to register an invalid token.
     */
    error InvalidToken();

    /**
     * @dev Error indicating a token was already registered (i.e., a duplicate).
     */
    error TokenAlreadyRegistered(IERC20 tokenAddress);

    /**
     * @dev Error indicating the sender is not the Vault (e.g., someone is trying to call a permissioned function).
     */
    error SenderIsNotVault(address sender);

    /**
     * @dev
     */
    error TokensMismatch(address tokenA, address tokenB);

    /**
     * @dev
     */
    error PoolHasNoTokens(address pool);

    /**
     * @dev
     */
    error JoinAboveMax();

    /**
     * @dev
     */
    error InvalidEthInternalBalance();

    /**
     * @dev
     */
    error ExitBelowMin();

    /**
     * @dev
     */
    error SwapDeadline();

    /**
     * @dev
     */
<<<<<<< HEAD
    error AmountInZero();
=======
    error AmountGivenZero();
>>>>>>> 7763ad1a

    /**
     * @dev
     */
    error CannotSwapSameToken();

    /**
     * @dev
     */
    error TokenNotRegistered();

    /**
     * @dev
     */
    error SwapLimit(uint256, uint256);

    /**
     * @dev
     */
    error BtpAmountBelowMin();

    /**
     * @dev
     */
    error BalanceNotSettled();

    /**
     * @dev
     */
    error WrongHandler(address, address);

    /**
     * @dev
     */
    error NoHandler();

    /**
     * @dev
     */
    error HandlerOutOfBounds(uint256);
<<<<<<< HEAD

    /**
     * @dev
     */
    error NotStaticCall();

    /**
     * @dev
     */
    error QueriesDisabled();
=======
>>>>>>> 7763ad1a
}<|MERGE_RESOLUTION|>--- conflicted
+++ resolved
@@ -63,11 +63,7 @@
     /**
      * @dev
      */
-<<<<<<< HEAD
-    error AmountInZero();
-=======
     error AmountGivenZero();
->>>>>>> 7763ad1a
 
     /**
      * @dev
@@ -108,7 +104,6 @@
      * @dev
      */
     error HandlerOutOfBounds(uint256);
-<<<<<<< HEAD
 
     /**
      * @dev
@@ -119,6 +114,4 @@
      * @dev
      */
     error QueriesDisabled();
-=======
->>>>>>> 7763ad1a
 }