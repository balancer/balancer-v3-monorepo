// SPDX-License-Identifier: GPL-3.0-or-later

pragma solidity ^0.8.4;

import "@openzeppelin/contracts/token/ERC20/IERC20.sol";

interface IVaultErrors {
    /**
     * @dev Error indicating that a pool has already been registered.
     */
    error PoolAlreadyRegistered(address pool);

    /// @dev Error indicating that the pool has already been initialized. `initialize` may only be called once.
    error PoolAlreadyInitialized(address pool);

    /**
     * @dev Error indicating that a referenced pool has not been registered.
     */
    error PoolNotRegistered(address pool);

    /**
     * @dev Error indicating that a referenced pool has not been initialized.
     */
    error PoolNotInitialized(address pool);

    /**
     * @dev Error indicating an attempt to register an invalid token.
     */
    error InvalidToken();

    /**
     * @dev Error indicating a token was already registered (i.e., a duplicate).
     */
    error TokenAlreadyRegistered(IERC20 tokenAddress);

    /**
     * @dev Error indicating the sender is not the Vault (e.g., someone is trying to call a permissioned function).
     */
    error SenderIsNotVault(address sender);

    /**
     * @dev
     */
    error TokensMismatch(address tokenA, address tokenB);

    /**
     * @dev
     */
    error PoolHasNoTokens(address pool);

    /**
     * @dev
     */
    error JoinAboveMax();

    /**
     * @dev
     */
    error InvalidEthInternalBalance();

    /**
     * @dev
     */
    error ExitBelowMin();

    /**
     * @dev
     */
    error SwapDeadline();

    /**
     * @dev
     */
    error AmountGivenZero();

    /**
     * @dev
     */
    error CannotSwapSameToken();

    /**
     * @dev
     */
    error TokenNotRegistered();

    /**
     * @dev
     */
    error SwapLimit(uint256, uint256);

    /// @dev Error indicating the BPT amount involved in the operation is below the absolute minimum.
    error BptAmountBelowAbsoluteMin();

    /**
     * @dev
     */
    error BptAmountBelowMin();

    /**
     * @dev
     */
    error BptAmountAboveMax();

    /**
     * @dev
     */
    error BalanceNotSettled();

    /**
     * @dev
     */
    error WrongHandler(address, address);

    /**
     * @dev
     */
    error NoHandler();

    /**
     * @dev
     */
    error HandlerOutOfBounds(uint256);

    /**
     * @dev
     */
<<<<<<< HEAD
    error DoesNotSupportAddLiquidityProportional(address pool);

    /**
     * @dev
     */
    error NotStaticCall();
=======
    error QueriesDisabled();
>>>>>>> 3e6ef024

    /**
     * @dev
     */
    error CallbackFailed();

    /**
     * @dev
     */
    error RouterNotTrusted();
}<|MERGE_RESOLUTION|>--- conflicted
+++ resolved
@@ -124,16 +124,12 @@
     /**
      * @dev
      */
-<<<<<<< HEAD
     error DoesNotSupportAddLiquidityProportional(address pool);
 
     /**
      * @dev
      */
-    error NotStaticCall();
-=======
     error QueriesDisabled();
->>>>>>> 3e6ef024
 
     /**
      * @dev
