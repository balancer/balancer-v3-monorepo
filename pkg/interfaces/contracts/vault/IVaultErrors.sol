--- conflicted
+++ resolved
@@ -8,19 +8,10 @@
     /// @dev A pool has already been registered.
     error PoolAlreadyRegistered(address pool);
 
-<<<<<<< HEAD
-    /// @dev Error indicating that the pool has already been initialized. `initialize` may only be called once.
-    error PoolAlreadyInitialized(address pool);
-
-    /**
-     * @dev Error indicating that a referenced pool has not been registered.
-     */
-=======
     /// @dev The pool has already been initialized. `initialize` may only be called once.
     error PoolAlreadyInitialized(address pool);
 
     /// @dev A referenced pool has not been registered.
->>>>>>> 6c3359bf
     error PoolNotRegistered(address pool);
 
     /// @dev A referenced pool has not been initialized.
@@ -68,20 +59,8 @@
     /// @dev An amount in or out has exceeded the limit specified in the swap request.
     error SwapLimit(uint256, uint256);
 
-<<<<<<< HEAD
-    /**
-     * @dev
-     */
-    error BptAmountBelowMin();
-
-    /**
-     * @dev
-     */
-    error BptAmountAboveMax();
-=======
     /// @dev The BPT amount involved in the operation is below the absolute minimum.
     error BptAmountBelowAbsoluteMin();
->>>>>>> 6c3359bf
 
     /// @dev The BPT amount received from adding liquidity is below the minimum specified for the operation.
     error BptAmountBelowMin();
@@ -104,26 +83,15 @@
     /// @dev A user tried to execute a query operation when they were disabled.
     error QueriesDisabled();
 
-<<<<<<< HEAD
-    /**
-     * @dev
-     */
-    error HookCallFailed();
-
-    /**
-     * @dev
-     */
-    error ProtocolSwapFeePercentageTooHigh();
-
-    /**
-     * @dev
-     */
-    error MaxSwapFeePercentage();
-=======
     /// @dev The pool has returned false to a callback, indicating the transaction should revert.
     error CallbackFailed();
 
     /// @dev An unauthorized Router tried to call a permissioned function (i.e., using the Vault's token allowance).
     error RouterNotTrusted();
->>>>>>> 6c3359bf
+
+    /// @dev Maximum protocol swap fee percentage exceeded.
+    error ProtocolSwapFeePercentageTooHigh();
+
+    /// @dev Maximum swap fee percentage exceeded.
+    error MaxSwapFeePercentage();
 }