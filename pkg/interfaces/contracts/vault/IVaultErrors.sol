--- conflicted
+++ resolved
@@ -80,18 +80,10 @@
     /// @dev The caller attempted to access a handler at an invalid index.
     error HandlerOutOfBounds(uint256);
 
-<<<<<<< HEAD
-    /**
-     * @dev
-     */
+    /// @dev Pool does not support adding liquidity proportionally.
     error DoesNotSupportAddLiquidityProportional(address pool);
 
-    /**
-     * @dev
-     */
-=======
     /// @dev A user tried to execute a query operation when they were disabled.
->>>>>>> 942fe789
     error QueriesDisabled();
 
     /// @dev The pool has returned false to a callback, indicating the transaction should revert.
