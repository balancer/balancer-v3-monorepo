// SPDX-License-Identifier: GPL-3.0-or-later

pragma solidity ^0.8.24;

import { IERC20 } from "@openzeppelin/contracts/token/ERC20/IERC20.sol";

/// @dev Errors are namespaced inside an interface to improve DX with Typechain.
interface IVaultErrors {
    /*******************************************************************************
                            Registration and Initialization
    *******************************************************************************/

    /**
     * @dev A pool has already been registered. `registerPool` may only be called once.
     * @param pool The already registered pool
     */
    error PoolAlreadyRegistered(address pool);

    /**
     * @dev A pool has already been initialized. `initialize` may only be called once.
     * @param pool The already initialized pool
     */
    error PoolAlreadyInitialized(address pool);

    /**
     * @dev A pool has not been registered.
     * @param pool The unregistered pool
     */
    error PoolNotRegistered(address pool);

    /**
     * @dev A referenced pool has not been initialized.
     * @param pool The uninitialized pool
     */
    error PoolNotInitialized(address pool);

    /**
<<<<<<< HEAD
     * @dev A referenced pool has not been initialized.
     * @param poolHooksContract Address of the hook contract that rejected the factory
     * @param poolFactory Address of the rejected pool factory
     */
    error HookRegisterFailed(address poolHooksContract, address poolFactory);
=======
     * @dev A hook contract rejected a pool on registration.
     * @param poolHooksContract Address of the hook contract that rejected the pool registration
     * @param pool Address of the rejected pool
     * @param poolFactory Address of the pool factory
     */
    error HookRegistrationFailed(address poolHooksContract, address pool, address poolFactory);
>>>>>>> 8c509500

    /**
     * @dev A token was already registered (i.e., it is a duplicate in the pool).
     * @param token The duplicate token
     */
    error TokenAlreadyRegistered(IERC20 token);

    /// @dev The token count is below the minimum allowed.
    error MinTokens();

    /// @dev The token count is above the maximum allowed.
    error MaxTokens();

    /// @dev Invalid tokens (e.g., zero) cannot be registered.
    error InvalidToken();

    /// @dev The token type given in a TokenConfig during pool registration is invalid.
    error InvalidTokenType();

    /// @dev The data in a TokenConfig struct is inconsistent or unsupported.
    error InvalidTokenConfiguration();

    /**
     * @dev The token list passed into an operation does not match the pool tokens in the pool.
     * @param pool Address of the pool
     * @param expectedToken The correct token at a given index in the pool
     * @param actualToken The actual token found at that index
     */
    error TokensMismatch(address pool, address expectedToken, address actualToken);

    /*******************************************************************************
                                 Transient Accounting
    *******************************************************************************/

    /// @dev A transient accounting operation completed with outstanding token deltas.
    error BalanceNotSettled();

    /// @dev A user called a Vault function (swap, add/remove liquidity) outside the lock context.
    error VaultIsNotUnlocked();

    /// @dev The pool has returned false to the beforeSwap hook, indicating the transaction should revert.
    error DynamicSwapFeeHookFailed();

    /// @dev The pool has returned false to the beforeSwap hook, indicating the transaction should revert.
    error BeforeSwapHookFailed();

    /// @dev The pool has returned false to the afterSwap hook, indicating the transaction should revert.
    error AfterSwapHookFailed();

    /// @dev The pool has returned false to the beforeInitialize hook, indicating the transaction should revert.
    error BeforeInitializeHookFailed();

    /// @dev The pool has returned false to the afterInitialize hook, indicating the transaction should revert.
    error AfterInitializeHookFailed();

    /// @dev The pool has returned false to the beforeAddLiquidity hook, indicating the transaction should revert.
    error BeforeAddLiquidityHookFailed();

    /// @dev The pool has returned false to the afterAddLiquidity hook, indicating the transaction should revert.
    error AfterAddLiquidityHookFailed();

    /// @dev The pool has returned false to the beforeRemoveLiquidity hook, indicating the transaction should revert.
    error BeforeRemoveLiquidityHookFailed();

    /// @dev The pool has returned false to the afterRemoveLiquidity hook, indicating the transaction should revert.
    error AfterRemoveLiquidityHookFailed();

    /// @dev An unauthorized Router tried to call a permissioned function (i.e., using the Vault's token allowance).
    error RouterNotTrusted();

    /*******************************************************************************
                                        Swaps
    *******************************************************************************/

    /// @dev The user tried to swap zero tokens.
    error AmountGivenZero();

    /// @dev The user attempted to swap a token for itself.
    error CannotSwapSameToken();

    /// @dev The user attempted to swap a token not in the pool.
    error TokenNotRegistered();

    /// @dev An amount in or out has exceeded the limit specified in the swap request.
    error SwapLimit(uint256 amount, uint256 limit);

    /*******************************************************************************
                                    Add Liquidity
    *******************************************************************************/

    /// @dev Add liquidity kind not supported.
    error InvalidAddLiquidityKind();

    /// @dev A required amountIn exceeds the maximum limit specified for the operation.
    error AmountInAboveMax(IERC20 token, uint256 amount, uint256 limit);

    /// @dev The BPT amount received from adding liquidity is below the minimum specified for the operation.
    error BptAmountOutBelowMin(uint256 amount, uint256 limit);

    /// @dev Pool does not support adding liquidity with a customized input.
    error DoesNotSupportAddLiquidityCustom();

    /*******************************************************************************
                                    Remove Liquidity
    *******************************************************************************/

    /// @dev Remove liquidity kind not supported.
    error InvalidRemoveLiquidityKind();

    /// @dev The actual amount out is below the minimum limit specified for the operation.
    error AmountOutBelowMin(IERC20 token, uint256 amount, uint256 limit);

    /// @dev The required BPT amount in exceeds the maximum limit specified for the operation.
    error BptAmountInAboveMax(uint256 amount, uint256 limit);

    /// @dev Pool does not support removing liquidity with a customized input.
    error DoesNotSupportRemoveLiquidityCustom();

    /*******************************************************************************
                                     Fees
    *******************************************************************************/

    /// @dev Error raised when the swap fee percentage exceeds the maximum allowed value.
    error SwapFeePercentageTooHigh();

    /**
     * @dev Error raised when the sum of the parts (aggregate protocol swap or yield fee)
     * is greater than the whole (total swap or yield fee). Also validated when the protocol fee
     * collector updates aggregate fee percentages in the Vault.
     */
    error ProtocolFeesExceedTotalCollected();

    /**
     * @dev  Error raised when the swap fee percentage is less than the minimum allowed value.
     * The Vault itself does not impose a universal minimum. Rather, it asks each pool whether
     * it supports the `IMinimumSwapFee` interface. If it does, the Vault validates against the
     * minimum value returned by the pool.
     *
     * Pools with dynamic fees do not check for a lower limit.
     */
    error SwapFeePercentageTooLow();

    /// @dev Error raised when the pool creator fee percentage exceeds the maximum allowed value.
    error PoolCreatorFeePercentageTooHigh();

    /*******************************************************************************
                                    Queries
    *******************************************************************************/

    /// @dev A user tried to execute a query operation when they were disabled.
    error QueriesDisabled();

    /*******************************************************************************
                                Recovery Mode
    *******************************************************************************/

    /**
     * @dev Cannot enable recovery mode when already enabled.
     * @param pool The pool
     */
    error PoolInRecoveryMode(address pool);

    /**
     * @dev Cannot disable recovery mode when not enabled.
     * @param pool The pool
     */
    error PoolNotInRecoveryMode(address pool);

    /*******************************************************************************
                                Authentication
    *******************************************************************************/

    /**
     * @dev Error indicating the sender is not the Vault (e.g., someone is trying to call a permissioned function).
     * @param sender The account attempting to call a permissioned function
     */
    error SenderIsNotVault(address sender);

    /*******************************************************************************
                                        Pausing
    *******************************************************************************/

    /// @dev The caller specified a pause window period longer than the maximum.
    error VaultPauseWindowDurationTooLarge();

    /// @dev The caller specified a buffer period longer than the maximum.
    error PauseBufferPeriodDurationTooLarge();

    /// @dev A user tried to perform an operation while the Vault was paused.
    error VaultPaused();

    /// @dev Governance tried to unpause the Vault when it was not paused.
    error VaultNotPaused();

    /// @dev Governance tried to pause the Vault after the pause period expired.
    error VaultPauseWindowExpired();

    /**
     * @dev A user tried to perform an operation involving a paused Pool.
     * @param pool The paused pool
     */
    error PoolPaused(address pool);

    /**
     * @dev Governance tried to unpause the Pool when it was not paused.
     * @param pool The unpaused pool
     */
    error PoolNotPaused(address pool);

    /**
     * @dev Governance tried to pause a Pool after the pause period expired.
     * @param pool The pool
     */
    error PoolPauseWindowExpired(address pool);

    /*******************************************************************************
                                    Miscellaneous
    *******************************************************************************/

    /// @dev Optional User Data should be empty in the current add / remove liquidity kind.
    error UserDataNotSupported();

    /// @dev Pool does not support adding / removing liquidity with an unbalanced input.
    error DoesNotSupportUnbalancedLiquidity();

    /// @dev The contract should not receive ETH.
    error CannotReceiveEth();

    /// @dev The Vault extension was called by an account directly; it can only be called by the Vault via delegatecall.
    error NotVaultDelegateCall();

    /// @dev Error thrown when a function is not supported.
    error OperationNotSupported();

    /// @dev The vault extension was configured with an incorrect Vault address.
    error WrongVaultExtensionDeployment();

    /// @dev The protocol fee collector was configured with an incorrect Vault address.
    error WrongProtocolFeeCollectorDeployment();

    /// @dev The vault admin was configured with an incorrect Vault address.
    error WrongVaultAdminDeployment();

    /// @dev Quote reverted with a reserved error code.
    error QuoteResultSpoofed();

    /// @dev The user is trying to remove more than their allocated shares from the buffer.
    error NotEnoughBufferShares();

    /// @dev The wrapped token asset does not match the underlying token of the swap path.
    error WrongWrappedTokenAsset(address token);

    /// @dev The wrappedToken wrap/unwrap function did not deposit/return the expected amount of underlying tokens.
    error WrongUnderlyingAmount(address wrappedToken);

    /// @dev The wrappedToken wrap/unwrap function did not burn/mint the expected amount of wrapped tokens.
    error WrongWrappedAmount(address wrappedToken);

    /// @dev The amount given to wrap/unwrap was too small, which can introduce rounding issues.
    error WrapAmountTooSmall(address wrappedToken);

    /// @dev Vault buffers are paused.
    error VaultBuffersArePaused();
}<|MERGE_RESOLUTION|>--- conflicted
+++ resolved
@@ -35,20 +35,12 @@
     error PoolNotInitialized(address pool);
 
     /**
-<<<<<<< HEAD
-     * @dev A referenced pool has not been initialized.
-     * @param poolHooksContract Address of the hook contract that rejected the factory
-     * @param poolFactory Address of the rejected pool factory
-     */
-    error HookRegisterFailed(address poolHooksContract, address poolFactory);
-=======
      * @dev A hook contract rejected a pool on registration.
      * @param poolHooksContract Address of the hook contract that rejected the pool registration
      * @param pool Address of the rejected pool
      * @param poolFactory Address of the pool factory
      */
     error HookRegistrationFailed(address poolHooksContract, address pool, address poolFactory);
->>>>>>> 8c509500
 
     /**
      * @dev A token was already registered (i.e., it is a duplicate in the pool).
