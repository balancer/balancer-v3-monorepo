--- conflicted
+++ resolved
@@ -428,9 +428,6 @@
     /// @notice The `VaultAdmin` contract was configured with an incorrect Vault address.
     error WrongVaultAdminDeployment();
 
-<<<<<<< HEAD
-=======
     /// @notice Quote reverted with a reserved error code.
->>>>>>> 74d7068f
     error QuoteResultSpoofed();
 }