--- conflicted
+++ resolved
@@ -244,11 +244,9 @@
     /// @dev The Vault extension was called by an account directly; it can only be called by the Vault via delegatecall.
     error NotVaultDelegateCall();
 
-<<<<<<< HEAD
     /// @dev Error thrown when a function is not supported.
     error OperationNotSupported();
-=======
+
     /// @dev The vault extension was configured with an incorrect Vault address.
     error WrongVaultExtensionDeployment();
->>>>>>> fc1cbd7a
 }