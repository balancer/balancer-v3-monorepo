--- conflicted
+++ resolved
@@ -33,7 +33,6 @@
     function isPoolFromFactory(address pool) external view returns (bool success);
 
     /**
-<<<<<<< HEAD
      * @notice Return the total number of pools deployed by this factory.
      * @dev This can then be used to "paginate" calls to `getPools` to control gas costs.
      * @return poolCount The number of pools deployed by this factory
@@ -45,9 +44,6 @@
      * @dev `start` must be a valid index, but if `count` exceeds the total length, it will not revert, but simply
      * stop at the end and return fewer results than requested.
      *
-=======
-     * @notice Return a subset of the list of pools deployed by this factory.
->>>>>>> 0063090b
      * @param start The index of the first pool to return
      * @param count The maximum number of pools to return
      * @return pools The list of pools deployed by this factory, starting at `start` and returning up to `count` pools
