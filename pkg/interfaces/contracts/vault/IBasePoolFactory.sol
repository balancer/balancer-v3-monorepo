// SPDX-License-Identifier: GPL-3.0-or-later

pragma solidity ^0.8.24;

import { IAuthentication } from "../solidity-utils/helpers/IAuthentication.sol";

/**
 * @notice Base interface for a Balancer Pool Factory.
 * @dev All pool factories should be derived from `BasePoolFactory` to enable common behavior for all pool types
 * (e.g., address prediction, tracking deployed pools, and governance-facilitated migration).
 */
interface IBasePoolFactory is IAuthentication {
    /**
     * @notice A pool was deployed.
     * @param pool The address of the new pool
     */
    event PoolCreated(address indexed pool);

    /// @notice The factory was disabled by governance.
    event FactoryDisabled();

    /// @notice Attempted pool creation after the factory was disabled.
    error Disabled();

    /// @notice A pool index is beyond the current bounds of the array.
    error IndexOutOfBounds();

    /**
     * @notice Check whether a pool was deployed by this factory.
     * @param pool The pool to check
     * @return success True if `pool` was created by this factory
     */
    function isPoolFromFactory(address pool) external view returns (bool success);

    /**
     * @notice Return the total number of pools deployed by this factory.
     * @dev This can then be used to "paginate" calls to `getPools` to control gas costs.
     * @return poolCount The number of pools deployed by this factory
     */
    function getPoolCount() external view returns (uint256 poolCount);

    /**
     * @notice Return a subset of the list of pools deployed by this factory.
     * @dev `start` must be a valid index, but if `count` exceeds the total length, it will not revert, but simply
     * stop at the end and return fewer results than requested.
     *
     * @param start The index of the first pool to return
     * @param count The maximum number of pools to return
     * @return pools The list of pools deployed by this factory, starting at `start` and returning up to `count` pools
     */
    function getPoolsInRange(uint256 start, uint256 count) external view returns (address[] memory pools);

    /**
     * @notice Return the complete list of pools deployed by this factory.
     * @return pools The list of pools deployed by this factory
     */
    function getPools() external view returns (address[] memory pools);

    /**
     * @notice Return the address where a new pool will be deployed, based on the factory address and salt.
     * @param constructorArgs The arguments used to create the pool
     * @param salt The salt used to deploy the pool
     * @return deploymentAddress The predicted address of the pool, given the salt
     */
<<<<<<< HEAD
    function getDeploymentAddress(bytes memory constructorArgs, bytes32 salt) external view returns (address);
=======
    function getDeploymentAddress(bytes32 salt) external view returns (address deploymentAddress);
>>>>>>> 700d82df

    /**
     * @notice Check whether this factory has been disabled by governance.
     * @return success True if this factory was disabled
     */
    function isDisabled() external view returns (bool success);

    /**
     * @notice Disable the factory, preventing the creation of more pools.
     * @dev Existing pools are unaffected. Once a factory is disabled, it cannot be re-enabled.
     */
    function disable() external;
}<|MERGE_RESOLUTION|>--- conflicted
+++ resolved
@@ -62,11 +62,7 @@
      * @param salt The salt used to deploy the pool
      * @return deploymentAddress The predicted address of the pool, given the salt
      */
-<<<<<<< HEAD
-    function getDeploymentAddress(bytes memory constructorArgs, bytes32 salt) external view returns (address);
-=======
-    function getDeploymentAddress(bytes32 salt) external view returns (address deploymentAddress);
->>>>>>> 700d82df
+    function getDeploymentAddress(bytes memory constructorArgs, bytes32 salt) external view returns (address deploymentAddress);
 
     /**
      * @notice Check whether this factory has been disabled by governance.
