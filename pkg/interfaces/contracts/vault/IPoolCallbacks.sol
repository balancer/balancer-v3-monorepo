// SPDX-License-Identifier: GPL-3.0-or-later

pragma solidity ^0.8.4;

import { IERC20 } from "@openzeppelin/contracts/token/ERC20/IERC20.sol";

import { IVault } from "./IVault.sol";
<<<<<<< HEAD
import { SwapKind } from "./IVaultTypes.sol";
=======
import { SwapKind } from "./VaultTypes.sol";
>>>>>>> 96b08b4a
import { IBasePool } from "./IBasePool.sol";

/// @notice Interface for pool callbacks
interface IPoolCallbacks {
    /***************************************************************************
                                   Initialize
    ***************************************************************************/

    /**
     * @notice Optional callback to be executed before pool initialization.
     * @param exactAmountsIn Exact amounts of input tokens
     * @param userData Optional, arbitrary data with the encoded request
     * @return success True if the pool wishes to proceed with initialization
     */
    function onBeforeInitialize(uint256[] memory exactAmountsIn, bytes memory userData) external returns (bool);

    /**
     * @notice Optional callback to be executed after pool initialization.
     * @param exactAmountsIn Exact amounts of input tokens
     * @param bptAmountOut Amount of pool tokens minted during initialization
     * @param userData Optional, arbitrary data with the encoded request
     * @return success True if the pool wishes to proceed with initialization
     */
    function onAfterInitialize(
        uint256[] memory exactAmountsIn,
        uint256 bptAmountOut,
        bytes memory userData
    ) external returns (bool);

    /***************************************************************************
                                   Add Liquidity
    ***************************************************************************/

    /**
     * @notice Optional callback to be executed before adding liquidity.
     * @param sender Address of the sender
     * @param maxAmountsInScaled18 Maximum amounts of input tokens
     * @param minBptAmountOut Minimum amount of output pool tokens
     * @param balancesScaled18 Current pool balances, in the same order as the tokens registered in the pool
     * @param userData Optional, arbitrary data with the encoded request
     * @return success True if the pool wishes to proceed with settlement
     */
    function onBeforeAddLiquidity(
        address sender,
        uint256[] memory maxAmountsInScaled18,
        uint256 minBptAmountOut,
        uint256[] memory balancesScaled18,
        bytes memory userData
    ) external returns (bool success);

    /**
     * @notice Optional callback to be executed after adding liquidity.
     * @param sender Address of the sender
     * @param amountsInScaled18 Actual amounts of tokens added, in the same order as the tokens registered in the pool
     * @param bptAmountOut Amount of pool tokens minted
     * @param balancesScaled18 Current pool balances, in the same order as the tokens registered in the pool
     * @param userData Additional (optional) data provided by the user
     * @return success True if the pool wishes to proceed with settlement
     */
    function onAfterAddLiquidity(
        address sender,
        uint256[] memory amountsInScaled18,
        uint256 bptAmountOut,
        uint256[] memory balancesScaled18,
        bytes memory userData
    ) external returns (bool success);

    /***************************************************************************
                                 Remove Liquidity
    ***************************************************************************/

    /**
     * @notice Optional callback to be executed before removing liquidity.
     * @param sender Address of the sender
     * @param maxBptAmountIn Maximum amount of input pool tokens
     * @param minAmountsOutScaled18 Minimum output amounts, in the same order as the tokens registered in the pool
     * @param balancesScaled18 Current pool balances, in the same order as the tokens registered in the pool
     * @param userData Optional, arbitrary data with the encoded request
     * @return success True if the pool wishes to proceed with settlement
     */
    function onBeforeRemoveLiquidity(
        address sender,
        uint256 maxBptAmountIn,
        uint256[] memory minAmountsOutScaled18,
        uint256[] memory balancesScaled18,
        bytes memory userData
    ) external returns (bool success);

    /**
     * @notice Optional callback to be executed after removing liquidity.
     * @param sender Address of the sender
     * @param bptAmountIn Amount of pool tokens to burn
     * @param amountsOutScaled18 Amount of tokens to receive, in the same order as the tokens registered in the pool
     * @param balancesScaled18 Current pool balances, in the same order as the tokens registered in the pool
     * @param userData Additional (optional) data provided by the user
     * @return success True if the pool wishes to proceed with settlement
     */
    function onAfterRemoveLiquidity(
        address sender,
        uint256 bptAmountIn,
        uint256[] memory amountsOutScaled18,
        uint256[] memory balancesScaled18,
        bytes memory userData
    ) external returns (bool success);

    /***************************************************************************
                                    Swap
    ***************************************************************************/

    /**
     * @dev Data for the callback after a swap operation.
     * @param kind Type of swap (given in or given out)
     * @param tokenIn Token to be swapped from
     * @param tokenOut Token to be swapped to
     * @param amountInScaled18 Amount of tokenIn (entering the Vault)
     * @param amountOutScaled18 Amount of tokenOut (leaving the Vault)
     * @param tokenInBalanceScaled18 Updated (after swap) balance of tokenIn
     * @param tokenOutBalanceScaled18 Updated (after swap) balance of tokenOut
     * @param sender Account originating the swap operation
     * @param userData Additional (optional) data required for the swap
     */
    struct AfterSwapParams {
        SwapKind kind;
        IERC20 tokenIn;
        IERC20 tokenOut;
        uint256 amountInScaled18;
        uint256 amountOutScaled18;
        uint256 tokenInBalanceScaled18;
        uint256 tokenOutBalanceScaled18;
        address sender;
        bytes userData;
    }

    /**
     * @notice Called before a swap to give the Pool an opportunity to perform actions.
     *
     * @param params Swap parameters (see IBasePool.SwapParams for struct definition)
     * @return success True if the pool wishes to proceed with settlement
     */
    function onBeforeSwap(IBasePool.SwapParams calldata params) external returns (bool success);

    /**
     * @notice Called after a swap to give the Pool an opportunity to perform actions.
     * once the balances have been updated by the swap.
     *
     * @param params Swap parameters (see above for struct definition)
     * @param amountCalculatedScaled18 Token amount calculated by the swap
     * @return success True if the pool wishes to proceed with settlement
     */
    function onAfterSwap(
        AfterSwapParams calldata params,
        uint256 amountCalculatedScaled18
    ) external returns (bool success);
}<|MERGE_RESOLUTION|>--- conflicted
+++ resolved
@@ -5,11 +5,7 @@
 import { IERC20 } from "@openzeppelin/contracts/token/ERC20/IERC20.sol";
 
 import { IVault } from "./IVault.sol";
-<<<<<<< HEAD
-import { SwapKind } from "./IVaultTypes.sol";
-=======
 import { SwapKind } from "./VaultTypes.sol";
->>>>>>> 96b08b4a
 import { IBasePool } from "./IBasePool.sol";
 
 /// @notice Interface for pool callbacks
