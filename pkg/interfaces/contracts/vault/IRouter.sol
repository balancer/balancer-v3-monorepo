--- conflicted
+++ resolved
@@ -480,8 +480,8 @@
         IERC20 tokenOut,
         uint256 exactAmountOut,
         bytes calldata userData
-<<<<<<< HEAD
-    ) external payable returns (uint256 amountCalculated);
+    ) external returns (uint256 amountIn);
+
 
     /***************************************************************************
                                 WIP Swap interfaces
@@ -540,7 +540,4 @@
         SwapPathExactAmountOut[] memory paths,
         bool wethIsEth
     ) external payable returns (uint256[] memory amountsIn);
-=======
-    ) external returns (uint256 amountIn);
->>>>>>> 327f06b0
 }