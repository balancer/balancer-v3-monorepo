// SPDX-License-Identifier: GPL-3.0-or-later

pragma solidity ^0.8.24;

import { IERC20 } from "@openzeppelin/contracts/token/ERC20/IERC20.sol";
import { IERC4626 } from "@openzeppelin/contracts/interfaces/IERC4626.sol";
import { IPermit2 } from "permit2/src/interfaces/IPermit2.sol";

<<<<<<< HEAD
import { SwapKind } from "./VaultTypes.sol";
import { IBasePool } from "./IBasePool.sol";
import { IERC20 } from "@openzeppelin/contracts/token/ERC20/IERC20.sol";
=======
import { AddLiquidityKind, RemoveLiquidityKind, SwapKind } from "./VaultTypes.sol";
>>>>>>> e0deca91

/// @notice User-friendly interface to basic Vault operations: swap, add/remove liquidity, and associated queries.
interface IRouter {
    /***************************************************************************
                                Pool Initialization
    ***************************************************************************/

    /**
     * @notice Data for the pool initialization hook
     * @param sender Account originating the pool initialization operation
     * @param pool Address of the liquidity pool
     * @param tokens Pool tokens, in token registration order
     * @param exactAmountsIn Exact amounts of tokens to be added, sorted in token registration order
     * @param minBptAmountOut Minimum amount of pool tokens to be received
     * @param wethIsEth If true, incoming ETH will be wrapped to WETH and outgoing WETH will be unwrapped to ETH
<<<<<<< HEAD
     * @param userData Additional (optional) data required for adding initial liquidity
=======
     * @param userData Additional (optional) data sent with the request to add initial liquidity
>>>>>>> e0deca91
     */
    struct InitializeHookParams {
        address sender;
        address pool;
        IERC20[] tokens;
        uint256[] exactAmountsIn;
        uint256 minBptAmountOut;
        bool wethIsEth;
        bytes userData;
    }

    /**
     * @notice Initialize a liquidity pool.
     * @param pool Address of the liquidity pool
     * @param tokens Pool tokens, in token registration order
     * @param exactAmountsIn Exact amounts of tokens to be added, sorted in token registration order
     * @param minBptAmountOut Minimum amount of pool tokens to be received
     * @param wethIsEth If true, incoming ETH will be wrapped to WETH and outgoing WETH will be unwrapped to ETH
<<<<<<< HEAD
     * @param userData Additional (optional) data required for adding initial liquidity
=======
     * @param userData Additional (optional) data sent with the request to add initial liquidity
>>>>>>> e0deca91
     * @return bptAmountOut Actual amount of pool tokens minted in exchange for initial liquidity
     */
    function initialize(
        address pool,
        IERC20[] memory tokens,
        uint256[] memory exactAmountsIn,
        uint256 minBptAmountOut,
        bool wethIsEth,
        bytes memory userData
    ) external payable returns (uint256 bptAmountOut);

    /***************************************************************************
                                   Add Liquidity
    ***************************************************************************/

    /**
<<<<<<< HEAD
=======
     * @notice Data for the add liquidity hook.
     * @param sender Account originating the add liquidity operation
     * @param pool Address of the liquidity pool
     * @param maxAmountsIn Maximum amounts of tokens to be added, sorted in token registration order
     * @param minBptAmountOut Minimum amount of pool tokens to be received
     * @param kind Type of join (e.g., single or multi-token)
     * @param wethIsEth If true, incoming ETH will be wrapped to WETH and outgoing WETH will be unwrapped to ETH
     * @param userData Additional (optional) data sent with the request to add liquidity
     */
    struct AddLiquidityHookParams {
        address sender;
        address pool;
        uint256[] maxAmountsIn;
        uint256 minBptAmountOut;
        AddLiquidityKind kind;
        bool wethIsEth;
        bytes userData;
    }

    /**
>>>>>>> e0deca91
     * @notice Adds liquidity to a pool with proportional token amounts, receiving an exact amount of pool tokens.
     * @param pool Address of the liquidity pool
     * @param maxAmountsIn Maximum amounts of tokens to be added, sorted in token registration order
     * @param exactBptAmountOut Exact amount of pool tokens to be received
     * @param wethIsEth If true, incoming ETH will be wrapped to WETH and outgoing WETH will be unwrapped to ETH
<<<<<<< HEAD
     * @param userData Additional (optional) data required for adding liquidity
=======
     * @param userData Additional (optional) data sent with the request to add liquidity
>>>>>>> e0deca91
     * @return amountsIn Actual amounts of tokens added, sorted in token registration order
     */
    function addLiquidityProportional(
        address pool,
        uint256[] memory maxAmountsIn,
        uint256 exactBptAmountOut,
        bool wethIsEth,
        bytes memory userData
    ) external payable returns (uint256[] memory amountsIn);

    /**
     * @notice Adds liquidity to a pool with arbitrary token amounts.
     * @param pool Address of the liquidity pool
     * @param exactAmountsIn Exact amounts of tokens to be added, sorted in token registration order
     * @param minBptAmountOut Minimum amount of pool tokens to be received
     * @param wethIsEth If true, incoming ETH will be wrapped to WETH and outgoing WETH will be unwrapped to ETH
<<<<<<< HEAD
     * @param userData Additional (optional) data required for adding liquidity
=======
     * @param userData Additional (optional) data sent with the request to add liquidity
>>>>>>> e0deca91
     * @return bptAmountOut Actual amount of pool tokens received
     */
    function addLiquidityUnbalanced(
        address pool,
        uint256[] memory exactAmountsIn,
        uint256 minBptAmountOut,
        bool wethIsEth,
        bytes memory userData
    ) external payable returns (uint256 bptAmountOut);

    /**
     * @notice Adds liquidity to a pool in a single token, receiving an exact amount of pool tokens.
     * @param pool Address of the liquidity pool
     * @param tokenIn Token used to add liquidity
     * @param maxAmountIn Maximum amount of tokens to be added
     * @param exactBptAmountOut Exact amount of pool tokens to be received
     * @param wethIsEth If true, incoming ETH will be wrapped to WETH and outgoing WETH will be unwrapped to ETH
<<<<<<< HEAD
     * @param userData Additional (optional) data required for adding liquidity
=======
     * @param userData Additional (optional) data sent with the request to add liquidity
>>>>>>> e0deca91
     * @return amountIn Actual amount of tokens added
     */
    function addLiquiditySingleTokenExactOut(
        address pool,
        IERC20 tokenIn,
        uint256 maxAmountIn,
        uint256 exactBptAmountOut,
        bool wethIsEth,
        bytes memory userData
    ) external payable returns (uint256 amountIn);

    /**
     * @notice Adds liquidity to a pool by donating the amounts in (no BPT out).
     * @dev To support donation, the pool config `enableDonation` flag must be set to true.
     * @param pool Address of the liquidity pool
     * @param amountsIn Amounts of tokens to be donated, sorted in token registration order
     * @param wethIsEth If true, incoming ETH will be wrapped to WETH and outgoing WETH will be unwrapped to ETH
<<<<<<< HEAD
     * @param userData Additional (optional) data required for adding liquidity
=======
     * @param userData Additional (optional) data sent with the request to donate liquidity
>>>>>>> e0deca91
     */
    function donate(address pool, uint256[] memory amountsIn, bool wethIsEth, bytes memory userData) external payable;

    /**
     * @notice Adds liquidity to a pool with a custom request.
     * @dev The given maximum and minimum amounts given may be interpreted as exact depending on the pool type.
     * In any case the caller can expect them to be hard boundaries for the request.
     *
     * @param pool Address of the liquidity pool
     * @param maxAmountsIn Maximum amounts of tokens to be added, sorted in token registration order
     * @param minBptAmountOut Minimum amount of pool tokens to be received
     * @param wethIsEth If true, incoming ETH will be wrapped to WETH and outgoing WETH will be unwrapped to ETH
<<<<<<< HEAD
     * @param userData Additional (optional) data required for adding liquidity
=======
     * @param userData Additional (optional) data sent with the request to add liquidity
>>>>>>> e0deca91
     * @return amountsIn Actual amounts of tokens added, sorted in token registration order
     * @return bptAmountOut Actual amount of pool tokens received
     * @return returnData Arbitrary (optional) data with an encoded response from the pool
     */
    function addLiquidityCustom(
        address pool,
        uint256[] memory maxAmountsIn,
        uint256 minBptAmountOut,
        bool wethIsEth,
        bytes memory userData
    ) external payable returns (uint256[] memory amountsIn, uint256 bptAmountOut, bytes memory returnData);

    /***************************************************************************
                                 Remove Liquidity
    ***************************************************************************/

    /**
<<<<<<< HEAD
=======
     * @notice Data for the remove liquidity hook.
     * @param sender Account originating the remove liquidity operation
     * @param pool Address of the liquidity pool
     * @param minAmountsOut Minimum amounts of tokens to be received, sorted in token registration order
     * @param maxBptAmountIn Maximum amount of pool tokens provided
     * @param kind Type of exit (e.g., single or multi-token)
     * @param wethIsEth If true, outgoing WETH will be unwrapped to ETH; otherwise the Vault will send WETH tokens
     * @param userData Additional (optional) data sent with the request to remove liquidity
     */
    struct RemoveLiquidityHookParams {
        address sender;
        address pool;
        uint256[] minAmountsOut;
        uint256 maxBptAmountIn;
        RemoveLiquidityKind kind;
        bool wethIsEth;
        bytes userData;
    }

    /**
>>>>>>> e0deca91
     * @notice Removes liquidity with proportional token amounts from a pool, burning an exact pool token amount.
     * @param pool Address of the liquidity pool
     * @param exactBptAmountIn Exact amount of pool tokens provided
     * @param minAmountsOut Minimum amounts of tokens to be received, sorted in token registration order
     * @param wethIsEth If true, outgoing WETH will be unwrapped to ETH; otherwise the Vault will send WETH tokens
     * @param userData Additional (optional) data sent with the request to remove liquidity
     * @return amountsOut Actual amounts of tokens received, sorted in token registration order
     */
    function removeLiquidityProportional(
        address pool,
        uint256 exactBptAmountIn,
        uint256[] memory minAmountsOut,
        bool wethIsEth,
        bytes memory userData
    ) external payable returns (uint256[] memory amountsOut);

    /**
     * @notice Removes liquidity from a pool via a single token, burning an exact pool token amount.
     * @param pool Address of the liquidity pool
     * @param exactBptAmountIn Exact amount of pool tokens provided
     * @param tokenOut Token used to remove liquidity
     * @param minAmountOut Minimum amount of tokens to be received
     * @param wethIsEth If true, outgoing WETH will be unwrapped to ETH; otherwise the Vault will send WETH tokens
     * @param userData Additional (optional) data sent with the request to remove liquidity
     * @return amountOut Actual amount of tokens received
     */
    function removeLiquiditySingleTokenExactIn(
        address pool,
        uint256 exactBptAmountIn,
        IERC20 tokenOut,
        uint256 minAmountOut,
        bool wethIsEth,
        bytes memory userData
    ) external payable returns (uint256 amountOut);

    /**
     * @notice Removes liquidity from a pool via a single token, specifying the exact amount of tokens to receive.
     * @param pool Address of the liquidity pool
     * @param maxBptAmountIn Maximum amount of pool tokens provided
     * @param tokenOut Token used to remove liquidity
     * @param exactAmountOut Exact amount of tokens to be received
     * @param wethIsEth If true, outgoing WETH will be unwrapped to ETH; otherwise the Vault will send WETH tokens
     * @param userData Additional (optional) data sent with the request to remove liquidity
     * @return bptAmountIn Actual amount of pool tokens burned
     */
    function removeLiquiditySingleTokenExactOut(
        address pool,
        uint256 maxBptAmountIn,
        IERC20 tokenOut,
        uint256 exactAmountOut,
        bool wethIsEth,
        bytes memory userData
    ) external payable returns (uint256 bptAmountIn);

    /**
     * @notice Removes liquidity from a pool with a custom request.
     * @dev The given maximum and minimum amounts given may be interpreted as exact depending on the pool type.
     * In any case the caller can expect them to be hard boundaries for the request.
     * @param pool Address of the liquidity pool
     * @param maxBptAmountIn Maximum amount of pool tokens provided
     * @param minAmountsOut Minimum amounts of tokens to be received, sorted in token registration order
     * @param wethIsEth If true, outgoing WETH will be unwrapped to ETH; otherwise the Vault will send WETH tokens
     * @param userData Additional (optional) data sent with the request to remove liquidity
     * @return bptAmountIn Actual amount of pool tokens burned
     * @return amountsOut Actual amounts of tokens received, sorted in token registration order
     * @return returnData Arbitrary (optional) data with an encoded response from the pool
     */
    function removeLiquidityCustom(
        address pool,
        uint256 maxBptAmountIn,
        uint256[] memory minAmountsOut,
        bool wethIsEth,
        bytes memory userData
    ) external returns (uint256 bptAmountIn, uint256[] memory amountsOut, bytes memory returnData);

    /**
     * @notice Removes liquidity proportionally, burning an exact pool token amount. Only available in Recovery Mode.
     * @param pool Address of the liquidity pool
     * @param exactBptAmountIn Exact amount of pool tokens provided
     * @return amountsOut Actual amounts of tokens received, sorted in token registration order
     */
    function removeLiquidityRecovery(
        address pool,
        uint256 exactBptAmountIn
    ) external returns (uint256[] memory amountsOut);

    /***************************************************************************
                                       Swaps
    ***************************************************************************/

    /**
     * @notice Data for the swap hook.
     * @param sender Account initiating the swap operation
     * @param kind Type of swap (exact in or exact out)
     * @param pool Address of the liquidity pool
     * @param tokenIn Token to be swapped from
     * @param tokenOut Token to be swapped to
     * @param amountGiven Amount given based on kind of the swap (e.g., tokenIn for exact in)
     * @param limit Maximum or minimum amount based on the kind of swap (e.g., maxAmountIn for exact out)
     * @param deadline Deadline for the swap, after which it will revert
     * @param wethIsEth If true, incoming ETH will be wrapped to WETH and outgoing WETH will be unwrapped to ETH
     * @param userData Additional (optional) data sent with the swap request
     */
    struct SwapSingleTokenHookParams {
        address sender;
        SwapKind kind;
        address pool;
        IERC20 tokenIn;
        IERC20 tokenOut;
        uint256 amountGiven;
        uint256 limit;
        uint256 deadline;
        bool wethIsEth;
        bytes userData;
    }

    /**
     * @notice Executes a swap operation specifying an exact input token amount.
     * @param pool Address of the liquidity pool
     * @param tokenIn Token to be swapped from
     * @param tokenOut Token to be swapped to
     * @param exactAmountIn Exact amounts of input tokens to send
     * @param minAmountOut Minimum amount of tokens to be received
     * @param deadline Deadline for the swap, after which it will revert
     * @param wethIsEth If true, incoming ETH will be wrapped to WETH and outgoing WETH will be unwrapped to ETH
     * @param userData Additional (optional) data sent with the swap request
     * @return amountOut Calculated amount of output tokens to be received in exchange for the given input tokens
     */
    function swapSingleTokenExactIn(
        address pool,
        IERC20 tokenIn,
        IERC20 tokenOut,
        uint256 exactAmountIn,
        uint256 minAmountOut,
        uint256 deadline,
        bool wethIsEth,
        bytes calldata userData
    ) external payable returns (uint256 amountOut);

    /**
     * @notice Executes a swap operation specifying an exact output token amount.
     * @param pool Address of the liquidity pool
     * @param tokenIn Token to be swapped from
     * @param tokenOut Token to be swapped to
     * @param exactAmountOut Exact amounts of input tokens to receive
     * @param maxAmountIn Maximum amount of tokens to be sent
     * @param deadline Deadline for the swap, after which it will revert
     * @param userData Additional (optional) data sent with the swap request
     * @param wethIsEth If true, incoming ETH will be wrapped to WETH and outgoing WETH will be unwrapped to ETH
     * @return amountIn Calculated amount of input tokens to be sent in exchange for the requested output tokens
     */
    function swapSingleTokenExactOut(
        address pool,
        IERC20 tokenIn,
        IERC20 tokenOut,
        uint256 exactAmountOut,
        uint256 maxAmountIn,
        uint256 deadline,
        bool wethIsEth,
        bytes calldata userData
    ) external payable returns (uint256 amountIn);

    /*******************************************************************************
                            Yield-bearing token buffers
    *******************************************************************************/

    /**
     * @notice Adds liquidity to a yield-bearing token buffer (internal ERC4626 buffer in the Vault).
     * @param wrappedToken Address of the wrapped token that implements IERC4626
     * @param amountUnderlyingRaw Amount of underlying tokens that will be deposited into the buffer
     * @param amountWrappedRaw Amount of wrapped tokens that will be deposited into the buffer
     * @param sharesOwner Address that will own the liquidity. Only this contract will be able to remove liquidity
     * from the buffer
     * @return issuedShares the amount of tokens sharesOwner has in the buffer, denominated in underlying tokens
     * (This is the BPT of the vault's internal ERC4626 buffers)
     */
    function addLiquidityToBuffer(
        IERC4626 wrappedToken,
        uint256 amountUnderlyingRaw,
        uint256 amountWrappedRaw,
        address sharesOwner
    ) external returns (uint256 issuedShares);

    /**
     * @notice Removes liquidity from a yield-bearing token buffer (internal ERC4626 buffer in the Vault).
     * @dev Only proportional withdrawals are supported, and removing liquidity is permissioned.
     * @param wrappedToken Address of a wrapped token that implements IERC4626
     * @param sharesToRemove Amount of shares to remove from the buffer. Cannot be greater than sharesOwner
     * total shares
     * @return removedUnderlyingBalanceRaw Amount of underlying tokens returned to the user
     * @return removedWrappedBalanceRaw Amount of wrapped tokens returned to the user
     */
    function removeLiquidityFromBuffer(
        IERC4626 wrappedToken,
        uint256 sharesToRemove
    ) external returns (uint256 removedUnderlyingBalanceRaw, uint256 removedWrappedBalanceRaw);

    /***************************************************************************
                                      Queries
    ***************************************************************************/

    /**
     * @notice Queries an `addLiquidityProportional` operation without actually executing it.
     * @param pool Address of the liquidity pool
     * @param maxAmountsIn Maximum amounts of tokens to be added, sorted in token registration order
     * @param exactBptAmountOut Exact amount of pool tokens to be received
     * @param userData Additional (optional) data sent with the query request
     * @return amountsIn Expected amounts of tokens to add, sorted in token registration order
     */
    function queryAddLiquidityProportional(
        address pool,
        uint256[] memory maxAmountsIn,
        uint256 exactBptAmountOut,
        bytes memory userData
    ) external returns (uint256[] memory amountsIn);

    /**
     * @notice Queries an `addLiquidityUnbalanced` operation without actually executing it.
     * @param pool Address of the liquidity pool
     * @param exactAmountsIn Exact amounts of tokens to be added, sorted in token registration order
     * @param userData Additional (optional) data sent with the query request
     * @return bptAmountOut Expected amount of pool tokens to receive
     */
    function queryAddLiquidityUnbalanced(
        address pool,
        uint256[] memory exactAmountsIn,
        bytes memory userData
    ) external returns (uint256 bptAmountOut);

    /**
     * @notice Queries an `addLiquiditySingleTokenExactOut` operation without actually executing it.
     * @param pool Address of the liquidity pool
     * @param tokenIn Token used to add liquidity
     * @param exactBptAmountOut Expected exact amount of pool tokens to receive
     * @param userData Additional (optional) data sent with the query request
     * @return amountIn Expected amount of tokens to add
     */
    function queryAddLiquiditySingleTokenExactOut(
        address pool,
        IERC20 tokenIn,
        uint256 exactBptAmountOut,
        bytes memory userData
    ) external returns (uint256 amountIn);

    /**
     * @notice Queries an `addLiquidityCustom` operation without actually executing it.
     * @param pool Address of the liquidity pool
     * @param maxAmountsIn Maximum amounts of tokens to be added, sorted in token registration order
     * @param minBptAmountOut Expected minimum amount of pool tokens to receive
     * @param userData Additional (optional) data sent with the query request
     * @return amountsIn Expected amounts of tokens to add, sorted in token registration order
     * @return bptAmountOut Expected amount of pool tokens to receive
     * @return returnData Arbitrary (optional) data with an encoded response from the pool
     */
    function queryAddLiquidityCustom(
        address pool,
        uint256[] memory maxAmountsIn,
        uint256 minBptAmountOut,
        bytes memory userData
    ) external returns (uint256[] memory amountsIn, uint256 bptAmountOut, bytes memory returnData);

    /**
     * @notice Queries a `removeLiquidityProportional` operation without actually executing it.
     * @param pool Address of the liquidity pool
     * @param exactBptAmountIn Exact amount of pool tokens provided for the query
     * @param userData Additional (optional) data sent with the query request
     * @return amountsOut Expected amounts of tokens to receive, sorted in token registration order
     */
    function queryRemoveLiquidityProportional(
        address pool,
        uint256 exactBptAmountIn,
        bytes memory userData
    ) external returns (uint256[] memory amountsOut);

    /**
     * @notice Queries a `removeLiquiditySingleTokenExactIn` operation without actually executing it.
     * @param pool Address of the liquidity pool
     * @param exactBptAmountIn Exact amount of pool tokens provided for the query
     * @param tokenOut Token used to remove liquidity
     * @param userData Additional (optional) data sent with the query request
     * @return amountOut Expected amount of tokens to receive
     */
    function queryRemoveLiquiditySingleTokenExactIn(
        address pool,
        uint256 exactBptAmountIn,
        IERC20 tokenOut,
        bytes memory userData
    ) external returns (uint256 amountOut);

    /**
     * @notice Queries a `removeLiquiditySingleTokenExactOut` operation without actually executing it.
     * @param pool Address of the liquidity pool
     * @param tokenOut Token used to remove liquidity
     * @param exactAmountOut Expected exact amount of tokens to receive
     * @param userData Additional (optional) data sent with the query request
     * @return bptAmountIn Expected amount of pool tokens to burn
     */
    function queryRemoveLiquiditySingleTokenExactOut(
        address pool,
        IERC20 tokenOut,
        uint256 exactAmountOut,
        bytes memory userData
    ) external returns (uint256 bptAmountIn);

    /**
     * @notice Queries a `removeLiquidityCustom` operation without actually executing it.
     * @param pool Address of the liquidity pool
     * @param maxBptAmountIn Maximum amount of pool tokens provided
     * @param minAmountsOut Expected minimum amounts of tokens to receive, sorted in token registration order
     * @param userData Additional (optional) data sent with the query request
     * @return bptAmountIn Expected amount of pool tokens to burn
     * @return amountsOut Expected amounts of tokens to receive, sorted in token registration order
     * @return returnData Arbitrary (optional) data with an encoded response from the pool
     */
    function queryRemoveLiquidityCustom(
        address pool,
        uint256 maxBptAmountIn,
        uint256[] memory minAmountsOut,
        bytes memory userData
    ) external returns (uint256 bptAmountIn, uint256[] memory amountsOut, bytes memory returnData);

    /**
     * @notice Queries a `removeLiquidityRecovery` operation without actually executing it.
     * @param pool Address of the liquidity pool
     * @param exactBptAmountIn Exact amount of pool tokens provided for the query
     * @return amountsOut Expected amounts of tokens to receive, sorted in token registration order
     */
    function queryRemoveLiquidityRecovery(
        address pool,
        uint256 exactBptAmountIn
    ) external returns (uint256[] memory amountsOut);

    /**
     * @notice Queries a swap operation specifying an exact input token amount without actually executing it.
     * @param pool Address of the liquidity pool
     * @param tokenIn Token to be swapped from
     * @param tokenOut Token to be swapped to
     * @param exactAmountIn Exact amounts of input tokens to send
     * @param userData Additional (optional) data sent with the query request
     * @return amountOut Calculated amount of output tokens to be received in exchange for the given input tokens
     */
    function querySwapSingleTokenExactIn(
        address pool,
        IERC20 tokenIn,
        IERC20 tokenOut,
        uint256 exactAmountIn,
        bytes calldata userData
    ) external returns (uint256 amountOut);

    /**
     * @notice Queries a swap operation specifying an exact output token amount without actually executing it.
     * @param pool Address of the liquidity pool
     * @param tokenIn Token to be swapped from
     * @param tokenOut Token to be swapped to
     * @param exactAmountOut Exact amounts of input tokens to receive
     * @param userData Additional (optional) data sent with the query request
     * @return amountIn Calculated amount of input tokens to be sent in exchange for the requested output tokens
     */
    function querySwapSingleTokenExactOut(
        address pool,
        IERC20 tokenIn,
        IERC20 tokenOut,
        uint256 exactAmountOut,
        bytes calldata userData
    ) external returns (uint256 amountIn);
}<|MERGE_RESOLUTION|>--- conflicted
+++ resolved
@@ -6,13 +6,7 @@
 import { IERC4626 } from "@openzeppelin/contracts/interfaces/IERC4626.sol";
 import { IPermit2 } from "permit2/src/interfaces/IPermit2.sol";
 
-<<<<<<< HEAD
-import { SwapKind } from "./VaultTypes.sol";
-import { IBasePool } from "./IBasePool.sol";
-import { IERC20 } from "@openzeppelin/contracts/token/ERC20/IERC20.sol";
-=======
 import { AddLiquidityKind, RemoveLiquidityKind, SwapKind } from "./VaultTypes.sol";
->>>>>>> e0deca91
 
 /// @notice User-friendly interface to basic Vault operations: swap, add/remove liquidity, and associated queries.
 interface IRouter {
@@ -28,11 +22,7 @@
      * @param exactAmountsIn Exact amounts of tokens to be added, sorted in token registration order
      * @param minBptAmountOut Minimum amount of pool tokens to be received
      * @param wethIsEth If true, incoming ETH will be wrapped to WETH and outgoing WETH will be unwrapped to ETH
-<<<<<<< HEAD
-     * @param userData Additional (optional) data required for adding initial liquidity
-=======
      * @param userData Additional (optional) data sent with the request to add initial liquidity
->>>>>>> e0deca91
      */
     struct InitializeHookParams {
         address sender;
@@ -51,11 +41,7 @@
      * @param exactAmountsIn Exact amounts of tokens to be added, sorted in token registration order
      * @param minBptAmountOut Minimum amount of pool tokens to be received
      * @param wethIsEth If true, incoming ETH will be wrapped to WETH and outgoing WETH will be unwrapped to ETH
-<<<<<<< HEAD
-     * @param userData Additional (optional) data required for adding initial liquidity
-=======
      * @param userData Additional (optional) data sent with the request to add initial liquidity
->>>>>>> e0deca91
      * @return bptAmountOut Actual amount of pool tokens minted in exchange for initial liquidity
      */
     function initialize(
@@ -72,39 +58,12 @@
     ***************************************************************************/
 
     /**
-<<<<<<< HEAD
-=======
-     * @notice Data for the add liquidity hook.
-     * @param sender Account originating the add liquidity operation
-     * @param pool Address of the liquidity pool
-     * @param maxAmountsIn Maximum amounts of tokens to be added, sorted in token registration order
-     * @param minBptAmountOut Minimum amount of pool tokens to be received
-     * @param kind Type of join (e.g., single or multi-token)
-     * @param wethIsEth If true, incoming ETH will be wrapped to WETH and outgoing WETH will be unwrapped to ETH
-     * @param userData Additional (optional) data sent with the request to add liquidity
-     */
-    struct AddLiquidityHookParams {
-        address sender;
-        address pool;
-        uint256[] maxAmountsIn;
-        uint256 minBptAmountOut;
-        AddLiquidityKind kind;
-        bool wethIsEth;
-        bytes userData;
-    }
-
-    /**
->>>>>>> e0deca91
      * @notice Adds liquidity to a pool with proportional token amounts, receiving an exact amount of pool tokens.
      * @param pool Address of the liquidity pool
      * @param maxAmountsIn Maximum amounts of tokens to be added, sorted in token registration order
      * @param exactBptAmountOut Exact amount of pool tokens to be received
      * @param wethIsEth If true, incoming ETH will be wrapped to WETH and outgoing WETH will be unwrapped to ETH
-<<<<<<< HEAD
-     * @param userData Additional (optional) data required for adding liquidity
-=======
      * @param userData Additional (optional) data sent with the request to add liquidity
->>>>>>> e0deca91
      * @return amountsIn Actual amounts of tokens added, sorted in token registration order
      */
     function addLiquidityProportional(
@@ -121,11 +80,7 @@
      * @param exactAmountsIn Exact amounts of tokens to be added, sorted in token registration order
      * @param minBptAmountOut Minimum amount of pool tokens to be received
      * @param wethIsEth If true, incoming ETH will be wrapped to WETH and outgoing WETH will be unwrapped to ETH
-<<<<<<< HEAD
-     * @param userData Additional (optional) data required for adding liquidity
-=======
      * @param userData Additional (optional) data sent with the request to add liquidity
->>>>>>> e0deca91
      * @return bptAmountOut Actual amount of pool tokens received
      */
     function addLiquidityUnbalanced(
@@ -143,11 +98,7 @@
      * @param maxAmountIn Maximum amount of tokens to be added
      * @param exactBptAmountOut Exact amount of pool tokens to be received
      * @param wethIsEth If true, incoming ETH will be wrapped to WETH and outgoing WETH will be unwrapped to ETH
-<<<<<<< HEAD
-     * @param userData Additional (optional) data required for adding liquidity
-=======
      * @param userData Additional (optional) data sent with the request to add liquidity
->>>>>>> e0deca91
      * @return amountIn Actual amount of tokens added
      */
     function addLiquiditySingleTokenExactOut(
@@ -165,11 +116,7 @@
      * @param pool Address of the liquidity pool
      * @param amountsIn Amounts of tokens to be donated, sorted in token registration order
      * @param wethIsEth If true, incoming ETH will be wrapped to WETH and outgoing WETH will be unwrapped to ETH
-<<<<<<< HEAD
-     * @param userData Additional (optional) data required for adding liquidity
-=======
      * @param userData Additional (optional) data sent with the request to donate liquidity
->>>>>>> e0deca91
      */
     function donate(address pool, uint256[] memory amountsIn, bool wethIsEth, bytes memory userData) external payable;
 
@@ -182,11 +129,7 @@
      * @param maxAmountsIn Maximum amounts of tokens to be added, sorted in token registration order
      * @param minBptAmountOut Minimum amount of pool tokens to be received
      * @param wethIsEth If true, incoming ETH will be wrapped to WETH and outgoing WETH will be unwrapped to ETH
-<<<<<<< HEAD
-     * @param userData Additional (optional) data required for adding liquidity
-=======
      * @param userData Additional (optional) data sent with the request to add liquidity
->>>>>>> e0deca91
      * @return amountsIn Actual amounts of tokens added, sorted in token registration order
      * @return bptAmountOut Actual amount of pool tokens received
      * @return returnData Arbitrary (optional) data with an encoded response from the pool
@@ -204,29 +147,6 @@
     ***************************************************************************/
 
     /**
-<<<<<<< HEAD
-=======
-     * @notice Data for the remove liquidity hook.
-     * @param sender Account originating the remove liquidity operation
-     * @param pool Address of the liquidity pool
-     * @param minAmountsOut Minimum amounts of tokens to be received, sorted in token registration order
-     * @param maxBptAmountIn Maximum amount of pool tokens provided
-     * @param kind Type of exit (e.g., single or multi-token)
-     * @param wethIsEth If true, outgoing WETH will be unwrapped to ETH; otherwise the Vault will send WETH tokens
-     * @param userData Additional (optional) data sent with the request to remove liquidity
-     */
-    struct RemoveLiquidityHookParams {
-        address sender;
-        address pool;
-        uint256[] minAmountsOut;
-        uint256 maxBptAmountIn;
-        RemoveLiquidityKind kind;
-        bool wethIsEth;
-        bytes userData;
-    }
-
-    /**
->>>>>>> e0deca91
      * @notice Removes liquidity with proportional token amounts from a pool, burning an exact pool token amount.
      * @param pool Address of the liquidity pool
      * @param exactBptAmountIn Exact amount of pool tokens provided
