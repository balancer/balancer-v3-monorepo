// SPDX-License-Identifier: GPL-3.0-or-later

pragma solidity ^0.8.4;

import { IERC20 } from "@openzeppelin/contracts/token/ERC20/IERC20.sol";

import { Asset } from "../solidity-utils/misc/Asset.sol";

import { IVault } from "./IVault.sol";
import { IBasePool } from "./IBasePool.sol";

interface IRouter {
    /// @dev Incoming ETH transfer from an address that is not WETH.
    error EthTransfer();

    /***************************************************************************
                               Pool Initialization
    ***************************************************************************/

    /**
     * @dev Data for the pool initialization callback
     * @param sender Account originating the pool initialization operation
     * @param pool Address of the liquidity pool
     * @param tokens Pool tokens
<<<<<<< HEAD
     * @param exactAmountsIn Exact amounts of assets to be added, sorted the same way as `tokens`
=======
     * @param exactAmountsIn Exact amounts of assets to be added, sorted in token registration order
>>>>>>> 6c820db7
     * @param minBptAmountOut Minimum pool tokens to be received
     * @param wethIsEth If true, incoming ETH will be wrapped to WETH; otherwise the Vault will pull WETH tokens
     * @param userData Additional (optional) data required for initialization
     */
    struct InitializeCallbackParams {
        address sender;
        address pool;
        IERC20[] tokens;
        uint256[] exactAmountsIn;
        uint256 minBptAmountOut;
        bool wethIsEth;
        bytes userData;
    }

    /**
     * @notice Initialize a liquidity pool.
     * @param pool Address of the liquidity pool
     * @param tokens Pool tokens
<<<<<<< HEAD
     * @param exactAmountsIn Exact amounts of assets to be added, sorted the same way as `tokens`
=======
     * @param exactAmountsIn Exact amounts of assets to be added, sorted in token registration order
>>>>>>> 6c820db7
     * @param minBptAmountOut Minimum pool tokens to be received
     * @param wethIsEth If true, incoming ETH will be wrapped to WETH; otherwise the Vault will pull WETH tokens
     * @param userData Additional (optional) data required for initialization
     * @return bptAmountOut Actual pool tokens minted in exchange for initial liquidity
     */
    function initialize(
        address pool,
        IERC20[] memory tokens,
        uint256[] memory exactAmountsIn,
        uint256 minBptAmountOut,
        bool wethIsEth,
        bytes memory userData
    ) external payable returns (uint256 bptAmountOut);

    /***************************************************************************
                                   Add Liquidity
    ***************************************************************************/

    /// @dev The amount of ETH paid is insufficient to complete this operation.
    error InsufficientEth();

    /// @dev The given token index is out of range for the pool.
    error InvalidTokenIndex();

    /**
     * @dev Data for the add liquidity callback.
     * @param sender Account originating the add liquidity operation
     * @param pool Address of the liquidity pool
     * @param maxAmountsIn Maximum amounts of tokens to be added, sorted in token registration order
     * @param minBptAmountOut Minimum pool tokens to be received
     * @param kind Type of join (e.g., single or multi-token)
     * @param wethIsEth If true, incoming ETH will be wrapped to WETH; otherwise the Vault will pull WETH tokens
     * @param userData Additional (optional) data required for adding liquidity
     */
    struct AddLiquidityCallbackParams {
        address sender;
        address pool;
        uint256[] maxAmountsIn;
        uint256 minBptAmountOut;
        IVault.AddLiquidityKind kind;
        bool wethIsEth;
        bytes userData;
    }

    /// @dev The BPT amount received from adding liquidity is below the minimum specified for the operation.
    error BptAmountBelowMin();

    /// @dev A required amountIn exceeds the maximum limit specified in the join.
    error JoinAboveMax();

    /**
     * @notice Adds liquidity with proportional token amounts in to a pool, receiving an exact amount of pool tokens.
     * @param pool Address of the liquidity pool
     * @param maxAmountsIn Maximum amounts of tokens to be added, sorted in token registration order
<<<<<<< HEAD
     * @param exactBptAmountOut Exact pool tokens to be received
=======
     * @param exactBptAmountOut Exact amount of pool tokens to be received
>>>>>>> 6c820db7
     * @param wethIsEth If true, incoming ETH will be wrapped to WETH; otherwise the Vault will pull WETH tokens
     * @param userData Additional (optional) data required for adding liquidity
     * @return amountsIn Actual amounts of tokens added, sorted in token registration order
     */
    function addLiquidityProportional(
        address pool,
        uint256[] memory maxAmountsIn,
        uint256 exactBptAmountOut,
        bool wethIsEth,
        bytes memory userData
    ) external payable returns (uint256[] memory amountsIn);

    /**
     * @notice Adds with arbitrary token amounts in to a pool.
     * @param pool Address of the liquidity pool
     * @param exactAmountsIn Exact amounts of tokens to be added, sorted in token registration order
     * @param minBptAmountOut Minimum amount of pool tokens to be received
     * @param wethIsEth If true, incoming ETH will be wrapped to WETH; otherwise the Vault will pull WETH tokens
     * @param userData Additional (optional) data required for adding liquidity
     * @return bptAmountOut Pool tokens received
     */
    function addLiquidityUnbalanced(
        address pool,
        uint256[] memory exactAmountsIn,
        uint256 minBptAmountOut,
        bool wethIsEth,
        bytes memory userData
    ) external payable returns (uint256 bptAmountOut);

    /**
     * @notice Adds with a single token to a pool, receiving an exact amount of pool tokens.
     * @param pool Address of the liquidity pool
<<<<<<< HEAD
     * @param tokenInIndex Index of the token used to add liquidity in the pool's token array
=======
     * @param tokenInIndex Index of the token used to add liquidity, in token registration order
>>>>>>> 6c820db7
     * @param maxAmountIn Max amount tokens to be added
     * @param exactBptAmountOut Exact amount of pool tokens to be received
     * @param wethIsEth If true, incoming ETH will be wrapped to WETH; otherwise the Vault will pull WETH tokens
     * @param userData Additional (optional) data required for adding liquidity
     * @return amountsIn Actual amounts of tokens added, sorted in token registration order
     */
    function addLiquiditySingleTokenExactOut(
        address pool,
        uint256 tokenInIndex,
        uint256 maxAmountIn,
        uint256 exactBptAmountOut,
        bool wethIsEth,
        bytes memory userData
    ) external payable returns (uint256[] memory amountsIn);

    /**
     * @notice Adds liquidity to a pool with a custom request.
     * @param pool Address of the liquidity pool
     * @param maxAmountsIn Maximum amounts of tokens to be added, sorted in token registration order
     * @param minBptAmountOut Minimum pool tokens to be received
     * @param wethIsEth If true, incoming ETH will be wrapped to WETH; otherwise the Vault will pull WETH tokens
     * @param userData Additional (optional) data required for adding liquidity
     * @return amountsIn Actual amounts of tokens added, sorted in token registration order
     * @return bptAmountOut Pool tokens received
     * @return returnData Arbitrary (optional) data with encoded response from the pool
     */
    function addLiquidityCustom(
        address pool,
        uint256[] memory maxAmountsIn,
        uint256 minBptAmountOut,
        bool wethIsEth,
        bytes memory userData
    ) external payable returns (uint256[] memory amountsIn, uint256 bptAmountOut, bytes memory returnData);

    /***************************************************************************
                                 Remove Liquidity
    ***************************************************************************/

    /**
     * @dev Data for the remove liquidity callback.
     * @param sender Account originating the remove liquidity operation
     * @param pool Address of the liquidity pool
     * @param assets Array of assets to remove
     * @param minAmountsOut Minimum amounts of assets to be received, sorted in token registration order
     * @param maxBptAmountIn Pool tokens provided
     * @param kind Type of exit (e.g., single or multi-token)
     * @param wethIsEth If true, outgoing WETH will be unwrapped to ETH; otherwise the Vault will send WETH tokens
     * @param userData Additional (optional) data required for removing liquidity
     */
    struct RemoveLiquidityCallbackParams {
        address sender;
        address pool;
        uint256[] minAmountsOut;
        uint256 maxBptAmountIn;
        IVault.RemoveLiquidityKind kind;
        bool wethIsEth;
        bytes userData;
    }

    /// @dev The actual bptAmountOut is below the minimum limit specified in the exit.
    error ExitBelowMin();

    /**
     * @notice Removes liquidity with proportional token amounts from a pool, burning an exact pool token amount.
     * @param pool Address of the liquidity pool
<<<<<<< HEAD
     * @param exactBptAmountIn Exact pool tokens provided
=======
     * @param exactBptAmountIn Exact amount of pool tokens provided
>>>>>>> 6c820db7
     * @param minAmountsOut Minimum amounts of assets to be received, sorted in token registration order
     * @param wethIsEth If true, outgoing WETH will be unwrapped to ETH; otherwise the Vault will send WETH tokens
     * @param userData Additional (optional) data required for removing liquidity
     * @return amountsOut Actual amounts of tokens received, sorted in token registration order
     */
    function removeLiquidityProportional(
        address pool,
        uint256 exactBptAmountIn,
        uint256[] memory minAmountsOut,
        bool wethIsEth,
        bytes memory userData
    ) external payable returns (uint256[] memory amountsOut);

    /**
     * @notice Removes liquidity from a pool via a single token, burning an exact pool token amount.
     * @param pool Address of the liquidity pool
     * @param exactBptAmountIn Exact pool tokens provided
<<<<<<< HEAD
     * @param tokenOutIndex Index of the token used to remove liquidity in the pool's token array
=======
     * @param tokenOutIndex Index of the token used to remove liquidity, in token registration order
>>>>>>> 6c820db7
     * @param minAmountOut Minimum amount of tokens to be received
     * @param wethIsEth If true, outgoing WETH will be unwrapped to ETH; otherwise the Vault will send WETH tokens
     * @param userData Additional (optional) data required for removing liquidity
     * @return amountsOut Actual amounts of tokens received, sorted in token registration order
     */
    function removeLiquiditySingleTokenExactIn(
        address pool,
        uint256 exactBptAmountIn,
        uint256 tokenOutIndex,
        uint256 minAmountOut,
        bool wethIsEth,
        bytes memory userData
    ) external payable returns (uint256[] memory amountsOut);

    /**
     * @notice Removes liquidity from a pool via a single token, specifying the exact amount of tokens to receive.
     * @param pool Address of the liquidity pool
<<<<<<< HEAD
     * @param maxBptAmountIn Maximum pool tokens provided
     * @param tokenOutIndex Index of the token used to remove liquidity in the pool's token array
     * @param exactAmountOut Exact amount of tokens to be received
     * @param wethIsEth If true, outgoing WETH will be unwrapped to ETH; otherwise the Vault will send WETH tokens
     * @param userData Additional (optional) data required for removing liquidity
     * @return bptAmountIn Actual amount of pool tokens burnt
=======
     * @param maxBptAmountIn Maximum amount of pool tokens provided
     * @param tokenOutIndex Index of the token used to remove liquidity, in token registration order
     * @param exactAmountOut Exact amount of tokens to be received
     * @param wethIsEth If true, outgoing WETH will be unwrapped to ETH; otherwise the Vault will send WETH tokens
     * @param userData Additional (optional) data required for removing liquidity
     * @return bptAmountIn Actual amount of pool tokens burned
>>>>>>> 6c820db7
     */
    function removeLiquiditySingleTokenExactOut(
        address pool,
        uint256 maxBptAmountIn,
        uint256 tokenOutIndex,
        uint256 exactAmountOut,
        bool wethIsEth,
        bytes memory userData
    ) external payable returns (uint256 bptAmountIn);

    /**
     * @notice Removes liquidity from a pool with a custom request.
     * @param pool Address of the liquidity pool
     * @param maxBptAmountIn Pool tokens provided
     * @param minAmountsOut Minimum amounts of assets to be received, sorted in token registration order
     * @param wethIsEth If true, outgoing WETH will be unwrapped to ETH; otherwise the Vault will send WETH tokens
     * @param userData Additional (optional) data required for removing liquidity
<<<<<<< HEAD
     * @return bptAmountIn Actual amount of pool tokens burnt
=======
     * @return bptAmountIn Actual amount of pool tokens burned
>>>>>>> 6c820db7
     * @return amountsOut Actual amounts of assets received, sorted in token registration order
     * @return returnData Arbitrary (optional) data with encoded response from the pool
     */
    function removeLiquidityCustom(
        address pool,
        uint256 maxBptAmountIn,
        uint256[] memory minAmountsOut,
        bool wethIsEth,
        bytes memory userData
    ) external returns (uint256 bptAmountIn, uint256[] memory amountsOut, bytes memory returnData);

    /***************************************************************************
                                       Swaps
    ***************************************************************************/

    /**
     * @dev Data for the swap callback.
     * @param sender Account initiating the swap operation
     * @param kind Type of swap (given in or given out)
     * @param pool Address of the liquidity pool
     * @param assetIn Asset to be swapped from
     * @param assetOut Asset to be swapped to
     * @param amountGiven Amount given based on kind of the swap (e.g., tokenIn for given in)
     * @param limit Maximum or minimum amount based on the kind of swap (e.g., maxAmountIn for given out)
     * @param deadline Deadline for the swap
     * @param userData Additional (optional) data required for the swap
     */
    struct SwapCallbackParams {
        address sender;
        IVault.SwapKind kind;
        address pool;
        Asset assetIn;
        Asset assetOut;
        uint256 amountGiven;
        uint256 limit;
        uint256 deadline;
        bytes userData;
    }

    /// @dev The swap transaction was not mined before the specified deadline timestamp.
    error SwapDeadline();

    /// @dev An amount in or out has exceeded the limit specified in the swap request.
    error SwapLimit(uint256 amount, uint256 limit);

    /**
     * @notice Executes a swap operation.
     * @param kind Type of swap (given in or given out)
     * @param pool Address of the liquidity pool
     * @param assetIn Asset to be swapped from
     * @param assetOut Asset to be swapped to
     * @param amountGiven Amount given based on kind of the swap (e.g., tokenIn for given in)
     * @param limit Maximum or minimum amount based on the kind of swap (e.g., maxAmountIn for given out)
     * @param deadline Deadline for the swap
     * @param userData Additional (optional) data required for the swap
     * @return amountCalculated Amount calculated based on the kind of swap
     */
    function swap(
        IVault.SwapKind kind,
        address pool,
        Asset assetIn,
        Asset assetOut,
        uint256 amountGiven,
        uint256 limit,
        uint256 deadline,
        bytes calldata userData
    ) external payable returns (uint256 amountCalculated);

    /***************************************************************************
                                     Queries
    ***************************************************************************/

    /**
     * @notice Queries an `addLiquidityProportional` operation without actually executing it.
     * @param pool Address of the liquidity pool
     * @param maxAmountsIn Maximum amounts of tokens to be added, sorted in token registration order
     * @param exactBptAmountOut Expected exact amount of pool tokens to receive
     * @param userData Additional (optional) data required for the query
     * @return amountsIn Expected amounts of tokens to add, sorted in token registration order
     */
    function queryAddLiquidityProportional(
        address pool,
        uint256[] memory maxAmountsIn,
        uint256 exactBptAmountOut,
        bytes memory userData
    ) external payable returns (uint256[] memory amountsIn);

    /**
     * @notice Queries an `addLiquidityUnbalanced` operation without actually executing it.
     * @param pool Address of the liquidity pool
     * @param exactAmountsIn Exact amounts of tokens to be added, sorted in token registration order
     * @param minBptAmountOut Expected minimum amount of pool tokens to receive
     * @param userData Additional (optional) data required for the query
     * @return bptAmountOut Expected amount of pool tokens to receive
     */
    function queryAddLiquidityUnbalanced(
        address pool,
        uint256[] memory exactAmountsIn,
        uint256 minBptAmountOut,
        bytes memory userData
    ) external payable returns (uint256 bptAmountOut);

    /**
     * @notice Queries an `addLiquiditySingleTokenExactOut` operation without actually executing it.
     * @param pool Address of the liquidity pool
     * @param tokenInIndex Index of the token used to add liquidity in the pool's token array
     * @param maxAmountIn Max amount tokens to be added
     * @param exactBptAmountOut Expected exact amount of pool tokens to receive
     * @param userData Additional (optional) data required for the query
     * @return amountsIn Expected amounts of tokens to add, sorted in token registration order
     */
    function queryAddLiquiditySingleTokenExactOut(
        address pool,
        uint256 tokenInIndex,
        uint256 maxAmountIn,
        uint256 exactBptAmountOut,
        bytes memory userData
    ) external payable returns (uint256[] memory amountsIn);

    /**
     * @notice Adds liquidity to a pool with a custom request.
     * @param pool Address of the liquidity pool
<<<<<<< HEAD
     * @param maxAmountsIn Maximum amounts of tokens to be added, sorted in token registration order
     * @param minBptAmountOut Expected minimum pool tokens to receive
     * @param userData Additional (optional) data required for the query
     * @return amountsIn Expected amounts of tokens to add, sorted in token registration order
     * @return bptAmountOut Expected amount of pool tokens to receive
=======
     * @param maxAmountsIn Expected maximum amounts of tokens to add, sorted in token registration order
     * @param minBptAmountOut Minimum pool tokens expected
     * @param kind Add liquidity kind
     * @param userData Additional (optional) data required for the query
     * @return amountsIn Expected amounts of tokens to add
     * @return bptAmountOut Expected pool tokens to receive
>>>>>>> 6c820db7
     * @return returnData Arbitrary (optional) data with encoded response from the pool
     */
    function queryAddLiquidityCustom(
        address pool,
        uint256[] memory maxAmountsIn,
        uint256 minBptAmountOut,
        bytes memory userData
    ) external payable returns (uint256[] memory amountsIn, uint256 bptAmountOut, bytes memory returnData);

    /**
     * @notice Queries `removeLiquidityProportional` operation without actually executing it.
     * @param pool Address of the liquidity pool
<<<<<<< HEAD
     * @param exactBptAmountIn Exact pool tokens provided for the query
     * @param minAmountsOut Expected minimum amounts of tokens to receive, sorted in token registration order
     * @param userData Additional (optional) data required for the query
     * @return amountsOut Expected amounts of tokens to receive, sorted in token registration order
     */
    function queryRemoveLiquidityProportional(
        address pool,
        uint256 exactBptAmountIn,
        uint256[] memory minAmountsOut,
        bytes memory userData
    ) external payable returns (uint256[] memory amountsOut);

    /**
     * @notice Queries `removeLiquiditySingleTokenExactIn` operation without actually executing it.
     * @param pool Address of the liquidity pool
     * @param exactBptAmountIn Exact pool tokens provided for the query
     * @param tokenOutIndex Index of the token used to remove liquidity in the pool's token array
     * @param minAmountOut Expected minimum amount of tokens to receive
     * @param userData Additional (optional) data required for the query
     * @return amountsOut Expected amounts of tokens to receive, sorted in token registration order
     */
    function queryRemoveLiquiditySingleTokenExactIn(
        address pool,
        uint256 exactBptAmountIn,
        uint256 tokenOutIndex,
        uint256 minAmountOut,
        bytes memory userData
    ) external payable returns (uint256[] memory amountsOut);

    /**
     * @notice Queries `removeLiquiditySingleTokenExactOut` operation without actually executing it.
     * @param pool Address of the liquidity pool
     * @param maxBptAmountIn Maximum pool tokens provided
     * @param tokenOutIndex Index of the token used to remove liquidity in the pool's token array
     * @param exactAmountOut Expected exact amount of tokens to receive
     * @param userData Additional (optional) data required for the query
     * @return bptAmountIn Expected amount of pool tokens to burn
     */
    function queryRemoveLiquiditySingleTokenExactOut(
        address pool,
        uint256 maxBptAmountIn,
        uint256 tokenOutIndex,
        uint256 exactAmountOut,
        bytes memory userData
    ) external payable returns (uint256 bptAmountIn);

    /**
     * @notice Queries `removeLiquidityCustom` operation without actually executing it.
     * @param pool Address of the liquidity pool
     * @param maxBptAmountIn Pool tokens provided
     * @param minAmountsOut Expected minimum amounts of tokens to receive, sorted in token registration order
     * @param userData Additional (optional) data required for the query
     * @return bptAmountIn Expected amount of pool tokens to burn
     * @return amountsOut Expected amounts of tokens to receive, sorted in token registration order
=======
     * @param maxBptAmountIn Maximum amount of pool tokens provided for the query
     * @param minAmountsOut Expected minimum amounts of assets to receive, sorted in token registration order
     * @param kind Remove liquidity kind
     * @param userData Additional (optional) data required for the query
     * @return bptAmountIn Expected amount of pool tokens to burn
     * @return amountsOut Expected amounts of tokens to receive
>>>>>>> 6c820db7
     * @return returnData Arbitrary (optional) data with encoded response from the pool
     */
    function queryRemoveLiquidityCustom(
        address pool,
        uint256 maxBptAmountIn,
        uint256[] memory minAmountsOut,
        bytes memory userData
    ) external returns (uint256 bptAmountIn, uint256[] memory amountsOut, bytes memory returnData);

    /**
     * @notice Queries a swap operation without actually executing it.
     * @param kind Type of swap
     * @param pool Address of the liquidity pool
     * @param assetIn Asset to be swapped from
     * @param assetOut Asset to be swapped to
     * @param amountGiven Amount given based on kind of the swap
     * @param userData Additional (optional) data required for the query
     * @return amountCalculated Amount calculated based on the kind of swap
     */
    function querySwap(
        IVault.SwapKind kind,
        address pool,
        Asset assetIn,
        Asset assetOut,
        uint256 amountGiven,
        bytes calldata userData
    ) external payable returns (uint256 amountCalculated);
}<|MERGE_RESOLUTION|>--- conflicted
+++ resolved
@@ -22,11 +22,7 @@
      * @param sender Account originating the pool initialization operation
      * @param pool Address of the liquidity pool
      * @param tokens Pool tokens
-<<<<<<< HEAD
      * @param exactAmountsIn Exact amounts of assets to be added, sorted the same way as `tokens`
-=======
-     * @param exactAmountsIn Exact amounts of assets to be added, sorted in token registration order
->>>>>>> 6c820db7
      * @param minBptAmountOut Minimum pool tokens to be received
      * @param wethIsEth If true, incoming ETH will be wrapped to WETH; otherwise the Vault will pull WETH tokens
      * @param userData Additional (optional) data required for initialization
@@ -45,11 +41,7 @@
      * @notice Initialize a liquidity pool.
      * @param pool Address of the liquidity pool
      * @param tokens Pool tokens
-<<<<<<< HEAD
      * @param exactAmountsIn Exact amounts of assets to be added, sorted the same way as `tokens`
-=======
-     * @param exactAmountsIn Exact amounts of assets to be added, sorted in token registration order
->>>>>>> 6c820db7
      * @param minBptAmountOut Minimum pool tokens to be received
      * @param wethIsEth If true, incoming ETH will be wrapped to WETH; otherwise the Vault will pull WETH tokens
      * @param userData Additional (optional) data required for initialization
@@ -104,11 +96,7 @@
      * @notice Adds liquidity with proportional token amounts in to a pool, receiving an exact amount of pool tokens.
      * @param pool Address of the liquidity pool
      * @param maxAmountsIn Maximum amounts of tokens to be added, sorted in token registration order
-<<<<<<< HEAD
-     * @param exactBptAmountOut Exact pool tokens to be received
-=======
      * @param exactBptAmountOut Exact amount of pool tokens to be received
->>>>>>> 6c820db7
      * @param wethIsEth If true, incoming ETH will be wrapped to WETH; otherwise the Vault will pull WETH tokens
      * @param userData Additional (optional) data required for adding liquidity
      * @return amountsIn Actual amounts of tokens added, sorted in token registration order
@@ -141,11 +129,7 @@
     /**
      * @notice Adds with a single token to a pool, receiving an exact amount of pool tokens.
      * @param pool Address of the liquidity pool
-<<<<<<< HEAD
-     * @param tokenInIndex Index of the token used to add liquidity in the pool's token array
-=======
      * @param tokenInIndex Index of the token used to add liquidity, in token registration order
->>>>>>> 6c820db7
      * @param maxAmountIn Max amount tokens to be added
      * @param exactBptAmountOut Exact amount of pool tokens to be received
      * @param wethIsEth If true, incoming ETH will be wrapped to WETH; otherwise the Vault will pull WETH tokens
@@ -211,11 +195,7 @@
     /**
      * @notice Removes liquidity with proportional token amounts from a pool, burning an exact pool token amount.
      * @param pool Address of the liquidity pool
-<<<<<<< HEAD
-     * @param exactBptAmountIn Exact pool tokens provided
-=======
      * @param exactBptAmountIn Exact amount of pool tokens provided
->>>>>>> 6c820db7
      * @param minAmountsOut Minimum amounts of assets to be received, sorted in token registration order
      * @param wethIsEth If true, outgoing WETH will be unwrapped to ETH; otherwise the Vault will send WETH tokens
      * @param userData Additional (optional) data required for removing liquidity
@@ -233,11 +213,7 @@
      * @notice Removes liquidity from a pool via a single token, burning an exact pool token amount.
      * @param pool Address of the liquidity pool
      * @param exactBptAmountIn Exact pool tokens provided
-<<<<<<< HEAD
-     * @param tokenOutIndex Index of the token used to remove liquidity in the pool's token array
-=======
      * @param tokenOutIndex Index of the token used to remove liquidity, in token registration order
->>>>>>> 6c820db7
      * @param minAmountOut Minimum amount of tokens to be received
      * @param wethIsEth If true, outgoing WETH will be unwrapped to ETH; otherwise the Vault will send WETH tokens
      * @param userData Additional (optional) data required for removing liquidity
@@ -255,21 +231,12 @@
     /**
      * @notice Removes liquidity from a pool via a single token, specifying the exact amount of tokens to receive.
      * @param pool Address of the liquidity pool
-<<<<<<< HEAD
-     * @param maxBptAmountIn Maximum pool tokens provided
-     * @param tokenOutIndex Index of the token used to remove liquidity in the pool's token array
-     * @param exactAmountOut Exact amount of tokens to be received
-     * @param wethIsEth If true, outgoing WETH will be unwrapped to ETH; otherwise the Vault will send WETH tokens
-     * @param userData Additional (optional) data required for removing liquidity
-     * @return bptAmountIn Actual amount of pool tokens burnt
-=======
      * @param maxBptAmountIn Maximum amount of pool tokens provided
      * @param tokenOutIndex Index of the token used to remove liquidity, in token registration order
      * @param exactAmountOut Exact amount of tokens to be received
      * @param wethIsEth If true, outgoing WETH will be unwrapped to ETH; otherwise the Vault will send WETH tokens
      * @param userData Additional (optional) data required for removing liquidity
      * @return bptAmountIn Actual amount of pool tokens burned
->>>>>>> 6c820db7
      */
     function removeLiquiditySingleTokenExactOut(
         address pool,
@@ -287,11 +254,7 @@
      * @param minAmountsOut Minimum amounts of assets to be received, sorted in token registration order
      * @param wethIsEth If true, outgoing WETH will be unwrapped to ETH; otherwise the Vault will send WETH tokens
      * @param userData Additional (optional) data required for removing liquidity
-<<<<<<< HEAD
-     * @return bptAmountIn Actual amount of pool tokens burnt
-=======
      * @return bptAmountIn Actual amount of pool tokens burned
->>>>>>> 6c820db7
      * @return amountsOut Actual amounts of assets received, sorted in token registration order
      * @return returnData Arbitrary (optional) data with encoded response from the pool
      */
@@ -414,20 +377,11 @@
     /**
      * @notice Adds liquidity to a pool with a custom request.
      * @param pool Address of the liquidity pool
-<<<<<<< HEAD
      * @param maxAmountsIn Maximum amounts of tokens to be added, sorted in token registration order
      * @param minBptAmountOut Expected minimum pool tokens to receive
      * @param userData Additional (optional) data required for the query
      * @return amountsIn Expected amounts of tokens to add, sorted in token registration order
      * @return bptAmountOut Expected amount of pool tokens to receive
-=======
-     * @param maxAmountsIn Expected maximum amounts of tokens to add, sorted in token registration order
-     * @param minBptAmountOut Minimum pool tokens expected
-     * @param kind Add liquidity kind
-     * @param userData Additional (optional) data required for the query
-     * @return amountsIn Expected amounts of tokens to add
-     * @return bptAmountOut Expected pool tokens to receive
->>>>>>> 6c820db7
      * @return returnData Arbitrary (optional) data with encoded response from the pool
      */
     function queryAddLiquidityCustom(
@@ -440,7 +394,6 @@
     /**
      * @notice Queries `removeLiquidityProportional` operation without actually executing it.
      * @param pool Address of the liquidity pool
-<<<<<<< HEAD
      * @param exactBptAmountIn Exact pool tokens provided for the query
      * @param minAmountsOut Expected minimum amounts of tokens to receive, sorted in token registration order
      * @param userData Additional (optional) data required for the query
@@ -495,14 +448,6 @@
      * @param userData Additional (optional) data required for the query
      * @return bptAmountIn Expected amount of pool tokens to burn
      * @return amountsOut Expected amounts of tokens to receive, sorted in token registration order
-=======
-     * @param maxBptAmountIn Maximum amount of pool tokens provided for the query
-     * @param minAmountsOut Expected minimum amounts of assets to receive, sorted in token registration order
-     * @param kind Remove liquidity kind
-     * @param userData Additional (optional) data required for the query
-     * @return bptAmountIn Expected amount of pool tokens to burn
-     * @return amountsOut Expected amounts of tokens to receive
->>>>>>> 6c820db7
      * @return returnData Arbitrary (optional) data with encoded response from the pool
      */
     function queryRemoveLiquidityCustom(
