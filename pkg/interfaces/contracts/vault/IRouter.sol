--- conflicted
+++ resolved
@@ -481,8 +481,7 @@
         IERC20 tokenOut,
         uint256 exactAmountOut,
         bytes calldata userData
-<<<<<<< HEAD
-    ) external payable returns (uint256 amountCalculated);
+    ) external returns (uint256 amountIn);
 
     function removeLiquidityNestedProportional(
         address pool,
@@ -497,7 +496,4 @@
         uint256[] memory amountsIn, // this array would align with the tokens above
         uint256 minBptAmountOut
     ) external payable returns (uint256 bptAmountOut);
-=======
-    ) external returns (uint256 amountIn);
->>>>>>> 327f06b0
 }