--- conflicted
+++ resolved
@@ -147,11 +147,6 @@
         Asset assetIn,
         Asset assetOut,
         uint256 amountGiven,
-<<<<<<< HEAD
-        uint256 limit,
-        uint256 deadline,
-=======
->>>>>>> 42615229
         bytes calldata userData
     ) external payable returns (uint256 amountCalculated);
 
