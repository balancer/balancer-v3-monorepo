// SPDX-License-Identifier: GPL-3.0-or-later

pragma solidity ^0.8.4;

import { IERC20 } from "@openzeppelin/contracts/token/ERC20/IERC20.sol";

<<<<<<< HEAD
import { AddLiquidityKind, RemoveLiquidityKind, SwapKind } from "./IVaultTypes.sol";
=======
import { AddLiquidityKind, RemoveLiquidityKind, SwapKind } from "./VaultTypes.sol";
>>>>>>> 96b08b4a
import { IBasePool } from "./IBasePool.sol";

interface IRouter {
    /// @dev Incoming ETH transfer from an address that is not WETH.
    error EthTransfer();

    /***************************************************************************
                               Pool Initialization
    ***************************************************************************/

    /**
     * @dev Data for the pool initialization callback
     * @param sender Account originating the pool initialization operation
     * @param pool Address of the liquidity pool
     * @param tokens Pool tokens
     * @param exactAmountsIn Exact amounts of tokens to be added, sorted in token registration order
     * @param minBptAmountOut Minimum amount of pool tokens to be received
     * @param wethIsEth If true, incoming ETH will be wrapped to WETH; otherwise the Vault will pull WETH tokens
     * @param userData Additional (optional) data required for adding initial liquidity
     */
    struct InitializeCallbackParams {
        address sender;
        address pool;
        IERC20[] tokens;
        uint256[] exactAmountsIn;
        uint256 minBptAmountOut;
        bool wethIsEth;
        bytes userData;
    }

    /**
     * @notice Initialize a liquidity pool.
     * @param pool Address of the liquidity pool
     * @param tokens Pool tokens
     * @param exactAmountsIn Exact amounts of tokens to be added, sorted in token registration order
     * @param minBptAmountOut Minimum amount of pool tokens to be received
     * @param wethIsEth If true, incoming ETH will be wrapped to WETH; otherwise the Vault will pull WETH tokens
     * @param userData Additional (optional) data required for adding initial liquidity
     * @return bptAmountOut Actual amount of pool tokens minted in exchange for initial liquidity
     */
    function initialize(
        address pool,
        IERC20[] memory tokens,
        uint256[] memory exactAmountsIn,
        uint256 minBptAmountOut,
        bool wethIsEth,
        bytes memory userData
    ) external payable returns (uint256 bptAmountOut);

    /***************************************************************************
                                   Add Liquidity
    ***************************************************************************/

    /// @dev The amount of ETH paid is insufficient to complete this operation.
    error InsufficientEth();

    /**
     * @dev Data for the add liquidity callback.
     * @param sender Account originating the add liquidity operation
     * @param pool Address of the liquidity pool
     * @param maxAmountsIn Maximum amounts of tokens to be added, sorted in token registration order
     * @param minBptAmountOut Minimum amount of pool tokens to be received
     * @param kind Type of join (e.g., single or multi-token)
     * @param wethIsEth If true, incoming ETH will be wrapped to WETH; otherwise the Vault will pull WETH tokens
     * @param userData Additional (optional) data required for adding liquidity
     */
    struct AddLiquidityCallbackParams {
        address sender;
        address pool;
        uint256[] maxAmountsIn;
        uint256 minBptAmountOut;
        AddLiquidityKind kind;
        bool wethIsEth;
        bytes userData;
    }

    /**
     * @notice Adds with arbitrary token amounts in to a pool.
     * @param pool Address of the liquidity pool
     * @param exactAmountsIn Exact amounts of tokens to be added, sorted in token registration order
     * @param minBptAmountOut Minimum amount of pool tokens to be received
     * @param wethIsEth If true, incoming ETH will be wrapped to WETH; otherwise the Vault will pull WETH tokens
     * @param userData Additional (optional) data required for adding liquidity
     * @return bptAmountOut Actual amount of pool tokens received
     */
    function addLiquidityUnbalanced(
        address pool,
        uint256[] memory exactAmountsIn,
        uint256 minBptAmountOut,
        bool wethIsEth,
        bytes memory userData
    ) external payable returns (uint256 bptAmountOut);

    /**
     * @notice Adds with a single token to a pool, receiving an exact amount of pool tokens.
     * @param pool Address of the liquidity pool
     * @param tokenIn Token used to add liquidity
     * @param maxAmountIn Max amount tokens to be added
     * @param exactBptAmountOut Exact amount of pool tokens to be received
     * @param wethIsEth If true, incoming ETH will be wrapped to WETH; otherwise the Vault will pull WETH tokens
     * @param userData Additional (optional) data required for adding liquidity
     * @return amountsIn Actual amounts of tokens added, sorted in token registration order
     */
    function addLiquiditySingleTokenExactOut(
        address pool,
        IERC20 tokenIn,
        uint256 maxAmountIn,
        uint256 exactBptAmountOut,
        bool wethIsEth,
        bytes memory userData
    ) external payable returns (uint256[] memory amountsIn);

    /**
     * @notice Adds liquidity to a pool with a custom request.
     * @param pool Address of the liquidity pool
     * @param amountsInScaled18 Amounts of tokens to be added, sorted in token registration order
     * @param minBptAmountOut Minimum amount of pool tokens to be received
     * @param wethIsEth If true, incoming ETH will be wrapped to WETH; otherwise the Vault will pull WETH tokens
     * @param userData Additional (optional) data required for adding liquidity
     * @return amountsIn Actual amounts of tokens added, sorted in token registration order
     * @return bptAmountOut Actual amount of pool tokens received
     * @return returnData Arbitrary (optional) data with encoded response from the pool
     */
    function addLiquidityCustom(
        address pool,
        uint256[] memory amountsInScaled18,
        uint256 minBptAmountOut,
        bool wethIsEth,
        bytes memory userData
    ) external payable returns (uint256[] memory amountsIn, uint256 bptAmountOut, bytes memory returnData);

    /***************************************************************************
                                 Remove Liquidity
    ***************************************************************************/

    /**
     * @dev Data for the remove liquidity callback.
     * @param sender Account originating the remove liquidity operation
     * @param pool Address of the liquidity pool
     * @param minAmountsOut Minimum amounts of tokens to be received, sorted in token registration order
     * @param maxBptAmountIn Maximum amount of pool tokens provided
     * @param kind Type of exit (e.g., single or multi-token)
     * @param wethIsEth If true, outgoing WETH will be unwrapped to ETH; otherwise the Vault will send WETH tokens
     * @param userData Additional (optional) data required for removing liquidity
     */
    struct RemoveLiquidityCallbackParams {
        address sender;
        address pool;
        uint256[] minAmountsOut;
        uint256 maxBptAmountIn;
        RemoveLiquidityKind kind;
        bool wethIsEth;
        bytes userData;
    }

    /// @dev The actual bptAmountOut is below the minimum limit specified in the exit.
    error ExitBelowMin(uint256 amount, uint256 limit);

    /**
     * @notice Removes liquidity with proportional token amounts from a pool, burning an exact pool token amount.
     * @param pool Address of the liquidity pool
     * @param exactBptAmountIn Exact amount of pool tokens provided
     * @param minAmountsOut Minimum amounts of tokens to be received, sorted in token registration order
     * @param wethIsEth If true, outgoing WETH will be unwrapped to ETH; otherwise the Vault will send WETH tokens
     * @param userData Additional (optional) data required for removing liquidity
     * @return amountsOut Actual amounts of tokens received, sorted in token registration order
     */
    function removeLiquidityProportional(
        address pool,
        uint256 exactBptAmountIn,
        uint256[] memory minAmountsOut,
        bool wethIsEth,
        bytes memory userData
    ) external payable returns (uint256[] memory amountsOut);

    /**
     * @notice Removes liquidity from a pool via a single token, burning an exact pool token amount.
     * @param pool Address of the liquidity pool
     * @param exactBptAmountIn Exact amount of pool tokens provided
     * @param tokenOut Token used to remove liquidity
     * @param minAmountOut Minimum amount of tokens to be received
     * @param wethIsEth If true, outgoing WETH will be unwrapped to ETH; otherwise the Vault will send WETH tokens
     * @param userData Additional (optional) data required for removing liquidity
     * @return amountsOut Actual amounts of tokens received, sorted in token registration order
     */
    function removeLiquiditySingleTokenExactIn(
        address pool,
        uint256 exactBptAmountIn,
        IERC20 tokenOut,
        uint256 minAmountOut,
        bool wethIsEth,
        bytes memory userData
    ) external payable returns (uint256[] memory amountsOut);

    /**
     * @notice Removes liquidity from a pool via a single token, specifying the exact amount of tokens to receive.
     * @param pool Address of the liquidity pool
     * @param maxBptAmountIn Maximum amount of pool tokens provided
     * @param tokenOut Token used to remove liquidity
     * @param exactAmountOut Exact amount of tokens to be received
     * @param wethIsEth If true, outgoing WETH will be unwrapped to ETH; otherwise the Vault will send WETH tokens
     * @param userData Additional (optional) data required for removing liquidity
     * @return bptAmountIn Actual amount of pool tokens burned
     */
    function removeLiquiditySingleTokenExactOut(
        address pool,
        uint256 maxBptAmountIn,
        IERC20 tokenOut,
        uint256 exactAmountOut,
        bool wethIsEth,
        bytes memory userData
    ) external payable returns (uint256 bptAmountIn);

    /**
     * @notice Removes liquidity from a pool with a custom request.
     * @param pool Address of the liquidity pool
     * @param maxBptAmountIn Maximum amount of pool tokens provided
     * @param minAmountsOut Minimum amounts of tokens to be received, sorted in token registration order
     * @param wethIsEth If true, outgoing WETH will be unwrapped to ETH; otherwise the Vault will send WETH tokens
     * @param userData Additional (optional) data required for removing liquidity
     * @return bptAmountIn Actual amount of pool tokens burned
     * @return amountsOut Actual amounts of tokens received, sorted in token registration order
     * @return returnData Arbitrary (optional) data with encoded response from the pool
     */
    function removeLiquidityCustom(
        address pool,
        uint256 maxBptAmountIn,
        uint256[] memory minAmountsOut,
        bool wethIsEth,
        bytes memory userData
    ) external returns (uint256 bptAmountIn, uint256[] memory amountsOut, bytes memory returnData);

    /***************************************************************************
                                       Swaps
    ***************************************************************************/

    /**
     * @dev Data for the swap callback.
     * @param sender Account initiating the swap operation
     * @param kind Type of swap (given in or given out)
     * @param pool Address of the liquidity pool
     * @param tokenIn Token to be swapped from
     * @param tokenOut Token to be swapped to
     * @param amountGiven Amount given based on kind of the swap (e.g., tokenIn for given in)
     * @param limit Maximum or minimum amount based on the kind of swap (e.g., maxAmountIn for given out)
     * @param deadline Deadline for the swap
     * @param wethIsEth If true, incoming ETH will be wrapped to WETH; otherwise the Vault will pull WETH tokens
     * @param userData Additional (optional) data required for the swap
     */
    struct SwapCallbackParams {
        address sender;
        SwapKind kind;
        address pool;
        IERC20 tokenIn;
        IERC20 tokenOut;
        uint256 amountGiven;
        uint256 limit;
        uint256 deadline;
        bool wethIsEth;
        bytes userData;
    }

    /// @dev The swap transaction was not mined before the specified deadline timestamp.
    error SwapDeadline();

    /// @dev An amount in or out has exceeded the limit specified in the swap request.
    error SwapLimit(uint256 amount, uint256 limit);

    /**
     * @notice Executes a swap operation specifying an exact input token amount.
     * @param pool Address of the liquidity pool
     * @param tokenIn Token to be swapped from
     * @param tokenOut Token to be swapped to
     * @param exactAmountIn Exact amounts of input tokens to send
     * @param minAmountOut Minimum amount of tokens to be received
     * @param deadline Deadline for the swap
     * @param userData Additional (optional) data required for the swap
     * @param wethIsEth If true, incoming ETH will be wrapped to WETH; otherwise the Vault will pull WETH tokens
     * @return amountOut Calculated amount of output tokens to be received in exchange for the given input tokens
     */
    function swapExactIn(
        address pool,
        IERC20 tokenIn,
        IERC20 tokenOut,
        uint256 exactAmountIn,
        uint256 minAmountOut,
        uint256 deadline,
        bool wethIsEth,
        bytes calldata userData
    ) external payable returns (uint256 amountOut);

    /**
     * @notice Executes a swap operation an exact output token amount.
     * @param pool Address of the liquidity pool
     * @param tokenIn Token to be swapped from
     * @param tokenOut Token to be swapped to
     * @param exactAmountOut Exact amounts of input tokens to receive
     * @param maxAmountIn Max amount tokens to be sent
     * @param deadline Deadline for the swap
     * @param userData Additional (optional) data required for the swap
     * @param wethIsEth If true, incoming ETH will be wrapped to WETH; otherwise the Vault will pull WETH tokens
     * @return amountIn Calculated amount of input tokens to be sent in exchange for the requested output tokens
     */
    function swapExactOut(
        address pool,
        IERC20 tokenIn,
        IERC20 tokenOut,
        uint256 exactAmountOut,
        uint256 maxAmountIn,
        uint256 deadline,
        bool wethIsEth,
        bytes calldata userData
    ) external payable returns (uint256 amountIn);

    /***************************************************************************
                                     Queries
    ***************************************************************************/

    /**
     * @notice Queries an `addLiquidityUnbalanced` operation without actually executing it.
     * @param pool Address of the liquidity pool
     * @param exactAmountsIn Exact amounts of tokens to be added, sorted in token registration order
     * @param minBptAmountOut Expected minimum amount of pool tokens to receive
     * @param userData Additional (optional) data required for the query
     * @return bptAmountOut Expected amount of pool tokens to receive
     */
    function queryAddLiquidityUnbalanced(
        address pool,
        uint256[] memory exactAmountsIn,
        uint256 minBptAmountOut,
        bytes memory userData
    ) external returns (uint256 bptAmountOut);

    /**
     * @notice Queries an `addLiquiditySingleTokenExactOut` operation without actually executing it.
     * @param pool Address of the liquidity pool
     * @param tokenIn Token used to add liquidity
     * @param maxAmountIn Max amount tokens to be added
     * @param exactBptAmountOut Expected exact amount of pool tokens to receive
     * @param userData Additional (optional) data required for the query
     * @return amountsIn Expected amounts of tokens to add, sorted in token registration order
     */
    function queryAddLiquiditySingleTokenExactOut(
        address pool,
        IERC20 tokenIn,
        uint256 maxAmountIn,
        uint256 exactBptAmountOut,
        bytes memory userData
    ) external returns (uint256[] memory amountsIn);

    /**
     * @notice Adds liquidity to a pool with a custom request.
     * @param pool Address of the liquidity pool
     * @param amountsInScaled18 Amounts of tokens to be added, sorted in token registration order
     * @param minBptAmountOut Expected minimum amount of pool tokens to receive
     * @param userData Additional (optional) data required for the query
     * @return amountsIn Expected amounts of tokens to add, sorted in token registration order
     * @return bptAmountOut Expected amount of pool tokens to receive
     * @return returnData Arbitrary (optional) data with encoded response from the pool
     */
    function queryAddLiquidityCustom(
        address pool,
        uint256[] memory amountsInScaled18,
        uint256 minBptAmountOut,
        bytes memory userData
    ) external returns (uint256[] memory amountsIn, uint256 bptAmountOut, bytes memory returnData);

    /**
     * @notice Queries `removeLiquidityProportional` operation without actually executing it.
     * @param pool Address of the liquidity pool
     * @param exactBptAmountIn Exact amount of pool tokens provided for the query
     * @param minAmountsOut Expected minimum amounts of tokens to receive, sorted in token registration order
     * @param userData Additional (optional) data required for the query
     * @return amountsOut Expected amounts of tokens to receive, sorted in token registration order
     */
    function queryRemoveLiquidityProportional(
        address pool,
        uint256 exactBptAmountIn,
        uint256[] memory minAmountsOut,
        bytes memory userData
    ) external returns (uint256[] memory amountsOut);

    /**
     * @notice Queries `removeLiquiditySingleTokenExactIn` operation without actually executing it.
     * @param pool Address of the liquidity pool
     * @param exactBptAmountIn Exact amount of pool tokens provided for the query
     * @param tokenOut Token used to remove liquidity
     * @param minAmountOut Expected minimum amount of tokens to receive
     * @param userData Additional (optional) data required for the query
     * @return amountsOut Expected amounts of tokens to receive, sorted in token registration order
     */
    function queryRemoveLiquiditySingleTokenExactIn(
        address pool,
        uint256 exactBptAmountIn,
        IERC20 tokenOut,
        uint256 minAmountOut,
        bytes memory userData
    ) external returns (uint256[] memory amountsOut);

    /**
     * @notice Queries `removeLiquiditySingleTokenExactOut` operation without actually executing it.
     * @param pool Address of the liquidity pool
     * @param maxBptAmountIn Maximum amount of pool tokens provided
     * @param tokenOut Token used to remove liquidity
     * @param exactAmountOut Expected exact amount of tokens to receive
     * @param userData Additional (optional) data required for the query
     * @return bptAmountIn Expected amount of pool tokens to burn
     */
    function queryRemoveLiquiditySingleTokenExactOut(
        address pool,
        uint256 maxBptAmountIn,
        IERC20 tokenOut,
        uint256 exactAmountOut,
        bytes memory userData
    ) external returns (uint256 bptAmountIn);

    /**
     * @notice Queries `removeLiquidityCustom` operation without actually executing it.
     * @param pool Address of the liquidity pool
     * @param maxBptAmountIn Maximum amount of pool tokens provided
     * @param minAmountsOut Expected minimum amounts of tokens to receive, sorted in token registration order
     * @param userData Additional (optional) data required for the query
     * @return bptAmountIn Expected amount of pool tokens to burn
     * @return amountsOut Expected amounts of tokens to receive, sorted in token registration order
     * @return returnData Arbitrary (optional) data with encoded response from the pool
     */
    function queryRemoveLiquidityCustom(
        address pool,
        uint256 maxBptAmountIn,
        uint256[] memory minAmountsOut,
        bytes memory userData
    ) external returns (uint256 bptAmountIn, uint256[] memory amountsOut, bytes memory returnData);

    /**
     * @notice Queries a swap operation specifying an exact input token amount without actually executing it.
     * @param pool Address of the liquidity pool
     * @param tokenIn Token to be swapped from
     * @param tokenOut Token to be swapped to
     * @param exactAmountIn Exact amounts of input tokens to send
     * @param userData Additional (optional) data required for the query
     * @return amountOut Calculated amount of output tokens to be received in exchange for the given input tokens
     */
    function querySwapExactIn(
        address pool,
        IERC20 tokenIn,
        IERC20 tokenOut,
        uint256 exactAmountIn,
        bytes calldata userData
    ) external returns (uint256 amountOut);

    /**
     * @notice Queries a swap operation specifying an exact output token amount without actually executing it.
     * @param pool Address of the liquidity pool
     * @param tokenIn Token to be swapped from
     * @param tokenOut Token to be swapped to
     * @param exactAmountOut Exact amounts of input tokens to receive
     * @param userData Additional (optional) data required for the query
     * @return amountIn Calculated amount of input tokens to be sent in exchange for the requested output tokens
     */
    function querySwapExactOut(
        address pool,
        IERC20 tokenIn,
        IERC20 tokenOut,
        uint256 exactAmountOut,
        bytes calldata userData
    ) external returns (uint256 amountIn);
}<|MERGE_RESOLUTION|>--- conflicted
+++ resolved
@@ -4,11 +4,7 @@
 
 import { IERC20 } from "@openzeppelin/contracts/token/ERC20/IERC20.sol";
 
-<<<<<<< HEAD
-import { AddLiquidityKind, RemoveLiquidityKind, SwapKind } from "./IVaultTypes.sol";
-=======
 import { AddLiquidityKind, RemoveLiquidityKind, SwapKind } from "./VaultTypes.sol";
->>>>>>> 96b08b4a
 import { IBasePool } from "./IBasePool.sol";
 
 interface IRouter {
