--- conflicted
+++ resolved
@@ -83,11 +83,7 @@
      * @param exactBptAmountOut Exact amount of pool tokens to be received
      * @param wethIsEth If true, incoming ETH will be wrapped to WETH; otherwise the Vault will pull WETH tokens
      * @param userData Additional (optional) data required for adding liquidity
-<<<<<<< HEAD
-     * @return exactAmountsIn Actual amounts of tokens added, sorted in token registration order
-=======
      * @return amountsIn Actual amounts of tokens added, sorted in token registration order
->>>>>>> 830e2a54
      */
     function addLiquidityProportional(
         address pool,
@@ -95,11 +91,7 @@
         uint256 exactBptAmountOut,
         bool wethIsEth,
         bytes memory userData
-<<<<<<< HEAD
-    ) external payable returns (uint256[] memory exactAmountsIn);
-=======
     ) external payable returns (uint256[] memory amountsIn);
->>>>>>> 830e2a54
 
     /**
      * @notice Adds with arbitrary token amounts in to a pool.
