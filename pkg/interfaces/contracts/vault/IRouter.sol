--- conflicted
+++ resolved
@@ -14,7 +14,6 @@
  */
 interface IRouter {
     /**
-<<<<<<< HEAD
      * @notice Mints `amount` of `token`
      * @param token       The ERC20 token to mint
      * @param amount      The amount of token to mint
@@ -29,8 +28,6 @@
     function burn(IERC20 token, uint256 amount) external;
 
     /**
-=======
->>>>>>> 42615229
      * @notice Executes a swap operation
      * @param kind                  Type of swap
      * @param pool                  Address of the liquidity pool
@@ -164,11 +161,6 @@
         Asset assetIn,
         Asset assetOut,
         uint256 amountGiven,
-<<<<<<< HEAD
-        uint256 limit,
-        uint256 deadline,
-=======
->>>>>>> 42615229
         bytes calldata userData
     ) external payable returns (uint256 amountCalculated);
 
