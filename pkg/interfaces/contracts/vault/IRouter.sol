// SPDX-License-Identifier: GPL-3.0-or-later

pragma solidity ^0.8.4;

import { Asset } from "../solidity-utils/misc/Asset.sol";

import { IVault } from "./IVault.sol";
import { IBasePool } from "./IBasePool.sol";

import { IERC20 } from "@openzeppelin/contracts/token/ERC20/IERC20.sol";

/**
 * @notice Interface for Router operations
 * @dev Description of the Router interface
 */
interface IRouter {
    /**
     * @notice Executes a swap operation
     * @param kind                  Type of swap
     * @param pool                  Address of the liquidity pool
     * @param assetIn               Asset to be swapped from
     * @param assetOut              Asset to be swapped to
     * @param amountGiven           Amount given based on kind of the swap
     * @param limit                 Maximum or minimum amount based on the kind of swap
     * @param deadline              Deadline for the swap
     * @param userData              Additional data required for the swap
     * @return amountCalculated     Amount calculated based on the kind of swap
     */
    function swap(
        IVault.SwapKind kind,
        address pool,
        Asset assetIn,
        Asset assetOut,
        uint256 amountGiven,
        uint256 limit,
        uint256 deadline,
        bytes calldata userData
    ) external payable returns (uint256 amountCalculated);

    /**
     * @notice Contains parameters required for swap callback
     */
    struct SwapCallbackParams {
        /// @notice Address of the sender
        address sender;
        /// @notice Type of swap
        IVault.SwapKind kind;
        /// @notice Address of the liquidity pool
        address pool;
        /// @notice Asset to be swapped from
        Asset assetIn;
        /// @notice Asset to be swapped to
        Asset assetOut;
        /// @notice Amount given based on kind of the swap
        uint256 amountGiven;
        /// @notice Maximum or minimum amount based on the kind of swap
        uint256 limit;
        /// @notice Deadline for the swap
        uint256 deadline;
        /// @notice Additional data required for the swap
        bytes userData;
    }

    function initialize(
        address pool,
        Asset[] memory tokens,
        uint256[] memory maxAmountsIn,
        uint256 minBptAmountOut,
        bytes memory userData
    ) external payable returns (uint256[] memory amountsIn, uint256 bptAmountOut);

    struct InitializeCallbackParams {
        /// Address of the sender
        address sender;
        /// Address of the liquidity pool
        address pool;
        /// Array of assets to add
        Asset[] assets;
        /// Maximum amounts of assets to be added
        uint256[] maxAmountsIn;
        /// Minimum pool tokens to be received
        uint256 minBptAmountOut;
        /// Additional data required for adding liquidity
        bytes userData;
    }

    /**
     * @notice Adds liquidity to a pool
     * @param pool                  Address of the liquidity pool
     * @param assets                Array of assets to add
     * @param maxAmountsIn          Maximum amounts of assets to be added
     * @param minBptAmountOut       Minimum pool tokens to be received
     * @param userData              Additional data required for adding liquidity
     * @return amountsIn            Actual amounts of assets added
     * @return bptAmountOut         Pool tokens received
     */
    function addLiquidity(
        address pool,
        Asset[] memory assets,
        uint256[] memory maxAmountsIn,
        uint256 minBptAmountOut,
        IBasePool.AddLiquidityKind kind,
        bytes memory userData
    ) external payable returns (uint256[] memory amountsIn, uint256 bptAmountOut);

    /// Contains parameters required for addLiquidity callback
    struct AddLiquidityCallbackParams {
        // Address of the sender
        address sender;
        // Address of the liquidity pool
        address pool;
        // Array of assets to add
        Asset[] assets;
        // Maximum amounts of assets to be added
        uint256[] maxAmountsIn;
        // Minimum pool tokens to be received
        uint256 minBptAmountOut;
<<<<<<< HEAD
        /// @notice Add liquidity kind
        IBasePool.AddLiquidityKind kind;
        /// @notice Additional data required for adding liquidity
=======
        // Additional data required for adding liquidity
>>>>>>> f82df069
        bytes userData;
    }

    /**
     * @notice Removes liquidity from a pool
     * @param pool                  Address of the liquidity pool
     * @param assets                Array of assets to remove
     * @param minAmountsOut         Minimum amounts of assets to be received
     * @param maxBptAmountIn        Pool tokens provided
     * @param userData              Additional data required for removing liquidity
     * @return amountsOut           Actual amounts of assets received
     */
    function removeLiquidity(
        address pool,
        Asset[] memory assets,
        uint256[] memory minAmountsOut,
        uint256 maxBptAmountIn,
        IBasePool.RemoveLiquidityKind kind,
        bytes memory userData
    ) external returns (uint256[] memory amountsOut, uint256 bptAmountIn);

    /**
     * @notice Contains parameters required for removeLiquidity callback
     */
    struct RemoveLiquidityCallbackParams {
        /// @notice Address of the sender
        address sender;
        /// @notice Address of the liquidity pool
        address pool;
        /// @notice Array of assets to remove
        Asset[] assets;
        /// @notice Minimum amounts of assets to be received
        uint256[] minAmountsOut;
        /// @notice Pool tokens provided
        uint256 maxBptAmountIn;
        /// @notice Remove liquidity kind
        IBasePool.RemoveLiquidityKind kind;
        /// @notice Additional data required for removing liquidity
        bytes userData;
    }

    /**
     * @notice Queries a swap operation without executing it
     * @param kind                  Type of swap
     * @param pool                  Address of the liquidity pool
     * @param assetIn               Asset to be swapped from
     * @param assetOut              Asset to be swapped to
     * @param amountGiven           Amount given based on kind of the swap
     * @param userData              Additional data required for the query
     * @return amountCalculated     Amount calculated based on the kind of swap
     */
    function querySwap(
        IVault.SwapKind kind,
        address pool,
        Asset assetIn,
        Asset assetOut,
        uint256 amountGiven,
        bytes calldata userData
    ) external payable returns (uint256 amountCalculated);

    /**
     * @notice Queries addLiquidity operation without executing it
     * @param pool                  Address of the liquidity pool
     * @param assets                Array of assets to add
     * @param maxAmountsIn          Maximum amounts of assets to be added
     * @param minBptAmountOut       Minimum pool tokens expected
     * @param userData              Additional data required for the query
     * @return amountsIn            Expected amounts of assets to add
     * @return bptAmountOut         Expected pool tokens to receive
     */
    function queryAddLiquidity(
        address pool,
        Asset[] memory assets,
        uint256[] memory maxAmountsIn,
        uint256 minBptAmountOut,
        IBasePool.AddLiquidityKind kind,
        bytes memory userData
    ) external payable returns (uint256[] memory amountsIn, uint256 bptAmountOut);

    /**
     * @notice Queries removeLiquidity operation without executing it
     * @param pool                  Address of the liquidity pool
     * @param assets                Array of assets to remove
     * @param minAmountsOut         Minimum amounts of assets expected
     * @param maxBptAmountIn           Pool tokens provided for the query
     * @param userData              Additional data required for the query
     * @return amountsOut           Expected amounts of assets to receive
     */
    function queryRemoveLiquidity(
        address pool,
        Asset[] memory assets,
        uint256[] memory minAmountsOut,
        uint256 maxBptAmountIn,
        IBasePool.RemoveLiquidityKind kind,
        bytes memory userData
    ) external returns (uint256[] memory amountsOut, uint256 bptAmountIn);
}<|MERGE_RESOLUTION|>--- conflicted
+++ resolved
@@ -115,13 +115,9 @@
         uint256[] maxAmountsIn;
         // Minimum pool tokens to be received
         uint256 minBptAmountOut;
-<<<<<<< HEAD
-        /// @notice Add liquidity kind
+        /// Add liquidity kind
         IBasePool.AddLiquidityKind kind;
-        /// @notice Additional data required for adding liquidity
-=======
         // Additional data required for adding liquidity
->>>>>>> f82df069
         bytes userData;
     }
 
