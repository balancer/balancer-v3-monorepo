// SPDX-License-Identifier: GPL-3.0-or-later

pragma solidity ^0.8.24;

import { IERC20 } from "@openzeppelin/contracts/token/ERC20/IERC20.sol";
import { IERC4626 } from "@openzeppelin/contracts/interfaces/IERC4626.sol";

import { AddLiquidityKind, RemoveLiquidityKind, SwapKind } from "./VaultTypes.sol";

/// @notice User-friendly interface to basic Vault operations: swap, add/remove liquidity, and associated queries.
interface IRouter {
    /***************************************************************************
                                Pool Initialization
    ***************************************************************************/

    /**
     * @notice Data for the pool initialization hook
     * @param sender Account originating the pool initialization operation
     * @param pool Address of the liquidity pool
     * @param tokens Pool tokens, in token registration order
     * @param exactAmountsIn Exact amounts of tokens to be added, sorted in token registration order
     * @param minBptAmountOut Minimum amount of pool tokens to be received
     * @param wethIsEth If true, incoming ETH will be wrapped to WETH and outgoing WETH will be unwrapped to ETH
     * @param userData Additional (optional) data sent with the request to add initial liquidity
     */
    struct InitializeHookParams {
        address sender;
        address pool;
        IERC20[] tokens;
        uint256[] exactAmountsIn;
        uint256 minBptAmountOut;
        bool wethIsEth;
        bytes userData;
    }

    /**
     * @notice Initialize a liquidity pool.
     * @param pool Address of the liquidity pool
     * @param tokens Pool tokens, in token registration order
     * @param exactAmountsIn Exact amounts of tokens to be added, sorted in token registration order
     * @param minBptAmountOut Minimum amount of pool tokens to be received
     * @param wethIsEth If true, incoming ETH will be wrapped to WETH and outgoing WETH will be unwrapped to ETH
     * @param userData Additional (optional) data sent with the request to add initial liquidity
     * @return bptAmountOut Actual amount of pool tokens minted in exchange for initial liquidity
     */
    function initialize(
        address pool,
        IERC20[] memory tokens,
        uint256[] memory exactAmountsIn,
        uint256 minBptAmountOut,
        bool wethIsEth,
        bytes memory userData
    ) external payable returns (uint256 bptAmountOut);

    /***************************************************************************
                                   Add Liquidity
    ***************************************************************************/

    /**
     * @notice Adds liquidity to a pool with proportional token amounts, receiving an exact amount of pool tokens.
     * @param pool Address of the liquidity pool
     * @param maxAmountsIn Maximum amounts of tokens to be added, sorted in token registration order
     * @param exactBptAmountOut Exact amount of pool tokens to be received
     * @param wethIsEth If true, incoming ETH will be wrapped to WETH and outgoing WETH will be unwrapped to ETH
     * @param userData Additional (optional) data sent with the request to add liquidity
     * @return amountsIn Actual amounts of tokens added, sorted in token registration order
     */
    function addLiquidityProportional(
        address pool,
        uint256[] memory maxAmountsIn,
        uint256 exactBptAmountOut,
        bool wethIsEth,
        bytes memory userData
    ) external payable returns (uint256[] memory amountsIn);

    /**
     * @notice Adds liquidity to a pool with arbitrary token amounts.
     * @param pool Address of the liquidity pool
     * @param exactAmountsIn Exact amounts of tokens to be added, sorted in token registration order
     * @param minBptAmountOut Minimum amount of pool tokens to be received
     * @param wethIsEth If true, incoming ETH will be wrapped to WETH and outgoing WETH will be unwrapped to ETH
     * @param userData Additional (optional) data sent with the request to add liquidity
     * @return bptAmountOut Actual amount of pool tokens received
     */
    function addLiquidityUnbalanced(
        address pool,
        uint256[] memory exactAmountsIn,
        uint256 minBptAmountOut,
        bool wethIsEth,
        bytes memory userData
    ) external payable returns (uint256 bptAmountOut);

    /**
     * @notice Adds liquidity to a pool in a single token, receiving an exact amount of pool tokens.
     * @param pool Address of the liquidity pool
     * @param tokenIn Token used to add liquidity
     * @param maxAmountIn Maximum amount of tokens to be added
     * @param exactBptAmountOut Exact amount of pool tokens to be received
     * @param wethIsEth If true, incoming ETH will be wrapped to WETH and outgoing WETH will be unwrapped to ETH
     * @param userData Additional (optional) data sent with the request to add liquidity
     * @return amountIn Actual amount of tokens added
     */
    function addLiquiditySingleTokenExactOut(
        address pool,
        IERC20 tokenIn,
        uint256 maxAmountIn,
        uint256 exactBptAmountOut,
        bool wethIsEth,
        bytes memory userData
    ) external payable returns (uint256 amountIn);

    /**
     * @notice Adds liquidity to a pool by donating the amounts in (no BPT out).
     * @dev To support donation, the pool config `enableDonation` flag must be set to true.
     * @param pool Address of the liquidity pool
     * @param amountsIn Amounts of tokens to be donated, sorted in token registration order
     * @param wethIsEth If true, incoming ETH will be wrapped to WETH and outgoing WETH will be unwrapped to ETH
     * @param userData Additional (optional) data sent with the request to donate liquidity
     */
    function donate(address pool, uint256[] memory amountsIn, bool wethIsEth, bytes memory userData) external payable;

    /**
     * @notice Adds liquidity to a pool with a custom request.
     * @dev The given maximum and minimum amounts given may be interpreted as exact depending on the pool type.
     * In any case the caller can expect them to be hard boundaries for the request.
     *
     * @param pool Address of the liquidity pool
     * @param maxAmountsIn Maximum amounts of tokens to be added, sorted in token registration order
     * @param minBptAmountOut Minimum amount of pool tokens to be received
     * @param wethIsEth If true, incoming ETH will be wrapped to WETH and outgoing WETH will be unwrapped to ETH
     * @param userData Additional (optional) data sent with the request to add liquidity
     * @return amountsIn Actual amounts of tokens added, sorted in token registration order
     * @return bptAmountOut Actual amount of pool tokens received
     * @return returnData Arbitrary (optional) data with an encoded response from the pool
     */
    function addLiquidityCustom(
        address pool,
        uint256[] memory maxAmountsIn,
        uint256 minBptAmountOut,
        bool wethIsEth,
        bytes memory userData
    ) external payable returns (uint256[] memory amountsIn, uint256 bptAmountOut, bytes memory returnData);

    /***************************************************************************
                                 Remove Liquidity
    ***************************************************************************/

    /**
     * @notice Removes liquidity with proportional token amounts from a pool, burning an exact pool token amount.
     * @param pool Address of the liquidity pool
     * @param exactBptAmountIn Exact amount of pool tokens provided
     * @param minAmountsOut Minimum amounts of tokens to be received, sorted in token registration order
     * @param wethIsEth If true, incoming ETH will be wrapped to WETH and outgoing WETH will be unwrapped to ETH
     * @param userData Additional (optional) data sent with the request to remove liquidity
     * @return amountsOut Actual amounts of tokens received, sorted in token registration order
     */
    function removeLiquidityProportional(
        address pool,
        uint256 exactBptAmountIn,
        uint256[] memory minAmountsOut,
        bool wethIsEth,
        bytes memory userData
    ) external payable returns (uint256[] memory amountsOut);

    /**
     * @notice Removes liquidity from a pool via a single token, burning an exact pool token amount.
     * @param pool Address of the liquidity pool
     * @param exactBptAmountIn Exact amount of pool tokens provided
     * @param tokenOut Token used to remove liquidity
     * @param minAmountOut Minimum amount of tokens to be received
     * @param wethIsEth If true, incoming ETH will be wrapped to WETH and outgoing WETH will be unwrapped to ETH
     * @param userData Additional (optional) data sent with the request to remove liquidity
     * @return amountOut Actual amount of tokens received
     */
    function removeLiquiditySingleTokenExactIn(
        address pool,
        uint256 exactBptAmountIn,
        IERC20 tokenOut,
        uint256 minAmountOut,
        bool wethIsEth,
        bytes memory userData
    ) external payable returns (uint256 amountOut);

    /**
     * @notice Removes liquidity from a pool via a single token, specifying the exact amount of tokens to receive.
     * @param pool Address of the liquidity pool
     * @param maxBptAmountIn Maximum amount of pool tokens provided
     * @param tokenOut Token used to remove liquidity
     * @param exactAmountOut Exact amount of tokens to be received
     * @param wethIsEth If true, incoming ETH will be wrapped to WETH and outgoing WETH will be unwrapped to ETH
     * @param userData Additional (optional) data sent with the request to remove liquidity
     * @return bptAmountIn Actual amount of pool tokens burned
     */
    function removeLiquiditySingleTokenExactOut(
        address pool,
        uint256 maxBptAmountIn,
        IERC20 tokenOut,
        uint256 exactAmountOut,
        bool wethIsEth,
        bytes memory userData
    ) external payable returns (uint256 bptAmountIn);

    /**
     * @notice Removes liquidity from a pool with a custom request.
     * @dev The given maximum and minimum amounts given may be interpreted as exact depending on the pool type.
     * In any case the caller can expect them to be hard boundaries for the request.
     * @param pool Address of the liquidity pool
     * @param maxBptAmountIn Maximum amount of pool tokens provided
     * @param minAmountsOut Minimum amounts of tokens to be received, sorted in token registration order
     * @param wethIsEth If true, incoming ETH will be wrapped to WETH and outgoing WETH will be unwrapped to ETH
     * @param userData Additional (optional) data sent with the request to remove liquidity
     * @return bptAmountIn Actual amount of pool tokens burned
     * @return amountsOut Actual amounts of tokens received, sorted in token registration order
     * @return returnData Arbitrary (optional) data with an encoded response from the pool
     */
    function removeLiquidityCustom(
        address pool,
        uint256 maxBptAmountIn,
        uint256[] memory minAmountsOut,
        bool wethIsEth,
        bytes memory userData
    ) external returns (uint256 bptAmountIn, uint256[] memory amountsOut, bytes memory returnData);

    /**
     * @notice Removes liquidity proportionally, burning an exact pool token amount. Only available in Recovery Mode.
     * @param pool Address of the liquidity pool
     * @param exactBptAmountIn Exact amount of pool tokens provided
     * @return amountsOut Actual amounts of tokens received, sorted in token registration order
     */
    function removeLiquidityRecovery(
        address pool,
        uint256 exactBptAmountIn
    ) external returns (uint256[] memory amountsOut);

    /***************************************************************************
                                       Swaps
    ***************************************************************************/

    /**
     * @notice Data for the swap hook.
     * @param sender Account initiating the swap operation
     * @param kind Type of swap (exact in or exact out)
     * @param pool Address of the liquidity pool
     * @param tokenIn Token to be swapped from
     * @param tokenOut Token to be swapped to
     * @param amountGiven Amount given based on kind of the swap (e.g., tokenIn for exact in)
     * @param limit Maximum or minimum amount based on the kind of swap (e.g., maxAmountIn for exact out)
     * @param deadline Deadline for the swap, after which it will revert
     * @param wethIsEth If true, incoming ETH will be wrapped to WETH and outgoing WETH will be unwrapped to ETH
     * @param userData Additional (optional) data sent with the swap request
     */
    struct SwapSingleTokenHookParams {
        address sender;
        SwapKind kind;
        address pool;
        IERC20 tokenIn;
        IERC20 tokenOut;
        uint256 amountGiven;
        uint256 limit;
        uint256 deadline;
        bool wethIsEth;
        bytes userData;
    }

    /**
     * @notice Executes a swap operation specifying an exact input token amount.
     * @param pool Address of the liquidity pool
     * @param tokenIn Token to be swapped from
     * @param tokenOut Token to be swapped to
     * @param exactAmountIn Exact amounts of input tokens to send
     * @param minAmountOut Minimum amount of tokens to be received
     * @param deadline Deadline for the swap, after which it will revert
     * @param wethIsEth If true, incoming ETH will be wrapped to WETH and outgoing WETH will be unwrapped to ETH
     * @param userData Additional (optional) data sent with the swap request
     * @return amountOut Calculated amount of output tokens to be received in exchange for the given input tokens
     */
    function swapSingleTokenExactIn(
        address pool,
        IERC20 tokenIn,
        IERC20 tokenOut,
        uint256 exactAmountIn,
        uint256 minAmountOut,
        uint256 deadline,
        bool wethIsEth,
        bytes calldata userData
    ) external payable returns (uint256 amountOut);

    /**
     * @notice Executes a swap operation specifying an exact output token amount.
     * @param pool Address of the liquidity pool
     * @param tokenIn Token to be swapped from
     * @param tokenOut Token to be swapped to
     * @param exactAmountOut Exact amounts of input tokens to receive
     * @param maxAmountIn Maximum amount of tokens to be sent
     * @param deadline Deadline for the swap, after which it will revert
     * @param userData Additional (optional) data sent with the swap request
     * @param wethIsEth If true, incoming ETH will be wrapped to WETH and outgoing WETH will be unwrapped to ETH
     * @return amountIn Calculated amount of input tokens to be sent in exchange for the requested output tokens
     */
    function swapSingleTokenExactOut(
        address pool,
        IERC20 tokenIn,
        IERC20 tokenOut,
        uint256 exactAmountOut,
        uint256 maxAmountIn,
        uint256 deadline,
        bool wethIsEth,
        bytes calldata userData
    ) external payable returns (uint256 amountIn);

    /*******************************************************************************
                                  ERC4626 Buffers
    *******************************************************************************/

    /**
     * @notice Adds liquidity for the first time to an internal ERC4626 buffer in the Vault.
     * @dev Calling this method binds the wrapped token to its underlying asset internally; the asset in the wrapper
     * cannot change afterwards, or every other operation on that wrapper (add / remove / wrap / unwrap) will fail.
     *
     * @param wrappedToken Address of the wrapped token that implements IERC4626
     * @param amountUnderlyingRaw Amount of underlying tokens that will be deposited into the buffer
     * @param amountWrappedRaw Amount of wrapped tokens that will be deposited into the buffer
     * @return issuedShares the amount of tokens sharesOwner has in the buffer, denominated in underlying tokens
     * (This is the BPT of the vault's internal ERC4626 buffer.)
     */
    function initializeBuffer(
        IERC4626 wrappedToken,
        uint256 amountUnderlyingRaw,
        uint256 amountWrappedRaw
    ) external returns (uint256 issuedShares);

    /**
     * @notice Adds liquidity to an internal ERC4626 buffer in the Vault.
     * @dev Requires the buffer to be initialized beforehand.
     * @param wrappedToken Address of the wrapped token that implements IERC4626
     * @param amountUnderlyingRaw Amount of underlying tokens that will be deposited into the buffer
     * @param amountWrappedRaw Amount of wrapped tokens that will be deposited into the buffer
     * @return issuedShares the amount of tokens sharesOwner has in the buffer, denominated in underlying tokens
     * (This is the BPT of the vault's internal ERC4626 buffers)
     */
    function addLiquidityToBuffer(
        IERC4626 wrappedToken,
        uint256 amountUnderlyingRaw,
        uint256 amountWrappedRaw
    ) external returns (uint256 issuedShares);

<<<<<<< HEAD
=======
    /**
     * @notice Removes liquidity from an(internal ERC4626 buffer in the Vault.
     * @dev Only proportional withdrawals are supported, and removing liquidity is permissioned.
     * Requires the buffer to be initialized beforehand.
     *
     * @param wrappedToken Address of a wrapped token that implements IERC4626
     * @param sharesToRemove Amount of shares to remove from the buffer. Cannot be greater than sharesOwner
     * total shares
     * @return removedUnderlyingBalanceRaw Amount of underlying tokens returned to the user
     * @return removedWrappedBalanceRaw Amount of wrapped tokens returned to the user
     */
    function removeLiquidityFromBuffer(
        IERC4626 wrappedToken,
        uint256 sharesToRemove
    ) external returns (uint256 removedUnderlyingBalanceRaw, uint256 removedWrappedBalanceRaw);

>>>>>>> 980f3b07
    /***************************************************************************
                                      Queries
    ***************************************************************************/

    /**
     * @notice Queries an `addLiquidityProportional` operation without actually executing it.
     * @param pool Address of the liquidity pool
     * @param exactBptAmountOut Exact amount of pool tokens to be received
     * @param userData Additional (optional) data sent with the query request
     * @return amountsIn Expected amounts of tokens to add, sorted in token registration order
     */
    function queryAddLiquidityProportional(
        address pool,
        uint256 exactBptAmountOut,
        bytes memory userData
    ) external returns (uint256[] memory amountsIn);

    /**
     * @notice Queries an `addLiquidityUnbalanced` operation without actually executing it.
     * @param pool Address of the liquidity pool
     * @param exactAmountsIn Exact amounts of tokens to be added, sorted in token registration order
     * @param userData Additional (optional) data sent with the query request
     * @return bptAmountOut Expected amount of pool tokens to receive
     */
    function queryAddLiquidityUnbalanced(
        address pool,
        uint256[] memory exactAmountsIn,
        bytes memory userData
    ) external returns (uint256 bptAmountOut);

    /**
     * @notice Queries an `addLiquiditySingleTokenExactOut` operation without actually executing it.
     * @param pool Address of the liquidity pool
     * @param tokenIn Token used to add liquidity
     * @param exactBptAmountOut Expected exact amount of pool tokens to receive
     * @param userData Additional (optional) data sent with the query request
     * @return amountIn Expected amount of tokens to add
     */
    function queryAddLiquiditySingleTokenExactOut(
        address pool,
        IERC20 tokenIn,
        uint256 exactBptAmountOut,
        bytes memory userData
    ) external returns (uint256 amountIn);

    /**
     * @notice Queries an `addLiquidityCustom` operation without actually executing it.
     * @param pool Address of the liquidity pool
     * @param maxAmountsIn Maximum amounts of tokens to be added, sorted in token registration order
     * @param minBptAmountOut Expected minimum amount of pool tokens to receive
     * @param userData Additional (optional) data sent with the query request
     * @return amountsIn Expected amounts of tokens to add, sorted in token registration order
     * @return bptAmountOut Expected amount of pool tokens to receive
     * @return returnData Arbitrary (optional) data with an encoded response from the pool
     */
    function queryAddLiquidityCustom(
        address pool,
        uint256[] memory maxAmountsIn,
        uint256 minBptAmountOut,
        bytes memory userData
    ) external returns (uint256[] memory amountsIn, uint256 bptAmountOut, bytes memory returnData);

    /**
     * @notice Queries a `removeLiquidityProportional` operation without actually executing it.
     * @param pool Address of the liquidity pool
     * @param exactBptAmountIn Exact amount of pool tokens provided for the query
     * @param userData Additional (optional) data sent with the query request
     * @return amountsOut Expected amounts of tokens to receive, sorted in token registration order
     */
    function queryRemoveLiquidityProportional(
        address pool,
        uint256 exactBptAmountIn,
        bytes memory userData
    ) external returns (uint256[] memory amountsOut);

    /**
     * @notice Queries a `removeLiquiditySingleTokenExactIn` operation without actually executing it.
     * @param pool Address of the liquidity pool
     * @param exactBptAmountIn Exact amount of pool tokens provided for the query
     * @param tokenOut Token used to remove liquidity
     * @param userData Additional (optional) data sent with the query request
     * @return amountOut Expected amount of tokens to receive
     */
    function queryRemoveLiquiditySingleTokenExactIn(
        address pool,
        uint256 exactBptAmountIn,
        IERC20 tokenOut,
        bytes memory userData
    ) external returns (uint256 amountOut);

    /**
     * @notice Queries a `removeLiquiditySingleTokenExactOut` operation without actually executing it.
     * @param pool Address of the liquidity pool
     * @param tokenOut Token used to remove liquidity
     * @param exactAmountOut Expected exact amount of tokens to receive
     * @param userData Additional (optional) data sent with the query request
     * @return bptAmountIn Expected amount of pool tokens to burn
     */
    function queryRemoveLiquiditySingleTokenExactOut(
        address pool,
        IERC20 tokenOut,
        uint256 exactAmountOut,
        bytes memory userData
    ) external returns (uint256 bptAmountIn);

    /**
     * @notice Queries a `removeLiquidityCustom` operation without actually executing it.
     * @param pool Address of the liquidity pool
     * @param maxBptAmountIn Maximum amount of pool tokens provided
     * @param minAmountsOut Expected minimum amounts of tokens to receive, sorted in token registration order
     * @param userData Additional (optional) data sent with the query request
     * @return bptAmountIn Expected amount of pool tokens to burn
     * @return amountsOut Expected amounts of tokens to receive, sorted in token registration order
     * @return returnData Arbitrary (optional) data with an encoded response from the pool
     */
    function queryRemoveLiquidityCustom(
        address pool,
        uint256 maxBptAmountIn,
        uint256[] memory minAmountsOut,
        bytes memory userData
    ) external returns (uint256 bptAmountIn, uint256[] memory amountsOut, bytes memory returnData);

    /**
     * @notice Queries a `removeLiquidityRecovery` operation without actually executing it.
     * @param pool Address of the liquidity pool
     * @param exactBptAmountIn Exact amount of pool tokens provided for the query
     * @return amountsOut Expected amounts of tokens to receive, sorted in token registration order
     */
    function queryRemoveLiquidityRecovery(
        address pool,
        uint256 exactBptAmountIn
    ) external returns (uint256[] memory amountsOut);

    /**
     * @notice Queries a swap operation specifying an exact input token amount without actually executing it.
     * @param pool Address of the liquidity pool
     * @param tokenIn Token to be swapped from
     * @param tokenOut Token to be swapped to
     * @param exactAmountIn Exact amounts of input tokens to send
     * @param userData Additional (optional) data sent with the query request
     * @return amountOut Calculated amount of output tokens to be received in exchange for the given input tokens
     */
    function querySwapSingleTokenExactIn(
        address pool,
        IERC20 tokenIn,
        IERC20 tokenOut,
        uint256 exactAmountIn,
        bytes calldata userData
    ) external returns (uint256 amountOut);

    /**
     * @notice Queries a swap operation specifying an exact output token amount without actually executing it.
     * @param pool Address of the liquidity pool
     * @param tokenIn Token to be swapped from
     * @param tokenOut Token to be swapped to
     * @param exactAmountOut Exact amounts of input tokens to receive
     * @param userData Additional (optional) data sent with the query request
     * @return amountIn Calculated amount of input tokens to be sent in exchange for the requested output tokens
     */
    function querySwapSingleTokenExactOut(
        address pool,
        IERC20 tokenIn,
        IERC20 tokenOut,
        uint256 exactAmountOut,
        bytes calldata userData
    ) external returns (uint256 amountIn);
}<|MERGE_RESOLUTION|>--- conflicted
+++ resolved
@@ -344,25 +344,6 @@
         uint256 amountWrappedRaw
     ) external returns (uint256 issuedShares);
 
-<<<<<<< HEAD
-=======
-    /**
-     * @notice Removes liquidity from an(internal ERC4626 buffer in the Vault.
-     * @dev Only proportional withdrawals are supported, and removing liquidity is permissioned.
-     * Requires the buffer to be initialized beforehand.
-     *
-     * @param wrappedToken Address of a wrapped token that implements IERC4626
-     * @param sharesToRemove Amount of shares to remove from the buffer. Cannot be greater than sharesOwner
-     * total shares
-     * @return removedUnderlyingBalanceRaw Amount of underlying tokens returned to the user
-     * @return removedWrappedBalanceRaw Amount of wrapped tokens returned to the user
-     */
-    function removeLiquidityFromBuffer(
-        IERC4626 wrappedToken,
-        uint256 sharesToRemove
-    ) external returns (uint256 removedUnderlyingBalanceRaw, uint256 removedWrappedBalanceRaw);
-
->>>>>>> 980f3b07
     /***************************************************************************
                                       Queries
     ***************************************************************************/
