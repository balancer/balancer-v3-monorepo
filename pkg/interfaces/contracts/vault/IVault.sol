// SPDX-License-Identifier: GPL-3.0-or-later

pragma solidity ^0.8.4;

import { IERC20 } from "@openzeppelin/contracts/token/ERC20/IERC20.sol";

import { IAuthorizer } from "./IAuthorizer.sol";
import { IRateProvider } from "./IRateProvider.sol";

/// @dev Represents a pool's callbacks.
struct PoolCallbacks {
    bool shouldCallBeforeSwap;
    bool shouldCallAfterSwap;
    bool shouldCallBeforeAddLiquidity;
    bool shouldCallAfterAddLiquidity;
    bool shouldCallBeforeRemoveLiquidity;
    bool shouldCallAfterRemoveLiquidity;
}

struct LiquidityManagement {
    bool supportsAddLiquidityCustom;
    bool supportsRemoveLiquidityCustom;
}

/// @dev Represents a pool's configuration, including callbacks.
struct PoolConfig {
    bool isPoolRegistered;
    bool isPoolInitialized;
    bool isPoolPaused;
    bool isPoolInRecoveryMode;
    bool hasDynamicSwapFee;
    uint64 staticSwapFeePercentage; // stores an 18-decimal FP value (max FixedPoint.ONE)
    uint24 tokenDecimalDiffs; // stores 18-(token decimals), for each token
    uint32 pauseWindowEndTime;
    PoolCallbacks callbacks;
    LiquidityManagement liquidityManagement;
}

/**
 * @dev Token types supported by the Vault. In general, pools may contain any combination of these tokens.
 * STANDARD tokens (e.g., BAL, WETH) have no rate provider.
 * WITH_RATE tokens (e.g., wstETH) require rates but cannot be directly wrapped or unwrapped.
 * In the case of wstETH, this is because the underlying stETH token is rebasing, and such tokens are unsupported
 * by the Vault.
 * ERC4626 tokens (e.g., waDAI) have rates, and can be directly wrapped and unwrapped. The token must conform to
 * a subset of IERC4626, and functions as its own rate provider. To the outside world (e.g., callers of
 * `getPoolTokens`), the pool will appear to contain the underlying base token (DAI, for waDAI), though the
 * wrapped token will be registered and stored in the pool's balance in the Vault.
 */
enum TokenType {
    STANDARD,
    WITH_RATE,
    ERC4626
}

/**
 * @dev Encapsulate the data required for the Vault to support a token of the given type.
 * For STANDARD or ERC4626 tokens, the rate provider address will be 0.
 * TODO: use exempt flag.
 *
 * @param token The token address
 * @param tokenType The token type (see the enum for supported types)
 * @param rateProvider The rate provider for a token (see further documentation above)
 * @param yieldFeeExempt Flag indicating whether yield fees should be charged on this token
 */
struct TokenConfig {
    IERC20 token;
    TokenType tokenType;
    IRateProvider rateProvider;
    bool yieldFeeExempt;
}

<<<<<<< HEAD
struct PoolData {
    PoolConfig poolConfig;
    TokenConfig[] tokenConfig;
=======
/**
 * @dev Encapsulate the static (e.g., tokens, callback flags) and dynamic (e.g., balances, rates) information
 * about a pool.
 */
struct PoolData {
    PoolConfig config;
    IERC20[] tokens;
    TokenType[] tokenTypes;
    IRateProvider[] rateProviders;
>>>>>>> 4ae7a4c1
    uint256[] balancesRaw;
    uint256[] balancesLiveScaled18;
    uint256[] tokenRates;
    uint256[] decimalScalingFactors;
}

enum Rounding {
    ROUND_UP,
    ROUND_DOWN
}

interface IVault {
    /*******************************************************************************
                        Pool Registration and Initialization
    *******************************************************************************/

    /**
     * @dev A pool has already been registered. `registerPool` may only be called once.
     * @param pool The already registered pool
     */
    error PoolAlreadyRegistered(address pool);

    /**
     * @dev A pool has already been initialized. `initialize` may only be called once.
     * @param pool The already initialized pool
     */
    error PoolAlreadyInitialized(address pool);

    /**
     * @dev A pool has not been registered.
     * @param pool The unregistered pool
     */
    error PoolNotRegistered(address pool);

    /**
     * @dev A referenced pool has not been initialized.
     * @param pool The uninitialized pool
     */
    error PoolNotInitialized(address pool);

    /// @dev Invalid tokens (e.g., zero) cannot be registered.
    error InvalidToken();

    /**
     * @dev A token was already registered (i.e., it is a duplicate in the pool).
     * @param token The duplicate token
     */
    error TokenAlreadyRegistered(IERC20 token);

    /// @dev The BPT amount involved in the operation is below the absolute minimum.
    error BptAmountBelowAbsoluteMin();

    /// @dev The token count is below the minimum allowed.
    error MinTokens();

    /// @dev The token count is above the maximum allowed.
    error MaxTokens();

    /// @dev The token type given in a TokenConfig during pool registration is invalid.
    error InvalidTokenType();

    /// @dev The data in a TokenConfig struct is inconsistent or unsupported.
    error InvalidTokenConfiguration();

    /**
     * @notice A Pool was registered by calling `registerPool`.
     * @param pool The pool being registered
     * @param factory The factory creating the pool
     * @param tokens The pool's tokens
     * @param rateProviders The pool's rate providers (or zero)
     * @param pauseWindowEndTime The pool's pause window end time
     * @param pauseManager The pool's external pause manager (or 0 for governance)
     * @param liquidityManagement Supported liquidity management callback flags
     */
    event PoolRegistered(
        address indexed pool,
        address indexed factory,
        IERC20[] tokens,
        TokenType[] tokenTypes,
        IRateProvider[] rateProviders,
        bool[] yieldFeeExemptFlags,
        uint256 pauseWindowEndTime,
        address pauseManager,
        PoolCallbacks callbacks,
        LiquidityManagement liquidityManagement
    );

    /**
     * @notice A Pool was initialized by calling `initialize`.
     * @param pool The pool being initialized
     */
    event PoolInitialized(address indexed pool);

    /**
     * @notice Pool balances have changed (e.g., after initialization, add/remove liquidity).
     * @param pool The pool being registered
     * @param liquidityProvider The user performing the operation
     * @param tokens The pool's tokens
     * @param deltas The amount each token changed
     */
    event PoolBalanceChanged(address indexed pool, address indexed liquidityProvider, IERC20[] tokens, int256[] deltas);

    /**
     * @notice Registers a pool, associating it with its factory and the tokens it manages.
     * @dev A pool can opt-out of pausing by providing a zero value for the pause window, or allow pausing indefinitely
     * by providing a large value. (Pool pause windows are not limited by the Vault maximums.) The vault defines an
     * additional buffer period during which a paused pool will stay paused. After the buffer period passes, a paused
     * pool will automatically unpause.
     *
     * A pool can opt out of Balancer governance pausing by providing a custom `pauseManager`. This might be a
     * multi-sig contract or an arbitrary smart contract with its own access controls, that forwards calls to
     * the Vault.
     *
     * If the zero address is provided for the `pauseManager`, permissions for pausing the pool will default to the
     * authorizer.
     *
     * @param factory The factory address associated with the pool being registered
     * @param tokens An array of descriptors for the tokens the pool will manage
     * @param pauseWindowEndTime The timestamp after which it is no longer possible to pause the pool
     * @param pauseManager Optional contract the Vault will allow to pause the pool
     * @param config Flags indicating which callbacks the pool supports
     * @param liquidityManagement Liquidity management flags with implemented methods
     */
    function registerPool(
        address factory,
        TokenConfig[] memory tokens,
        uint256 pauseWindowEndTime,
        address pauseManager,
        PoolCallbacks calldata config,
        LiquidityManagement calldata liquidityManagement
    ) external;

    /**
     * @notice Initializes a registered pool by adding liquidity; mints BPT tokens for the first time in exchange.
     * @dev The initial liquidity should make the pool mint at least `_MINIMUM_BPT` tokens, otherwise the
     * initialization will fail. Besides the BPT minted to the given target address (`to`), `_MINIMUM_BPT` tokens are
     * minted to address(0).
     *
     * @param pool Address of the pool to initialize
     * @param to Address that will receive the output BPT
     * @param tokens Tokens used to seed the pool (must match the registered tokens)
     * @param exactAmountsIn Exact amounts of input tokens
     * @param userData Additional (optional) data for the initialization
     * @return bptAmountOut Output pool token amount
     */
    function initialize(
        address pool,
        address to,
        IERC20[] memory tokens,
        uint256[] memory exactAmountsIn,
        bytes memory userData
    ) external returns (uint256 bptAmountOut);

    /**
     * @notice Checks whether a pool is registered.
     * @param pool Address of the pool to check
     * @return True if the pool is registered, false otherwise
     */
    function isPoolRegistered(address pool) external view returns (bool);

    /**
     * @notice Checks whether a pool is initialized.
     * @dev An initialized pool can be considered registered as well.
     * @param pool Address of the pool to check
     * @return True if the pool is initialized, false otherwise
     */
    function isPoolInitialized(address pool) external view returns (bool);

    /**
     * @notice Gets the tokens registered to a pool.
     * @param pool Address of the pool
     * @return tokens List of tokens in the pool
     */
    function getPoolTokens(address pool) external view returns (IERC20[] memory);

    /**
     * @notice Gets the index of a token in a given pool.
     * @dev Reverts if the pool is not registered, or if the token does not belong to the pool.
     * @param pool Address of the pool
     * @param token Address of the token
     * @return tokenCount Number of tokens in the pool
     * @return index Index corresponding to the given token in the pool's token list
     */
    function getPoolTokenCountAndIndexOfToken(address pool, IERC20 token) external view returns (uint256, uint256);

    /**
     * @notice Gets the raw data for a pool: tokens, raw balances, scaling factors.
     * @return tokens Tokens registered to the pool
     * @return tokenTypes The types of all registered tokens
     * @return balancesRaw Corresponding raw balances of the tokens
     * @return scalingFactors Corresponding scalingFactors of the tokens
     * @return rateProviders Corresponding rateProviders of the tokens (or zero for tokens with no rates)
     */
    function getPoolTokenInfo(
        address pool
    )
        external
        view
        returns (IERC20[] memory, TokenType[] memory, uint256[] memory, uint256[] memory, IRateProvider[] memory);

    /**
     * @notice Retrieve the scaling factors from a pool's rate providers.
     * @dev This is not included in `getPoolTokenInfo` since it makes external calls that might revert,
     * effectively preventing retrieval of basic pool parameters. Tokens without rate providers will always return
     * FixedPoint.ONE (1e18).
     */
    function getPoolTokenRates(address pool) external view returns (uint256[] memory);

    /**
     * @notice Gets the configuration parameters of a pool.
     * @param pool Address of the pool
     * @return Pool configuration
     */
    function getPoolConfig(address pool) external view returns (PoolConfig memory);

    /**
     * @notice Get the minimum number of tokens in a pool.
     * @dev We expect the vast majority of pools to be 2-token.
     * @return The token count of a minimal pool
     */
    function getMinimumPoolTokens() external pure returns (uint256);

    /**
     * @notice Get the maximum number of tokens in a pool.
     * @return The token count of a minimal pool
     */
    function getMaximumPoolTokens() external pure returns (uint256);

    /*******************************************************************************
                                    MultiToken
    *******************************************************************************/

    /**
     * @notice Gets total supply of a given ERC20 token.
     * @param token Token's address
     * @return Total supply of the token
     */
    function totalSupply(address token) external view returns (uint256);

    /**
     * @notice Gets balance of an account for a given ERC20 token.
     * @param token Token's address
     * @param account Account's address
     * @return Balance of the account for the token
     */
    function balanceOf(address token, address account) external view returns (uint256);

    /**
     * @notice Gets allowance of a spender for a given ERC20 token and owner.
     * @param token Token's address
     * @param owner Owner's address
     * @param spender Spender's address
     * @return Amount of tokens the spender is allowed to spend
     */
    function allowance(address token, address owner, address spender) external view returns (uint256);

    /**
     * @notice Transfers pool token from owner to a recipient.
     * @dev Notice that the pool token address is not included in the params. This function is exclusively called by
     * the pool contract, so msg.sender is used as the token address.
     *
     * @param owner Owner's address
     * @param to Recipient's address
     * @param amount Amount of tokens to transfer
     * @return True if successful, false otherwise
     */
    function transfer(address owner, address to, uint256 amount) external returns (bool);

    /**
     * @notice Transfers pool token from a sender to a recipient using an allowance.
     * @dev Notice that the pool token address is not included in the params. This function is exclusively called by
     * the pool contract, so msg.sender is used as the token address.
     *
     * @param spender Address allowed to perform the transfer
     * @param from Sender's address
     * @param to Recipient's address
     * @param amount Amount of tokens to transfer
     * @return True if successful, false otherwise
     */
    function transferFrom(address spender, address from, address to, uint256 amount) external returns (bool);

    /**
     * @notice Approves a spender to spend pool tokens on behalf of sender.
     * @dev Notice that the pool token address is not included in the params. This function is exclusively called by
     * the pool contract, so msg.sender is used as the token address.
     *
     * @param owner Owner's address
     * @param spender Spender's address
     * @param amount Amount of tokens to approve
     * @return True if successful, false otherwise
     */
    function approve(address owner, address spender, uint256 amount) external returns (bool);

    /*******************************************************************************
                              Transient Accounting
    *******************************************************************************/

    /**
     * @dev Error indicating the sender is not the Vault (e.g., someone is trying to call a permissioned function).
     * @param sender The account attempting to call a permissioned function
     */
    error SenderIsNotVault(address sender);

    /// @dev The BPT amount requested from removing liquidity is above the maximum specified for the operation.
    error BptAmountAboveMax();

    /// @dev A transient accounting operation completed with outstanding token deltas.
    error BalanceNotSettled();

    /**
     * @dev In transient accounting, a handler is attempting to execute an operation out of order.
     * The caller address should equal the handler.
     * @param handler Address of the current handler being processed
     * @param caller Address of the caller (msg.sender)
     */
    error WrongHandler(address handler, address caller);

    /// @dev A user called a Vault function (swap, add/remove liquidity) outside the invoke context.
    error NoHandler();

    /**
     * @dev The caller attempted to access a handler at an invalid index.
     * @param index The invalid index
     */
    error HandlerOutOfBounds(uint256 index);

    /// @dev The pool has returned false to a callback, indicating the transaction should revert.
    error CallbackFailed();

    /// @dev An unauthorized Router tried to call a permissioned function (i.e., using the Vault's token allowance).
    error RouterNotTrusted();

    /**
     * @notice Invokes a callback on msg.sender with arguments provided in `data`.
     * @dev Callback is `transient`, meaning all balances for the caller have to be settled at the end.
     * @param data Contains function signature and args to be passed to the msg.sender
     * @return result Resulting data from the call
     */
    function invoke(bytes calldata data) external payable returns (bytes memory result);

    /**
     * @notice Settles deltas for a token.
     * @param token Token's address
     * @return paid Amount paid during settlement
     */
    function settle(IERC20 token) external returns (uint256 paid);

    /**
     * @notice Sends tokens to a recipient.
     * @param token Token's address
     * @param to Recipient's address
     * @param amount Amount of tokens to send
     */
    function wire(IERC20 token, address to, uint256 amount) external;

    /**
     * @notice Retrieves tokens from a sender.
     * @dev This function can transfer tokens from users using allowances granted to the Vault.
     * Only trusted routers should be permitted to invoke it. Untrusted routers should use `settle` instead.
     *
     * @param token Token's address
     * @param from Sender's address
     * @param amount Amount of tokens to retrieve
     */
    function retrieve(IERC20 token, address from, uint256 amount) external;

    /**
     * @notice Returns the address at the specified index of the _handlers array.
     * @param index The index of the handler's address to fetch
     * @return The address at the given index
     */
    function getHandler(uint256 index) external view returns (address);

    /**
     * @notice Returns the total number of handlers.
     * @return The number of handlers
     */
    function getHandlersCount() external view returns (uint256);

    /**
     *  @notice Returns the count of non-zero deltas.
     *  @return The current value of _nonzeroDeltaCount
     */
    function getNonzeroDeltaCount() external view returns (uint256);

    /**
     * @notice Retrieves the token delta for a specific user and token.
     * @dev This function allows reading the value from the `_tokenDeltas` mapping.
     * @param user The address of the user for whom the delta is being fetched
     * @param token The token for which the delta is being fetched
     * @return The delta of the specified token for the specified user
     */
    function getTokenDelta(address user, IERC20 token) external view returns (int256);

    /**
     * @notice Retrieves the reserve of a given token.
     * @param token The token for which to retrieve the reserve
     * @return The amount of reserves for the given token
     */
    function getTokenReserve(IERC20 token) external view returns (uint256);

    /***************************************************************************
                                   Add Liquidity
    ***************************************************************************/

    enum AddLiquidityKind {
        UNBALANCED,
        SINGLE_TOKEN_EXACT_OUT,
        CUSTOM
    }

    /// @dev Add liquidity kind not supported.
    error InvalidAddLiquidityKind();

    /**
     * @dev The token list passed into an operation does not match the pool tokens in the pool.
     * @param pool Address of the pool
     * @param expectedToken The correct token at a given index in the pool
     * @param actualToken The actual token found at that index
     */
    error TokensMismatch(address pool, address expectedToken, address actualToken);

    /// @dev The user tried to swap zero tokens.
    error AmountGivenZero();

    /// @dev The user attempted to swap a token for itself.
    error CannotSwapSameToken();

    /// @dev The user attempted to swap a token not in the pool.
    error TokenNotRegistered();

    /**
     * @dev Data for an add liquidity operation.
     * @param pool Address of the pool
     * @param to  Address of user to mint to
     * @param amountsIn Amounts of input tokens
     * @param minBptAmountOut Minimum amount of output pool tokens
     * @param kind Add liquidity kind
     * @param userData Optional user data
     */
    struct AddLiquidityParams {
        address pool;
        address to;
        uint256[] amountsIn;
        uint256 minBptAmountOut;
        AddLiquidityKind kind;
        bytes userData;
    }

    /**
     * @notice Adds liquidity to a pool.
     * @dev Caution should be exercised when adding liquidity because the Vault has the capability
     * to transfer tokens from any user, given that it holds all allowances.
     *
     * @param params Parameters for the add liquidity (see above for struct definition)
     * @return amountsIn Actual amounts of input tokens
     * @return bptAmountOut Output pool token amount
     * @return returnData Arbitrary (optional) data with encoded response from the pool
     */
    function addLiquidity(
        AddLiquidityParams memory params
    ) external returns (uint256[] memory amountsIn, uint256 bptAmountOut, bytes memory returnData);

    /***************************************************************************
                                 Remove Liquidity
    ***************************************************************************/

    enum RemoveLiquidityKind {
        PROPORTIONAL,
        SINGLE_TOKEN_EXACT_IN,
        SINGLE_TOKEN_EXACT_OUT,
        CUSTOM
    }

    /// @dev Remove liquidity kind not supported.
    error InvalidRemoveLiquidityKind();

    /**
     * @param pool Address of the pool
     * @param from Address of user to burn from
     * @param maxBptAmountIn Maximum amount of input pool tokens
     * @param minAmountsOut Minimum amounts of output tokens
     * @param kind Remove liquidity kind
     * @param userData Optional user data
     */
    struct RemoveLiquidityParams {
        address pool;
        address from;
        uint256 maxBptAmountIn;
        uint256[] minAmountsOut;
        RemoveLiquidityKind kind;
        bytes userData;
    }

    /**
     * @notice Removes liquidity from a pool.
     * @dev Trusted routers can burn pool tokens belonging to any user and require no prior approval from the user.
     * Untrusted routers require prior approval from the user. This is the only function allowed to call
     * _queryModeBalanceIncrease (and only in a query context).
     *
     * @param params Parameters for the remove liquidity (see above for struct definition)
     * @return bptAmountIn Actual amount of BPT burnt
     * @return amountsOut Actual amounts of output tokens
     * @return returnData Arbitrary (optional) data with encoded response from the pool
     */
    function removeLiquidity(
        RemoveLiquidityParams memory params
    ) external returns (uint256 bptAmountIn, uint256[] memory amountsOut, bytes memory returnData);

    /**
     * @notice Remove liquidity from a pool specifying exact pool tokens in, with proportional token amounts out.
     * The request is implemented by the Vault without any interaction with the pool, ensuring that
     * it works the same for all pools, and cannot be disabled by a new pool type.
     *
     * @param pool Address of the pool
     * @param from Address of user to burn pool tokens from
     * @param exactBptAmountIn Input pool token amount
     * @return amountsOut Actual calculated amounts of output tokens
     */
    function removeLiquidityRecovery(
        address pool,
        address from,
        uint256 exactBptAmountIn
    ) external returns (uint256[] memory amountsOut);

    /***************************************************************************
                                       Swaps
    ***************************************************************************/

    enum SwapKind {
        GIVEN_IN,
        GIVEN_OUT
    }

    /**
     * @dev Data for a swap operation.
     * @param kind Type of swap (Given In or Given Out)
     * @param pool The pool with the tokens being swapped
     * @param tokenIn The token entering the Vault (balance increases)
     * @param tokenOut The token leaving the Vault (balance decreases)
     * @param amountGivenRaw Amount specified for tokenIn or tokenOut (depending on the type of swap)
     * @param userData Additional (optional) user data
     */
    struct SwapParams {
        SwapKind kind;
        address pool;
        IERC20 tokenIn;
        IERC20 tokenOut;
        uint256 amountGivenRaw;
        bytes userData;
    }

    /**
     * @notice A swap has occurred.
     * @param pool The pool with the tokens being swapped
     * @param tokenIn The token entering the Vault (balance increases)
     * @param tokenOut The token leaving the Vault (balance decreases)
     * @param amountIn Number of tokenIn tokens
     * @param amountOut Number of tokenOut tokens
     * @param swapFeeAmount Swap fee amount paid in token out
     */
    event Swap(
        address indexed pool,
        IERC20 indexed tokenIn,
        IERC20 indexed tokenOut,
        uint256 amountIn,
        uint256 amountOut,
        uint256 swapFeeAmount
    );

    /**
     * @notice Swaps tokens based on provided parameters.
     * @dev All parameters are given in raw token decimal encoding.
     * @param params Parameters for the swap (see above for struct definition)
     * @return amountCalculatedRaw Calculated swap amount
     * @return amountInRaw Amount of input tokens for the swap
     * @return amountOutRaw Amount of output tokens from the swap
     */
    function swap(
        SwapParams memory params
    ) external returns (uint256 amountCalculatedRaw, uint256 amountInRaw, uint256 amountOutRaw);

    /*******************************************************************************
                                   Fees
    *******************************************************************************/

    /// @dev Error raised when the protocol swap fee percentage exceeds the maximum allowed value.
    error ProtocolSwapFeePercentageTooHigh();

    /// @dev Error raised when the protocol yield fee percentage exceeds the maximum allowed value.
    error ProtocolYieldFeePercentageTooHigh();

    /// @dev Error raised when the swap fee percentage exceeds the maximum allowed value.
    error SwapFeePercentageTooHigh();

    /**
     * @notice Emitted when the protocol swap fee percentage is updated.
     * @param swapFeePercentage The updated protocol swap fee percentage
     */
    event ProtocolSwapFeePercentageChanged(uint256 indexed swapFeePercentage);

    /**
     * @notice Emitted when the protocol yield fee percentage is updated.
     * @param yieldFeePercentage The updated protocol yield fee percentage
     */
    event ProtocolYieldFeePercentageChanged(uint256 indexed yieldFeePercentage);

    /**
     * @notice Emitted when a protocol swap fee is incurred.
     * @dev This is included for traceability of fees to pools. Pending protocol fees on both swap and yield are
     * combined. It is an invariant of the system that the total amounts for each token reported here and by
     * `ProtocolYieldFeeCharged`, summed over all pools, should equal the total collected for the token reported by
     * `ProtocolFeeCollected` when `collectProtocolFees` is called.
     *
     * @param pool The pool associated with this charge
     * @param token The token whose protocol fee balance increased
     * @param amount The amount of the protocol fee
     */
    event ProtocolSwapFeeCharged(address indexed pool, address indexed token, uint256 amount);

    /**
     * @notice Emitted when a protocol swap fee is incurred.
     * @dev This is included for traceability of fees to pools. Pending protocol fees on both swap and yield are
     * combined. It is an invariant of the system that the total amounts for each token reported here and by
     * `ProtocolSwapFeeCharged`, summed over all pools, should equal the total collected for the token reported by
     * `ProtocolFeeCollected` when `collectProtocolFees` is called.
     *
     * @param pool The pool associated with this charge
     * @param token The token whose protocol fee balance increased
     * @param amount The amount of the protocol fee
     */
    event ProtocolYieldFeeCharged(address indexed pool, address indexed token, uint256 amount);

    /**
     * @notice Sets a new swap fee percentage for the protocol.
     * @param newSwapFeePercentage The new swap fee percentage to be set
     */
    function setProtocolSwapFeePercentage(uint256 newSwapFeePercentage) external;

    /**
     * @notice Retrieves the current protocol swap fee percentage.
     * @return The current protocol swap fee percentage
     */
    function getProtocolSwapFeePercentage() external view returns (uint256);

    /**
     * @notice Sets a new yield fee percentage for the protocol.
     * @param newYieldFeePercentage The new yield fee percentage to be set
     */
    function setProtocolYieldFeePercentage(uint256 newYieldFeePercentage) external;

    /**
     * @notice Retrieves the current protocol yield fee percentage.
     * @return The current protocol yield fee percentage
     */
    function getProtocolYieldFeePercentage() external view returns (uint256);

    /**
     * @notice Returns the accumulated swap and yield fees in `token` collected by the protocol.
     * @param token The address of the token in which fees have been accumulated
     * @return The total amount of fees accumulated in the specified token
     */
    function getProtocolFees(address token) external view returns (uint256);

    /**
     * @notice Collects accumulated protocol fees for the specified array of tokens.
     * @dev Fees are sent to msg.sender.
     * @param tokens An array of token addresses for which the fees should be collected
     */
    function collectProtocolFees(IERC20[] calldata tokens) external;

    /**
     * @notice Logs the collection of fees in a specific token and amount.
     * @param token The token in which the fee has been collected
     * @param amount The amount of the token collected as fees
     */
    event ProtocolFeeCollected(IERC20 indexed token, uint256 indexed amount);

    /**
     * @notice Assigns a new static swap fee percentage to the specified pool.
     * @param pool The address of the pool for which the static swap fee will be changed
     * @param swapFeePercentage The new swap fee percentage to apply to the pool
     */
    function setStaticSwapFeePercentage(address pool, uint256 swapFeePercentage) external;

    /**
     * @notice Emitted when the swap fee percentage of a pool is updated.
     * @param swapFeePercentage The new swap fee percentage for the pool
     */
    event SwapFeePercentageChanged(address indexed pool, uint256 indexed swapFeePercentage);

    /**
     * @notice Fetches the static swap fee percentage for a given pool.
     * @param pool The address of the pool whose static swap fee percentage is being queried
     * @return The current static swap fee percentage for the specified pool
     */
    function getStaticSwapFeePercentage(address pool) external view returns (uint256);

    /*******************************************************************************
                                    Queries
    *******************************************************************************/

    /// @dev A user tried to execute a query operation when they were disabled.
    error QueriesDisabled();

    /**
     * @notice Invokes a callback on msg.sender with arguments provided in `data`.
     * @dev Used to query a set of operations on the Vault. Only off-chain eth_call are allowed,
     * anything else will revert.
     *
     * Allows querying any operation on the Vault that has the `withHandler` modifier.
     *
     * Allows the external calling of a function via the Vault contract to
     * access Vault's functions guarded by `withHandler`.
     * `transient` modifier ensuring balances changes within the Vault are settled.
     *
     * @param data Contains function signature and args to be passed to the msg.sender
     * @return result Resulting data from the call
     */
    function quote(bytes calldata data) external payable returns (bytes memory result);

    /// @notice Disables queries functionality on the Vault. Can be called only by governance.
    function disableQuery() external;

    /**
     * @notice Checks if the queries enabled on the Vault.
     * @return If true, then queries are disabled
     */
    function isQueryDisabled() external view returns (bool);

    /*******************************************************************************
                                Recovery Mode
    *******************************************************************************/

    /**
     * @dev Recovery mode has been enabled or disabled for a pool.
     * @param pool The pool
     * @param recoveryMode True if recovery mode was enabled
     */
    event PoolRecoveryModeStateChanged(address indexed pool, bool recoveryMode);

    /**
     * @dev Cannot enable recovery mode when already enabled.
     * @param pool The pool
     */
    error PoolInRecoveryMode(address pool);

    /**
     * @dev Cannot disable recovery mode when not enabled.
     * @param pool The pool
     */
    error PoolNotInRecoveryMode(address pool);

    /**
     * @notice Checks whether a pool is in recovery mode.
     * @param pool Address of the pool to check
     * @return True if the pool is initialized, false otherwise
     */
    function isPoolInRecoveryMode(address pool) external returns (bool);

    /**
     * @notice Enable recovery mode for a pool.
     * @dev This is a permissioned function.
     * @param pool The pool
     */
    function enableRecoveryMode(address pool) external;

    /**
     * @notice Disable recovery mode for a pool.
     * @dev This is a permissioned function.
     * @param pool The pool
     */
    function disableRecoveryMode(address pool) external;

    /*******************************************************************************
                                Authentication
    *******************************************************************************/

    /**
     * @notice A new authorizer is set by `setAuthorizer`.
     * @param newAuthorizer The address of the new authorizer
     */
    event AuthorizerChanged(IAuthorizer indexed newAuthorizer);

    /**
     * @notice Returns the Vault's Authorizer.
     * @return Address of the authorizer
     */
    function getAuthorizer() external view returns (IAuthorizer);

    /**
     * @notice Sets a new Authorizer for the Vault.
     * @dev The caller must be allowed by the current Authorizer to do this.
     * Emits an `AuthorizerChanged` event.
     */
    function setAuthorizer(IAuthorizer newAuthorizer) external;

    /*******************************************************************************
                                        Pausing
    *******************************************************************************/

    /**
     * @dev The Vault's pause status has changed.
     * @param paused True if the Vault was paused
     */
    event VaultPausedStateChanged(bool paused);

    /**
     * @dev A Pool's pause status has changed.
     * @param pool The pool that was just paused or unpaused
     * @param paused True if the pool was paused
     */
    event PoolPausedStateChanged(address indexed pool, bool paused);

    /// @dev The caller specified a pause window period longer than the maximum.
    error VaultPauseWindowDurationTooLarge();

    /// @dev The caller specified a buffer period longer than the maximum.
    error PauseBufferPeriodDurationTooLarge();

    /// @dev A user tried to invoke an operation while the Vault was paused.
    error VaultPaused();

    /// @dev Governance tried to unpause the Vault when it was not paused.
    error VaultNotPaused();

    /// @dev Governance tried to pause the Vault after the pause period expired.
    error VaultPauseWindowExpired();

    /**
     * @dev A user tried to invoke an operation involving a paused Pool.
     * @param pool The paused pool
     */
    error PoolPaused(address pool);

    /**
     * @dev Governance tried to unpause the Pool when it was not paused.
     * @param pool The unpaused pool
     */
    error PoolNotPaused(address pool);

    /**
     * @dev Governance tried to pause a Pool after the pause period expired.
     * @param pool The pool
     */
    error PoolPauseWindowExpired(address pool);

    /**
     * @dev The caller is not the registered pause manager for the pool.
     * @param pool The pool
     */
    error SenderIsNotPauseManager(address pool);

    /**
     * @notice Indicates whether the Vault is paused.
     * @return True if the Vault is paused
     */
    function isVaultPaused() external view returns (bool);

    /**
     * @notice Returns the paused status, and end times of the Vault's pause window and buffer period.
     * @return paused True if the Vault is paused
     * @return vaultPauseWindowEndTime The timestamp of the end of the Vault's pause window
     * @return vaultBufferPeriodEndTime The timestamp of the end of the Vault's buffer period
     */
    function getVaultPausedState() external view returns (bool, uint256, uint256);

    /**
     * @notice Pause the Vault: an emergency action which disables all operational state-changing functions.
     * @dev This is a permissioned function that will only work during the Pause Window set during deployment.
     */
    function pauseVault() external;

    /**
     * @notice Reverse a `pause` operation, and restore the Vault to normal functionality.
     * @dev This is a permissioned function that will only work on a paused Vault within the Buffer Period set during
     * deployment. Note that the Vault will automatically unpause after the Buffer Period expires.
     */
    function unpauseVault() external;

    /**
     * @notice Indicates whether a pool is paused.
     * @param pool The pool to be checked
     * @return True if the pool is paused
     */
    function isPoolPaused(address pool) external view returns (bool);

    /**
     * @notice Returns the paused status, and end times of the Pool's pause window and buffer period.
     * @dev Note that even when set to a paused state, the pool will automatically unpause at the end of
     * the buffer period.
     *
     * @param pool The pool whose data is requested
     * @return paused True if the Pool is paused
     * @return poolPauseWindowEndTime The timestamp of the end of the Pool's pause window
     * @return poolBufferPeriodEndTime The timestamp after which the Pool unpauses itself (if paused)
     * @return pauseManager The pause manager, or the zero address
     */
    function getPoolPausedState(address pool) external view returns (bool, uint256, uint256, address);

    /**
     * @notice Pause the Pool: an emergency action which disables all pool functions.
     * @dev This is a permissioned function that will only work during the Pause Window set during pool factory
     * deployment.
     */
    function pausePool(address pool) external;

    /**
     * @notice Reverse a `pause` operation, and restore the Pool to normal functionality.
     * @dev This is a permissioned function that will only work on a paused Pool within the Buffer Period set during
     * deployment. Note that the Pool will automatically unpause after the Buffer Period expires.
     */
    function unpausePool(address pool) external;

    /*******************************************************************************
                                    Miscellaneous
    *******************************************************************************/

    /// @dev Optional User Data should be empty in the current add / remove liquidity kind.
    error UserDataNotSupported();
}<|MERGE_RESOLUTION|>--- conflicted
+++ resolved
@@ -70,21 +70,13 @@
     bool yieldFeeExempt;
 }
 
-<<<<<<< HEAD
-struct PoolData {
-    PoolConfig poolConfig;
-    TokenConfig[] tokenConfig;
-=======
 /**
  * @dev Encapsulate the static (e.g., tokens, callback flags) and dynamic (e.g., balances, rates) information
  * about a pool.
  */
 struct PoolData {
-    PoolConfig config;
-    IERC20[] tokens;
-    TokenType[] tokenTypes;
-    IRateProvider[] rateProviders;
->>>>>>> 4ae7a4c1
+    PoolConfig poolConfig;
+    TokenConfig[] tokenConfig;
     uint256[] balancesRaw;
     uint256[] balancesLiveScaled18;
     uint256[] tokenRates;
