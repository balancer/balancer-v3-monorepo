--- conflicted
+++ resolved
@@ -9,12 +9,9 @@
 
 /// @dev Represents a pool's callbacks.
 struct PoolCallbacks {
-<<<<<<< HEAD
     bool shouldCallBeforeInitialize;
     bool shouldCallAfterInitialize;
-=======
     bool shouldCallBeforeSwap;
->>>>>>> 17b0a70f
     bool shouldCallAfterSwap;
     bool shouldCallBeforeAddLiquidity;
     bool shouldCallAfterAddLiquidity;
