// SPDX-License-Identifier: GPL-3.0-or-later

pragma solidity ^0.8.4;

import { Asset } from "../solidity-utils/misc/Asset.sol";
import { IERC20 } from "@openzeppelin/contracts/token/ERC20/IERC20.sol";

/// @notice Interface for the Vault
interface IVault {
    /*******************************************************************************
                                    Pool Registration
    *******************************************************************************/

    /**
     * @notice Registers a pool, associating it with its factory and the tokens it manages.
     * @param factory The factory address associated with the pool being registered.
     * @param tokens An array of token addresses the pool will manage.
     */
    function registerPool(address factory, IERC20[] memory tokens) external;

    /**
     * @notice Checks if a pool is registered
     * @param pool                           Address of the pool to check
     * @return                               True if the pool is registered, false otherwise
     */
    function isRegisteredPool(address pool) external view returns (bool);

    /**
     * @notice Gets tokens and their balances of a pool
     * @param pool                           Address of the pool
     * @return tokens                        List of tokens in the pool
     * @return balances                      Corresponding balances of the tokens
     */
    function getPoolTokens(address pool) external view returns (IERC20[] memory tokens, uint256[] memory balances);

    /// @notice Emitted when a Pool is registered by calling `registerPool`.
    event PoolRegistered(address indexed pool, address indexed factory, IERC20[] tokens);

    /*******************************************************************************
                                 ERC20 Balancer Pool Tokens 
    *******************************************************************************/

    /**
     * @notice Gets total supply of a given ERC20 token
     * @param token                          Token's address
     * @return                               Total supply of the token
     */
    function totalSupplyOfERC20(address token) external view returns (uint256);

    /**
     * @notice Gets balance of an account for a given ERC20 token
     * @param token                          Token's address
     * @param account                        Account's address
     * @return                               Balance of the account for the token
     */
    function balanceOfERC20(address token, address account) external view returns (uint256);

    /**
     * @notice Transfers ERC20 token from owner to a recipient
     * @param owner                          Owner's address
     * @param to                             Recipient's address
     * @param amount                         Amount of tokens to transfer
     * @return                               True if successful, false otherwise
     */
    function transferERC20(address owner, address to, uint256 amount) external returns (bool);

    /**
     * @notice Transfers from a sender to a recipient using an allowance
     * @param spender                        Address allowed to perform the transfer
     * @param from                           Sender's address
     * @param to                             Recipient's address
     * @param amount                         Amount of tokens to transfer
     * @return                               True if successful, false otherwise
     */
    function transferFromERC20(address spender, address from, address to, uint256 amount) external returns (bool);

    /**
     * @notice Gets allowance of a spender for a given ERC20 token and owner
     * @param token                          Token's address
     * @param owner                          Owner's address
     * @param spender                        Spender's address
     * @return                               Amount of tokens the spender is allowed to spend
     */
    function allowanceOfERC20(address token, address owner, address spender) external view returns (uint256);

    /**
     * @notice Approves a spender to spend tokens on behalf of sender
     * @param sender                         Owner's address
     * @param spender                        Spender's address
     * @param amount                         Amount of tokens to approve
     * @return                               True if successful, false otherwise
     */
    function approveERC20(address sender, address spender, uint256 amount) external returns (bool);

    /*******************************************************************************
                              Transient Accounting
    *******************************************************************************/

    /**
     * @notice Invokes a callback on msg.sender with arguments provided in `data`.
     * Callback is `transient`, meaning all balances for the caller have to be settled at the end.
     * @param data                           Contain function signature and args to be passed to the msg.sender
     * @return result                        Resulting data from the call
     */
    function invoke(bytes calldata data) external payable returns (bytes memory result);
<<<<<<< HEAD

    /**
     * @notice Settles deltas for a token
     * @param token                          Token's address
     * @return paid                          Amount paid during settlement
     */
    function settle(IERC20 token) external returns (uint256 paid);

    /**
     * @notice Sends tokens to a recipient
     * @param token                          Token's address
     * @param to                             Recipient's address
     * @param amount                         Amount of tokens to send
     */
    function wire(IERC20 token, address to, uint256 amount) external;

    /**
     * @notice Mints tokens to a recipient
     * @param token                          Token's address
     * @param to                             Recipient's address
     * @param amount                         Amount of tokens to mint
     */
    function mint(IERC20 token, address to, uint256 amount) external;

    /**
     * @notice Retrieves tokens from a sender
     * @param token                          Token's address
     * @param from                           Sender's address
     * @param amount                         Amount of tokens to retrieve
     */
    function retrieve(IERC20 token, address from, uint256 amount) external;

    /**
     * @notice Burns tokens from an owner
     * @param token                          Token's address
     * @param owner                          Owner's address
     * @param amount                         Amount of tokens to burn
     */
    function burn(IERC20 token, address owner, uint256 amount) external;

    /**
     * @dev Returns the address at the specified index of the _handlers array.
     * @param index The index of the handler's address to fetch.
     * @return The address at the given index.
     */
    function getHandler(uint256 index) external view returns (address);

    /**
=======

    /**
     * @notice Settles deltas for a token
     * @param token                          Token's address
     * @return paid                          Amount paid during settlement
     */
    function settle(IERC20 token) external returns (uint256 paid);

    /**
     * @notice Sends tokens to a recipient
     * @param token                          Token's address
     * @param to                             Recipient's address
     * @param amount                         Amount of tokens to send
     */
    function wire(IERC20 token, address to, uint256 amount) external;

    /**
     * @notice Mints tokens to a recipient
     * @param token                          Token's address
     * @param to                             Recipient's address
     * @param amount                         Amount of tokens to mint
     */
    function mint(IERC20 token, address to, uint256 amount) external;

    /**
     * @notice Retrieves tokens from a sender
     * @param token                          Token's address
     * @param from                           Sender's address
     * @param amount                         Amount of tokens to retrieve
     */
    function retrieve(IERC20 token, address from, uint256 amount) external;

    /**
     * @notice Burns tokens from an owner
     * @param token                          Token's address
     * @param owner                          Owner's address
     * @param amount                         Amount of tokens to burn
     */
    function burn(IERC20 token, address owner, uint256 amount) external;

    /**
     * @dev Returns the address at the specified index of the _handlers array.
     * @param index The index of the handler's address to fetch.
     * @return The address at the given index.
     */
    function getHandler(uint256 index) external view returns (address);

    /**
>>>>>>> 7763ad1a
     * @dev Returns the total number of handlers.
     * @return The number of handlers.
     */
    function getHandlersCount() external view returns (uint256);
<<<<<<< HEAD

    /**
     *  @notice Returns the count of non-zero deltas
     *  @return The current value of _nonzeroDeltaCount
     */
    function getNonzeroDeltaCount() external view returns (uint256);

    /**
     * @notice Retrieves the token delta for a specific user and token.
     * @dev This function allows reading the value from the `_tokenDeltas` mapping.
     * @param user The address of the user for whom the delta is being fetched.
     * @param token The token for which the delta is being fetched.
     * @return The delta of the specified token for the specified user.
     */
    function getTokenDelta(address user, IERC20 token) external view returns (int256);

    /**
     * @notice Retrieves the reserve of a given token.
     * @param token The token for which to retrieve the reserve.
     * @return The amount of reserves for the given token.
     */
    function getTokenReserve(IERC20 token) external view returns (uint256);

    enum SwapKind {
        GIVEN_IN,
        GIVEN_OUT
    }

    /**
     * @notice Swaps tokens based on provided parameters
     * @param params                         Parameters for the swap
     * @return amountCalculated              Calculated swap amount
     * @return amountIn                      Amount of input tokens for the swap
     * @return amountOut                     Amount of output tokens from the swap
     */
    function swap(
        SwapParams memory params
    ) external returns (uint256 amountCalculated, uint256 amountIn, uint256 amountOut);

    struct SwapParams {
        /// @notice Type of the swap.
        SwapKind kind;
        /// @notice Address of the pool.
        address pool;
        /// @notice Token given in the swap.
        IERC20 tokenIn;
        /// @notice Token received from the swap.
        IERC20 tokenOut;
        /// @notice Amount of token given.
        uint256 amountGiven;
        /// @notice Additional data for the swap.
        bytes userData;
    }

    event Swap(
        address indexed pool,
        IERC20 indexed tokenIn,
        IERC20 indexed tokenOut,
        uint256 amountIn,
        uint256 amountOut
    );

    /**
     * @notice Adds liquidity to a pool
     * @param pool                           Address of the pool
     * @param assets                         Assets involved in the liquidity
     * @param maxAmountsIn                   Maximum amounts of input assets
     * @param minBptAmountOut                Minimum output pool token amount
     * @param userData                       Additional user data
     * @return amountsIn                     Actual amounts of input assets
=======

    /**
     *  @notice Returns the count of non-zero deltas
     *  @return The current value of _nonzeroDeltaCount
     */
    function getNonzeroDeltaCount() external view returns (uint256);

    /**
     * @notice Retrieves the token delta for a specific user and token.
     * @dev This function allows reading the value from the `_tokenDeltas` mapping.
     * @param user The address of the user for whom the delta is being fetched.
     * @param token The token for which the delta is being fetched.
     * @return The delta of the specified token for the specified user.
     */
    function getTokenDelta(address user, IERC20 token) external view returns (int256);

    /**
     * @notice Retrieves the reserve of a given token.
     * @param token The token for which to retrieve the reserve.
     * @return The amount of reserves for the given token.
     */
    function getTokenReserve(IERC20 token) external view returns (uint256);

    enum SwapKind {
        GIVEN_IN,
        GIVEN_OUT
    }

    /**
     * @notice Swaps tokens based on provided parameters
     * @param params                         Parameters for the swap
     * @return amountCalculated              Calculated swap amount
     * @return amountIn                      Amount of input tokens for the swap
     * @return amountOut                     Amount of output tokens from the swap
     */
    function swap(
        SwapParams memory params
    ) external returns (uint256 amountCalculated, uint256 amountIn, uint256 amountOut);

    struct SwapParams {
        /// @notice Type of the swap.
        SwapKind kind;
        /// @notice Address of the pool.
        address pool;
        /// @notice Token given in the swap.
        IERC20 tokenIn;
        /// @notice Token received from the swap.
        IERC20 tokenOut;
        /// @notice Amount of token given.
        uint256 amountGiven;
        /// @notice Additional data for the swap.
        bytes userData;
    }

    event Swap(
        address indexed pool,
        IERC20 indexed tokenIn,
        IERC20 indexed tokenOut,
        uint256 amountIn,
        uint256 amountOut
    );

    /**
     * @notice Adds liquidity to a pool
     * @param pool                           Address of the pool
     * @param assets                         Assets involved in the liquidity
     * @param amountsIn                      Desired amounts of input assets
     * @param userData                       Additional user data
     * @return calculatedAmountsIn           Actual amounts of input assets
>>>>>>> 7763ad1a
     * @return bptAmountOut                  Output pool token amount
     */
    function addLiquidity(
        address pool,
        IERC20[] memory assets,
<<<<<<< HEAD
        uint256[] memory maxAmountsIn,
        uint256 minBptAmountOut,
        bytes memory userData
    ) external returns (uint256[] memory amountsIn, uint256 bptAmountOut);
=======
        uint256[] memory amountsIn,
        bytes memory userData
    ) external returns (uint256[] memory calculatedAmountsIn, uint256 bptAmountOut);
>>>>>>> 7763ad1a

    /**
     * @notice Removes liquidity from a pool
     * @param pool                           Address of the pool
     * @param assets                         Assets involved in the liquidity removal
<<<<<<< HEAD
     * @param minAmountsOut                  Minimum amounts of output assets
     * @param bptAmountIn                    Input pool token amount
     * @param userData                       Additional user data
     * @return amountsOut                    Actual amounts of output assets
=======
     * @param amountsOut                     Desired amounts of output assets
     * @param bptAmountIn                    Input pool token amount
     * @param userData                       Additional user data
     * @return calculatedAmountsOut          Actual amounts of output assets
>>>>>>> 7763ad1a
     */
    function removeLiquidity(
        address pool,
        IERC20[] memory assets,
<<<<<<< HEAD
        uint256[] memory minAmountsOut,
        uint256 bptAmountIn,
        bytes memory userData
    ) external returns (uint256[] memory amountsOut);

    event PoolBalanceChanged(address indexed pool, address indexed liquidityProvider, IERC20[] tokens, int256[] deltas);

    /*******************************************************************************
                                    Queries
    *******************************************************************************/

    /**
     * @notice Invokes a callback on msg.sender with arguments provided in `data`
     * to query a set of operations on the Vault.
     * Only off-chain eth_call are allowed, everything else will revert.
     * @param data                           Contain function signature and args to be passed to the msg.sender
     * @return result                        Resulting data from the call
     */
    function quote(bytes calldata data) external payable returns (bytes memory result);

    /**
     * @notice Disables queries functionality on the Vault. Can be called only by governance.
     */
    function disableQuery() external;

    /**
     * @notice Checks if the queries enabled on the Vault.
     * @return If true, then queries are disabled.
     */
    function isQueryDisabled() external view returns (bool);
=======
        uint256[] memory amountsOut,
        uint256 bptAmountIn,
        bytes memory userData
    ) external returns (uint256[] memory calculatedAmountsOut);

    event PoolBalanceChanged(address indexed pool, address indexed liquidityProvider, IERC20[] tokens, int256[] deltas);
>>>>>>> 7763ad1a
}<|MERGE_RESOLUTION|>--- conflicted
+++ resolved
@@ -103,7 +103,6 @@
      * @return result                        Resulting data from the call
      */
     function invoke(bytes calldata data) external payable returns (bytes memory result);
-<<<<<<< HEAD
 
     /**
      * @notice Settles deltas for a token
@@ -152,61 +151,10 @@
     function getHandler(uint256 index) external view returns (address);
 
     /**
-=======
-
-    /**
-     * @notice Settles deltas for a token
-     * @param token                          Token's address
-     * @return paid                          Amount paid during settlement
-     */
-    function settle(IERC20 token) external returns (uint256 paid);
-
-    /**
-     * @notice Sends tokens to a recipient
-     * @param token                          Token's address
-     * @param to                             Recipient's address
-     * @param amount                         Amount of tokens to send
-     */
-    function wire(IERC20 token, address to, uint256 amount) external;
-
-    /**
-     * @notice Mints tokens to a recipient
-     * @param token                          Token's address
-     * @param to                             Recipient's address
-     * @param amount                         Amount of tokens to mint
-     */
-    function mint(IERC20 token, address to, uint256 amount) external;
-
-    /**
-     * @notice Retrieves tokens from a sender
-     * @param token                          Token's address
-     * @param from                           Sender's address
-     * @param amount                         Amount of tokens to retrieve
-     */
-    function retrieve(IERC20 token, address from, uint256 amount) external;
-
-    /**
-     * @notice Burns tokens from an owner
-     * @param token                          Token's address
-     * @param owner                          Owner's address
-     * @param amount                         Amount of tokens to burn
-     */
-    function burn(IERC20 token, address owner, uint256 amount) external;
-
-    /**
-     * @dev Returns the address at the specified index of the _handlers array.
-     * @param index The index of the handler's address to fetch.
-     * @return The address at the given index.
-     */
-    function getHandler(uint256 index) external view returns (address);
-
-    /**
->>>>>>> 7763ad1a
      * @dev Returns the total number of handlers.
      * @return The number of handlers.
      */
     function getHandlersCount() external view returns (uint256);
-<<<<<<< HEAD
 
     /**
      *  @notice Returns the count of non-zero deltas
@@ -277,113 +225,28 @@
      * @param minBptAmountOut                Minimum output pool token amount
      * @param userData                       Additional user data
      * @return amountsIn                     Actual amounts of input assets
-=======
-
-    /**
-     *  @notice Returns the count of non-zero deltas
-     *  @return The current value of _nonzeroDeltaCount
-     */
-    function getNonzeroDeltaCount() external view returns (uint256);
-
-    /**
-     * @notice Retrieves the token delta for a specific user and token.
-     * @dev This function allows reading the value from the `_tokenDeltas` mapping.
-     * @param user The address of the user for whom the delta is being fetched.
-     * @param token The token for which the delta is being fetched.
-     * @return The delta of the specified token for the specified user.
-     */
-    function getTokenDelta(address user, IERC20 token) external view returns (int256);
-
-    /**
-     * @notice Retrieves the reserve of a given token.
-     * @param token The token for which to retrieve the reserve.
-     * @return The amount of reserves for the given token.
-     */
-    function getTokenReserve(IERC20 token) external view returns (uint256);
-
-    enum SwapKind {
-        GIVEN_IN,
-        GIVEN_OUT
-    }
-
-    /**
-     * @notice Swaps tokens based on provided parameters
-     * @param params                         Parameters for the swap
-     * @return amountCalculated              Calculated swap amount
-     * @return amountIn                      Amount of input tokens for the swap
-     * @return amountOut                     Amount of output tokens from the swap
-     */
-    function swap(
-        SwapParams memory params
-    ) external returns (uint256 amountCalculated, uint256 amountIn, uint256 amountOut);
-
-    struct SwapParams {
-        /// @notice Type of the swap.
-        SwapKind kind;
-        /// @notice Address of the pool.
-        address pool;
-        /// @notice Token given in the swap.
-        IERC20 tokenIn;
-        /// @notice Token received from the swap.
-        IERC20 tokenOut;
-        /// @notice Amount of token given.
-        uint256 amountGiven;
-        /// @notice Additional data for the swap.
-        bytes userData;
-    }
-
-    event Swap(
-        address indexed pool,
-        IERC20 indexed tokenIn,
-        IERC20 indexed tokenOut,
-        uint256 amountIn,
-        uint256 amountOut
-    );
-
-    /**
-     * @notice Adds liquidity to a pool
-     * @param pool                           Address of the pool
-     * @param assets                         Assets involved in the liquidity
-     * @param amountsIn                      Desired amounts of input assets
-     * @param userData                       Additional user data
-     * @return calculatedAmountsIn           Actual amounts of input assets
->>>>>>> 7763ad1a
      * @return bptAmountOut                  Output pool token amount
      */
     function addLiquidity(
         address pool,
         IERC20[] memory assets,
-<<<<<<< HEAD
         uint256[] memory maxAmountsIn,
         uint256 minBptAmountOut,
         bytes memory userData
     ) external returns (uint256[] memory amountsIn, uint256 bptAmountOut);
-=======
-        uint256[] memory amountsIn,
-        bytes memory userData
-    ) external returns (uint256[] memory calculatedAmountsIn, uint256 bptAmountOut);
->>>>>>> 7763ad1a
 
     /**
      * @notice Removes liquidity from a pool
      * @param pool                           Address of the pool
      * @param assets                         Assets involved in the liquidity removal
-<<<<<<< HEAD
      * @param minAmountsOut                  Minimum amounts of output assets
      * @param bptAmountIn                    Input pool token amount
      * @param userData                       Additional user data
      * @return amountsOut                    Actual amounts of output assets
-=======
-     * @param amountsOut                     Desired amounts of output assets
-     * @param bptAmountIn                    Input pool token amount
-     * @param userData                       Additional user data
-     * @return calculatedAmountsOut          Actual amounts of output assets
->>>>>>> 7763ad1a
      */
     function removeLiquidity(
         address pool,
         IERC20[] memory assets,
-<<<<<<< HEAD
         uint256[] memory minAmountsOut,
         uint256 bptAmountIn,
         bytes memory userData
@@ -414,12 +277,4 @@
      * @return If true, then queries are disabled.
      */
     function isQueryDisabled() external view returns (bool);
-=======
-        uint256[] memory amountsOut,
-        uint256 bptAmountIn,
-        bytes memory userData
-    ) external returns (uint256[] memory calculatedAmountsOut);
-
-    event PoolBalanceChanged(address indexed pool, address indexed liquidityProvider, IERC20[] tokens, int256[] deltas);
->>>>>>> 7763ad1a
 }