// SPDX-License-Identifier: GPL-3.0-or-later

pragma solidity ^0.8.4;

import { IERC20 } from "@openzeppelin/contracts/token/ERC20/IERC20.sol";

<<<<<<< HEAD
/// @notice Struct to represent a pool configuration
struct PoolConfig {
    bool isRegisteredPool;
    bool shouldCallAfterSwap;
    bool shouldCallAfterAddLiquidity;
    bool shouldCallAfterRemoveLiquidity;
}
=======
import { Asset } from "../solidity-utils/misc/Asset.sol";
import { IAuthorizer } from "./IAuthorizer.sol";
>>>>>>> 651de7a3

/// @notice Interface for the Vault
interface IVault {
    /*******************************************************************************
                                    Pool Registration
    *******************************************************************************/

    /**
     * @notice Registers a pool, associating it with its factory and the tokens it manages.
     * @param factory The factory address associated with the pool being registered.
     * @param tokens An array of token addresses the pool will manage.
     * @param config Config for the pool
     */
    function registerPool(address factory, IERC20[] memory tokens, PoolConfig calldata config) external;

    /**
     * @notice Checks if a pool is registered
     * @param pool                           Address of the pool to check
     * @return                               True if the pool is registered, false otherwise
     */
    function isRegisteredPool(address pool) external view returns (bool);

    /**
     * @notice Gets tokens and their balances of a pool
     * @param pool                           Address of the pool
     * @return tokens                        List of tokens in the pool
     * @return balances                      Corresponding balances of the tokens
     */
    function getPoolTokens(address pool) external view returns (IERC20[] memory tokens, uint256[] memory balances);

    /**
     * @notice Gets config of a pool
     * @param pool                           Address of the pool
     * @return                               Config for the pool
     */
    function getPoolConfig(address pool) external view returns (PoolConfig memory);

    /// @notice Emitted when a Pool is registered by calling `registerPool`.
    event PoolRegistered(address indexed pool, address indexed factory, IERC20[] tokens);

    /*******************************************************************************
                                 ERC20 Balancer Pool Tokens 
    *******************************************************************************/

    /**
     * @notice Gets total supply of a given ERC20 token
     * @param token                          Token's address
     * @return                               Total supply of the token
     */
    function totalSupplyOfERC20(address token) external view returns (uint256);

    /**
     * @notice Gets balance of an account for a given ERC20 token
     * @param token                          Token's address
     * @param account                        Account's address
     * @return                               Balance of the account for the token
     */
    function balanceOfERC20(address token, address account) external view returns (uint256);

    /**
     * @notice Transfers ERC20 token from owner to a recipient
     * @param owner                          Owner's address
     * @param to                             Recipient's address
     * @param amount                         Amount of tokens to transfer
     * @return                               True if successful, false otherwise
     */
    function transferERC20(address owner, address to, uint256 amount) external returns (bool);

    /**
     * @notice Transfers from a sender to a recipient using an allowance
     * @param spender                        Address allowed to perform the transfer
     * @param from                           Sender's address
     * @param to                             Recipient's address
     * @param amount                         Amount of tokens to transfer
     * @return                               True if successful, false otherwise
     */
    function transferFromERC20(address spender, address from, address to, uint256 amount) external returns (bool);

    /**
     * @notice Gets allowance of a spender for a given ERC20 token and owner
     * @param token                          Token's address
     * @param owner                          Owner's address
     * @param spender                        Spender's address
     * @return                               Amount of tokens the spender is allowed to spend
     */
    function allowanceOfERC20(address token, address owner, address spender) external view returns (uint256);

    /**
     * @notice Approves a spender to spend tokens on behalf of sender
     * @param sender                         Owner's address
     * @param spender                        Spender's address
     * @param amount                         Amount of tokens to approve
     * @return                               True if successful, false otherwise
     */
    function approveERC20(address sender, address spender, uint256 amount) external returns (bool);

    /*******************************************************************************
                              Transient Accounting
    *******************************************************************************/

    /**
     * @notice Invokes a callback on msg.sender with arguments provided in `data`.
     * Callback is `transient`, meaning all balances for the caller have to be settled at the end.
     * @param data                           Contain function signature and args to be passed to the msg.sender
     * @return result                        Resulting data from the call
     */
    function invoke(bytes calldata data) external payable returns (bytes memory result);

    /**
     * @notice Settles deltas for a token
     * @param token                          Token's address
     * @return paid                          Amount paid during settlement
     */
    function settle(IERC20 token) external returns (uint256 paid);

    /**
     * @notice Sends tokens to a recipient
     * @param token                          Token's address
     * @param to                             Recipient's address
     * @param amount                         Amount of tokens to send
     */
    function wire(IERC20 token, address to, uint256 amount) external;

    /**
     * @notice Mints tokens to a recipient
     * @param token                          Token's address
     * @param to                             Recipient's address
     * @param amount                         Amount of tokens to mint
     */
    function mint(IERC20 token, address to, uint256 amount) external;

    /**
     * @notice Retrieves tokens from a sender
     * @param token                          Token's address
     * @param from                           Sender's address
     * @param amount                         Amount of tokens to retrieve
     */
    function retrieve(IERC20 token, address from, uint256 amount) external;

    /**
     * @notice Burns tokens from an owner
     * @param token                          Token's address
     * @param owner                          Owner's address
     * @param amount                         Amount of tokens to burn
     */
    function burn(IERC20 token, address owner, uint256 amount) external;

    /**
     * @dev Returns the address at the specified index of the _handlers array.
     * @param index The index of the handler's address to fetch.
     * @return The address at the given index.
     */
    function getHandler(uint256 index) external view returns (address);

    /**
     * @dev Returns the total number of handlers.
     * @return The number of handlers.
     */
    function getHandlersCount() external view returns (uint256);

    /**
     *  @notice Returns the count of non-zero deltas
     *  @return The current value of _nonzeroDeltaCount
     */
    function getNonzeroDeltaCount() external view returns (uint256);

    /**
     * @notice Retrieves the token delta for a specific user and token.
     * @dev This function allows reading the value from the `_tokenDeltas` mapping.
     * @param user The address of the user for whom the delta is being fetched.
     * @param token The token for which the delta is being fetched.
     * @return The delta of the specified token for the specified user.
     */
    function getTokenDelta(address user, IERC20 token) external view returns (int256);

    /**
     * @notice Retrieves the reserve of a given token.
     * @param token The token for which to retrieve the reserve.
     * @return The amount of reserves for the given token.
     */
    function getTokenReserve(IERC20 token) external view returns (uint256);

    enum SwapKind {
        GIVEN_IN,
        GIVEN_OUT
    }

    /**
     * @notice Swaps tokens based on provided parameters
     * @param params                         Parameters for the swap
     * @return amountCalculated              Calculated swap amount
     * @return amountIn                      Amount of input tokens for the swap
     * @return amountOut                     Amount of output tokens from the swap
     */
    function swap(
        SwapParams memory params
    ) external returns (uint256 amountCalculated, uint256 amountIn, uint256 amountOut);

    struct SwapParams {
        /// @notice Type of the swap.
        SwapKind kind;
        /// @notice Address of the pool.
        address pool;
        /// @notice Token given in the swap.
        IERC20 tokenIn;
        /// @notice Token received from the swap.
        IERC20 tokenOut;
        /// @notice Amount of token given.
        uint256 amountGiven;
        /// @notice Additional data for the swap.
        bytes userData;
    }

    event Swap(
        address indexed pool,
        IERC20 indexed tokenIn,
        IERC20 indexed tokenOut,
        uint256 amountIn,
        uint256 amountOut
    );

    /**
     * @notice Adds liquidity to a pool
     * @param pool                           Address of the pool
     * @param assets                         Assets involved in the liquidity
     * @param maxAmountsIn                   Maximum amounts of input assets
     * @param userData                       Additional user data
     * @return amountsIn                     Actual amounts of input assets
     * @return bptAmountOut                  Output pool token amount
     */
    function addLiquidity(
        address pool,
        IERC20[] memory assets,
        uint256[] memory maxAmountsIn,
        bytes memory userData
    ) external returns (uint256[] memory amountsIn, uint256 bptAmountOut);

    /**
     * @notice Removes liquidity from a pool
     * @param pool                           Address of the pool
     * @param assets                         Assets involved in the liquidity removal
     * @param minAmountsOut                  Minimum amounts of output assets
     * @param bptAmountIn                    Input pool token amount
     * @param userData                       Additional user data
     * @return amountsOut                    Actual amounts of output assets
     */
    function removeLiquidity(
        address pool,
        IERC20[] memory assets,
        uint256[] memory minAmountsOut,
        uint256 bptAmountIn,
        bytes memory userData
    ) external returns (uint256[] memory amountsOut);

    event PoolBalanceChanged(address indexed pool, address indexed liquidityProvider, IERC20[] tokens, int256[] deltas);

    /*******************************************************************************
                                Authentication
    *******************************************************************************/

    /// @dev Returns the Vault's Authorizer.
    function getAuthorizer() external view returns (IAuthorizer);

    /**
     * @dev Sets a new Authorizer for the Vault. The caller must be allowed by the current Authorizer to do this.
     *
     * Emits an `AuthorizerChanged` event.
     */
    function setAuthorizer(IAuthorizer newAuthorizer) external;

    /// @dev Emitted when a new authorizer is set by `setAuthorizer`.
    event AuthorizerChanged(IAuthorizer indexed newAuthorizer);

    /*******************************************************************************
                                    Queries
    *******************************************************************************/

    /**
     * @notice Invokes a callback on msg.sender with arguments provided in `data`
     * to query a set of operations on the Vault.
     * Only off-chain eth_call are allowed, everything else will revert.
     * @param data                           Contain function signature and args to be passed to the msg.sender
     * @return result                        Resulting data from the call
     */
    function quote(bytes calldata data) external payable returns (bytes memory result);

    /// @notice Disables queries functionality on the Vault. Can be called only by governance.
    function disableQuery() external;

    /**
     * @notice Checks if the queries enabled on the Vault.
     * @return If true, then queries are disabled.
     */
    function isQueryDisabled() external view returns (bool);
}<|MERGE_RESOLUTION|>--- conflicted
+++ resolved
@@ -4,7 +4,9 @@
 
 import { IERC20 } from "@openzeppelin/contracts/token/ERC20/IERC20.sol";
 
-<<<<<<< HEAD
+import { Asset } from "../solidity-utils/misc/Asset.sol";
+import { IAuthorizer } from "./IAuthorizer.sol";
+
 /// @notice Struct to represent a pool configuration
 struct PoolConfig {
     bool isRegisteredPool;
@@ -12,10 +14,6 @@
     bool shouldCallAfterAddLiquidity;
     bool shouldCallAfterRemoveLiquidity;
 }
-=======
-import { Asset } from "../solidity-utils/misc/Asset.sol";
-import { IAuthorizer } from "./IAuthorizer.sol";
->>>>>>> 651de7a3
 
 /// @notice Interface for the Vault
 interface IVault {
