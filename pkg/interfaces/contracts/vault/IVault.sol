// SPDX-License-Identifier: GPL-3.0-or-later

pragma solidity ^0.8.4;

import { IERC20 } from "@openzeppelin/contracts/token/ERC20/IERC20.sol";
import { IBasePool } from "./IBasePool.sol";
import { Asset } from "../solidity-utils/misc/Asset.sol";
import { IAuthorizer } from "./IAuthorizer.sol";

/// @dev Represents a pool's callbacks.
struct PoolCallbacks {
    bool shouldCallAfterSwap;
    bool shouldCallAfterAddLiquidity;
    bool shouldCallAfterRemoveLiquidity;
}

/// @dev Represents a pool's configuration, including callbacks.
struct PoolConfig {
    bool isRegisteredPool;
    bool isInitializedPool;
    PoolCallbacks callbacks;
}

interface IVault {
    /*******************************************************************************
                        Pool Registration and Initialization
    *******************************************************************************/

    /**
     * @notice A Pool was registered by calling `registerPool`.
     * @param pool The pool being registered
     * @param factory The factory creating the pool
     * @param tokens The pool's tokens
     */
    event PoolRegistered(address indexed pool, address indexed factory, IERC20[] tokens);

    /**
     * @notice A Pool was initialized by calling `initialize`.
     * @param pool The pool being initialized
     */
    event PoolInitialized(address indexed pool);

    /**
     * @notice Pool balances have changed (e.g., after initialization, add/remove liquidity).
     * @param pool The pool being registered
     * @param liquidityProvider The user performing the operation
     * @param tokens The pool's tokens
     * @param deltas The amount each token changed
     */
    event PoolBalanceChanged(address indexed pool, address indexed liquidityProvider, IERC20[] tokens, int256[] deltas);

    /**
     * @notice Registers a pool, associating it with its factory and the tokens it manages.
     * @param factory The factory address associated with the pool being registered
     * @param tokens An array of token addresses the pool will manage
     * @param config Config for the pool
     */
    function registerPool(address factory, IERC20[] memory tokens, PoolCallbacks calldata config) external;

    /**
     * @notice Initializes a registered pool by adding liquidity; mints BPT tokens for the first time in exchange.
     * @dev The initial liquidity should make the pool mint at least `_MINIMUM_BPT` tokens, otherwise the
     * initialization will fail. Besides the BPT minted to the given target address (`to`), `_MINIMUM_BPT` tokens are
     * minted to address(0).
     *
     * @param pool Address of the pool to initialize
     * @param to Address that will receive the output BPT
     * @param tokens tokens involved in the liquidity provision
     * @param maxAmountsIn Maximum amounts of input tokens
     * @param userData Additional (optional) data for the initialization
     * @return amountsIn Actual amounts of input tokens
     * @return bptAmountOut Output pool token amount
     */
    function initialize(
        address pool,
        address to,
        IERC20[] memory tokens,
        uint256[] memory maxAmountsIn,
        bytes memory userData
    ) external returns (uint256[] memory amountsIn, uint256 bptAmountOut);

    /**
     * @notice Checks whether a pool is registered.
     * @param pool Address of the pool to check
     * @return True if the pool is registered, false otherwise
     */
    function isRegisteredPool(address pool) external view returns (bool);

    /**
     * @notice Checks whether a pool is initialized.
     * @dev An initialized pool can be considered registered as well.
     * @param pool Address of the pool to check
     * @return True if the pool is initialized, false otherwise
     */
    function isInitializedPool(address pool) external view returns (bool);

    /**
     * @notice Gets tokens and their balances of a pool.
     * @param pool Address of the pool
     * @return tokens List of tokens in the pool
     * @return balances Corresponding balances of the tokens
     */
    function getPoolTokens(address pool) external view returns (IERC20[] memory tokens, uint256[] memory balances);

    /**
     * @notice Gets the configuration paramters of a pool.
     * @param pool Address of the pool
     * @return Pool configuration
     */
    function getPoolConfig(address pool) external view returns (PoolConfig memory);

    /**
     * @notice Get the minimum number of tokens in a pool.
     * @dev We expect the vast majority of pools to be 2-token.
     * @return The token count of a minimal pool
     */
    function getMinimumPoolTokens() external pure returns (uint256);

    /**
     * @notice Get the maximum number of tokens in a pool.
     * @return The token count of a minimal pool
     */
    function getMaximumPoolTokens() external pure returns (uint256);

    /*******************************************************************************
                                    MultiToken
    *******************************************************************************/

    /**
     * @notice Gets total supply of a given ERC20 token.
     * @param token Token's address
     * @return Total supply of the token
     */
    function totalSupply(address token) external view returns (uint256);

    /**
     * @notice Gets balance of an account for a given ERC20 token.
     * @param token Token's address
     * @param account Account's address
     * @return Balance of the account for the token
     */
    function balanceOf(address token, address account) external view returns (uint256);

    /**
     * @notice Gets allowance of a spender for a given ERC20 token and owner.
     * @param token Token's address
     * @param owner Owner's address
     * @param spender Spender's address
     * @return Amount of tokens the spender is allowed to spend
     */
    function allowance(address token, address owner, address spender) external view returns (uint256);

    /**
     * @notice Transfers pool token from owner to a recipient.
     * @dev Notice that the pool token address is not included in the params. This function is exclusively called by
     * the pool contract, so msg.sender is used as the token address.
     *
     * @param owner Owner's address
     * @param to Recipient's address
     * @param amount Amount of tokens to transfer
     * @return True if successful, false otherwise
     */
    function transfer(address owner, address to, uint256 amount) external returns (bool);

    /**
     * @notice Transfers pool token from a sender to a recipient using an allowance.
     * @dev Notice that the pool token address is not included in the params. This function is exclusively called by
     * the pool contract, so msg.sender is used as the token address.
     *
     * @param spender Address allowed to perform the transfer
     * @param from Sender's address
     * @param to Recipient's address
     * @param amount Amount of tokens to transfer
     * @return True if successful, false otherwise
     */
    function transferFrom(address spender, address from, address to, uint256 amount) external returns (bool);

    /**
     * @notice Approves a spender to spend pool tokens on behalf of sender.
     * @dev Notice that the pool token address is not included in the params. This function is exclusively called by
     * the pool contract, so msg.sender is used as the token address.
     *
     * @param owner Owner's address
     * @param spender Spender's address
     * @param amount Amount of tokens to approve
     * @return True if successful, false otherwise
     */
    function approve(address owner, address spender, uint256 amount) external returns (bool);

    /*******************************************************************************
                              Transient Accounting
    *******************************************************************************/

    /**
     * @notice Invokes a callback on msg.sender with arguments provided in `data`.
     * @dev Callback is `transient`, meaning all balances for the caller have to be settled at the end.
     * @param data Contains function signature and args to be passed to the msg.sender
     * @return result Resulting data from the call
     */
    function invoke(bytes calldata data) external payable returns (bytes memory result);

    /**
     * @notice Settles deltas for a token.
     * @param token Token's address
     * @return paid Amount paid during settlement
     */
    function settle(IERC20 token) external returns (uint256 paid);

    /**
     * @notice Sends tokens to a recipient.
     * @param token Token's address
     * @param to Recipient's address
     * @param amount Amount of tokens to send
     */
    function wire(IERC20 token, address to, uint256 amount) external;

    /**
     * @notice Retrieves tokens from a sender.
     * @dev This function can transfer tokens from users using allowances granted to the Vault.
     * Only trusted routers should be permitted to invoke it. Untrusted routers should use `settle` instead.
     *
     * @param token Token's address
     * @param from Sender's address
     * @param amount Amount of tokens to retrieve
     */
    function retrieve(IERC20 token, address from, uint256 amount) external;

    /**
     * @notice Returns the address at the specified index of the _handlers array.
     * @param index The index of the handler's address to fetch
     * @return The address at the given index
     */
    function getHandler(uint256 index) external view returns (address);

    /**
     * @notice Returns the total number of handlers.
     * @return The number of handlers
     */
    function getHandlersCount() external view returns (uint256);

    /**
     *  @notice Returns the count of non-zero deltas.
     *  @return The current value of _nonzeroDeltaCount
     */
    function getNonzeroDeltaCount() external view returns (uint256);

    /**
     * @notice Retrieves the token delta for a specific user and token.
     * @dev This function allows reading the value from the `_tokenDeltas` mapping.
     * @param user The address of the user for whom the delta is being fetched
     * @param token The token for which the delta is being fetched
     * @return The delta of the specified token for the specified user
     */
    function getTokenDelta(address user, IERC20 token) external view returns (int256);

    /**
     * @notice Retrieves the reserve of a given token.
     * @param token The token for which to retrieve the reserve
     * @return The amount of reserves for the given token
     */
    function getTokenReserve(IERC20 token) external view returns (uint256);

    /***************************************************************************
                                   Add Liquidity
    ***************************************************************************/

    /**
<<<<<<< HEAD
     * @notice Swaps tokens based on provided parameters
     * @param params                         Parameters for the swap
     * @return amountCalculated              Calculated swap amount
     * @return amountIn                      Amount of input tokens for the swap
     * @return amountOut                     Amount of output tokens from the swap
     */
    function swap(
        SwapParams memory params
    ) external returns (uint256 amountCalculated, uint256 amountIn, uint256 amountOut);

    struct SwapParams {
        /// @notice Type of the swap.
        SwapKind kind;
        /// @notice Address of the pool.
        address pool;
        /// @notice Token given in the swap.
        IERC20 tokenIn;
        /// @notice Token received from the swap.
        IERC20 tokenOut;
        /// @notice Amount of token given.
        uint256 amountGiven;
        /// @notice Additional data for the swap.
        bytes userData;
    }

    event Swap(
        address indexed pool,
        IERC20 indexed tokenIn,
        IERC20 indexed tokenOut,
        uint256 amountIn,
        uint256 amountOut
    );

    /**
     * Legacy functions needed for tests to pass
     */

    /**
     * @notice Adds liquidity to a pool
     * @param pool                           Address of the pool
     * @param to                             Address of user to mint to
     * @param assets                         Assets involved in the liquidity
     * @param maxAmountsIn                   Maximum amounts of input assets
     * @param minBptAmountOut                Minimum output pool token amount
     * @param kind                           Add liquidity kind
     * @param userData                       Additional user data
     * @return amountsIn                     Actual amounts of input assets
     * @return bptAmountOut                  Output pool token amount
=======
     * @notice Adds liquidity to a pool.
     * @dev Caution should be exercised when adding liquidity because the Vault has the capability
     * to transfer tokens from any user, given that it holds all allowances.
     *
     * @param pool Address of the pool
     * @param to  Address of user to mint to
     * @param assets Assets involved in the liquidity
     * @param maxAmountsIn Maximum amounts of input assets
     * @param minBptAmountOut Minimum output pool token amount
     * @param kind Add liquidity kind
     * @param userData Additional (optional) user data
     * @return amountsIn Actual amounts of input assets
     * @return bptAmountOut Output pool token amount
>>>>>>> 942fe789
     */
    function addLiquidity(
        address pool,
        address to,
        IERC20[] memory assets,
        uint256[] memory maxAmountsIn,
        uint256 minBptAmountOut,
        IBasePool.AddLiquidityKind kind,
        bytes memory userData
    ) external returns (uint256[] memory amountsIn, uint256 bptAmountOut);

<<<<<<< HEAD
    function addLiquidityProportional(
        address pool,
        uint256[] memory maxAmountsIn,
        uint256 exactBptAmountOut
    ) external returns (uint256[] memory amountsIn);

    function addLiquidityUnbalanced(
        address pool,
        uint256[] memory exactAmountsIn,
        uint256 minBptAmountOut
    ) external returns (uint256 bptAmountOut);

    function addLiquiditySingleAsset(
        address pool,
        IERC20 tokenIn,
        uint256 exactBptAmountOut
    ) external returns (uint256 amountIn);

    function addLiquidityCustom(
        address pool,
        bytes memory userData
    ) external returns (uint256[] memory amountsIn, uint256 bptAmountOut, bytes memory returnData);
=======
    /***************************************************************************
                                 Remove Liquidity
    ***************************************************************************/
>>>>>>> 942fe789

    /**
     * @notice Removes liquidity from a pool.
     * @dev Trusted routers can burn pool tokens belonging to any user and require no prior approval from the user.
     * Untrusted routers require prior approval from the user. This is the only function allowed to call
     * _queryModeBalanceIncrease (and only in a query context).
     *
     * @param pool Address of the pool
     * @param from Address of user to burn from
     * @param assets Assets involved in the liquidity removal
     * @param minAmountsOut Minimum amounts of output assets
     * @param maxBptAmountIn Input pool token amount
     * @param kind Remove liquidity kind
     * @param userData Additional (optional) user data
     * @return amountsOut Actual amounts of output assets
     * @return bptAmountIn Actual amount of BPT burnt
     */
    function removeLiquidity(
        address pool,
        address from,
        IERC20[] memory assets,
        uint256[] memory minAmountsOut,
        uint256 maxBptAmountIn,
        IBasePool.RemoveLiquidityKind kind,
        bytes memory userData
    ) external returns (uint256[] memory amountsOut, uint256 bptAmountIn);

<<<<<<< HEAD
    function removeLiquidityProportional(
        address pool,
        uint256[] memory maxAmountsOut,
        uint256 exactBptAmountIn
    ) external returns (uint256[] memory amountsOut);

    function removeLiquidityUnbalanced(
        address pool,
        uint256[] memory exactAmountsOut,
        uint256 maxBptAmountIn
    ) external returns (uint256 bptAmountIn);

    function removeLiquiditySingleAsset(
        address pool,
        IERC20 tokenOut,
        uint256 exactBptAmountIn
    ) external returns (uint256 amountOut);

    function removeLiquidityCustom(
        address pool,
        bytes memory userData
    ) external returns (uint256[] memory amountsOut, uint256 bptAmountIn, bytes memory returnData);

    event PoolBalanceChanged(address indexed pool, address indexed liquidityProvider, IERC20[] tokens, int256[] deltas);
=======
    /***************************************************************************
                                       Swaps
    ***************************************************************************/
>>>>>>> 942fe789

    enum SwapKind {
        GIVEN_IN,
        GIVEN_OUT
    }

    /**
     * @dev Data for a swap operation.
     * @param kind Type of swap (Given In or Given Out)
     * @param pool The pool with the tokens being swapped
     * @param tokenIn The token entering the Vault (balance increases)
     * @param tokenOut The token leaving the Vault (balance decreases)
     * @param amountGiven Amount specified for tokenIn or tokenOut (depending on the type of swap)
     * @param userData Additional (optional) user data
     */
    struct SwapParams {
        SwapKind kind;
        address pool;
        IERC20 tokenIn;
        IERC20 tokenOut;
        uint256 amountGiven;
        bytes userData;
    }

    /**
     * @notice A swap has occurred.
     * @param pool The pool with the tokens being swapped
     * @param tokenIn The token entering the Vault (balance increases)
     * @param tokenOut The token leaving the Vault (balance decreases)
     * @param amountIn Number of tokenIn tokens
     * @param amountOut Number of tokenOut tokens
     */
    event Swap(
        address indexed pool,
        IERC20 indexed tokenIn,
        IERC20 indexed tokenOut,
        uint256 amountIn,
        uint256 amountOut
    );

    /**
     * @notice Swaps tokens based on provided parameters.
     * @param params Parameters for the swap (see above for struct definition)
     * @return amountCalculated Calculated swap amount
     * @return amountIn Amount of input tokens for the swap
     * @return amountOut Amount of output tokens from the swap
     */
    function swap(
        SwapParams memory params
    ) external returns (uint256 amountCalculated, uint256 amountIn, uint256 amountOut);

    /*******************************************************************************
                                    Queries
    *******************************************************************************/

    /**
     * @notice Invokes a callback on msg.sender with arguments provided in `data`.
     * @dev Used to query a set of operations on the Vault. Only off-chain eth_call are allowed,
     * anything else will revert.
     *
     * Allows querying any operation on the Vault that has the `withHandler` modifier.
     *
     * Allows the external calling of a function via the Vault contract to
     * access Vault's functions guarded by `withHandler`.
     * `transient` modifier ensuring balances changes within the Vault are settled.
     *
     * @param data Contains function signature and args to be passed to the msg.sender
     * @return result Resulting data from the call
     */
    function quote(bytes calldata data) external payable returns (bytes memory result);

    /// @notice Disables queries functionality on the Vault. Can be called only by governance.
    function disableQuery() external;

    /**
     * @notice Checks if the queries enabled on the Vault.
     * @return If true, then queries are disabled
     */
    function isQueryDisabled() external view returns (bool);

    /*******************************************************************************
                                Authentication
    *******************************************************************************/

    /**
     * @notice A new authorizer is set by `setAuthorizer`.
     * @param newAuthorizer The address of the new authorizer
     */
    event AuthorizerChanged(IAuthorizer indexed newAuthorizer);

    /**
     * @notice Returns the Vault's Authorizer.
     * @return Address of the authorizer
     */
    function getAuthorizer() external view returns (IAuthorizer);

    /**
     * @notice Sets a new Authorizer for the Vault.
     * @dev The caller must be allowed by the current Authorizer to do this.
     * Emits an `AuthorizerChanged` event.
     */
    function setAuthorizer(IAuthorizer newAuthorizer) external;
}<|MERGE_RESOLUTION|>--- conflicted
+++ resolved
@@ -265,56 +265,6 @@
     ***************************************************************************/
 
     /**
-<<<<<<< HEAD
-     * @notice Swaps tokens based on provided parameters
-     * @param params                         Parameters for the swap
-     * @return amountCalculated              Calculated swap amount
-     * @return amountIn                      Amount of input tokens for the swap
-     * @return amountOut                     Amount of output tokens from the swap
-     */
-    function swap(
-        SwapParams memory params
-    ) external returns (uint256 amountCalculated, uint256 amountIn, uint256 amountOut);
-
-    struct SwapParams {
-        /// @notice Type of the swap.
-        SwapKind kind;
-        /// @notice Address of the pool.
-        address pool;
-        /// @notice Token given in the swap.
-        IERC20 tokenIn;
-        /// @notice Token received from the swap.
-        IERC20 tokenOut;
-        /// @notice Amount of token given.
-        uint256 amountGiven;
-        /// @notice Additional data for the swap.
-        bytes userData;
-    }
-
-    event Swap(
-        address indexed pool,
-        IERC20 indexed tokenIn,
-        IERC20 indexed tokenOut,
-        uint256 amountIn,
-        uint256 amountOut
-    );
-
-    /**
-     * Legacy functions needed for tests to pass
-     */
-
-    /**
-     * @notice Adds liquidity to a pool
-     * @param pool                           Address of the pool
-     * @param to                             Address of user to mint to
-     * @param assets                         Assets involved in the liquidity
-     * @param maxAmountsIn                   Maximum amounts of input assets
-     * @param minBptAmountOut                Minimum output pool token amount
-     * @param kind                           Add liquidity kind
-     * @param userData                       Additional user data
-     * @return amountsIn                     Actual amounts of input assets
-     * @return bptAmountOut                  Output pool token amount
-=======
      * @notice Adds liquidity to a pool.
      * @dev Caution should be exercised when adding liquidity because the Vault has the capability
      * to transfer tokens from any user, given that it holds all allowances.
@@ -328,7 +278,6 @@
      * @param userData Additional (optional) user data
      * @return amountsIn Actual amounts of input assets
      * @return bptAmountOut Output pool token amount
->>>>>>> 942fe789
      */
     function addLiquidity(
         address pool,
@@ -340,7 +289,6 @@
         bytes memory userData
     ) external returns (uint256[] memory amountsIn, uint256 bptAmountOut);
 
-<<<<<<< HEAD
     function addLiquidityProportional(
         address pool,
         uint256[] memory maxAmountsIn,
@@ -363,11 +311,10 @@
         address pool,
         bytes memory userData
     ) external returns (uint256[] memory amountsIn, uint256 bptAmountOut, bytes memory returnData);
-=======
+
     /***************************************************************************
                                  Remove Liquidity
     ***************************************************************************/
->>>>>>> 942fe789
 
     /**
      * @notice Removes liquidity from a pool.
@@ -395,7 +342,6 @@
         bytes memory userData
     ) external returns (uint256[] memory amountsOut, uint256 bptAmountIn);
 
-<<<<<<< HEAD
     function removeLiquidityProportional(
         address pool,
         uint256[] memory maxAmountsOut,
@@ -419,12 +365,9 @@
         bytes memory userData
     ) external returns (uint256[] memory amountsOut, uint256 bptAmountIn, bytes memory returnData);
 
-    event PoolBalanceChanged(address indexed pool, address indexed liquidityProvider, IERC20[] tokens, int256[] deltas);
-=======
     /***************************************************************************
                                        Swaps
     ***************************************************************************/
->>>>>>> 942fe789
 
     enum SwapKind {
         GIVEN_IN,
