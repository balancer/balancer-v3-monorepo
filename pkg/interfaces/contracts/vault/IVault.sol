--- conflicted
+++ resolved
@@ -584,7 +584,31 @@
      */
     function getVaultPausedState() external view returns (bool, uint256, uint256);
 
-<<<<<<< HEAD
+    /**
+     * @notice Indicates whether the Vault is paused.
+     * @return True if the Vault is paused
+     */
+    function vaultPaused() external view returns (bool);
+
+    /**
+     * @notice Pause the Vault: an emergency action which disables all operational state-changing functions.
+     * @dev This is a permissioned function that will only work during the Pause Window set during deployment.
+     */
+    function pauseVault() external;
+
+    /**
+     * @notice Reverse a `pause` operation, and restore the Vault to normal functionality.
+     * @dev This is a permissioned function that will only work on a paused Vault within the Buffer Period set during
+     * deployment. Note that the Vault will automatically unpause after the Buffer Period expires.
+     */
+    function unpauseVault() external;
+
+    /**
+     * @notice Indicates whether a pool is paused.
+     * @param pool The pool to be checked
+     * @return True if the pool is paused
+     */
+    function poolPaused(address pool) external view returns (bool);
 
     /**
      * @notice Returns the paused status, and end times of the Vault's pause window and buffer period.
@@ -594,24 +618,18 @@
      * @return vaultBufferPeriodEndTime The timestamp of the end of the Vault's buffer period
      */
     function getPoolPausedState(address pool) external view returns (bool, uint256, uint256);
-=======
-    /**
-     * @notice Indicates whether the Vault is paused.
-     * @return True if the Vault is paused
-     */
-    function vaultPaused() external view returns (bool);
-
-    /**
-     * @notice Pause the Vault: an emergency action which disables all operational state-changing functions.
-     * @dev This is a permissioned function that will only work during the Pause Window set during deployment.
-     */
-    function pauseVault() external;
-
-    /**
-     * @notice Reverse a `pause` operation, and restore the Vault to normal functionality.
-     * @dev This is a permissioned function that will only work on a paused Vault within the Buffer Period set during
-     * deployment. Note that the Vault will automatically unpause after the Buffer Period expires.
-     */
-    function unpauseVault() external;
->>>>>>> 5b3da66d
+
+    /**
+     * @notice Pause the Pool: an emergency action which disables all pool functions.
+     * @dev This is a permissioned function that will only work during the Pause Window set during pool factory
+     * deployment.
+     */
+    function pausePool(address pool) external;
+
+    /**
+     * @notice Reverse a `pause` operation, and restore the Pool to normal functionality.
+     * @dev This is a permissioned function that will only work on a paused Pool within the Buffer Period set during
+     * deployment. Note that the Pool will automatically unpause after the Buffer Period expires.
+     */
+    function unpausePool(address pool) external;
 }