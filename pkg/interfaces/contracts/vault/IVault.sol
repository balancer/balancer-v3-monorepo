// SPDX-License-Identifier: GPL-3.0-or-later

pragma solidity ^0.8.4;

import { IERC20 } from "@openzeppelin/contracts/token/ERC20/IERC20.sol";
import { IBasePool } from "./IBasePool.sol";
import { Asset } from "../solidity-utils/misc/Asset.sol";
import { IAuthorizer } from "./IAuthorizer.sol";

/// @dev Represents a pool's callbacks.
struct PoolCallbacks {
    bool shouldCallAfterSwap;
    bool shouldCallAfterAddLiquidity;
    bool shouldCallAfterRemoveLiquidity;
}

/// @dev Represents a pool's configuration, including callbacks.
struct PoolConfig {
    bool isRegisteredPool;
    bool isInitializedPool;
    bool hasDynamicSwapFee;
    uint24 staticSwapFee;
    PoolCallbacks callbacks;
}

interface IVault {
    /*******************************************************************************
                        Pool Registration and Initialization
    *******************************************************************************/

    /**
     * @dev A pool has already been registered. `registerPool` may only be called once.
     * @param pool The already registered pool
     */
    error PoolAlreadyRegistered(address pool);

    /**
     * @dev A pool has already been initialized. `initialize` may only be called once.
     * @param pool The already initialized pool
     */
    error PoolAlreadyInitialized(address pool);

    /**
     * @dev A pool has not been registered.
     * @param pool The unregistered pool
     */
    error PoolNotRegistered(address pool);

    /**
     * @dev A referenced pool has not been initialized.
     * @param pool The uninitialized pool
     */
    error PoolNotInitialized(address pool);

    /// @dev Invalid tokens (e.g., zero) cannot be registered.
    error InvalidToken();

    /**
     * @dev A token was already registered (i.e., it is a duplicate in the pool).
     * @param token The duplicate token
     */
    error TokenAlreadyRegistered(IERC20 token);

    /// @dev The BPT amount involved in the operation is below the absolute minimum.
    error BptAmountBelowAbsoluteMin();

    /// @dev The token count is below the minimum allowed.
    error MinTokens();

    /// @dev The token count is above the maximum allowed.
    error MaxTokens();

    /**
     * @notice A Pool was registered by calling `registerPool`.
     * @param pool The pool being registered
     * @param factory The factory creating the pool
     * @param tokens The pool's tokens
     */
    event PoolRegistered(address indexed pool, address indexed factory, IERC20[] tokens);

    /**
     * @notice A Pool was initialized by calling `initialize`.
     * @param pool The pool being initialized
     */
    event PoolInitialized(address indexed pool);

    /**
     * @notice Pool balances have changed (e.g., after initialization, add/remove liquidity).
     * @param pool The pool being registered
     * @param liquidityProvider The user performing the operation
     * @param tokens The pool's tokens
     * @param deltas The amount each token changed
     */
    event PoolBalanceChanged(address indexed pool, address indexed liquidityProvider, IERC20[] tokens, int256[] deltas);

    /**
     * @notice Registers a pool, associating it with its factory and the tokens it manages.
     * @param factory The factory address associated with the pool being registered
     * @param tokens An array of token addresses the pool will manage
     * @param config Config for the pool
     */
    function registerPool(address factory, IERC20[] memory tokens, PoolCallbacks calldata config) external;

    /**
     * @notice Initializes a registered pool by adding liquidity; mints BPT tokens for the first time in exchange.
     * @dev The initial liquidity should make the pool mint at least `_MINIMUM_BPT` tokens, otherwise the
     * initialization will fail. Besides the BPT minted to the given target address (`to`), `_MINIMUM_BPT` tokens are
     * minted to address(0).
     *
     * @param pool Address of the pool to initialize
     * @param to Address that will receive the output BPT
     * @param tokens tokens involved in the liquidity provision
     * @param maxAmountsIn Maximum amounts of input tokens
     * @param userData Additional (optional) data for the initialization
     * @return amountsIn Actual amounts of input tokens
     * @return bptAmountOut Output pool token amount
     */
    function initialize(
        address pool,
        address to,
        IERC20[] memory tokens,
        uint256[] memory maxAmountsIn,
        bytes memory userData
    ) external returns (uint256[] memory amountsIn, uint256 bptAmountOut);

    /**
     * @notice Checks whether a pool is registered.
     * @param pool Address of the pool to check
     * @return True if the pool is registered, false otherwise
     */
    function isRegisteredPool(address pool) external view returns (bool);

    /**
     * @notice Checks whether a pool is initialized.
     * @dev An initialized pool can be considered registered as well.
     * @param pool Address of the pool to check
     * @return True if the pool is initialized, false otherwise
     */
    function isInitializedPool(address pool) external view returns (bool);

    /**
     * @notice Gets tokens and their balances of a pool.
     * @param pool Address of the pool
     * @return tokens List of tokens in the pool
     * @return balances Corresponding balances of the tokens
     */
    function getPoolTokens(address pool) external view returns (IERC20[] memory tokens, uint256[] memory balances);

    /**
     * @notice Gets the configuration paramters of a pool.
     * @param pool Address of the pool
     * @return Pool configuration
     */
    function getPoolConfig(address pool) external view returns (PoolConfig memory);

    /**
     * @notice Get the minimum number of tokens in a pool.
     * @dev We expect the vast majority of pools to be 2-token.
     * @return The token count of a minimal pool
     */
    function getMinimumPoolTokens() external pure returns (uint256);

    /**
     * @notice Get the maximum number of tokens in a pool.
     * @return The token count of a minimal pool
     */
    function getMaximumPoolTokens() external pure returns (uint256);

    /*******************************************************************************
                                    MultiToken
    *******************************************************************************/

    /**
     * @notice Gets total supply of a given ERC20 token.
     * @param token Token's address
     * @return Total supply of the token
     */
    function totalSupply(address token) external view returns (uint256);

    /**
     * @notice Gets balance of an account for a given ERC20 token.
     * @param token Token's address
     * @param account Account's address
     * @return Balance of the account for the token
     */
    function balanceOf(address token, address account) external view returns (uint256);

    /**
     * @notice Gets allowance of a spender for a given ERC20 token and owner.
     * @param token Token's address
     * @param owner Owner's address
     * @param spender Spender's address
     * @return Amount of tokens the spender is allowed to spend
     */
    function allowance(address token, address owner, address spender) external view returns (uint256);

    /**
     * @notice Transfers pool token from owner to a recipient.
     * @dev Notice that the pool token address is not included in the params. This function is exclusively called by
     * the pool contract, so msg.sender is used as the token address.
     *
     * @param owner Owner's address
     * @param to Recipient's address
     * @param amount Amount of tokens to transfer
     * @return True if successful, false otherwise
     */
    function transfer(address owner, address to, uint256 amount) external returns (bool);

    /**
     * @notice Transfers pool token from a sender to a recipient using an allowance.
     * @dev Notice that the pool token address is not included in the params. This function is exclusively called by
     * the pool contract, so msg.sender is used as the token address.
     *
     * @param spender Address allowed to perform the transfer
     * @param from Sender's address
     * @param to Recipient's address
     * @param amount Amount of tokens to transfer
     * @return True if successful, false otherwise
     */
    function transferFrom(address spender, address from, address to, uint256 amount) external returns (bool);

    /**
     * @notice Approves a spender to spend pool tokens on behalf of sender.
     * @dev Notice that the pool token address is not included in the params. This function is exclusively called by
     * the pool contract, so msg.sender is used as the token address.
     *
     * @param owner Owner's address
     * @param spender Spender's address
     * @param amount Amount of tokens to approve
     * @return True if successful, false otherwise
     */
    function approve(address owner, address spender, uint256 amount) external returns (bool);

    /*******************************************************************************
                              Transient Accounting
    *******************************************************************************/

    /**
     * @dev Error indicating the sender is not the Vault (e.g., someone is trying to call a permissioned function).
     * @param sender The account attempting to call a permissioned function
     */
    error SenderIsNotVault(address sender);

    /// @dev The BPT amount requested from removing liquidity is above the maximum specified for the operation.
    error BptAmountAboveMax();

    /// @dev A transient accounting operation completed with outstanding token deltas.
    error BalanceNotSettled();

    /**
     * @dev In transient accounting, a handler is attempting to execute an operation out of order.
     * The caller address should equal the handler.
     * @param handler Address of the current handler being processed
     * @param caller Address of the caller (msg.sender)
     */
    error WrongHandler(address handler, address caller);

    /// @dev A user called a Vault function (swap, add/remove liquidity) outside the invoke context.
    error NoHandler();

    /**
     * @dev The caller attempted to access a handler at an invalid index.
     * @param index The invalid index
     */
    error HandlerOutOfBounds(uint256 index);

    /// @dev The pool has returned false to a callback, indicating the transaction should revert.
    error CallbackFailed();

    /// @dev An unauthorized Router tried to call a permissioned function (i.e., using the Vault's token allowance).
    error RouterNotTrusted();

    /**
     * @notice Invokes a callback on msg.sender with arguments provided in `data`.
     * @dev Callback is `transient`, meaning all balances for the caller have to be settled at the end.
     * @param data Contains function signature and args to be passed to the msg.sender
     * @return result Resulting data from the call
     */
    function invoke(bytes calldata data) external payable returns (bytes memory result);

    /**
     * @notice Settles deltas for a token.
     * @param token Token's address
     * @return paid Amount paid during settlement
     */
    function settle(IERC20 token) external returns (uint256 paid);

    /**
     * @notice Sends tokens to a recipient.
     * @param token Token's address
     * @param to Recipient's address
     * @param amount Amount of tokens to send
     */
    function wire(IERC20 token, address to, uint256 amount) external;

    /**
     * @notice Retrieves tokens from a sender.
     * @dev This function can transfer tokens from users using allowances granted to the Vault.
     * Only trusted routers should be permitted to invoke it. Untrusted routers should use `settle` instead.
     *
     * @param token Token's address
     * @param from Sender's address
     * @param amount Amount of tokens to retrieve
     */
    function retrieve(IERC20 token, address from, uint256 amount) external;

    /**
     * @notice Returns the address at the specified index of the _handlers array.
     * @param index The index of the handler's address to fetch
     * @return The address at the given index
     */
    function getHandler(uint256 index) external view returns (address);

    /**
     * @notice Returns the total number of handlers.
     * @return The number of handlers
     */
    function getHandlersCount() external view returns (uint256);

    /**
     *  @notice Returns the count of non-zero deltas.
     *  @return The current value of _nonzeroDeltaCount
     */
    function getNonzeroDeltaCount() external view returns (uint256);

    /**
     * @notice Retrieves the token delta for a specific user and token.
     * @dev This function allows reading the value from the `_tokenDeltas` mapping.
     * @param user The address of the user for whom the delta is being fetched
     * @param token The token for which the delta is being fetched
     * @return The delta of the specified token for the specified user
     */
    function getTokenDelta(address user, IERC20 token) external view returns (int256);

    /**
     * @notice Retrieves the reserve of a given token.
     * @param token The token for which to retrieve the reserve
     * @return The amount of reserves for the given token
     */
    function getTokenReserve(IERC20 token) external view returns (uint256);

    /***************************************************************************
                                   Add Liquidity
    ***************************************************************************/

    /**
     * @dev The token list passed into an operation does not match the pool tokens in the pool.
     * @param pool Address of the pool
     * @param expectedToken The correct token at a given index in the pool
     * @param actualToken The actual token found at that index
     */
    error TokensMismatch(address pool, address expectedToken, address actualToken);

    /// @dev The user tried to swap zero tokens.
    error AmountGivenZero();

    /// @dev The user attempted to swap a token for itself.
    error CannotSwapSameToken();

    /// @dev The user attempted to swap a token not in the pool.
    error TokenNotRegistered();

    /**
     * @notice Adds liquidity to a pool.
     * @dev Caution should be exercised when adding liquidity because the Vault has the capability
     * to transfer tokens from any user, given that it holds all allowances.
     *
     * @param pool Address of the pool
     * @param to  Address of user to mint to
     * @param assets Assets involved in the liquidity
     * @param maxAmountsIn Maximum amounts of input assets
     * @param minBptAmountOut Minimum output pool token amount
     * @param kind Add liquidity kind
     * @param userData Additional (optional) user data
     * @return amountsIn Actual amounts of input assets
     * @return bptAmountOut Output pool token amount
     */
    function addLiquidity(
        address pool,
        address to,
        IERC20[] memory assets,
        uint256[] memory maxAmountsIn,
        uint256 minBptAmountOut,
        IBasePool.AddLiquidityKind kind,
        bytes memory userData
    ) external returns (uint256[] memory amountsIn, uint256 bptAmountOut);

    /***************************************************************************
                                 Remove Liquidity
    ***************************************************************************/

    /**
     * @notice Removes liquidity from a pool.
     * @dev Trusted routers can burn pool tokens belonging to any user and require no prior approval from the user.
     * Untrusted routers require prior approval from the user. This is the only function allowed to call
     * _queryModeBalanceIncrease (and only in a query context).
     *
     * @param pool Address of the pool
     * @param from Address of user to burn from
     * @param assets Assets involved in the liquidity removal
     * @param minAmountsOut Minimum amounts of output assets
     * @param maxBptAmountIn Input pool token amount
     * @param kind Remove liquidity kind
     * @param userData Additional (optional) user data
     * @return amountsOut Actual amounts of output assets
     * @return bptAmountIn Actual amount of BPT burnt
     */
    function removeLiquidity(
        address pool,
        address from,
        IERC20[] memory assets,
        uint256[] memory minAmountsOut,
        uint256 maxBptAmountIn,
        IBasePool.RemoveLiquidityKind kind,
        bytes memory userData
    ) external returns (uint256[] memory amountsOut, uint256 bptAmountIn);

    /***************************************************************************
                                       Swaps
    ***************************************************************************/

    enum SwapKind {
        GIVEN_IN,
        GIVEN_OUT
    }

    /**
     * @dev Data for a swap operation.
     * @param kind Type of swap (Given In or Given Out)
     * @param pool The pool with the tokens being swapped
     * @param tokenIn The token entering the Vault (balance increases)
     * @param tokenOut The token leaving the Vault (balance decreases)
     * @param amountGiven Amount specified for tokenIn or tokenOut (depending on the type of swap)
     * @param userData Additional (optional) user data
     */
    struct SwapParams {
        SwapKind kind;
        address pool;
        IERC20 tokenIn;
        IERC20 tokenOut;
        uint256 amountGiven;
        bytes userData;
    }

    /**
     * @notice A swap has occurred.
     * @param pool The pool with the tokens being swapped
     * @param tokenIn The token entering the Vault (balance increases)
     * @param tokenOut The token leaving the Vault (balance decreases)
     * @param amountIn Number of tokenIn tokens
     * @param amountOut Number of tokenOut tokens
     */
    event Swap(
        address indexed pool,
        IERC20 indexed tokenIn,
        IERC20 indexed tokenOut,
        uint256 amountIn,
        uint256 amountOut
    );

    /**
     * @notice Swaps tokens based on provided parameters.
     * @param params Parameters for the swap (see above for struct definition)
     * @return amountCalculated Calculated swap amount
     * @return amountIn Amount of input tokens for the swap
     * @return amountOut Amount of output tokens from the swap
     */
    function swap(
        SwapParams memory params
    ) external returns (uint256 amountCalculated, uint256 amountIn, uint256 amountOut);

    /*******************************************************************************
                                   Fees
    *******************************************************************************/

    /// @dev Maximum protocol swap fee percentage exceeded.
    error ProtocolSwapFeePercentageTooHigh();

    /// @dev Maximum swap fee percentage exceeded.
    error MaxSwapFeePercentage();

    /**
     * @notice Sets new swap fee percentage for the protocol.
     * @param newSwapFeePercentage  New swap fee percentage
     */
    function setProtocolSwapFeePercentage(uint24 newSwapFeePercentage) external;

<<<<<<< HEAD
    /**
     * @notice The Protocol swap fee percentage has changed.
     * @param swapFeePercentage The new percentage
     */
    event ProtocolSwapFeePercentageChanged(uint256 swapFeePercentage);
=======
    event ProtocolSwapFeePercentageChanged(uint24 swapFeePercentage);
>>>>>>> 4f4acb8 (Update swap fee data type to uint24 in Vault.sol and IVault.sol)

    /**
     * @notice Returns current swap fee percentage for the protocol
     * @return Current swap fee percentage for the protocol
     */
    function getProtocolSwapFeePercentage() external view returns (uint24);

    /**
     * @notice Sets new swap fee percentage for the pool.
     * @param pool Pool address to change swap fee for.
     * @param swapFeePercentage  New swap fee percentage
     */
    function setSwapFeePercentage(address pool, uint24 swapFeePercentage) external;

    /**
     * @notice The Pool swap fee percentage has changed.
     * @param swapFeePercentage The new percentage
     */
    event SwapFeePercentageChanged(uint24 swapFeePercentage);

    /**
     * @notice Returns current swap fee percentage for the pool.
     * @param pool Pool address to change swap fee for
     * @return Current swap fee percentage
     */
    function getSwapFeePercentage(address pool) external view returns (uint24);


    event ProtocolSwapFee(address pool, IERC20 tokenIn, uint256 protocolSwapFee);

    /*******************************************************************************
                                    Queries
    *******************************************************************************/

    /// @dev A user tried to execute a query operation when they were disabled.
    error QueriesDisabled();

    /**
     * @notice Invokes a callback on msg.sender with arguments provided in `data`.
     * @dev Used to query a set of operations on the Vault. Only off-chain eth_call are allowed,
     * anything else will revert.
     *
     * Allows querying any operation on the Vault that has the `withHandler` modifier.
     *
     * Allows the external calling of a function via the Vault contract to
     * access Vault's functions guarded by `withHandler`.
     * `transient` modifier ensuring balances changes within the Vault are settled.
     *
     * @param data Contains function signature and args to be passed to the msg.sender
     * @return result Resulting data from the call
     */
    function quote(bytes calldata data) external payable returns (bytes memory result);

    /// @notice Disables queries functionality on the Vault. Can be called only by governance.
    function disableQuery() external;

    /**
     * @notice Checks if the queries enabled on the Vault.
     * @return If true, then queries are disabled
     */
    function isQueryDisabled() external view returns (bool);

    /*******************************************************************************
                                Authentication
    *******************************************************************************/

    /**
     * @notice A new authorizer is set by `setAuthorizer`.
     * @param newAuthorizer The address of the new authorizer
     */
    event AuthorizerChanged(IAuthorizer indexed newAuthorizer);

    /**
     * @notice Returns the Vault's Authorizer.
     * @return Address of the authorizer
     */
    function getAuthorizer() external view returns (IAuthorizer);

    /**
     * @notice Sets a new Authorizer for the Vault.
     * @dev The caller must be allowed by the current Authorizer to do this.
     * Emits an `AuthorizerChanged` event.
     */
    function setAuthorizer(IAuthorizer newAuthorizer) external;
}<|MERGE_RESOLUTION|>--- conflicted
+++ resolved
@@ -485,15 +485,11 @@
      */
     function setProtocolSwapFeePercentage(uint24 newSwapFeePercentage) external;
 
-<<<<<<< HEAD
     /**
      * @notice The Protocol swap fee percentage has changed.
      * @param swapFeePercentage The new percentage
      */
     event ProtocolSwapFeePercentageChanged(uint256 swapFeePercentage);
-=======
-    event ProtocolSwapFeePercentageChanged(uint24 swapFeePercentage);
->>>>>>> 4f4acb8 (Update swap fee data type to uint24 in Vault.sol and IVault.sol)
 
     /**
      * @notice Returns current swap fee percentage for the protocol
