--- conflicted
+++ resolved
@@ -463,25 +463,6 @@
     }
 
     /**
-     * @param pool Address of the pool
-     * @param to Address of user to mint to
-     * @param maxAmountsInRaw Maximum amounts of input tokens
-     * @param minBptAmountOut Output pool token amount
-     * @param kind Type of AddLiquidity operation
-     * @param userData Additional (optional) user data
-     */
-    struct AddLiquidityParams {
-        address pool;
-        address to;
-        uint256[] maxAmountsInRaw;
-        uint256 minBptAmountOut;
-        AddLiquidityKind kind;
-        bytes userData;
-    }
-
-    /**
-<<<<<<< HEAD
-=======
      * @dev Data for an add liquidity operation.
      * @param pool Address of the pool
      * @param to  Address of user to mint to
@@ -500,28 +481,17 @@
     }
 
     /**
->>>>>>> 327f06b0
      * @notice Adds liquidity to a pool.
      * @dev Caution should be exercised when adding liquidity because the Vault has the capability
      * to transfer tokens from any user, given that it holds all allowances.
      *
-<<<<<<< HEAD
-     * @param params See `AddLiquidityParams`
-     * @return amountsIn Actual amounts of input assets
-=======
      * @param params Parameters for the add liquidity (see above for struct definition)
      * @return amountsIn Actual amounts of input tokens
->>>>>>> 327f06b0
      * @return bptAmountOut Output pool token amount
      * @return returnData Arbitrary (optional) data with encoded response from the pool
      */
     function addLiquidity(
-<<<<<<< HEAD
-        AddLiquidityParams memory params,
-        LiquidityLocals memory vars
-=======
         AddLiquidityParams memory params
->>>>>>> 327f06b0
     ) external returns (uint256[] memory amountsIn, uint256 bptAmountOut, bytes memory returnData);
 
     /***************************************************************************
@@ -545,25 +515,6 @@
     error BptAmountAboveMax();
 
     /**
-     * @param pool Address of the pool
-     * @param from Address of user to burn from
-     * @param maxBptAmountIn Maximum amount of input pool tokens
-     * @param minAmountsOutRaw Minimum amounts of output tokens
-     * @param kind Remove liquidity kind
-     * @param userData Optional user data
-     */
-    struct RemoveLiquidityParams {
-        address pool;
-        address from;
-        uint256 maxBptAmountIn;
-        uint256[] minAmountsOutRaw;
-        RemoveLiquidityKind kind;
-        bytes userData;
-    }
-
-    /**
-<<<<<<< HEAD
-=======
      * @param pool Address of the pool
      * @param from Address of user to burn from
      * @param maxBptAmountIn Maximum amount of input pool tokens
@@ -581,28 +532,18 @@
     }
 
     /**
->>>>>>> 327f06b0
      * @notice Removes liquidity from a pool.
      * @dev Trusted routers can burn pool tokens belonging to any user and require no prior approval from the user.
      * Untrusted routers require prior approval from the user. This is the only function allowed to call
      * _queryModeBalanceIncrease (and only in a query context).
      *
-<<<<<<< HEAD
-     * @param params See `RemoveLiquidityParams`
-=======
      * @param params Parameters for the remove liquidity (see above for struct definition)
->>>>>>> 327f06b0
      * @return bptAmountIn Actual amount of BPT burnt
      * @return amountsOut Actual amounts of output tokens
      * @return returnData Arbitrary (optional) data with encoded response from the pool
      */
     function removeLiquidity(
-<<<<<<< HEAD
-        RemoveLiquidityParams memory params,
-        LiquidityLocals memory vars
-=======
         RemoveLiquidityParams memory params
->>>>>>> 327f06b0
     ) external returns (uint256 bptAmountIn, uint256[] memory amountsOut, bytes memory returnData);
 
     /**
