--- conflicted
+++ resolved
@@ -585,7 +585,6 @@
     function setAuthorizer(IAuthorizer newAuthorizer) external;
 
     /*******************************************************************************
-<<<<<<< HEAD
                                         Pausing
     *******************************************************************************/
 
@@ -633,11 +632,11 @@
      * deployment. Note that the Vault will automatically unpause after the Buffer Period expires.
      */
     function unpauseVault() external;
-=======
-                                Miscellaneous
+
+    /*******************************************************************************
+                                    Miscellaneous
     *******************************************************************************/
 
     /// @dev Optional User Data should be empty in the current add / remove liquidity kind.
     error UserDataNotSupported();
->>>>>>> f9ba9d71
 }