// SPDX-License-Identifier: GPL-3.0-or-later

pragma solidity ^0.8.4;

import { IERC20 } from "@openzeppelin/contracts/token/ERC20/IERC20.sol";
import { IBasePool } from "./IBasePool.sol";
import { Asset } from "../solidity-utils/misc/Asset.sol";
import { IAuthorizer } from "./IAuthorizer.sol";

/// @dev Represents a pool's callbacks.
struct PoolCallbacks {
    bool shouldCallAfterSwap;
    bool shouldCallAfterAddLiquidity;
    bool shouldCallAfterRemoveLiquidity;
}

/// @dev Represents a pool's configuration, including callbacks.
struct PoolConfig {
    bool isRegisteredPool;
    bool isInitializedPool;
<<<<<<< HEAD
    bool isPausedPool;
=======
    uint24 tokenDecimalDiffs; // stores 18-(token decimals), for each token
>>>>>>> 7efed4d7
    PoolCallbacks callbacks;
}

/**
 * @dev Represents a pool's pause configuration (end timestamps).
 * Note that the actual paused state is a bit in PoolConfig.
 */
struct PoolPauseConfig {
    uint256 pauseWindowEndTime;
    uint256 bufferPeriodEndTime;
}

interface IVault {
    /*******************************************************************************
                        Pool Registration and Initialization
    *******************************************************************************/

    /**
     * @dev A pool has already been registered. `registerPool` may only be called once.
     * @param pool The already registered pool
     */
    error PoolAlreadyRegistered(address pool);

    /**
     * @dev A pool has already been initialized. `initialize` may only be called once.
     * @param pool The already initialized pool
     */
    error PoolAlreadyInitialized(address pool);

    /**
     * @dev A pool has not been registered.
     * @param pool The unregistered pool
     */
    error PoolNotRegistered(address pool);

    /**
     * @dev A referenced pool has not been initialized.
     * @param pool The uninitialized pool
     */
    error PoolNotInitialized(address pool);

    /// @dev Invalid tokens (e.g., zero) cannot be registered.
    error InvalidToken();

    /**
     * @dev A token was already registered (i.e., it is a duplicate in the pool).
     * @param token The duplicate token
     */
    error TokenAlreadyRegistered(IERC20 token);

    /// @dev The BPT amount involved in the operation is below the absolute minimum.
    error BptAmountBelowAbsoluteMin();

    /// @dev The token count is below the minimum allowed.
    error MinTokens();

    /// @dev The token count is above the maximum allowed.
    error MaxTokens();

    /**
     * @notice A Pool was registered by calling `registerPool`.
     * @param pool The pool being registered
     * @param factory The factory creating the pool
     * @param tokens The pool's tokens
     */
    event PoolRegistered(address indexed pool, address indexed factory, IERC20[] tokens);

    /**
     * @notice A Pool was initialized by calling `initialize`.
     * @param pool The pool being initialized
     */
    event PoolInitialized(address indexed pool);

    /**
     * @notice Pool balances have changed (e.g., after initialization, add/remove liquidity).
     * @param pool The pool being registered
     * @param liquidityProvider The user performing the operation
     * @param tokens The pool's tokens
     * @param deltas The amount each token changed
     */
    event PoolBalanceChanged(address indexed pool, address indexed liquidityProvider, IERC20[] tokens, int256[] deltas);

    /**
     * @notice Registers a pool, associating it with its factory and the tokens it manages.
     * @param factory The factory address associated with the pool being registered
     * @param tokens An array of token addresses the pool will manage
     * @param config Config for the pool
     */
    function registerPool(address factory, IERC20[] memory tokens, PoolCallbacks calldata config) external;

    /**
     * @notice Initializes a registered pool by adding liquidity; mints BPT tokens for the first time in exchange.
     * @dev The initial liquidity should make the pool mint at least `_MINIMUM_BPT` tokens, otherwise the
     * initialization will fail. Besides the BPT minted to the given target address (`to`), `_MINIMUM_BPT` tokens are
     * minted to address(0).
     *
     * @param pool Address of the pool to initialize
     * @param to Address that will receive the output BPT
     * @param tokens tokens involved in the liquidity provision
     * @param maxAmountsIn Maximum amounts of input tokens
     * @param userData Additional (optional) data for the initialization
     * @return amountsIn Actual amounts of input tokens
     * @return bptAmountOut Output pool token amount
     */
    function initialize(
        address pool,
        address to,
        IERC20[] memory tokens,
        uint256[] memory maxAmountsIn,
        bytes memory userData
    ) external returns (uint256[] memory amountsIn, uint256 bptAmountOut);

    /**
     * @notice Checks whether a pool is registered.
     * @param pool Address of the pool to check
     * @return True if the pool is registered, false otherwise
     */
    function isRegisteredPool(address pool) external view returns (bool);

    /**
     * @notice Checks whether a pool is initialized.
     * @dev An initialized pool can be considered registered as well.
     * @param pool Address of the pool to check
     * @return True if the pool is initialized, false otherwise
     */
    function isInitializedPool(address pool) external view returns (bool);

    /**
     * @notice Gets tokens and their balances of a pool.
     * @param pool Address of the pool
     * @return tokens List of tokens in the pool
     * @return balances Corresponding balances of the tokens
     */
    function getPoolTokens(address pool) external view returns (IERC20[] memory tokens, uint256[] memory balances);

    /**
     * @notice Gets the configuration paramters of a pool.
     * @param pool Address of the pool
     * @return Pool configuration
     */
    function getPoolConfig(address pool) external view returns (PoolConfig memory);

    /**
     * @notice Get the minimum number of tokens in a pool.
     * @dev We expect the vast majority of pools to be 2-token.
     * @return The token count of a minimal pool
     */
    function getMinimumPoolTokens() external pure returns (uint256);

    /**
     * @notice Get the maximum number of tokens in a pool.
     * @return The token count of a minimal pool
     */
    function getMaximumPoolTokens() external pure returns (uint256);

    /*******************************************************************************
                                    MultiToken
    *******************************************************************************/

    /**
     * @notice Gets total supply of a given ERC20 token.
     * @param token Token's address
     * @return Total supply of the token
     */
    function totalSupply(address token) external view returns (uint256);

    /**
     * @notice Gets balance of an account for a given ERC20 token.
     * @param token Token's address
     * @param account Account's address
     * @return Balance of the account for the token
     */
    function balanceOf(address token, address account) external view returns (uint256);

    /**
     * @notice Gets allowance of a spender for a given ERC20 token and owner.
     * @param token Token's address
     * @param owner Owner's address
     * @param spender Spender's address
     * @return Amount of tokens the spender is allowed to spend
     */
    function allowance(address token, address owner, address spender) external view returns (uint256);

    /**
     * @notice Transfers pool token from owner to a recipient.
     * @dev Notice that the pool token address is not included in the params. This function is exclusively called by
     * the pool contract, so msg.sender is used as the token address.
     *
     * @param owner Owner's address
     * @param to Recipient's address
     * @param amount Amount of tokens to transfer
     * @return True if successful, false otherwise
     */
    function transfer(address owner, address to, uint256 amount) external returns (bool);

    /**
     * @notice Transfers pool token from a sender to a recipient using an allowance.
     * @dev Notice that the pool token address is not included in the params. This function is exclusively called by
     * the pool contract, so msg.sender is used as the token address.
     *
     * @param spender Address allowed to perform the transfer
     * @param from Sender's address
     * @param to Recipient's address
     * @param amount Amount of tokens to transfer
     * @return True if successful, false otherwise
     */
    function transferFrom(address spender, address from, address to, uint256 amount) external returns (bool);

    /**
     * @notice Approves a spender to spend pool tokens on behalf of sender.
     * @dev Notice that the pool token address is not included in the params. This function is exclusively called by
     * the pool contract, so msg.sender is used as the token address.
     *
     * @param owner Owner's address
     * @param spender Spender's address
     * @param amount Amount of tokens to approve
     * @return True if successful, false otherwise
     */
    function approve(address owner, address spender, uint256 amount) external returns (bool);

    /*******************************************************************************
                              Transient Accounting
    *******************************************************************************/

    /**
     * @dev Error indicating the sender is not the Vault (e.g., someone is trying to call a permissioned function).
     * @param sender The account attempting to call a permissioned function
     */
    error SenderIsNotVault(address sender);

    /// @dev The BPT amount requested from removing liquidity is above the maximum specified for the operation.
    error BptAmountAboveMax();

    /// @dev A transient accounting operation completed with outstanding token deltas.
    error BalanceNotSettled();

    /**
     * @dev In transient accounting, a handler is attempting to execute an operation out of order.
     * The caller address should equal the handler.
     * @param handler Address of the current handler being processed
     * @param caller Address of the caller (msg.sender)
     */
    error WrongHandler(address handler, address caller);

    /// @dev A user called a Vault function (swap, add/remove liquidity) outside the invoke context.
    error NoHandler();

    /**
     * @dev The caller attempted to access a handler at an invalid index.
     * @param index The invalid index
     */
    error HandlerOutOfBounds(uint256 index);

    /// @dev The pool has returned false to a callback, indicating the transaction should revert.
    error CallbackFailed();

    /// @dev An unauthorized Router tried to call a permissioned function (i.e., using the Vault's token allowance).
    error RouterNotTrusted();

    /**
     * @notice Invokes a callback on msg.sender with arguments provided in `data`.
     * @dev Callback is `transient`, meaning all balances for the caller have to be settled at the end.
     * @param data Contains function signature and args to be passed to the msg.sender
     * @return result Resulting data from the call
     */
    function invoke(bytes calldata data) external payable returns (bytes memory result);

    /**
     * @notice Settles deltas for a token.
     * @param token Token's address
     * @return paid Amount paid during settlement
     */
    function settle(IERC20 token) external returns (uint256 paid);

    /**
     * @notice Sends tokens to a recipient.
     * @param token Token's address
     * @param to Recipient's address
     * @param amount Amount of tokens to send
     */
    function wire(IERC20 token, address to, uint256 amount) external;

    /**
     * @notice Retrieves tokens from a sender.
     * @dev This function can transfer tokens from users using allowances granted to the Vault.
     * Only trusted routers should be permitted to invoke it. Untrusted routers should use `settle` instead.
     *
     * @param token Token's address
     * @param from Sender's address
     * @param amount Amount of tokens to retrieve
     */
    function retrieve(IERC20 token, address from, uint256 amount) external;

    /**
     * @notice Returns the address at the specified index of the _handlers array.
     * @param index The index of the handler's address to fetch
     * @return The address at the given index
     */
    function getHandler(uint256 index) external view returns (address);

    /**
     * @notice Returns the total number of handlers.
     * @return The number of handlers
     */
    function getHandlersCount() external view returns (uint256);

    /**
     *  @notice Returns the count of non-zero deltas.
     *  @return The current value of _nonzeroDeltaCount
     */
    function getNonzeroDeltaCount() external view returns (uint256);

    /**
     * @notice Retrieves the token delta for a specific user and token.
     * @dev This function allows reading the value from the `_tokenDeltas` mapping.
     * @param user The address of the user for whom the delta is being fetched
     * @param token The token for which the delta is being fetched
     * @return The delta of the specified token for the specified user
     */
    function getTokenDelta(address user, IERC20 token) external view returns (int256);

    /**
     * @notice Retrieves the reserve of a given token.
     * @param token The token for which to retrieve the reserve
     * @return The amount of reserves for the given token
     */
    function getTokenReserve(IERC20 token) external view returns (uint256);

    /***************************************************************************
                                   Add Liquidity
    ***************************************************************************/

    /**
     * @dev The token list passed into an operation does not match the pool tokens in the pool.
     * @param pool Address of the pool
     * @param expectedToken The correct token at a given index in the pool
     * @param actualToken The actual token found at that index
     */
    error TokensMismatch(address pool, address expectedToken, address actualToken);

    /// @dev The user tried to swap zero tokens.
    error AmountGivenZero();

    /// @dev The user attempted to swap a token for itself.
    error CannotSwapSameToken();

    /// @dev The user attempted to swap a token not in the pool.
    error TokenNotRegistered();

    /**
     * @notice Adds liquidity to a pool.
     * @dev Caution should be exercised when adding liquidity because the Vault has the capability
     * to transfer tokens from any user, given that it holds all allowances.
     *
     * @param pool Address of the pool
     * @param to  Address of user to mint to
     * @param assets Assets involved in the liquidity
     * @param maxAmountsIn Maximum amounts of input assets
     * @param minBptAmountOut Minimum output pool token amount
     * @param kind Add liquidity kind
     * @param userData Additional (optional) user data
     * @return amountsIn Actual amounts of input assets
     * @return bptAmountOut Output pool token amount
     */
    function addLiquidity(
        address pool,
        address to,
        IERC20[] memory assets,
        uint256[] memory maxAmountsIn,
        uint256 minBptAmountOut,
        IBasePool.AddLiquidityKind kind,
        bytes memory userData
    ) external returns (uint256[] memory amountsIn, uint256 bptAmountOut);

    /***************************************************************************
                                 Remove Liquidity
    ***************************************************************************/

    /**
     * @notice Removes liquidity from a pool.
     * @dev Trusted routers can burn pool tokens belonging to any user and require no prior approval from the user.
     * Untrusted routers require prior approval from the user. This is the only function allowed to call
     * _queryModeBalanceIncrease (and only in a query context).
     *
     * @param pool Address of the pool
     * @param from Address of user to burn from
     * @param assets Assets involved in the liquidity removal
     * @param minAmountsOut Minimum amounts of output assets
     * @param maxBptAmountIn Input pool token amount
     * @param kind Remove liquidity kind
     * @param userData Additional (optional) user data
     * @return amountsOut Actual amounts of output assets
     * @return bptAmountIn Actual amount of BPT burnt
     */
    function removeLiquidity(
        address pool,
        address from,
        IERC20[] memory assets,
        uint256[] memory minAmountsOut,
        uint256 maxBptAmountIn,
        IBasePool.RemoveLiquidityKind kind,
        bytes memory userData
    ) external returns (uint256[] memory amountsOut, uint256 bptAmountIn);

    /***************************************************************************
                                       Swaps
    ***************************************************************************/

    enum SwapKind {
        GIVEN_IN,
        GIVEN_OUT
    }

    /**
     * @dev Data for a swap operation.
     * @param kind Type of swap (Given In or Given Out)
     * @param pool The pool with the tokens being swapped
     * @param tokenIn The token entering the Vault (balance increases)
     * @param tokenOut The token leaving the Vault (balance decreases)
     * @param amountGiven Amount specified for tokenIn or tokenOut (depending on the type of swap)
     * @param userData Additional (optional) user data
     */
    struct SwapParams {
        SwapKind kind;
        address pool;
        IERC20 tokenIn;
        IERC20 tokenOut;
        uint256 amountGiven;
        bytes userData;
    }

    /**
     * @notice A swap has occurred.
     * @param pool The pool with the tokens being swapped
     * @param tokenIn The token entering the Vault (balance increases)
     * @param tokenOut The token leaving the Vault (balance decreases)
     * @param amountIn Number of tokenIn tokens
     * @param amountOut Number of tokenOut tokens
     */
    event Swap(
        address indexed pool,
        IERC20 indexed tokenIn,
        IERC20 indexed tokenOut,
        uint256 amountIn,
        uint256 amountOut
    );

    /**
     * @notice Swaps tokens based on provided parameters.
     * @param params Parameters for the swap (see above for struct definition)
     * @return amountCalculated Calculated swap amount
     * @return amountIn Amount of input tokens for the swap
     * @return amountOut Amount of output tokens from the swap
     */
    function swap(
        SwapParams memory params
    ) external returns (uint256 amountCalculated, uint256 amountIn, uint256 amountOut);

    /*******************************************************************************
                                    Queries
    *******************************************************************************/

    /// @dev A user tried to execute a query operation when they were disabled.
    error QueriesDisabled();

    /**
     * @notice Invokes a callback on msg.sender with arguments provided in `data`.
     * @dev Used to query a set of operations on the Vault. Only off-chain eth_call are allowed,
     * anything else will revert.
     *
     * Allows querying any operation on the Vault that has the `withHandler` modifier.
     *
     * Allows the external calling of a function via the Vault contract to
     * access Vault's functions guarded by `withHandler`.
     * `transient` modifier ensuring balances changes within the Vault are settled.
     *
     * @param data Contains function signature and args to be passed to the msg.sender
     * @return result Resulting data from the call
     */
    function quote(bytes calldata data) external payable returns (bytes memory result);

    /// @notice Disables queries functionality on the Vault. Can be called only by governance.
    function disableQuery() external;

    /**
     * @notice Checks if the queries enabled on the Vault.
     * @return If true, then queries are disabled
     */
    function isQueryDisabled() external view returns (bool);

    /*******************************************************************************
                                Authentication
    *******************************************************************************/

    /**
     * @notice A new authorizer is set by `setAuthorizer`.
     * @param newAuthorizer The address of the new authorizer
     */
    event AuthorizerChanged(IAuthorizer indexed newAuthorizer);

    /**
     * @notice Returns the Vault's Authorizer.
     * @return Address of the authorizer
     */
    function getAuthorizer() external view returns (IAuthorizer);

    /**
     * @notice Sets a new Authorizer for the Vault.
     * @dev The caller must be allowed by the current Authorizer to do this.
     * Emits an `AuthorizerChanged` event.
     */
    function setAuthorizer(IAuthorizer newAuthorizer) external;

    /*******************************************************************************
                                        Pausing
    *******************************************************************************/

    /**
     * @dev The Vault's pause status has changed.
     * @param paused True if the Vault was paused
     */
    event VaultPausedStateChanged(bool paused);

    /**
     * @dev A Pool's pause status has changed.
     * @param pool The pool that was just paused or unpaused
     * @param paused True if the pool was paused
     */
    event PoolPausedStateChanged(address indexed pool, bool paused);

    /// @dev A user tried to invoke an operation while the Vault was paused.
    error VaultPaused();

    /// @dev Governance tried to unpause the Vault when it was not paused.
    error VaultNotPaused();

    /// @dev Governance tried to pause the Vault after the pause period expired.
    error VaultPauseWindowExpired();

    /// @dev Governance tried to unpause the Vault after the buffer period expired.
    error VaultBufferPeriodExpired();

    /**
     * @dev A user tried to invoke an operation involving a paused Pool.
     * @param pool The paused pool
     */
    error PoolPaused(address pool);

    /**
     * @dev Governance tried to unpause the Pool when it was not paused.
     * @param pool The unpaused pool
     */
    error PoolNotPaused(address pool);

    /**
     * @dev Governance tried to pause a Pool after the pause period expired.
     * @param pool The pool
     */
    error PoolPauseWindowExpired(address pool);

    /**
     * @dev Governance tried to unpause a Pool after the buffer period expired.
     * @param pool The pool
     */
    error PoolBufferPeriodExpired(address pool);

    /**
     * @notice Indicates whether the Vault is paused.
     * @return True if the Vault is paused
     */
    function vaultPaused() external view returns (bool);

    /**
     * @notice Returns the paused status, and end times of the Vault's pause window and buffer period.
     * @return paused True is the Vault is paused
     * @return vaultPauseWindowEndTime The timestamp of the end of the Vault's pause window
     * @return vaultBufferPeriodEndTime The timestamp of the end of the Vault's buffer period
     */
    function getVaultPausedState() external view returns (bool, uint256, uint256);

    /**
     * @notice Pause the Vault: an emergency action which disables all operational state-changing functions.
     * @dev This is a permissioned function that will only work during the Pause Window set during deployment.
     */
    function pauseVault() external;

    /**
     * @notice Reverse a `pause` operation, and restore the Vault to normal functionality.
     * @dev This is a permissioned function that will only work on a paused Vault within the Buffer Period set during
     * deployment. Note that the Vault will automatically unpause after the Buffer Period expires.
     */
    function unpauseVault() external;

    /**
     * @notice Indicates whether a pool is paused.
     * @param pool The pool to be checked
     * @return True if the pool is paused
     */
    function poolPaused(address pool) external view returns (bool);

    /**
     * @notice Returns the paused status, and end times of the Vault's pause window and buffer period.
     * @param pool The pool whose data is requested
     * @return paused True is the Vault is paused
     * @return vaultPauseWindowEndTime The timestamp of the end of the Vault's pause window
     * @return vaultBufferPeriodEndTime The timestamp of the end of the Vault's buffer period
     */
    function getPoolPausedState(address pool) external view returns (bool, uint256, uint256);

    /**
     * @notice Pause the Pool: an emergency action which disables all pool functions.
     * @dev This is a permissioned function that will only work during the Pause Window set during pool factory
     * deployment.
     */
    function pausePool(address pool) external;

    /**
     * @notice Reverse a `pause` operation, and restore the Pool to normal functionality.
     * @dev This is a permissioned function that will only work on a paused Pool within the Buffer Period set during
     * deployment. Note that the Pool will automatically unpause after the Buffer Period expires.
     */
    function unpausePool(address pool) external;
}<|MERGE_RESOLUTION|>--- conflicted
+++ resolved
@@ -18,11 +18,8 @@
 struct PoolConfig {
     bool isRegisteredPool;
     bool isInitializedPool;
-<<<<<<< HEAD
     bool isPausedPool;
-=======
     uint24 tokenDecimalDiffs; // stores 18-(token decimals), for each token
->>>>>>> 7efed4d7
     PoolCallbacks callbacks;
 }
 
