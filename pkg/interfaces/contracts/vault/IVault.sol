--- conflicted
+++ resolved
@@ -596,32 +596,20 @@
      * @param pool The address of the pool for which the static swap fee will be changed
      * @param swapFeePercentage The new swap fee percentage to apply to the pool
      */
-<<<<<<< HEAD
-    function setSwapFeePercentage(address pool, uint256 swapFeePercentage) external;
-=======
-    function setStaticSwapFeePercentage(address pool, uint24 swapFeePercentage) external;
->>>>>>> 5d8c5edb
+    function setStaticSwapFeePercentage(address pool, uint256 swapFeePercentage) external;
 
     /**
      * @notice Emitted when the swap fee percentage of a pool is updated.
      * @param swapFeePercentage The new swap fee percentage for the pool
      */
-<<<<<<< HEAD
-    event SwapFeePercentageChanged(uint256 indexed swapFeePercentage);
-=======
-    event SwapFeePercentageChanged(address indexed pool, uint24 indexed swapFeePercentage);
->>>>>>> 5d8c5edb
+    event SwapFeePercentageChanged(address indexed pool, uint256 indexed swapFeePercentage);
 
     /**
      * @notice Fetches the static swap fee percentage for a given pool.
      * @param pool The address of the pool whose static swap fee percentage is being queried
      * @return The current static swap fee percentage for the specified pool
      */
-<<<<<<< HEAD
-    function getSwapFeePercentage(address pool) external view returns (uint256);
-=======
-    function getStaticSwapFeePercentage(address pool) external view returns (uint24);
->>>>>>> 5d8c5edb
+    function getStaticSwapFeePercentage(address pool) external view returns (uint256);
 
     /*******************************************************************************
                                     Queries
