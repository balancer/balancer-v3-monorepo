--- conflicted
+++ resolved
@@ -674,7 +674,6 @@
      */
     function unpauseVault() external;
 
-<<<<<<< HEAD
     /**
      * @notice Indicates whether a pool is paused.
      * @param pool The pool to be checked
@@ -707,12 +706,11 @@
      * deployment. Note that the Pool will automatically unpause after the Buffer Period expires.
      */
     function unpausePool(address pool) external;
-=======
+
     /*******************************************************************************
                                     Miscellaneous
     *******************************************************************************/
 
     /// @dev Optional User Data should be empty in the current add / remove liquidity kind.
     error UserDataNotSupported();
->>>>>>> 14df9a0c
 }