--- conflicted
+++ resolved
@@ -763,12 +763,7 @@
      *
      * @param pool The pool whose data is requested
      * @return paused True if the Pool is paused
-<<<<<<< HEAD
      * @return poolPauseWindowEndTime The timestamp of the end of the Pool's pause window (not including the buffer)
-=======
-     * @return poolPauseWindowEndTime The timestamp of the end of the Pool's pause window
-     * @return poolBufferPeriodEndTime The timestamp of the end of the Pool's buffer period
->>>>>>> 2862bee9
      */
     function getPoolPausedState(address pool) external view returns (bool, uint256);
 
