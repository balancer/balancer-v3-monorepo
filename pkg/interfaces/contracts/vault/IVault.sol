--- conflicted
+++ resolved
@@ -4,16 +4,10 @@
 
 import { IERC20 } from "@openzeppelin/contracts/token/ERC20/IERC20.sol";
 
-<<<<<<< HEAD
 import { Asset } from "../solidity-utils/misc/Asset.sol";
 import { IAuthorizer } from "./IAuthorizer.sol";
 
-/// @notice Struct to represent a pool configuration
-struct PoolConfig {
-    bool isRegisteredPool;
-=======
 struct PoolHooks {
->>>>>>> 31ce01a3
     bool shouldCallAfterSwap;
     bool shouldCallAfterAddLiquidity;
     bool shouldCallAfterRemoveLiquidity;
