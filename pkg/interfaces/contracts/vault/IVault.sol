--- conflicted
+++ resolved
@@ -31,12 +31,9 @@
 struct PoolConfig {
     bool isRegisteredPool;
     bool isInitializedPool;
-<<<<<<< HEAD
     bool isPoolInRecoveryMode;
-=======
     bool hasDynamicSwapFee;
     uint64 staticSwapFeePercentage; // stores an 18-decimal FP value (max FixedPoint.ONE)
->>>>>>> 73fb5de0
     uint24 tokenDecimalDiffs; // stores 18-(token decimals), for each token
     PoolCallbacks callbacks;
     LiquidityManagement liquidityManagement;
