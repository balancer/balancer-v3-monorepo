--- conflicted
+++ resolved
@@ -762,14 +762,8 @@
      * the buffer period.
      *
      * @param pool The pool whose data is requested
-<<<<<<< HEAD
-     * @return paused True is the Vault is paused
-     * @return vaultPauseWindowEndTime The timestamp of the end of the Pool's pause window (not including the buffer)
-=======
-     * @return paused True is the Pool is paused
-     * @return poolPauseWindowEndTime The timestamp of the end of the Pool's pause window
-     * @return poolBufferPeriodEndTime The timestamp of the end of the Pool's buffer period
->>>>>>> c4972f76
+     * @return paused True if the Pool is paused
+     * @return poolPauseWindowEndTime The timestamp of the end of the Pool's pause window (not including the buffer)
      */
     function getPoolPausedState(address pool) external view returns (bool, uint256);
 
