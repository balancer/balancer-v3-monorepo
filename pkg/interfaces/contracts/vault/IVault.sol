// SPDX-License-Identifier: GPL-3.0-or-later

pragma solidity ^0.8.4;

import { IERC20 } from "@openzeppelin/contracts/token/ERC20/IERC20.sol";

import { IAuthorizer } from "./IAuthorizer.sol";
import { IRateProvider } from "./IRateProvider.sol";

/// @dev Represents a pool's callbacks.
struct PoolCallbacks {
    bool shouldCallAfterSwap;
    bool shouldCallBeforeAddLiquidity;
    bool shouldCallAfterAddLiquidity;
    bool shouldCallBeforeRemoveLiquidity;
    bool shouldCallAfterRemoveLiquidity;
}

struct LiquidityManagement {
    bool supportsAddLiquidityCustom;
    bool supportsRemoveLiquidityCustom;
}

/// @dev Represents a pool's configuration, including callbacks.
struct PoolConfig {
    bool isPoolRegistered;
    bool isPoolInitialized;
    bool isPoolPaused;
    bool isPoolInRecoveryMode;
    bool hasDynamicSwapFee;
    uint64 staticSwapFeePercentage; // stores an 18-decimal FP value (max FixedPoint.ONE)
    uint24 tokenDecimalDiffs; // stores 18-(token decimals), for each token
    uint32 pauseWindowEndTime;
    PoolCallbacks callbacks;
    LiquidityManagement liquidityManagement;
}

struct PoolData {
    PoolConfig config;
    IERC20[] tokens;
    IRateProvider[] rateProviders;
    uint256[] balancesRaw;
    uint256[] balancesLiveScaled18;
    uint256[] tokenRates;
    uint256[] decimalScalingFactors;
}

enum Rounding {
    ROUND_UP,
    ROUND_DOWN
}

interface IVault {
    /*******************************************************************************
                        Pool Registration and Initialization
    *******************************************************************************/

    /**
     * @dev A pool has already been registered. `registerPool` may only be called once.
     * @param pool The already registered pool
     */
    error PoolAlreadyRegistered(address pool);

    /**
     * @dev A pool has already been initialized. `initialize` may only be called once.
     * @param pool The already initialized pool
     */
    error PoolAlreadyInitialized(address pool);

    /**
     * @dev A pool has not been registered.
     * @param pool The unregistered pool
     */
    error PoolNotRegistered(address pool);

    /**
     * @dev A referenced pool has not been initialized.
     * @param pool The uninitialized pool
     */
    error PoolNotInitialized(address pool);

    /// @dev Invalid tokens (e.g., zero) cannot be registered.
    error InvalidToken();

    /**
     * @dev A token was already registered (i.e., it is a duplicate in the pool).
     * @param token The duplicate token
     */
    error TokenAlreadyRegistered(IERC20 token);

    /// @dev The BPT amount involved in the operation is below the absolute minimum.
    error BptAmountBelowAbsoluteMin();

    /// @dev The token count is below the minimum allowed.
    error MinTokens();

    /// @dev The token count is above the maximum allowed.
    error MaxTokens();

    /**
     * @notice A Pool was registered by calling `registerPool`.
     * @param pool The pool being registered
     * @param factory The factory creating the pool
     * @param tokens The pool's tokens
     * @param rateProviders The pool's rate providers (or zero)
     * @param pauseWindowEndTime The pool's pause window end time
     * @param pauseManager The pool's external pause manager (or 0 for governance)
     * @param liquidityManagement Supported liquidity management callback flags
     */
    event PoolRegistered(
        address indexed pool,
        address indexed factory,
        IERC20[] tokens,
        IRateProvider[] rateProviders,
        uint256 pauseWindowEndTime,
        address pauseManager,
        PoolCallbacks callbacks,
        LiquidityManagement liquidityManagement
    );

    /**
     * @notice A Pool was initialized by calling `initialize`.
     * @param pool The pool being initialized
     */
    event PoolInitialized(address indexed pool);

    /**
     * @notice Pool balances have changed (e.g., after initialization, add/remove liquidity).
     * @param pool The pool being registered
     * @param liquidityProvider The user performing the operation
     * @param tokens The pool's tokens
     * @param deltas The amount each token changed
     */
    event PoolBalanceChanged(address indexed pool, address indexed liquidityProvider, IERC20[] tokens, int256[] deltas);

    /**
     * @notice Registers a pool, associating it with its factory and the tokens it manages.
     * @dev A pool can opt-out of pausing by providing a zero value for the pause window, or allow pausing indefinitely
     * by providing a large value. (Pool pause windows are not limited by the Vault maximums.) The vault defines an
     * additional buffer period during which a paused pool will stay paused. After the buffer period passes, a paused
     * pool will automatically unpause.
     *
     * A pool can opt out of Balancer governance pausing by providing a custom `pauseManager`. This might be a
     * multi-sig contract or an arbitrary smart contract with its own access controls, that forwards calls to
     * the Vault.
     *
     * If the zero address is provided for the `pauseManager`, permissions for pausing the pool will default to the
     * authorizer.
     *
     * @param factory The factory address associated with the pool being registered
     * @param tokens An array of token addresses the pool will manage
     * @param rateProviders An array of rate providers corresponding to the tokens (or zero for tokens without rates)
     * @param pauseWindowEndTime The timestamp after which it is no longer possible to pause the pool
     * @param pauseManager Optional contract the Vault will allow to pause the pool
     * @param config Flags indicating which callbacks the pool supports
     * @param liquidityManagement Liquidity management flags with implemented methods
     */
    function registerPool(
        address factory,
        IERC20[] memory tokens,
        IRateProvider[] memory rateProviders,
        uint256 pauseWindowEndTime,
        address pauseManager,
        PoolCallbacks calldata config,
        LiquidityManagement calldata liquidityManagement
    ) external;

    /**
     * @notice Initializes a registered pool by adding liquidity; mints BPT tokens for the first time in exchange.
     * @dev The initial liquidity should make the pool mint at least `_MINIMUM_BPT` tokens, otherwise the
     * initialization will fail. Besides the BPT minted to the given target address (`to`), `_MINIMUM_BPT` tokens are
     * minted to address(0).
     *
     * @param pool Address of the pool to initialize
     * @param to Address that will receive the output BPT
     * @param tokens Tokens used to seed the pool (must match the registered tokens)
     * @param exactAmountsIn Exact amounts of input tokens
     * @param userData Additional (optional) data for the initialization
     * @return bptAmountOut Output pool token amount
     */
    function initialize(
        address pool,
        address to,
        IERC20[] memory tokens,
        uint256[] memory exactAmountsIn,
        bytes memory userData
    ) external returns (uint256 bptAmountOut);

    /**
     * @notice Checks whether a pool is registered.
     * @param pool Address of the pool to check
     * @return True if the pool is registered, false otherwise
     */
    function isPoolRegistered(address pool) external view returns (bool);

    /**
     * @notice Checks whether a pool is initialized.
     * @dev An initialized pool can be considered registered as well.
     * @param pool Address of the pool to check
     * @return True if the pool is initialized, false otherwise
     */
    function isPoolInitialized(address pool) external view returns (bool);

    /**
     * @notice Gets the tokens registered to a pool.
     * @param pool Address of the pool
     * @return tokens List of tokens in the pool
     */
    function getPoolTokens(address pool) external view returns (IERC20[] memory);

    /**
     * @notice Gets the raw data for a pool: tokens, raw balances, scaling factors.
     * @return tokens Tokens registered to the pool
     * @return balancesRaw Corresponding raw balances of the tokens
     * @return scalingFactors Corresponding scalingFactors of the tokens
     * @return rateProviders Corresponding rateProviders of the tokens (or zero for tokens with no rates)
     */
    function getPoolTokenInfo(
        address pool
    ) external view returns (IERC20[] memory, uint256[] memory, uint256[] memory, IRateProvider[] memory);

    /**
     * @notice Retrieve the scaling factors from a pool's rate providers.
     * @dev This is not included in `getPoolTokenInfo` since it makes external calls that might revert,
     * effectively preventing retrieval of basic pool parameters. Tokens without rate providers will always return
     * FixedPoint.ONE (1e18).
     */
    function getPoolTokenRates(address pool) external view returns (uint256[] memory);

    /**
     * @notice Gets the configuration parameters of a pool.
     * @param pool Address of the pool
     * @return Pool configuration
     */
    function getPoolConfig(address pool) external view returns (PoolConfig memory);

    /**
     * @notice Get the minimum number of tokens in a pool.
     * @dev We expect the vast majority of pools to be 2-token.
     * @return The token count of a minimal pool
     */
    function getMinimumPoolTokens() external pure returns (uint256);

    /**
     * @notice Get the maximum number of tokens in a pool.
     * @return The token count of a minimal pool
     */
    function getMaximumPoolTokens() external pure returns (uint256);

    /*******************************************************************************
                                    MultiToken
    *******************************************************************************/

    /**
     * @notice Gets total supply of a given ERC20 token.
     * @param token Token's address
     * @return Total supply of the token
     */
    function totalSupply(address token) external view returns (uint256);

    /**
     * @notice Gets balance of an account for a given ERC20 token.
     * @param token Token's address
     * @param account Account's address
     * @return Balance of the account for the token
     */
    function balanceOf(address token, address account) external view returns (uint256);

    /**
     * @notice Gets allowance of a spender for a given ERC20 token and owner.
     * @param token Token's address
     * @param owner Owner's address
     * @param spender Spender's address
     * @return Amount of tokens the spender is allowed to spend
     */
    function allowance(address token, address owner, address spender) external view returns (uint256);

    /**
     * @notice Transfers pool token from owner to a recipient.
     * @dev Notice that the pool token address is not included in the params. This function is exclusively called by
     * the pool contract, so msg.sender is used as the token address.
     *
     * @param owner Owner's address
     * @param to Recipient's address
     * @param amount Amount of tokens to transfer
     * @return True if successful, false otherwise
     */
    function transfer(address owner, address to, uint256 amount) external returns (bool);

    /**
     * @notice Transfers pool token from a sender to a recipient using an allowance.
     * @dev Notice that the pool token address is not included in the params. This function is exclusively called by
     * the pool contract, so msg.sender is used as the token address.
     *
     * @param spender Address allowed to perform the transfer
     * @param from Sender's address
     * @param to Recipient's address
     * @param amount Amount of tokens to transfer
     * @return True if successful, false otherwise
     */
    function transferFrom(address spender, address from, address to, uint256 amount) external returns (bool);

    /**
     * @notice Approves a spender to spend pool tokens on behalf of sender.
     * @dev Notice that the pool token address is not included in the params. This function is exclusively called by
     * the pool contract, so msg.sender is used as the token address.
     *
     * @param owner Owner's address
     * @param spender Spender's address
     * @param amount Amount of tokens to approve
     * @return True if successful, false otherwise
     */
    function approve(address owner, address spender, uint256 amount) external returns (bool);

    /*******************************************************************************
                              Transient Accounting
    *******************************************************************************/

    /**
     * @dev Error indicating the sender is not the Vault (e.g., someone is trying to call a permissioned function).
     * @param sender The account attempting to call a permissioned function
     */
    error SenderIsNotVault(address sender);

    /// @dev The BPT amount requested from removing liquidity is above the maximum specified for the operation.
    error BptAmountAboveMax();

    /// @dev A transient accounting operation completed with outstanding token deltas.
    error BalanceNotSettled();

    /**
     * @dev In transient accounting, a handler is attempting to execute an operation out of order.
     * The caller address should equal the handler.
     * @param handler Address of the current handler being processed
     * @param caller Address of the caller (msg.sender)
     */
    error WrongHandler(address handler, address caller);

    /// @dev A user called a Vault function (swap, add/remove liquidity) outside the invoke context.
    error NoHandler();

    /**
     * @dev The caller attempted to access a handler at an invalid index.
     * @param index The invalid index
     */
    error HandlerOutOfBounds(uint256 index);

    /// @dev The pool has returned false to a callback, indicating the transaction should revert.
    error CallbackFailed();

    /// @dev An unauthorized Router tried to call a permissioned function (i.e., using the Vault's token allowance).
    error RouterNotTrusted();

    /**
     * @notice Invokes a callback on msg.sender with arguments provided in `data`.
     * @dev Callback is `transient`, meaning all balances for the caller have to be settled at the end.
     * @param data Contains function signature and args to be passed to the msg.sender
     * @return result Resulting data from the call
     */
    function invoke(bytes calldata data) external payable returns (bytes memory result);

    /**
     * @notice Settles deltas for a token.
     * @param token Token's address
     * @return paid Amount paid during settlement
     */
    function settle(IERC20 token) external returns (uint256 paid);

    /**
     * @notice Sends tokens to a recipient.
     * @param token Token's address
     * @param to Recipient's address
     * @param amount Amount of tokens to send
     */
    function wire(IERC20 token, address to, uint256 amount) external;

    /**
     * @notice Retrieves tokens from a sender.
     * @dev This function can transfer tokens from users using allowances granted to the Vault.
     * Only trusted routers should be permitted to invoke it. Untrusted routers should use `settle` instead.
     *
     * @param token Token's address
     * @param from Sender's address
     * @param amount Amount of tokens to retrieve
     */
    function retrieve(IERC20 token, address from, uint256 amount) external;

    /**
     * @notice Returns the address at the specified index of the _handlers array.
     * @param index The index of the handler's address to fetch
     * @return The address at the given index
     */
    function getHandler(uint256 index) external view returns (address);

    /**
     * @notice Returns the total number of handlers.
     * @return The number of handlers
     */
    function getHandlersCount() external view returns (uint256);

    /**
     *  @notice Returns the count of non-zero deltas.
     *  @return The current value of _nonzeroDeltaCount
     */
    function getNonzeroDeltaCount() external view returns (uint256);

    /**
     * @notice Retrieves the token delta for a specific user and token.
     * @dev This function allows reading the value from the `_tokenDeltas` mapping.
     * @param user The address of the user for whom the delta is being fetched
     * @param token The token for which the delta is being fetched
     * @return The delta of the specified token for the specified user
     */
    function getTokenDelta(address user, IERC20 token) external view returns (int256);

    /**
     * @notice Retrieves the reserve of a given token.
     * @param token The token for which to retrieve the reserve
     * @return The amount of reserves for the given token
     */
    function getTokenReserve(IERC20 token) external view returns (uint256);

    /***************************************************************************
                                   Add Liquidity
    ***************************************************************************/

    enum AddLiquidityKind {
        UNBALANCED,
        SINGLE_TOKEN_EXACT_OUT,
        CUSTOM
    }

    /// @dev Add liquidity kind not supported.
    error InvalidAddLiquidityKind();

    /**
     * @dev The token list passed into an operation does not match the pool tokens in the pool.
     * @param pool Address of the pool
     * @param expectedToken The correct token at a given index in the pool
     * @param actualToken The actual token found at that index
     */
    error TokensMismatch(address pool, address expectedToken, address actualToken);

    /// @dev The user tried to swap zero tokens.
    error AmountGivenZero();

    /// @dev The user attempted to swap a token for itself.
    error CannotSwapSameToken();

    /// @dev The user attempted to swap a token not in the pool.
    error TokenNotRegistered();

    /**
     * @dev Data for an add liquidity operation.
     * @param pool Address of the pool
     * @param to  Address of user to mint to
     * @param maxAmountsIn Maximum amounts of input tokens
     * @param minBptAmountOut Minimum amount of output pool tokens
     * @param kind Add liquidity kind
<<<<<<< HEAD
     * @param userData Optional user data
     */
    struct AddLiquidityParams {
        address pool;
        address to;
        uint256[] maxAmountsIn;
        uint256 minBptAmountOut;
        AddLiquidityKind kind;
        bytes userData;
    }

    /**
     * @notice Adds liquidity to a pool.
     * @dev Caution should be exercised when adding liquidity because the Vault has the capability
     * to transfer tokens from any user, given that it holds all allowances.
     *
     * @param params Parameters for the add liquidity (see above for struct definition)
     * @return amountsIn Actual amounts of input assets
=======
     * @param userData Additional (optional) user data
     * @return amountsIn Actual amounts of input tokens
>>>>>>> 96e7b0b4
     * @return bptAmountOut Output pool token amount
     * @return returnData Arbitrary (optional) data with encoded response from the pool
     */
    function addLiquidity(
        AddLiquidityParams memory params
    ) external returns (uint256[] memory amountsIn, uint256 bptAmountOut, bytes memory returnData);

    /***************************************************************************
                                 Remove Liquidity
    ***************************************************************************/

    enum RemoveLiquidityKind {
        PROPORTIONAL,
        SINGLE_TOKEN_EXACT_IN,
        SINGLE_TOKEN_EXACT_OUT,
        CUSTOM
    }

    /// @dev Remove liquidity kind not supported.
    error InvalidRemoveLiquidityKind();

    /**
     * @param pool Address of the pool
     * @param from Address of user to burn from
     * @param maxBptAmountIn Maximum amount of input pool tokens
     * @param minAmountsOut Minimum amounts of output tokens
     * @param kind Remove liquidity kind
     * @param userData Optional user data
     */
    struct RemoveLiquidityParams {
        address pool;
        address from;
        uint256 maxBptAmountIn;
        uint256[] minAmountsOut;
        RemoveLiquidityKind kind;
        bytes userData;
    }

    /**
     * @notice Removes liquidity from a pool.
     * @dev Trusted routers can burn pool tokens belonging to any user and require no prior approval from the user.
     * Untrusted routers require prior approval from the user. This is the only function allowed to call
     * _queryModeBalanceIncrease (and only in a query context).
     *
     * @param params Parameters for the remove liquidity (see above for struct definition)
     * @return bptAmountIn Actual amount of BPT burnt
     * @return amountsOut Actual amounts of output tokens
     * @return returnData Arbitrary (optional) data with encoded response from the pool
     */
    function removeLiquidity(
        RemoveLiquidityParams memory params
    ) external returns (uint256 bptAmountIn, uint256[] memory amountsOut, bytes memory returnData);

    /**
     * @notice Remove liquidity from a pool specifying exact pool tokens in, with proportional token amounts out.
     * The request is implemented by the Vault without any interaction with the pool, ensuring that
     * it works the same for all pools, and cannot be disabled by a new pool type.
     *
     * @param pool Address of the pool
     * @param from Address of user to burn pool tokens from
     * @param exactBptAmountIn Input pool token amount
     * @return amountsOut Actual calculated amounts of output tokens
     */
    function removeLiquidityRecovery(
        address pool,
        address from,
        uint256 exactBptAmountIn
    ) external returns (uint256[] memory amountsOut);

    /***************************************************************************
                                       Swaps
    ***************************************************************************/

    enum SwapKind {
        GIVEN_IN,
        GIVEN_OUT
    }

    /**
     * @dev Data for a swap operation.
     * @param kind Type of swap (Given In or Given Out)
     * @param pool The pool with the tokens being swapped
     * @param tokenIn The token entering the Vault (balance increases)
     * @param tokenOut The token leaving the Vault (balance decreases)
     * @param amountGivenRaw Amount specified for tokenIn or tokenOut (depending on the type of swap)
     * @param userData Additional (optional) user data
     */
    struct SwapParams {
        SwapKind kind;
        address pool;
        IERC20 tokenIn;
        IERC20 tokenOut;
        uint256 amountGivenRaw;
        bytes userData;
    }

    /**
     * @notice A swap has occurred.
     * @param pool The pool with the tokens being swapped
     * @param tokenIn The token entering the Vault (balance increases)
     * @param tokenOut The token leaving the Vault (balance decreases)
     * @param amountIn Number of tokenIn tokens
     * @param amountOut Number of tokenOut tokens
     * @param swapFeeAmount Swap fee amount paid in token out
     */
    event Swap(
        address indexed pool,
        IERC20 indexed tokenIn,
        IERC20 indexed tokenOut,
        uint256 amountIn,
        uint256 amountOut,
        uint256 swapFeeAmount
    );

    /**
     * @notice Swaps tokens based on provided parameters.
     * @dev All parameters are given in raw token decimal encoding.
     * @param params Parameters for the swap (see above for struct definition)
     * @return amountCalculatedRaw Calculated swap amount
     * @return amountInRaw Amount of input tokens for the swap
     * @return amountOutRaw Amount of output tokens from the swap
     */
    function swap(
        SwapParams memory params
    ) external returns (uint256 amountCalculatedRaw, uint256 amountInRaw, uint256 amountOutRaw);

    /*******************************************************************************
                                   Fees
    *******************************************************************************/

    /// @dev Error raised when the protocol swap fee percentage exceeds the maximum allowed value.
    error ProtocolSwapFeePercentageTooHigh();

    /// @dev Error raised when the swap fee percentage exceeds the maximum allowed value.
    error SwapFeePercentageTooHigh();

    /**
     * @notice Sets a new swap fee percentage for the protocol.
     * @param newSwapFeePercentage The new swap fee percentage to be set
     */
    function setProtocolSwapFeePercentage(uint256 newSwapFeePercentage) external;

    /**
     * @notice Emitted when the protocol swap fee percentage is updated.
     * @param swapFeePercentage The updated protocol swap fee percentage
     */
    event ProtocolSwapFeePercentageChanged(uint256 indexed swapFeePercentage);

    /**
     * @notice Retrieves the current protocol swap fee percentage.
     * @return The current protocol swap fee percentage
     */
    function getProtocolSwapFeePercentage() external view returns (uint256);

    /**
     * @notice Returns the accumulated swap fee in `token` collected by the protocol.
     * @param token The address of the token in which fees have been accumulated
     * @return The total amount of fees accumulated in the specified token
     */
    function getProtocolSwapFee(address token) external view returns (uint256);

    /**
     * @notice Collects accumulated protocol fees for the specified array of tokens.
     * @dev Fees are sent to msg.sender.
     * @param tokens An array of token addresses for which the fees should be collected
     */
    function collectProtocolFees(IERC20[] calldata tokens) external;

    /**
     * @notice Logs the collection of fees in a specific token and amount.
     * @param token The token in which the fee has been collected
     * @param amount The amount of the token collected as fees
     */
    event ProtocolFeeCollected(IERC20 indexed token, uint256 indexed amount);

    /**
     * @notice Assigns a new static swap fee percentage to the specified pool.
     * @param pool The address of the pool for which the static swap fee will be changed
     * @param swapFeePercentage The new swap fee percentage to apply to the pool
     */
    function setStaticSwapFeePercentage(address pool, uint256 swapFeePercentage) external;

    /**
     * @notice Emitted when the swap fee percentage of a pool is updated.
     * @param swapFeePercentage The new swap fee percentage for the pool
     */
    event SwapFeePercentageChanged(address indexed pool, uint256 indexed swapFeePercentage);

    /**
     * @notice Fetches the static swap fee percentage for a given pool.
     * @param pool The address of the pool whose static swap fee percentage is being queried
     * @return The current static swap fee percentage for the specified pool
     */
    function getStaticSwapFeePercentage(address pool) external view returns (uint256);

    /*******************************************************************************
                                    Queries
    *******************************************************************************/

    /// @dev A user tried to execute a query operation when they were disabled.
    error QueriesDisabled();

    /**
     * @notice Invokes a callback on msg.sender with arguments provided in `data`.
     * @dev Used to query a set of operations on the Vault. Only off-chain eth_call are allowed,
     * anything else will revert.
     *
     * Allows querying any operation on the Vault that has the `withHandler` modifier.
     *
     * Allows the external calling of a function via the Vault contract to
     * access Vault's functions guarded by `withHandler`.
     * `transient` modifier ensuring balances changes within the Vault are settled.
     *
     * @param data Contains function signature and args to be passed to the msg.sender
     * @return result Resulting data from the call
     */
    function quote(bytes calldata data) external payable returns (bytes memory result);

    /// @notice Disables queries functionality on the Vault. Can be called only by governance.
    function disableQuery() external;

    /**
     * @notice Checks if the queries enabled on the Vault.
     * @return If true, then queries are disabled
     */
    function isQueryDisabled() external view returns (bool);

    /*******************************************************************************
                                Recovery Mode
    *******************************************************************************/

    /**
     * @dev Recovery mode has been enabled or disabled for a pool.
     * @param pool The pool
     * @param recoveryMode True if recovery mode was enabled
     */
    event PoolRecoveryModeStateChanged(address indexed pool, bool recoveryMode);

    /**
     * @dev Cannot enable recovery mode when already enabled.
     * @param pool The pool
     */
    error PoolInRecoveryMode(address pool);

    /**
     * @dev Cannot disable recovery mode when not enabled.
     * @param pool The pool
     */
    error PoolNotInRecoveryMode(address pool);

    /**
     * @notice Checks whether a pool is in recovery mode.
     * @param pool Address of the pool to check
     * @return True if the pool is initialized, false otherwise
     */
    function isPoolInRecoveryMode(address pool) external returns (bool);

    /**
     * @notice Enable recovery mode for a pool.
     * @dev This is a permissioned function.
     * @param pool The pool
     */
    function enableRecoveryMode(address pool) external;

    /**
     * @notice Disable recovery mode for a pool.
     * @dev This is a permissioned function.
     * @param pool The pool
     */
    function disableRecoveryMode(address pool) external;

    /*******************************************************************************
                                Authentication
    *******************************************************************************/

    /**
     * @notice A new authorizer is set by `setAuthorizer`.
     * @param newAuthorizer The address of the new authorizer
     */
    event AuthorizerChanged(IAuthorizer indexed newAuthorizer);

    /**
     * @notice Returns the Vault's Authorizer.
     * @return Address of the authorizer
     */
    function getAuthorizer() external view returns (IAuthorizer);

    /**
     * @notice Sets a new Authorizer for the Vault.
     * @dev The caller must be allowed by the current Authorizer to do this.
     * Emits an `AuthorizerChanged` event.
     */
    function setAuthorizer(IAuthorizer newAuthorizer) external;

    /*******************************************************************************
                                        Pausing
    *******************************************************************************/

    /**
     * @dev The Vault's pause status has changed.
     * @param paused True if the Vault was paused
     */
    event VaultPausedStateChanged(bool paused);

    /**
     * @dev A Pool's pause status has changed.
     * @param pool The pool that was just paused or unpaused
     * @param paused True if the pool was paused
     */
    event PoolPausedStateChanged(address indexed pool, bool paused);

    /// @dev The caller specified a pause window period longer than the maximum.
    error VaultPauseWindowDurationTooLarge();

    /// @dev The caller specified a buffer period longer than the maximum.
    error PauseBufferPeriodDurationTooLarge();

    /// @dev A user tried to invoke an operation while the Vault was paused.
    error VaultPaused();

    /// @dev Governance tried to unpause the Vault when it was not paused.
    error VaultNotPaused();

    /// @dev Governance tried to pause the Vault after the pause period expired.
    error VaultPauseWindowExpired();

    /**
     * @dev A user tried to invoke an operation involving a paused Pool.
     * @param pool The paused pool
     */
    error PoolPaused(address pool);

    /**
     * @dev Governance tried to unpause the Pool when it was not paused.
     * @param pool The unpaused pool
     */
    error PoolNotPaused(address pool);

    /**
     * @dev Governance tried to pause a Pool after the pause period expired.
     * @param pool The pool
     */
    error PoolPauseWindowExpired(address pool);

    /**
     * @dev The caller is not the registered pause manager for the pool.
     * @param pool The pool
     */
    error SenderIsNotPauseManager(address pool);

    /**
     * @notice Indicates whether the Vault is paused.
     * @return True if the Vault is paused
     */
    function isVaultPaused() external view returns (bool);

    /**
     * @notice Returns the paused status, and end times of the Vault's pause window and buffer period.
     * @return paused True if the Vault is paused
     * @return vaultPauseWindowEndTime The timestamp of the end of the Vault's pause window
     * @return vaultBufferPeriodEndTime The timestamp of the end of the Vault's buffer period
     */
    function getVaultPausedState() external view returns (bool, uint256, uint256);

    /**
     * @notice Pause the Vault: an emergency action which disables all operational state-changing functions.
     * @dev This is a permissioned function that will only work during the Pause Window set during deployment.
     */
    function pauseVault() external;

    /**
     * @notice Reverse a `pause` operation, and restore the Vault to normal functionality.
     * @dev This is a permissioned function that will only work on a paused Vault within the Buffer Period set during
     * deployment. Note that the Vault will automatically unpause after the Buffer Period expires.
     */
    function unpauseVault() external;

    /**
     * @notice Indicates whether a pool is paused.
     * @param pool The pool to be checked
     * @return True if the pool is paused
     */
    function isPoolPaused(address pool) external view returns (bool);

    /**
     * @notice Returns the paused status, and end times of the Pool's pause window and buffer period.
     * @dev Note that even when set to a paused state, the pool will automatically unpause at the end of
     * the buffer period.
     *
     * @param pool The pool whose data is requested
     * @return paused True if the Pool is paused
     * @return poolPauseWindowEndTime The timestamp of the end of the Pool's pause window
     * @return poolBufferPeriodEndTime The timestamp after which the Pool unpauses itself (if paused)
     * @return pauseManager The pause manager, or the zero address
     */
    function getPoolPausedState(address pool) external view returns (bool, uint256, uint256, address);

    /**
     * @notice Pause the Pool: an emergency action which disables all pool functions.
     * @dev This is a permissioned function that will only work during the Pause Window set during pool factory
     * deployment.
     */
    function pausePool(address pool) external;

    /**
     * @notice Reverse a `pause` operation, and restore the Pool to normal functionality.
     * @dev This is a permissioned function that will only work on a paused Pool within the Buffer Period set during
     * deployment. Note that the Pool will automatically unpause after the Buffer Period expires.
     */
    function unpausePool(address pool) external;

    /*******************************************************************************
                                    Miscellaneous
    *******************************************************************************/

    /// @dev Optional User Data should be empty in the current add / remove liquidity kind.
    error UserDataNotSupported();
}<|MERGE_RESOLUTION|>--- conflicted
+++ resolved
@@ -457,7 +457,6 @@
      * @param maxAmountsIn Maximum amounts of input tokens
      * @param minBptAmountOut Minimum amount of output pool tokens
      * @param kind Add liquidity kind
-<<<<<<< HEAD
      * @param userData Optional user data
      */
     struct AddLiquidityParams {
@@ -475,11 +474,7 @@
      * to transfer tokens from any user, given that it holds all allowances.
      *
      * @param params Parameters for the add liquidity (see above for struct definition)
-     * @return amountsIn Actual amounts of input assets
-=======
-     * @param userData Additional (optional) user data
      * @return amountsIn Actual amounts of input tokens
->>>>>>> 96e7b0b4
      * @return bptAmountOut Output pool token amount
      * @return returnData Arbitrary (optional) data with encoded response from the pool
      */
