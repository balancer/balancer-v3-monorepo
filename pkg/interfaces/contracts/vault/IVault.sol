// SPDX-License-Identifier: MIT

pragma solidity ^0.8.4;

import "../solidity-utils/openzeppelin/IERC20.sol";

/**
 * @dev Full external interface for the Vault core contract - no external or public methods exist in the contract that
 * don't override one of these declarations.
 */

interface IVault {
    // Generalities about the Vault:
    //
    // - Whenever documentation refers to 'tokens', it strictly refers to ERC20-compliant token contracts.
    // The only deviation from the ERC20 standard that is supported is functions not returning a boolean value:
    // in these scenarios, a non-reverting call is assumed to be successful.
    //
    // - All non-view functions in the Vault are non-reentrant: calling them while another one is mid-execution (e.g.
    // while execution control is transferred to a token contract during a swap) will result in a revert. View
    // functions can be called in a re-reentrant way, but doing so might cause them to return inconsistent results.
    // Contracts calling view functions in the Vault must make sure the Vault has not already been entered.
    //
    // - View functions revert if referring to either unregistered Pools, or unregistered tokens for registered Pools.

    /**
     * @dev Registers the caller account as a Pool. Must be called by the Pool's contract. Pools and tokens cannot
     * be deregistered.
     *
     * Pools can only interact with tokens they have registered. Users join a Pool by transferring registered tokens,
     * exit by receiving registered tokens, and can only swap registered tokens.
     *
     * Emits a `PoolRegistered` event.
     */
    function registerPool(IERC20[] memory tokens) external;

    /**
     * @dev Returns whether or not an address corresponds to a registered pool.
     * @param poolAddress - address of the suspected pool.
     */
    function isRegisteredPool(address poolAddress) external view returns (bool);

    /**
     * @dev Emitted when a Pool is registered by calling `registerPool`.
     * @param poolAddress - address of the pool being registered.
     */
    event PoolRegistered(address indexed poolAddress, IERC20[] tokens);

    /**
     * @dev Error indicating that a pool has already been registered.
     * @param poolAddress - the address of the duplicate pool.
     */
    error PoolAlreadyRegistered(address poolAddress);

    /**
     * @dev Error indicating that a referenced pool has not been registered.
     * @param poolAddress - the address of the unregistered pool.
     */
    error PoolNotRegistered(address poolAddress);

    /**
     * @dev Returns a Pool's registered tokens and balances.
     *
     * The order of the `tokens` and `balances` arrays is the same order that will be used in `joinPool`, `exitPool`,
     * as well as in all Pool hooks (where applicable).
     */
<<<<<<< HEAD
    function getPoolTokens(address poolAddress) external view returns (IERC20[] memory tokens, uint256[] memory balances);

    /**
     * @dev Returns the total supply of a BPT token.
     */
    function totalSupply(address poolToken) external view returns (uint256);

    /**
     * @dev Returns an account's balance of a BPT token.
     */
    function balanceOf(address poolToken, address account) external view returns (uint256);

    /**
     * @dev Permissioned function to transfer a BPT token.
     */
    function transfer(address poolToken, address owner, address to, uint256 amount) external returns (bool);

    /**
     * @dev Permissioned function to transferFrom a BPT token.
     */
    function transferFrom(address poolToken, address spender, address from, address to, uint256 amount) external returns (bool);

    /**
     * @dev Returns an owner's BPT allowance for a given spender.
     */
    function allowance(address poolToken, address owner, address spender) external view returns (uint256);

    /**
     * @dev Permissioned function to set a sender's BPT allowance for a given spender.
     */
    function approve(address poolToken, address sender, address spender, uint256 amount) external returns (bool);
=======
    function getPoolTokens(
        address poolAddress
    ) external view returns (IERC20[] memory tokens, uint256[] memory balances);
>>>>>>> 1d3bc760
}<|MERGE_RESOLUTION|>--- conflicted
+++ resolved
@@ -64,8 +64,9 @@
      * The order of the `tokens` and `balances` arrays is the same order that will be used in `joinPool`, `exitPool`,
      * as well as in all Pool hooks (where applicable).
      */
-<<<<<<< HEAD
-    function getPoolTokens(address poolAddress) external view returns (IERC20[] memory tokens, uint256[] memory balances);
+    function getPoolTokens(
+        address poolAddress
+    ) external view returns (IERC20[] memory tokens, uint256[] memory balances);
 
     /**
      * @dev Returns the total supply of a BPT token.
@@ -85,7 +86,13 @@
     /**
      * @dev Permissioned function to transferFrom a BPT token.
      */
-    function transferFrom(address poolToken, address spender, address from, address to, uint256 amount) external returns (bool);
+    function transferFrom(
+        address poolToken,
+        address spender,
+        address from,
+        address to,
+        uint256 amount
+    ) external returns (bool);
 
     /**
      * @dev Returns an owner's BPT allowance for a given spender.
@@ -96,9 +103,4 @@
      * @dev Permissioned function to set a sender's BPT allowance for a given spender.
      */
     function approve(address poolToken, address sender, address spender, uint256 amount) external returns (bool);
-=======
-    function getPoolTokens(
-        address poolAddress
-    ) external view returns (IERC20[] memory tokens, uint256[] memory balances);
->>>>>>> 1d3bc760
 }