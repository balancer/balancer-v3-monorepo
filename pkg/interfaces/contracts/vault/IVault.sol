// SPDX-License-Identifier: GPL-3.0-or-later

pragma solidity ^0.8.4;

import { Asset } from "../solidity-utils/misc/Asset.sol";
import { IERC20 } from "@openzeppelin/contracts/token/ERC20/IERC20.sol";

/// @notice Struct to represent a pool configuration
struct PoolConfig {
    bool isRegisteredPool;
    bool shouldCallAfterSwap;
    bool shouldCallAfterAddLiquidity;
    bool shouldCallAfterRemoveLiquidity;
}

/// @notice Interface for the Vault
interface IVault {
    /*******************************************************************************
                                    Pool Registration
    *******************************************************************************/

    /**
     * @notice Registers a pool, associating it with its factory and the tokens it manages.
     * @param factory The factory address associated with the pool being registered.
     * @param tokens An array of token addresses the pool will manage.
     * @param config Config for the pool
     */
    function registerPool(address factory, IERC20[] memory tokens, PoolConfig calldata config) external;

    /**
     * @notice Checks if a pool is registered
     * @param pool                           Address of the pool to check
     * @return                               True if the pool is registered, false otherwise
     */
    function isRegisteredPool(address pool) external view returns (bool);

    /**
     * @notice Gets tokens and their balances of a pool
     * @param pool                           Address of the pool
     * @return tokens                        List of tokens in the pool
     * @return balances                      Corresponding balances of the tokens
     */
    function getPoolTokens(address pool) external view returns (IERC20[] memory tokens, uint256[] memory balances);

<<<<<<< HEAD
    /**
     * @notice Gets config of a pool
     * @param pool                           Address of the pool
     * @return                               Config for the pool
     */
    function getPoolConfig(address pool) external view returns (PoolConfig memory);
=======
    /// @notice Emitted when a Pool is registered by calling `registerPool`.
    event PoolRegistered(address indexed pool, address indexed factory, IERC20[] tokens);
>>>>>>> ccd73e58

    /*******************************************************************************
                                    MultiToken
    *******************************************************************************/

    /**
     * @notice Gets total supply of a given ERC20 token
     * @param token                          Token's address
     * @return                               Total supply of the token
     */
    function totalSupply(address token) external view returns (uint256);

    /**
     * @notice Gets balance of an account for a given ERC20 token
     * @param token                          Token's address
     * @param account                        Account's address
     * @return                               Balance of the account for the token
     */
    function balanceOf(address token, address account) external view returns (uint256);

    /**
     * @notice Transfers ERC20 token from owner to a recipient
     * @param token                          Token's address
     * @param to                             Recipient's address
     * @param amount                         Amount of tokens to transfer
     * @return                               True if successful, false otherwise
     */
    function transfer(address token, address to, uint256 amount) external returns (bool);

    /**
     * @notice Transfers ERC20 token from owner to a recipient
     * @param owner                          Owner's address
     * @param to                             Recipient's address
     * @param amount                         Amount of tokens to transfer
     * @return                               True if successful, false otherwise
     */
    function transferWith(address owner, address to, uint256 amount) external returns (bool);

    /**
     * @notice Transfers from a sender to a recipient using an allowance
     * @param token                          Token's address
     * @param from                           Sender's address
     * @param to                             Recipient's address
     * @param amount                         Amount of tokens to transfer
     * @return                               True if successful, false otherwise
     */
    function transferFrom(address token, address from, address to, uint256 amount) external returns (bool);

    /**
     * @notice Transfers from a sender to a recipient using an allowance
     * @param spender                        Address allowed to perform the transfer
     * @param from                           Sender's address
     * @param to                             Recipient's address
     * @param amount                         Amount of tokens to transfer
     * @return                               True if successful, false otherwise
     */
    function transferFromWith(address spender, address from, address to, uint256 amount) external returns (bool);

    /**
     * @notice Gets allowance of a spender for a given ERC20 token and owner
     * @param token                          Token's address
     * @param owner                          Owner's address
     * @param spender                        Spender's address
     * @return                               Amount of tokens the spender is allowed to spend
     */
    function allowance(address token, address owner, address spender) external view returns (uint256);

    /**
     * @notice Approves a spender to spend tokens on behalf of sender
     * @param owner                          Owner's address
     * @param spender                        Spender's address
     * @param amount                         Amount of tokens to approve
     * @return                               True if successful, false otherwise
     */
    function approveWith(address owner, address spender, uint256 amount) external returns (bool);

    /**
     * @notice Approves a spender to spend tokens on behalf of sender
     * @param token                          Token's address
     * @param spender                        Spender's address
     * @param amount                         Amount of tokens to approve
     * @return                               True if successful, false otherwise
     */
    function approve(address token, address spender, uint256 amount) external returns (bool);

    /*******************************************************************************
                              Transient Accounting
    *******************************************************************************/

    /**
     * @notice Invokes a callback on msg.sender with arguments provided in `data`.
     * Callback is `transient`, meaning all balances for the caller have to be settled at the end.
     * @param data                           Contain function signature and args to be passed to the msg.sender
     * @return result                        Resulting data from the call
     */
    function invoke(bytes calldata data) external payable returns (bytes memory result);

    /**
     * @notice Settles deltas for a token
     * @param token                          Token's address
     * @return paid                          Amount paid during settlement
     */
    function settle(IERC20 token) external returns (uint256 paid);

    /**
     * @notice Sends tokens to a recipient
     * @param token                          Token's address
     * @param to                             Recipient's address
     * @param amount                         Amount of tokens to send
     */
    function wire(IERC20 token, address to, uint256 amount) external;

    /**
     * @notice Mints tokens to a recipient
     * @param token                          Token's address
     * @param to                             Recipient's address
     * @param amount                         Amount of tokens to mint
     */
    function mint(IERC20 token, address to, uint256 amount) external;

    /**
     * @notice Retrieves tokens from a sender
     * @param token                          Token's address
     * @param from                           Sender's address
     * @param amount                         Amount of tokens to retrieve
     */
    function retrieve(IERC20 token, address from, uint256 amount) external;

    /**
     * @notice Burns tokens from an owner
     * @param token                          Token's address
     * @param owner                          Owner's address
     * @param amount                         Amount of tokens to burn
     */
    function burn(IERC20 token, address owner, uint256 amount) external;

    /**
     * @dev Returns the address at the specified index of the _handlers array.
     * @param index The index of the handler's address to fetch.
     * @return The address at the given index.
     */
    function getHandler(uint256 index) external view returns (address);

    /**
     * @dev Returns the total number of handlers.
     * @return The number of handlers.
     */
    function getHandlersCount() external view returns (uint256);

    /**
     *  @notice Returns the count of non-zero deltas
     *  @return The current value of _nonzeroDeltaCount
     */
    function getNonzeroDeltaCount() external view returns (uint256);

    /**
     * @notice Retrieves the token delta for a specific user and token.
     * @dev This function allows reading the value from the `_tokenDeltas` mapping.
     * @param user The address of the user for whom the delta is being fetched.
     * @param token The token for which the delta is being fetched.
     * @return The delta of the specified token for the specified user.
     */
    function getTokenDelta(address user, IERC20 token) external view returns (int256);

    /**
     * @notice Retrieves the reserve of a given token.
     * @param token The token for which to retrieve the reserve.
     * @return The amount of reserves for the given token.
     */
    function getTokenReserve(IERC20 token) external view returns (uint256);

    enum SwapKind {
        GIVEN_IN,
        GIVEN_OUT
    }

    /**
     * @notice Swaps tokens based on provided parameters
     * @param params                         Parameters for the swap
     * @return amountCalculated              Calculated swap amount
     * @return amountIn                      Amount of input tokens for the swap
     * @return amountOut                     Amount of output tokens from the swap
     */
    function swap(
        SwapParams memory params
    ) external returns (uint256 amountCalculated, uint256 amountIn, uint256 amountOut);

    struct SwapParams {
        /// @notice Type of the swap.
        SwapKind kind;
        /// @notice Address of the pool.
        address pool;
        /// @notice Token given in the swap.
        IERC20 tokenIn;
        /// @notice Token received from the swap.
        IERC20 tokenOut;
        /// @notice Amount of token given.
        uint256 amountGiven;
        /// @notice Additional data for the swap.
        bytes userData;
    }

    event Swap(
        address indexed pool,
        IERC20 indexed tokenIn,
        IERC20 indexed tokenOut,
        uint256 amountIn,
        uint256 amountOut
    );

    /**
     * @notice Adds liquidity to a pool
     * @param pool                           Address of the pool
     * @param assets                         Assets involved in the liquidity
     * @param maxAmountsIn                   Maximum amounts of input assets
     * @param minBptAmountOut                Minimum output pool token amount
     * @param userData                       Additional user data
     * @return amountsIn                     Actual amounts of input assets
     * @return bptAmountOut                  Output pool token amount
     */
    function addLiquidity(
        address pool,
        IERC20[] memory assets,
        uint256[] memory maxAmountsIn,
        uint256 minBptAmountOut,
        bytes memory userData
    ) external returns (uint256[] memory amountsIn, uint256 bptAmountOut);

    /**
     * @notice Removes liquidity from a pool
     * @param pool                           Address of the pool
     * @param assets                         Assets involved in the liquidity removal
     * @param minAmountsOut                  Minimum amounts of output assets
     * @param bptAmountIn                    Input pool token amount
     * @param userData                       Additional user data
     * @return amountsOut                    Actual amounts of output assets
     */
    function removeLiquidity(
        address pool,
        IERC20[] memory assets,
        uint256[] memory minAmountsOut,
        uint256 bptAmountIn,
        bytes memory userData
    ) external returns (uint256[] memory amountsOut);

    event PoolBalanceChanged(address indexed pool, address indexed liquidityProvider, IERC20[] tokens, int256[] deltas);

    /*******************************************************************************
                                    Queries
    *******************************************************************************/

    /**
     * @notice Invokes a callback on msg.sender with arguments provided in `data`
     * to query a set of operations on the Vault.
     * Only off-chain eth_call are allowed, everything else will revert.
     * @param data                           Contain function signature and args to be passed to the msg.sender
     * @return result                        Resulting data from the call
     */
    function quote(bytes calldata data) external payable returns (bytes memory result);

    /**
     * @notice Disables queries functionality on the Vault. Can be called only by governance.
     */
    function disableQuery() external;

    /**
     * @notice Checks if the queries enabled on the Vault.
     * @return If true, then queries are disabled.
     */
    function isQueryDisabled() external view returns (bool);
}<|MERGE_RESOLUTION|>--- conflicted
+++ resolved
@@ -42,17 +42,15 @@
      */
     function getPoolTokens(address pool) external view returns (IERC20[] memory tokens, uint256[] memory balances);
 
-<<<<<<< HEAD
     /**
      * @notice Gets config of a pool
      * @param pool                           Address of the pool
      * @return                               Config for the pool
      */
     function getPoolConfig(address pool) external view returns (PoolConfig memory);
-=======
+
     /// @notice Emitted when a Pool is registered by calling `registerPool`.
     event PoolRegistered(address indexed pool, address indexed factory, IERC20[] tokens);
->>>>>>> ccd73e58
 
     /*******************************************************************************
                                     MultiToken
