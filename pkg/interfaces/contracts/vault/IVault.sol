--- conflicted
+++ resolved
@@ -18,12 +18,9 @@
 struct PoolConfig {
     bool isRegisteredPool;
     bool isInitializedPool;
-<<<<<<< HEAD
     bool hasDynamicSwapFee;
-    uint24 staticSwapFee;
-=======
+    uint24 staticSwapFeePercentage;
     uint24 tokenDecimalDiffs; // stores 18-(token decimals), for each token
->>>>>>> 12977cda
     PoolCallbacks callbacks;
 }
 
