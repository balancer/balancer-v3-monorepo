--- conflicted
+++ resolved
@@ -2,7 +2,6 @@
 
 pragma solidity ^0.8.4;
 
-import { IERC20MultiToken } from "../solidity-utils/token/IERC20MultiToken.sol";
 import { Asset } from "../solidity-utils/misc/Asset.sol";
 import { IERC20 } from "@openzeppelin/contracts/token/ERC20/IERC20.sol";
 import { IBasePool } from "./IBasePool.sol";
@@ -16,7 +15,7 @@
 }
 
 /// @notice Interface for the Vault
-interface IVault is IERC20MultiToken {
+interface IVault {
     /*******************************************************************************
                                     Pool Registration
     *******************************************************************************/
@@ -63,8 +62,6 @@
     event PoolRegistered(address indexed pool, address indexed factory, IERC20[] tokens);
 
     /*******************************************************************************
-<<<<<<< HEAD
-=======
                                     MultiToken
     *******************************************************************************/
 
@@ -155,7 +152,6 @@
     function poolTokenApprove(address owner, address spender, uint256 amount) external returns (bool);
 
     /*******************************************************************************
->>>>>>> 1d231f9d
                               Transient Accounting
     *******************************************************************************/
 
