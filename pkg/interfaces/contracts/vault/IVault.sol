// SPDX-License-Identifier: GPL-3.0-or-later

pragma solidity ^0.8.4;

import { IERC20 } from "@openzeppelin/contracts/token/ERC20/IERC20.sol";
import { IBasePool } from "./IBasePool.sol";
import { Asset } from "../solidity-utils/misc/Asset.sol";
import { IAuthorizer } from "./IAuthorizer.sol";

/// @dev Represents a pool's callbacks.
struct PoolCallbacks {
    bool shouldCallAfterSwap;
    bool shouldCallAfterAddLiquidity;
    bool shouldCallAfterRemoveLiquidity;
}

/// @dev Represents a pool's configuration, including callbacks.
struct PoolConfig {
    bool isRegisteredPool;
    bool isInitializedPool;
    bool isPausedPool;
    PoolCallbacks callbacks;
}

interface IVault {
    /*******************************************************************************
                        Pool Registration and Initialization
    *******************************************************************************/

    /**
     * @dev A pool has already been registered. `registerPool` may only be called once.
     * @param pool The already registered pool
     */
    error PoolAlreadyRegistered(address pool);

    /**
     * @dev A pool has already been initialized. `initialize` may only be called once.
     * @param pool The already initialized pool
     */
    error PoolAlreadyInitialized(address pool);

    /**
     * @dev A pool has not been registered.
     * @param pool The unregistered pool
     */
    error PoolNotRegistered(address pool);

    /**
     * @dev A referenced pool has not been initialized.
     * @param pool The uninitialized pool
     */
    error PoolNotInitialized(address pool);

    /// @dev Invalid tokens (e.g., zero) cannot be registered.
    error InvalidToken();

    /**
     * @dev A token was already registered (i.e., it is a duplicate in the pool).
     * @param token The duplicate token
     */
    error TokenAlreadyRegistered(IERC20 token);

    /// @dev The BPT amount involved in the operation is below the absolute minimum.
    error BptAmountBelowAbsoluteMin();

    /// @dev The token count is below the minimum allowed.
    error MinTokens();

    /// @dev The token count is above the maximum allowed.
    error MaxTokens();

    /**
     * @notice A Pool was registered by calling `registerPool`.
     * @param pool The pool being registered
     * @param factory The factory creating the pool
     * @param tokens The pool's tokens
     */
    event PoolRegistered(address indexed pool, address indexed factory, IERC20[] tokens);

    /**
     * @notice A Pool was initialized by calling `initialize`.
     * @param pool The pool being initialized
     */
    event PoolInitialized(address indexed pool);

    /**
     * @notice Pool balances have changed (e.g., after initialization, add/remove liquidity).
     * @param pool The pool being registered
     * @param liquidityProvider The user performing the operation
     * @param tokens The pool's tokens
     * @param deltas The amount each token changed
     */
    event PoolBalanceChanged(address indexed pool, address indexed liquidityProvider, IERC20[] tokens, int256[] deltas);

    /**
     * @notice Registers a pool, associating it with its factory and the tokens it manages.
     * @param factory The factory address associated with the pool being registered
     * @param tokens An array of token addresses the pool will manage
     * @param config Config for the pool
     */
    function registerPool(address factory, IERC20[] memory tokens, PoolCallbacks calldata config) external;

    /**
     * @notice Initializes a registered pool by adding liquidity; mints BPT tokens for the first time in exchange.
     * @dev The initial liquidity should make the pool mint at least `_MINIMUM_BPT` tokens, otherwise the
     * initialization will fail. Besides the BPT minted to the given target address (`to`), `_MINIMUM_BPT` tokens are
     * minted to address(0).
     *
     * @param pool Address of the pool to initialize
     * @param to Address that will receive the output BPT
     * @param tokens tokens involved in the liquidity provision
     * @param maxAmountsIn Maximum amounts of input tokens
     * @param userData Additional (optional) data for the initialization
     * @return amountsIn Actual amounts of input tokens
     * @return bptAmountOut Output pool token amount
     */
    function initialize(
        address pool,
        address to,
        IERC20[] memory tokens,
        uint256[] memory maxAmountsIn,
        bytes memory userData
    ) external returns (uint256[] memory amountsIn, uint256 bptAmountOut);

    /**
     * @notice Checks whether a pool is registered.
     * @param pool Address of the pool to check
     * @return True if the pool is registered, false otherwise
     */
    function isRegisteredPool(address pool) external view returns (bool);

    /**
     * @notice Checks whether a pool is initialized.
     * @dev An initialized pool can be considered registered as well.
     * @param pool Address of the pool to check
     * @return True if the pool is initialized, false otherwise
     */
    function isInitializedPool(address pool) external view returns (bool);

    /**
     * @notice Gets tokens and their balances of a pool.
     * @param pool Address of the pool
     * @return tokens List of tokens in the pool
     * @return balances Corresponding balances of the tokens
     */
    function getPoolTokens(address pool) external view returns (IERC20[] memory tokens, uint256[] memory balances);

    /**
     * @notice Gets the configuration paramters of a pool.
     * @param pool Address of the pool
     * @return Pool configuration
     */
    function getPoolConfig(address pool) external view returns (PoolConfig memory);

    /**
     * @notice Get the minimum number of tokens in a pool.
     * @dev We expect the vast majority of pools to be 2-token.
     * @return The token count of a minimal pool
     */
    function getMinimumPoolTokens() external pure returns (uint256);

    /**
     * @notice Get the maximum number of tokens in a pool.
     * @return The token count of a minimal pool
     */
    function getMaximumPoolTokens() external pure returns (uint256);

    /*******************************************************************************
                                    MultiToken
    *******************************************************************************/

    /**
     * @notice Gets total supply of a given ERC20 token.
     * @param token Token's address
     * @return Total supply of the token
     */
    function totalSupply(address token) external view returns (uint256);

    /**
     * @notice Gets balance of an account for a given ERC20 token.
     * @param token Token's address
     * @param account Account's address
     * @return Balance of the account for the token
     */
    function balanceOf(address token, address account) external view returns (uint256);

    /**
     * @notice Gets allowance of a spender for a given ERC20 token and owner.
     * @param token Token's address
     * @param owner Owner's address
     * @param spender Spender's address
     * @return Amount of tokens the spender is allowed to spend
     */
    function allowance(address token, address owner, address spender) external view returns (uint256);

    /**
     * @notice Transfers pool token from owner to a recipient.
     * @dev Notice that the pool token address is not included in the params. This function is exclusively called by
     * the pool contract, so msg.sender is used as the token address.
     *
     * @param owner Owner's address
     * @param to Recipient's address
     * @param amount Amount of tokens to transfer
     * @return True if successful, false otherwise
     */
    function transfer(address owner, address to, uint256 amount) external returns (bool);

    /**
     * @notice Transfers pool token from a sender to a recipient using an allowance.
     * @dev Notice that the pool token address is not included in the params. This function is exclusively called by
     * the pool contract, so msg.sender is used as the token address.
     *
     * @param spender Address allowed to perform the transfer
     * @param from Sender's address
     * @param to Recipient's address
     * @param amount Amount of tokens to transfer
     * @return True if successful, false otherwise
     */
    function transferFrom(address spender, address from, address to, uint256 amount) external returns (bool);

    /**
     * @notice Approves a spender to spend pool tokens on behalf of sender.
     * @dev Notice that the pool token address is not included in the params. This function is exclusively called by
     * the pool contract, so msg.sender is used as the token address.
     *
     * @param owner Owner's address
     * @param spender Spender's address
     * @param amount Amount of tokens to approve
     * @return True if successful, false otherwise
     */
    function approve(address owner, address spender, uint256 amount) external returns (bool);

    /*******************************************************************************
                              Transient Accounting
    *******************************************************************************/

    /**
     * @dev Error indicating the sender is not the Vault (e.g., someone is trying to call a permissioned function).
     * @param sender The account attempting to call a permissioned function
     */
    error SenderIsNotVault(address sender);

    /// @dev The BPT amount requested from removing liquidity is above the maximum specified for the operation.
    error BptAmountAboveMax();

    /// @dev A transient accounting operation completed with outstanding token deltas.
    error BalanceNotSettled();

    /**
     * @dev In transient accounting, a handler is attempting to execute an operation out of order.
     * The caller address should equal the handler.
     * @param handler Address of the current handler being processed
     * @param caller Address of the caller (msg.sender)
     */
    error WrongHandler(address handler, address caller);

    /// @dev A user called a Vault function (swap, add/remove liquidity) outside the invoke context.
    error NoHandler();

    /**
     * @dev The caller attempted to access a handler at an invalid index.
     * @param index The invalid index
     */
    error HandlerOutOfBounds(uint256 index);

    /// @dev The pool has returned false to a callback, indicating the transaction should revert.
    error CallbackFailed();

    /// @dev An unauthorized Router tried to call a permissioned function (i.e., using the Vault's token allowance).
    error RouterNotTrusted();

    /**
     * @notice Invokes a callback on msg.sender with arguments provided in `data`.
     * @dev Callback is `transient`, meaning all balances for the caller have to be settled at the end.
     * @param data Contains function signature and args to be passed to the msg.sender
     * @return result Resulting data from the call
     */
    function invoke(bytes calldata data) external payable returns (bytes memory result);

    /**
     * @notice Settles deltas for a token.
     * @param token Token's address
     * @return paid Amount paid during settlement
     */
    function settle(IERC20 token) external returns (uint256 paid);

    /**
     * @notice Sends tokens to a recipient.
     * @param token Token's address
     * @param to Recipient's address
     * @param amount Amount of tokens to send
     */
    function wire(IERC20 token, address to, uint256 amount) external;

    /**
     * @notice Retrieves tokens from a sender.
     * @dev This function can transfer tokens from users using allowances granted to the Vault.
     * Only trusted routers should be permitted to invoke it. Untrusted routers should use `settle` instead.
     *
     * @param token Token's address
     * @param from Sender's address
     * @param amount Amount of tokens to retrieve
     */
    function retrieve(IERC20 token, address from, uint256 amount) external;

    /**
     * @notice Returns the address at the specified index of the _handlers array.
     * @param index The index of the handler's address to fetch
     * @return The address at the given index
     */
    function getHandler(uint256 index) external view returns (address);

    /**
     * @notice Returns the total number of handlers.
     * @return The number of handlers
     */
    function getHandlersCount() external view returns (uint256);

    /**
     *  @notice Returns the count of non-zero deltas.
     *  @return The current value of _nonzeroDeltaCount
     */
    function getNonzeroDeltaCount() external view returns (uint256);

    /**
     * @notice Retrieves the token delta for a specific user and token.
     * @dev This function allows reading the value from the `_tokenDeltas` mapping.
     * @param user The address of the user for whom the delta is being fetched
     * @param token The token for which the delta is being fetched
     * @return The delta of the specified token for the specified user
     */
    function getTokenDelta(address user, IERC20 token) external view returns (int256);

    /**
     * @notice Retrieves the reserve of a given token.
     * @param token The token for which to retrieve the reserve
     * @return The amount of reserves for the given token
     */
    function getTokenReserve(IERC20 token) external view returns (uint256);

    /***************************************************************************
                                   Add Liquidity
    ***************************************************************************/

    /**
     * @dev The token list passed into an operation does not match the pool tokens in the pool.
     * @param pool Address of the pool
     * @param expectedToken The correct token at a given index in the pool
     * @param actualToken The actual token found at that index
     */
    error TokensMismatch(address pool, address expectedToken, address actualToken);

    /// @dev The user tried to swap zero tokens.
    error AmountGivenZero();

    /// @dev The user attempted to swap a token for itself.
    error CannotSwapSameToken();

    /// @dev The user attempted to swap a token not in the pool.
    error TokenNotRegistered();

    /**
     * @notice Adds liquidity to a pool.
     * @dev Caution should be exercised when adding liquidity because the Vault has the capability
     * to transfer tokens from any user, given that it holds all allowances.
     *
     * @param pool Address of the pool
     * @param to  Address of user to mint to
     * @param assets Assets involved in the liquidity
     * @param maxAmountsIn Maximum amounts of input assets
     * @param minBptAmountOut Minimum output pool token amount
     * @param kind Add liquidity kind
     * @param userData Additional (optional) user data
     * @return amountsIn Actual amounts of input assets
     * @return bptAmountOut Output pool token amount
     */
    function addLiquidity(
        address pool,
        address to,
        IERC20[] memory assets,
        uint256[] memory maxAmountsIn,
        uint256 minBptAmountOut,
        IBasePool.AddLiquidityKind kind,
        bytes memory userData
    ) external returns (uint256[] memory amountsIn, uint256 bptAmountOut);

    /***************************************************************************
                                 Remove Liquidity
    ***************************************************************************/

    /**
     * @notice Removes liquidity from a pool.
     * @dev Trusted routers can burn pool tokens belonging to any user and require no prior approval from the user.
     * Untrusted routers require prior approval from the user. This is the only function allowed to call
     * _queryModeBalanceIncrease (and only in a query context).
     *
     * @param pool Address of the pool
     * @param from Address of user to burn from
     * @param assets Assets involved in the liquidity removal
     * @param minAmountsOut Minimum amounts of output assets
     * @param maxBptAmountIn Input pool token amount
     * @param kind Remove liquidity kind
     * @param userData Additional (optional) user data
     * @return amountsOut Actual amounts of output assets
     * @return bptAmountIn Actual amount of BPT burnt
     */
    function removeLiquidity(
        address pool,
        address from,
        IERC20[] memory assets,
        uint256[] memory minAmountsOut,
        uint256 maxBptAmountIn,
        IBasePool.RemoveLiquidityKind kind,
        bytes memory userData
    ) external returns (uint256[] memory amountsOut, uint256 bptAmountIn);

    /***************************************************************************
                                       Swaps
    ***************************************************************************/

    enum SwapKind {
        GIVEN_IN,
        GIVEN_OUT
    }

    /**
     * @dev Data for a swap operation.
     * @param kind Type of swap (Given In or Given Out)
     * @param pool The pool with the tokens being swapped
     * @param tokenIn The token entering the Vault (balance increases)
     * @param tokenOut The token leaving the Vault (balance decreases)
     * @param amountGiven Amount specified for tokenIn or tokenOut (depending on the type of swap)
     * @param userData Additional (optional) user data
     */
    struct SwapParams {
        SwapKind kind;
        address pool;
        IERC20 tokenIn;
        IERC20 tokenOut;
        uint256 amountGiven;
        bytes userData;
    }

    /**
     * @notice A swap has occurred.
     * @param pool The pool with the tokens being swapped
     * @param tokenIn The token entering the Vault (balance increases)
     * @param tokenOut The token leaving the Vault (balance decreases)
     * @param amountIn Number of tokenIn tokens
     * @param amountOut Number of tokenOut tokens
     */
    event Swap(
        address indexed pool,
        IERC20 indexed tokenIn,
        IERC20 indexed tokenOut,
        uint256 amountIn,
        uint256 amountOut
    );

    /**
     * @notice Swaps tokens based on provided parameters.
     * @param params Parameters for the swap (see above for struct definition)
     * @return amountCalculated Calculated swap amount
     * @return amountIn Amount of input tokens for the swap
     * @return amountOut Amount of output tokens from the swap
     */
    function swap(
        SwapParams memory params
    ) external returns (uint256 amountCalculated, uint256 amountIn, uint256 amountOut);

    /*******************************************************************************
                                    Queries
    *******************************************************************************/

    /// @dev A user tried to execute a query operation when they were disabled.
    error QueriesDisabled();

    /**
     * @notice Invokes a callback on msg.sender with arguments provided in `data`.
     * @dev Used to query a set of operations on the Vault. Only off-chain eth_call are allowed,
     * anything else will revert.
     *
     * Allows querying any operation on the Vault that has the `withHandler` modifier.
     *
     * Allows the external calling of a function via the Vault contract to
     * access Vault's functions guarded by `withHandler`.
     * `transient` modifier ensuring balances changes within the Vault are settled.
     *
     * @param data Contains function signature and args to be passed to the msg.sender
     * @return result Resulting data from the call
     */
    function quote(bytes calldata data) external payable returns (bytes memory result);

    /// @notice Disables queries functionality on the Vault. Can be called only by governance.
    function disableQuery() external;

    /**
     * @notice Checks if the queries enabled on the Vault.
     * @return If true, then queries are disabled
     */
    function isQueryDisabled() external view returns (bool);

    /*******************************************************************************
                                Authentication
    *******************************************************************************/

    /**
     * @notice A new authorizer is set by `setAuthorizer`.
     * @param newAuthorizer The address of the new authorizer
     */
    event AuthorizerChanged(IAuthorizer indexed newAuthorizer);

    /**
     * @notice Returns the Vault's Authorizer.
     * @return Address of the authorizer
     */
    function getAuthorizer() external view returns (IAuthorizer);

    /**
     * @notice Sets a new Authorizer for the Vault.
     * @dev The caller must be allowed by the current Authorizer to do this.
     * Emits an `AuthorizerChanged` event.
     */
    function setAuthorizer(IAuthorizer newAuthorizer) external;

    /*******************************************************************************
                                        Pausing
    *******************************************************************************/

    /**
     * @dev The Vault's pause status has changed.
     * @param paused True if the Vault was paused
     */
    event VaultPausedStateChanged(bool paused);

    /**
     * @dev A Pool's pause status has changed.
     * @param pool The pool that was just paused or unpaused
     * @param paused True if the pool was paused
     */
    event PoolPausedStateChanged(address pool, bool paused);

    /// @dev A user tried to invoke an operation while the Vault was paused.
    error VaultPaused();

    /// @dev Governance tried to unpause the Vault when it was not paused.
    error VaultNotPaused();

    /// @dev Governance tried to pause the Vault after the pause period expired.
    error VaultPauseWindowExpired();

    /// @dev Governance tried to unpause the Vault after the buffer period expired.
    error VaultBufferPeriodExpired();

    /**
<<<<<<< HEAD
     * @dev A user tried to invoke an operation involving a paused Pool.
     * @param pool The paused pool
     */
    error PoolPaused(address pool);

    /**
     * @dev Governance tried to unpause the Pool when it was not paused.
     * @param pool The unpaused pool
     */
    error PoolNotPaused(address pool);

    /**
     * @dev Governance tried to pause a Pool after the pause period expired.
     * @param pool The pool
     */
    error PoolPauseWindowExpired(address pool);

    /**
     * @dev Governance tried to unpause a Pool after the buffer period expired.
     * @param pool The pool
     */
    error PoolBufferPeriodExpired(address pool);
=======
     * @notice Indicates whether the Vault is paused.
     * @return True if the Vault is paused
     */
    function vaultPaused() external view returns (bool);
>>>>>>> 1f42e7de

    /**
     * @notice Returns the paused status, and end times of the Vault's pause window and buffer period.
     * @return paused True is the Vault is paused
     * @return vaultPauseWindowEndTime The timestamp of the end of the Vault's pause window
     * @return vaultBufferPeriodEndTime The timestamp of the end of the Vault's buffer period
     */
    function getVaultPausedState() external view returns (bool, uint256, uint256);

    /**
     * @notice Pause the Vault: an emergency action which disables all operational state-changing functions.
     * @dev This is a permissioned function that will only work during the Pause Window set during deployment.
     */
    function pauseVault() external;

    /**
     * @notice Reverse a `pause` operation, and restore the Vault to normal functionality.
     * @dev This is a permissioned function that will only work on a paused Vault within the Buffer Period set during
     * deployment. Note that the Vault will automatically unpause after the Buffer Period expires.
     */
    function unpauseVault() external;

    /**
     * @notice Indicates whether a pool is paused.
     * @param pool The pool to be checked
     * @return True if the pool is paused
     */
    function poolPaused(address pool) external view returns (bool);

    /**
     * @notice Returns the paused status, and end times of the Vault's pause window and buffer period.
     * @param pool The pool whose data is requested
     * @return paused True is the Vault is paused
     * @return vaultPauseWindowEndTime The timestamp of the end of the Vault's pause window
     * @return vaultBufferPeriodEndTime The timestamp of the end of the Vault's buffer period
     */
    function getPoolPausedState(address pool) external view returns (bool, uint256, uint256);

    /**
     * @notice Pause the Pool: an emergency action which disables all pool functions.
     * @dev This is a permissioned function that will only work during the Pause Window set during pool factory
     * deployment.
     */
    function pausePool(address pool) external;

    /**
     * @notice Reverse a `pause` operation, and restore the Pool to normal functionality.
     * @dev This is a permissioned function that will only work on a paused Pool within the Buffer Period set during
     * deployment. Note that the Pool will automatically unpause after the Buffer Period expires.
     */
    function unpausePool(address pool) external;
}<|MERGE_RESOLUTION|>--- conflicted
+++ resolved
@@ -553,7 +553,6 @@
     error VaultBufferPeriodExpired();
 
     /**
-<<<<<<< HEAD
      * @dev A user tried to invoke an operation involving a paused Pool.
      * @param pool The paused pool
      */
@@ -576,12 +575,12 @@
      * @param pool The pool
      */
     error PoolBufferPeriodExpired(address pool);
-=======
+
+    /**
      * @notice Indicates whether the Vault is paused.
      * @return True if the Vault is paused
      */
     function vaultPaused() external view returns (bool);
->>>>>>> 1f42e7de
 
     /**
      * @notice Returns the paused status, and end times of the Vault's pause window and buffer period.
