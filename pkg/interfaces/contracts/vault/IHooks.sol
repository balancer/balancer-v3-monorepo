// SPDX-License-Identifier: GPL-3.0-or-later

pragma solidity ^0.8.24;

import { IERC20 } from "@openzeppelin/contracts/token/ERC20/IERC20.sol";

import { IVault } from "./IVault.sol";
import { IBasePool } from "./IBasePool.sol";
import "./VaultTypes.sol";

/// @notice Interface for pool hooks
interface IHooks {
    /***************************************************************************
                                   Register
    ***************************************************************************/

    /**
     * @notice Hook to be executed when pool is registered. Returns true if registration was successful, and false to
     * revert the registration of the pool. Make sure this function is properly implemented (e.g. check the factory,
     * and check that the given pool is from the factory).
     * @dev Vault address can be accessed with msg.sender.
     * @param factory Address of the pool factory
     * @param pool Address of the pool
     * @param tokenConfig An array of descriptors for the tokens the pool will manage
     * @param liquidityManagement Liquidity management flags with implemented methods
     * @return success True if the hook allowed the registration, false otherwise
     */
    function onRegister(
        address factory,
        address pool,
        TokenConfig[] memory tokenConfig,
        LiquidityManagement calldata liquidityManagement
    ) external returns (bool);

    struct HookFlags {
        bool enableHookAdjustedAmounts;
        bool shouldCallBeforeInitialize;
        bool shouldCallAfterInitialize;
        bool shouldCallComputeDynamicSwapFee;
        bool shouldCallBeforeSwap;
        bool shouldCallAfterSwap;
        bool shouldCallBeforeAddLiquidity;
        bool shouldCallAfterAddLiquidity;
        bool shouldCallBeforeRemoveLiquidity;
        bool shouldCallAfterRemoveLiquidity;
    }

    /**
     * @notice Returns flags informing which hooks are implemented in the contract.
     * @return hookFlags Flags indicating which hooks the contract supports
     */
    function getHookFlags() external view returns (HookFlags memory hookFlags);

    /***************************************************************************
                                   Initialize
    ***************************************************************************/

    /**
     * @notice Optional hook to be executed before pool initialization.
     * @param exactAmountsIn Exact amounts of input tokens
     * @param userData Optional, arbitrary data with the encoded request
     * @return success True if the pool wishes to proceed with initialization
     */
    function onBeforeInitialize(uint256[] memory exactAmountsIn, bytes memory userData) external returns (bool);

    /**
     * @notice Optional hook to be executed after pool initialization.
     * @param exactAmountsIn Exact amounts of input tokens
     * @param bptAmountOut Amount of pool tokens minted during initialization
     * @param userData Optional, arbitrary data with the encoded request
     * @return success True if the pool wishes to proceed with initialization
     */
    function onAfterInitialize(
        uint256[] memory exactAmountsIn,
        uint256 bptAmountOut,
        bytes memory userData
    ) external returns (bool);

    /***************************************************************************
                                   Add Liquidity
    ***************************************************************************/

    /**
     * @notice Optional hook to be executed before adding liquidity.
     * @param router The address (usually a router contract) that initiated a swap operation on the Vault
     * @param pool Pool address, used to fetch pool information from the vault (pool config, tokens, etc.)
     * @param kind The type of add liquidity operation (e.g., proportional, custom)
     * @param maxAmountsInScaled18 Maximum amounts of input tokens
     * @param minBptAmountOut Minimum amount of output pool tokens
     * @param balancesScaled18 Current pool balances, sorted in token registration order
     * @param userData Optional, arbitrary data with the encoded request
     * @return success True if the pool wishes to proceed with settlement
     */
    function onBeforeAddLiquidity(
        address router,
        address pool,
        AddLiquidityKind kind,
        uint256[] memory maxAmountsInScaled18,
        uint256 minBptAmountOut,
        uint256[] memory balancesScaled18,
        bytes memory userData
    ) external returns (bool success);

    /**
     * @notice Optional hook to be executed after adding liquidity.
     * @param router The address (usually a router contract) that initiated a swap operation on the Vault
     * @param pool Pool address, used to fetch pool information from the vault (pool config, tokens, etc.)
     * @param kind The type of add liquidity operation (e.g., proportional, custom)
     * @param amountsInScaled18 Actual amounts of tokens added, sorted in token registration order
     * @param amountsInRaw Actual amounts of tokens added, sorted in token registration order
     * @param bptAmountOut Amount of pool tokens minted
     * @param balancesScaled18 Current pool balances, sorted in token registration order
     * @param userData Additional (optional) data provided by the user
     * @return success True if the pool wishes to proceed with settlement
     * @return hookAdjustedAmountsInRaw New amountsInRaw, potentially modified by the hook
     */
    function onAfterAddLiquidity(
        address router,
        address pool,
        AddLiquidityKind kind,
        uint256[] memory amountsInScaled18,
        uint256[] memory amountsInRaw,
        uint256 bptAmountOut,
        uint256[] memory balancesScaled18,
        bytes memory userData
    ) external returns (bool success, uint256[] memory hookAdjustedAmountsInRaw);

    /***************************************************************************
                                 Remove Liquidity
    ***************************************************************************/

    /**
     * @notice Optional hook to be executed before removing liquidity.
     * @param router The address (usually a router contract) that initiated a swap operation on the Vault
     * @param pool Pool address, used to fetch pool information from the vault (pool config, tokens, etc.)
     * @param kind The type of remove liquidity operation (e.g., proportional, custom)
     * @param maxBptAmountIn Maximum amount of input pool tokens
     * @param minAmountsOutScaled18 Minimum output amounts, sorted in token registration order
     * @param balancesScaled18 Current pool balances, sorted in token registration order
     * @param userData Optional, arbitrary data with the encoded request
     * @return success True if the pool wishes to proceed with settlement
     */
    function onBeforeRemoveLiquidity(
        address router,
        address pool,
        RemoveLiquidityKind kind,
        uint256 maxBptAmountIn,
        uint256[] memory minAmountsOutScaled18,
        uint256[] memory balancesScaled18,
        bytes memory userData
    ) external returns (bool success);

    /**
     * @notice Optional hook to be executed after removing liquidity.
     * @param router The address (usually a router contract) that initiated a swap operation on the Vault
     * @param pool Pool address, used to fetch pool information from the vault (pool config, tokens, etc.)
     * @param kind The type of remove liquidity operation (e.g., proportional, custom)
     * @param bptAmountIn Amount of pool tokens to burn
     * @param amountsOutScaled18 Scaled amount of tokens to receive, sorted in token registration order
     * @param amountsOutRaw Actual amount of tokens to receive, sorted in token registration order
     * @param balancesScaled18 Current pool balances, sorted in token registration order
     * @param userData Additional (optional) data provided by the user
     * @return success True if the pool wishes to proceed with settlement
<<<<<<< HEAD
     * @return hookAdjustedBptAmountIn New bptAmountIn, potentially modified by the hook
=======
>>>>>>> eb031fab
     * @return hookAdjustedAmountsOutRaw New amountsOutRaw, potentially modified by the hook
     */
    function onAfterRemoveLiquidity(
        address router,
        address pool,
        RemoveLiquidityKind kind,
        uint256 bptAmountIn,
        uint256[] memory amountsOutScaled18,
        uint256[] memory amountsOutRaw,
        uint256[] memory balancesScaled18,
        bytes memory userData
<<<<<<< HEAD
    ) external returns (bool success, uint256 hookAdjustedBptAmountIn, uint256[] memory hookAdjustedAmountsOutRaw);
=======
    ) external returns (bool success, uint256[] memory hookAdjustedAmountsOutRaw);
>>>>>>> eb031fab

    /***************************************************************************
                                    Swap
    ***************************************************************************/

    /**
     * @dev Data for the hook after a swap operation.
     * @param kind Type of swap (exact in or exact out)
     * @param tokenIn Token to be swapped from
     * @param tokenOut Token to be swapped to
     * @param amountInScaled18 Amount of tokenIn (entering the Vault)
     * @param amountOutScaled18 Amount of tokenOut (leaving the Vault)
     * @param tokenInBalanceScaled18 Updated (after swap) balance of tokenIn
     * @param tokenOutBalanceScaled18 Updated (after swap) balance of tokenOut
     * @param amountCalculatedScaled18 Token amount calculated by the swap
     * @param amountCalculatedRaw Token amount calculated by the swap
     * @param user Account originating the swap operation
     * @param router The address (usually a router contract) that initiated a swap operation on the Vault
     * @param pool Pool address
     * @param userData Additional (optional) data required for the swap
     */
    struct AfterSwapParams {
        SwapKind kind;
        IERC20 tokenIn;
        IERC20 tokenOut;
        uint256 amountInScaled18;
        uint256 amountOutScaled18;
        uint256 tokenInBalanceScaled18;
        uint256 tokenOutBalanceScaled18;
        uint256 amountCalculatedScaled18;
        uint256 amountCalculatedRaw;
        address router;
        address pool;
        bytes userData;
    }

    /**
     * @notice Called before a swap to give the Pool an opportunity to perform actions.
     * @param params Swap parameters (see IBasePool.PoolSwapParams for struct definition)
     * @param pool Pool address, used to get pool information from the vault (poolData, token config, etc.)
     * @return success True if the pool wishes to proceed with settlement
     */
    function onBeforeSwap(IBasePool.PoolSwapParams calldata params, address pool) external returns (bool success);

    /**
     * @notice Called after a swap to give the Pool an opportunity to perform actions.
     * once the balances have been updated by the swap.
     *
     * @param params Swap parameters (see above for struct definition)
     * @return success True if the pool wishes to proceed with settlement
     * @return hookAdjustedAmountCalculatedRaw New amount calculated, potentially modified by the hook
     */
    function onAfterSwap(
        AfterSwapParams calldata params
    ) external returns (bool success, uint256 hookAdjustedAmountCalculatedRaw);

    /**
     * @notice Called before `onBeforeSwap` if the pool has dynamic fees.
     * @param params Swap parameters (see IBasePool.PoolSwapParams for struct definition)
     * @param staticSwapFeePercentage Value of the static swap fee, for reference
     * @return success True if the pool wishes to proceed with settlement
     * @return dynamicSwapFee Value of the swap fee
     */
    function onComputeDynamicSwapFee(
        IBasePool.PoolSwapParams calldata params,
        uint256 staticSwapFeePercentage
    ) external view returns (bool success, uint256 dynamicSwapFee);
}<|MERGE_RESOLUTION|>--- conflicted
+++ resolved
@@ -161,10 +161,7 @@
      * @param balancesScaled18 Current pool balances, sorted in token registration order
      * @param userData Additional (optional) data provided by the user
      * @return success True if the pool wishes to proceed with settlement
-<<<<<<< HEAD
      * @return hookAdjustedBptAmountIn New bptAmountIn, potentially modified by the hook
-=======
->>>>>>> eb031fab
      * @return hookAdjustedAmountsOutRaw New amountsOutRaw, potentially modified by the hook
      */
     function onAfterRemoveLiquidity(
@@ -176,11 +173,7 @@
         uint256[] memory amountsOutRaw,
         uint256[] memory balancesScaled18,
         bytes memory userData
-<<<<<<< HEAD
     ) external returns (bool success, uint256 hookAdjustedBptAmountIn, uint256[] memory hookAdjustedAmountsOutRaw);
-=======
-    ) external returns (bool success, uint256[] memory hookAdjustedAmountsOutRaw);
->>>>>>> eb031fab
 
     /***************************************************************************
                                     Swap
