--- conflicted
+++ resolved
@@ -159,12 +159,8 @@
      * @param balancesScaled18 Current pool balances, sorted in token registration order
      * @param userData Additional (optional) data provided by the user
      * @return success True if the pool wishes to proceed with settlement
-<<<<<<< HEAD
-     * @return hookAdjustedBptAmountIn New bptAmountIn, modified by the hook
-     * @return hookAdjustedAmountsOutRaw New amountsOutRaw, modified by the hook
-=======
+     * @return hookAdjustedBptAmountIn New bptAmountIn, potentially modified by the hook
      * @return hookAdjustedAmountsOutRaw New amountsOutRaw, potentially modified by the hook
->>>>>>> 9d91ed92
      */
     function onAfterRemoveLiquidity(
         address router,
