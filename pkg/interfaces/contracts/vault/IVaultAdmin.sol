--- conflicted
+++ resolved
@@ -197,12 +197,7 @@
     function unpauseVaultBuffers() external;
 
     /**
-<<<<<<< HEAD
-     * @notice Adds liquidity to a yield-bearing token buffer (linear pool embedded in the vault).
-     *
-=======
      * @notice Adds liquidity to an yield-bearing buffer (one of the Vault's internal ERC4626 buffers).
->>>>>>> 5a791e1e
      * @param wrappedToken Address of the wrapped token that implements IERC4626
      * @param amountUnderlyingRaw Amount of underlying tokens that will be deposited into the buffer
      * @param amountWrappedRaw Amount of wrapped tokens that will be deposited into the buffer
