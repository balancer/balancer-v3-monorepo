// SPDX-License-Identifier: GPL-3.0-or-later

pragma solidity ^0.8.4;

import { IAuthorizer } from "./IAuthorizer.sol";
import { IERC20 } from "@openzeppelin/contracts/token/ERC20/IERC20.sol";
import { IERC4626 } from "@openzeppelin/contracts/interfaces/IERC4626.sol";

import { IVault } from "./IVault.sol";

interface IVaultAdmin {
    /*******************************************************************************
                              Constants and immutables
    *******************************************************************************/

    /**
     * @notice Returns Vault's pause window end time.
     * @dev This value is immutable; the getter can be called by anyone.
     */
    function getPauseWindowEndTime() external view returns (uint256);

    /**
     * @notice Returns Vault's buffer period duration.
     * @dev This value is immutable; the getter can be called by anyone.
     */
    function getBufferPeriodDuration() external view returns (uint256);

    /**
     * @notice Returns Vault's buffer period end time.
     * @dev This value is immutable; the getter can be called by anyone.
     */
    function getBufferPeriodEndTime() external view returns (uint256);

    /**
     * @notice Get the minimum number of tokens in a pool.
     * @dev We expect the vast majority of pools to be 2-token.
     * @return The token count of a minimal pool
     */
    function getMinimumPoolTokens() external pure returns (uint256);

    /**
     * @notice Get the maximum number of tokens in a pool.
     * @return The token count of a minimal pool
     */
    function getMaximumPoolTokens() external pure returns (uint256);

    /// @dev Returns the main Vault address.
    function vault() external view returns (IVault);

    /*******************************************************************************
                                    Pool Information
    *******************************************************************************/

    /**
     * @notice Retrieve the scaling factors from a pool's rate providers.
     * @dev This is not included in `getPoolTokenInfo` since it makes external calls that might revert,
     * effectively preventing retrieval of basic pool parameters. Tokens without rate providers will always return
     * FixedPoint.ONE (1e18).
     */
    function getPoolTokenRates(address pool) external view returns (uint256[] memory);

    /*******************************************************************************
                                    Vault Pausing
    *******************************************************************************/

    /**
     * @notice Indicates whether the Vault is paused.
     * @return True if the Vault is paused
     */
    function isVaultPaused() external view returns (bool);

    /**
     * @notice Returns the paused status, and end times of the Vault's pause window and buffer period.
     * @return paused True if the Vault is paused
     * @return vaultPauseWindowEndTime The timestamp of the end of the Vault's pause window
     * @return vaultBufferPeriodEndTime The timestamp of the end of the Vault's buffer period
     */
    function getVaultPausedState() external view returns (bool, uint256, uint256);

    /**
     * @notice Pause the Vault: an emergency action which disables all operational state-changing functions.
     * @dev This is a permissioned function that will only work during the Pause Window set during deployment.
     */
    function pauseVault() external;

    /**
     * @notice Reverse a `pause` operation, and restore the Vault to normal functionality.
     * @dev This is a permissioned function that will only work on a paused Vault within the Buffer Period set during
     * deployment. Note that the Vault will automatically unpause after the Buffer Period expires.
     */
    function unpauseVault() external;

    /*******************************************************************************
                                    Pool Pausing
    *******************************************************************************/

    /**
     * @notice Pause the Pool: an emergency action which disables all pool functions.
     * @dev This is a permissioned function that will only work during the Pause Window set during pool factory
     * deployment.
     */
    function pausePool(address pool) external;

    /**
     * @notice Reverse a `pause` operation, and restore the Pool to normal functionality.
     * @dev This is a permissioned function that will only work on a paused Pool within the Buffer Period set during
     * deployment. Note that the Pool will automatically unpause after the Buffer Period expires.
     */
    function unpausePool(address pool) external;

    /*******************************************************************************
                                   Fees
    *******************************************************************************/

    /**
     * @notice Sets a new swap fee percentage for the protocol.
     * @param newSwapFeePercentage The new swap fee percentage to be set
     */
    function setProtocolSwapFeePercentage(uint256 newSwapFeePercentage) external;

    /**
     * @notice Sets a new yield fee percentage for the protocol.
     * @param newYieldFeePercentage The new swap fee percentage to be set
     */
    function setProtocolYieldFeePercentage(uint256 newYieldFeePercentage) external;

    /**
     * @notice Assigns a new static swap fee percentage to the specified pool.
     * @param pool The address of the pool for which the static swap fee will be changed
     * @param swapFeePercentage The new swap fee percentage to apply to the pool
     */
    function setStaticSwapFeePercentage(address pool, uint256 swapFeePercentage) external;

<<<<<<< HEAD
=======
    /**
     * @notice Emitted when the swap fee percentage of a pool is updated.
     * @param swapFeePercentage The new swap fee percentage for the pool
     */
    event SwapFeePercentageChanged(address indexed pool, uint256 indexed swapFeePercentage);

    /**
     * @notice Collects accumulated protocol fees for the specified array of tokens.
     * @dev Fees are sent to msg.sender.
     * @param tokens An array of token addresses for which the fees should be collected
     */
    function collectProtocolFees(IERC20[] calldata tokens) external;

    /*******************************************************************************
                                    Recovery Mode
    *******************************************************************************/

    /**
     * @notice Enable recovery mode for a pool.
     * @dev This is a permissioned function.
     * @param pool The pool
     */
    function enableRecoveryMode(address pool) external;

    /**
     * @notice Disable recovery mode for a pool.
     * @dev This is a permissioned function.
     * @param pool The pool
     */
    function disableRecoveryMode(address pool) external;

    /*******************************************************************************
                                    Queries
    *******************************************************************************/

    /// @notice Disables queries functionality on the Vault. Can be called only by governance.
    function disableQuery() external;

    /*******************************************************************************
-                                ERC4626 Buffers
     *******************************************************************************/

    /**
     * @notice Add an ERC4626 Buffer Pool factory to the allowlist for registering buffers.
     * @dev Since creating buffers is permissionless, and buffers are mapped 1-to-1 to pools (and cannot
     * be removed), it would be possible to register a malicious buffer pool for a desirable wrapped token,
     * blocking registration of the legitimate one.
     *
     * This way, we can validate Buffer Pool contracts and prevent the issue described above, while retaining
     * the flexibility to upgrade the Buffer Pool implementation, and support partner innovation, in case a
     * wrapper arises that is incompatible with the standard Buffer Pool.
     *
     * @param factory The factory to add to the allowlist
     */
    function registerBufferPoolFactory(address factory) external;

    /**
     * @notice Remove an ERC4626 Buffer Pool factory from the allowlist for registering buffers.
     * @dev For maximum flexibility, there are separate functions for registration and deregistration,
     * so that permissions can be assigned separately.
     *
     * @param factory The factory to remove from the allowlist
     */
    function deregisterBufferPoolFactory(address factory) external;

>>>>>>> 92cdc38a
    /*******************************************************************************
                                Authentication
    *******************************************************************************/

    /**
     * @notice Sets a new Authorizer for the Vault.
     * @dev The caller must be allowed by the current Authorizer to do this.
     * Emits an `AuthorizerChanged` event.
     */
    function setAuthorizer(IAuthorizer newAuthorizer) external;
}<|MERGE_RESOLUTION|>--- conflicted
+++ resolved
@@ -130,14 +130,6 @@
      * @param swapFeePercentage The new swap fee percentage to apply to the pool
      */
     function setStaticSwapFeePercentage(address pool, uint256 swapFeePercentage) external;
-
-<<<<<<< HEAD
-=======
-    /**
-     * @notice Emitted when the swap fee percentage of a pool is updated.
-     * @param swapFeePercentage The new swap fee percentage for the pool
-     */
-    event SwapFeePercentageChanged(address indexed pool, uint256 indexed swapFeePercentage);
 
     /**
      * @notice Collects accumulated protocol fees for the specified array of tokens.
@@ -198,7 +190,6 @@
      */
     function deregisterBufferPoolFactory(address factory) external;
 
->>>>>>> 92cdc38a
     /*******************************************************************************
                                 Authentication
     *******************************************************************************/
