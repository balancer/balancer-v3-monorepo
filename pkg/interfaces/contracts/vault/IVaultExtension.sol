--- conflicted
+++ resolved
@@ -76,12 +76,7 @@
      * @param tokenConfig An array of descriptors for the tokens the pool will manage
      * @param swapFeePercentage Initial value of the swap fee
      * @param pauseWindowEndTime The timestamp after which it is no longer possible to pause the pool
-<<<<<<< HEAD
      * @param roleAccounts Addresses the Vault will allow to change certain pool settings
-=======
-     * @param pauseManager address the Vault will allow to pause the pool
-     * @param poolCreator address the Vault will allow to set the pool creator fee percentage and collect fees
->>>>>>> 171482fd
      * @param poolHooks Flags indicating which hooks the pool supports
      * @param liquidityManagement Liquidity management flags with implemented methods
      */
@@ -90,12 +85,7 @@
         TokenConfig[] memory tokenConfig,
         uint256 swapFeePercentage,
         uint256 pauseWindowEndTime,
-<<<<<<< HEAD
         PoolRoleAccounts calldata roleAccounts,
-=======
-        address pauseManager,
-        address poolCreator,
->>>>>>> 171482fd
         PoolHooks calldata poolHooks,
         LiquidityManagement calldata liquidityManagement
     ) external;
@@ -287,13 +277,13 @@
     function getStaticSwapFeePercentage(address pool) external view returns (uint256);
 
     /**
-<<<<<<< HEAD
      * @notice Fetches the static swap fee manager for a given pool (or zero).
      * @param pool The address of the pool whose static swap fee manager is being queried
      * @return The current static swap fee manager for the specified pool
      */
     function getStaticSwapFeeManager(address pool) external view returns (address);
-=======
+
+    /**
      * @notice Fetches the creator fee of a pool for a specific token.
      * @param pool The address of the pool whose creator fee is being queried
      * @param token The token in which the creator fee was charged
@@ -307,7 +297,6 @@
      * @return poolCreator The address of the creator
      */
     function getPoolCreator(address pool) external returns (address poolCreator);
->>>>>>> 171482fd
 
     /*******************************************************************************
                                     Recovery Mode
