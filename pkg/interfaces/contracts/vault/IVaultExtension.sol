// SPDX-License-Identifier: GPL-3.0-or-later

pragma solidity ^0.8.24;

import { IERC4626 } from "@openzeppelin/contracts/interfaces/IERC4626.sol";
import { IERC20 } from "@openzeppelin/contracts/token/ERC20/IERC20.sol";

import { IAuthorizer } from "./IAuthorizer.sol";
import { IProtocolFeeController } from "./IProtocolFeeController.sol";
import { IVault } from "./IVault.sol";
import { IHooks } from "./IHooks.sol";
import "./VaultTypes.sol";

/**
 * @notice Interface for functions defined on the `VaultExtension` contract.
 * @dev `VaultExtension` handles less critical or frequently used functions, since delegate calls through
 * the Vault are more expensive than direct calls. The main Vault contains the core code for swaps and
 * liquidity operations.
 */
interface IVaultExtension {
    /*******************************************************************************
                              Constants and immutables
    *******************************************************************************/

    /**
     * @notice Returns the main Vault address.
     * @dev The main Vault contains the entrypoint and main liquidity operation implementations.
     * @return vault The address of the main Vault
     */
    function vault() external view returns (IVault);

    /**
     * @notice Returns the VaultAdmin contract address.
     * @dev The VaultAdmin contract mostly implements permissioned functions.
     * @return vaultAdmin The address of the Vault admin
     */
    function getVaultAdmin() external view returns (address vaultAdmin);

    /*******************************************************************************
                              Transient Accounting
    *******************************************************************************/

    /**
     * @notice Returns whether the Vault is unlocked (i.e., executing an operation).
     * @dev The Vault must be unlocked to perform state-changing liquidity operations.
     * @return unlocked True if the Vault is unlocked, false otherwise
     */
    function isUnlocked() external view returns (bool unlocked);

    /**
     *  @notice Returns the count of non-zero deltas.
     *  @return nonzeroDeltaCount The current value of `_nonzeroDeltaCount`
     */
    function getNonzeroDeltaCount() external view returns (uint256 nonzeroDeltaCount);

    /**
     * @notice Retrieves the token delta for a specific token.
     * @dev This function allows reading the value from the `_tokenDeltas` mapping.
     * @param token The token for which the delta is being fetched
     * @return tokenDelta The delta of the specified token
     */
    function getTokenDelta(IERC20 token) external view returns (int256 tokenDelta);

    /**
     * @notice Retrieves the reserve (i.e., total Vault balance) of a given token.
     * @param token The token for which to retrieve the reserve
     * @return reserveAmount The amount of reserves for the given token
     */
    function getReservesOf(IERC20 token) external view returns (uint256 reserveAmount);

    /**
     * @notice This flag is used to detect and tax "round-trip" interactions (adding and removing liquidity in the
     * same pool).
     * @dev Taxing remove liquidity proportional whenever liquidity was added in the same `unlock` call adds an extra
     * layer of security, discouraging operations that try to undo others for profit. Remove liquidity proportional
     * is the only standard way to exit a position without fees, and this flag is used to enable fees in that case.
     * It also discourages indirect swaps via unbalanced add and remove proportional, as they are expected to be worse
     * than a simple swap for every pool type.
     *
     * @param pool Address of the pool to check
     * @return liquidityAdded True if liquidity has been added to this pool in the current transaction
     
     * Note that there is no `sessionId` argument; it always returns the value for the current (i.e., latest) session.
     */
    function getAddLiquidityCalledFlag(address pool) external view returns (bool liquidityAdded);

    /*******************************************************************************
                                    Pool Registration
    *******************************************************************************/

    /**
     * @notice Registers a pool, associating it with its factory and the tokens it manages.
     * @dev A pool can opt-out of pausing by providing a zero value for the pause window, or allow pausing indefinitely
     * by providing a large value. (Pool pause windows are not limited by the Vault maximums.) The vault defines an
     * additional buffer period during which a paused pool will stay paused. After the buffer period passes, a paused
     * pool will automatically unpause. Balancer timestamps are 32 bits.
     *
     * A pool can opt out of Balancer governance pausing by providing a custom `pauseManager`. This might be a
     * multi-sig contract or an arbitrary smart contract with its own access controls, that forwards calls to
     * the Vault.
     *
     * If the zero address is provided for the `pauseManager`, permissions for pausing the pool will default to the
     * authorizer.
     *
     * @param pool The address of the pool being registered
     * @param tokenConfig An array of descriptors for the tokens the pool will manage
     * @param swapFeePercentage The initial static swap fee percentage of the pool
     * @param pauseWindowEndTime The timestamp after which it is no longer possible to pause the pool
     * @param protocolFeeExempt If true, the pool's initial aggregate fees will be set to 0
     * @param roleAccounts Addresses the Vault will allow to change certain pool settings
     * @param poolHooksContract Contract that implements the hooks for the pool
     * @param liquidityManagement Liquidity management flags with implemented methods
     */
    function registerPool(
        address pool,
        TokenConfig[] memory tokenConfig,
        uint256 swapFeePercentage,
        uint32 pauseWindowEndTime,
        bool protocolFeeExempt,
        PoolRoleAccounts calldata roleAccounts,
        address poolHooksContract,
        LiquidityManagement calldata liquidityManagement
    ) external;

    /**
     * @notice Checks whether a pool is registered.
     * @param pool Address of the pool to check
     * @return registered True if the pool is registered, false otherwise
     */
    function isPoolRegistered(address pool) external view returns (bool registered);

    /**
     * @notice Initializes a registered pool by adding liquidity; mints BPT tokens for the first time in exchange.
     * @param pool Address of the pool to initialize
     * @param to Address that will receive the output BPT
     * @param tokens Tokens used to seed the pool (must match the registered tokens)
     * @param exactAmountsIn Exact amounts of input tokens
     * @param minBptAmountOut Minimum amount of output pool tokens
     * @param userData Additional (optional) data required for adding initial liquidity
     * @return bptAmountOut Output pool token amount
     */
    function initialize(
        address pool,
        address to,
        IERC20[] memory tokens,
        uint256[] memory exactAmountsIn,
        uint256 minBptAmountOut,
        bytes memory userData
    ) external returns (uint256 bptAmountOut);

    /*******************************************************************************
                                    Pool Information
    *******************************************************************************/

    /**
     * @notice Checks whether a pool is initialized.
     * @dev An initialized pool can be considered registered as well.
     * @param pool Address of the pool to check
     * @return initialized True if the pool is initialized, false otherwise
     */
    function isPoolInitialized(address pool) external view returns (bool initialized);

    /**
     * @notice Gets the tokens registered to a pool.
     * @param pool Address of the pool
     * @return tokens List of tokens in the pool
     */
    function getPoolTokens(address pool) external view returns (IERC20[] memory tokens);

    /**
     * @notice Gets pool token rates.
     * @dev This function performs external calls if tokens are yield-bearing. All returned arrays are in token
     * registration order.
     *
     * @param pool Address of the pool
     * @return decimalScalingFactors Conversion factor used to adjust for token decimals for uniform precision in
     * calculations. FP(1) for 18-decimal tokens
     * @return tokenRates 18-decimal FP values for rate tokens (e.g., yield-bearing), or FP(1) for standard tokens
     */
    function getPoolTokenRates(
        address pool
    ) external view returns (uint256[] memory decimalScalingFactors, uint256[] memory tokenRates);

    /**
     * @notice Returns comprehensive pool data for the given pool.
     * @dev This contains the pool configuration (flags), tokens and token types, rates, scaling factors, and balances.
     * @param pool The address of the pool
     * @return poolData The `PoolData` result
     */
    function getPoolData(address pool) external view returns (PoolData memory poolData);

    /**
     * @notice Gets the raw data for a pool: tokens, raw balances, scaling factors.
     * @param pool Address of the pool
     * @return tokens The pool tokens, sorted in registration order
     * @return tokenInfo Token info structs (type, rate provider, yield flag), sorted in token registration order
     * @return balancesRaw Current native decimal balances of the pool tokens, sorted in token registration order
     * @return lastBalancesLiveScaled18 Last saved live balances, sorted in token registration order
     */
    function getPoolTokenInfo(
        address pool
    )
        external
        view
        returns (
            IERC20[] memory tokens,
            TokenInfo[] memory tokenInfo,
            uint256[] memory balancesRaw,
            uint256[] memory lastBalancesLiveScaled18
        );

    /**
     * @notice Gets current live balances of a given pool (fixed-point, 18 decimals), corresponding to its tokens in
     * registration order.
     *
     * @param pool Address of the pool
     * @return balancesLiveScaled18 Token balances after paying yield fees, applying decimal scaling and rates
     */
    function getCurrentLiveBalances(address pool) external view returns (uint256[] memory balancesLiveScaled18);

    /**
     * @notice Gets the configuration parameters of a pool.
     * @dev The `PoolConfig` contains liquidity management and other state flags, fee percentages, the pause window.
     * @param pool Address of the pool
     * @return poolConfig The pool configuration as a `PoolConfig` struct
     */
    function getPoolConfig(address pool) external view returns (PoolConfig memory poolConfig);

    /**
     * @notice Gets the hooks configuration parameters of a pool.
     * @dev The `HooksConfig` contains flags indicating which pool hooks are implemented.
     * @param pool Address of the pool
     * @return hooksConfig The hooks configuration as a `HooksConfig` struct
     */
    function getHooksConfig(address pool) external view returns (HooksConfig memory hooksConfig);

    /**
     * @notice The current rate of a pool token (BPT) = invariant / totalSupply.
     * @param pool Address of the pool
     * @return rate BPT rate
     */
    function getBptRate(address pool) external view returns (uint256 rate);

    /*******************************************************************************
                                 Balancer Pool Tokens
    *******************************************************************************/

    /**
     * @notice Gets the total supply of a given ERC20 token.
     * @param token The token address
     * @return tokenTotalSupply Total supply of the token
     */
    function totalSupply(address token) external view returns (uint256 tokenTotalSupply);

    /**
     * @notice Gets the balance of an account for a given ERC20 token.
     * @param token Address of the token
     * @param account Address of the account
     * @return tokenBalance Token balance of the account
     */
    function balanceOf(address token, address account) external view returns (uint256 tokenBalance);

    /**
     * @notice Gets the allowance of a spender for a given ERC20 token and owner.
     * @param token Address of the token
     * @param owner Address of the owner
     * @param spender Address of the spender
     * @return tokenAllowance Amount of tokens the spender is allowed to spend
     */
    function allowance(address token, address owner, address spender) external view returns (uint256 tokenAllowance);

    /**
     * @notice Approves a spender to spend pool tokens on behalf of sender.
     * @dev Notice that the pool token address is not included in the params. This function is exclusively called by
     * the pool contract, so msg.sender is used as the token address.
     *
     * @param owner Address of the owner
     * @param spender Address of the spender
     * @param amount Amount of tokens to approve
     * @return success True if successful, false otherwise
     */
    function approve(address owner, address spender, uint256 amount) external returns (bool success);

    /*******************************************************************************
                                     Pool Pausing
    *******************************************************************************/

    /**
     * @notice Indicates whether a pool is paused.
     * @dev If a pool is paused, all non-Recovery Mode state-changing operations will revert.
     * @param pool The pool to be checked
     * @return poolPaused True if the pool is paused
     */
    function isPoolPaused(address pool) external view returns (bool poolPaused);

    /**
     * @notice Returns the paused status, and end times of the Pool's pause window and buffer period.
     * @dev Note that even when set to a paused state, the pool will automatically unpause at the end of
     * the buffer period. Balancer timestamps are 32 bits.
     *
     * @param pool The pool whose data is requested
     * @return poolPaused True if the Pool is paused
     * @return poolPauseWindowEndTime The timestamp of the end of the Pool's pause window
     * @return poolBufferPeriodEndTime The timestamp after which the Pool unpauses itself (if paused)
     * @return pauseManager The pause manager, or the zero address
     */
    function getPoolPausedState(
        address pool
    )
        external
        view
        returns (bool poolPaused, uint32 poolPauseWindowEndTime, uint32 poolBufferPeriodEndTime, address pauseManager);

    /*******************************************************************************
                                   ERC4626 Buffers
    *******************************************************************************/

    /**
     * @notice Checks if the wrapped token has an initialized buffer in the Vault.
     * @dev An initialized buffer should have an asset registered in the Vault.
     * @param wrappedToken Address of the wrapped token that implements IERC4626
     * @return isBufferInitialized True if the ERC4626 buffer is initialized
     */
    function isERC4626BufferInitialized(IERC4626 wrappedToken) external view returns (bool isBufferInitialized);

    /**
     * @notice Gets the registered asset for a given buffer.
     * @dev To avoid malicious wrappers (e.g., that might potentially change their asset after deployment), routers
     * should never call `wrapper.asset()` directly, at least without checking it against the asset registered with
     * the Vault on initialization.
     *
     * @param wrappedToken The wrapped token specifying the buffer
     * @return asset The underlying asset of the wrapped token
     */
    function getERC4626BufferAsset(IERC4626 wrappedToken) external view returns (address asset);

    /*******************************************************************************
                                          Fees
    *******************************************************************************/

    /**
     * @notice Returns the accumulated swap fees (including aggregate fees) in `token` collected by the pool.
     * @param pool The address of the pool for which aggregate fees have been collected
     * @param token The address of the token in which fees have been accumulated
     * @return swapFeeAmount The total amount of fees accumulated in the specified token
     */
    function getAggregateSwapFeeAmount(address pool, IERC20 token) external view returns (uint256 swapFeeAmount);

    /**
     * @notice Returns the accumulated yield fees (including aggregate fees) in `token` collected by the pool.
     * @param pool The address of the pool for which aggregate fees have been collected
     * @param token The address of the token in which fees have been accumulated
     * @return yieldFeeAmount The total amount of fees accumulated in the specified token
     */
    function getAggregateYieldFeeAmount(address pool, IERC20 token) external view returns (uint256 yieldFeeAmount);

    /**
     * @notice Fetches the static swap fee percentage for a given pool.
     * @param pool The address of the pool whose static swap fee percentage is being queried
     * @return swapFeePercentage The current static swap fee percentage for the specified pool
     */
    function getStaticSwapFeePercentage(address pool) external view returns (uint256 swapFeePercentage);

    /**
     * @notice Fetches the role accounts for a given pool (pause manager, swap manager, pool creator)
     * @param pool The address of the pool whose roles are being queried
     * @return roleAccounts A struct containing the role accounts for the pool (or 0 if unassigned)
     */
    function getPoolRoleAccounts(address pool) external view returns (PoolRoleAccounts memory roleAccounts);

    /**
     * @notice Query the current dynamic swap fee percentage of a pool, given a set of swap parameters.
     * @dev Reverts if the hook doesn't return the success flag set to `true`.
     * @param pool The pool
     * @param swapParams The swap parameters used to compute the fee
     * @return dynamicSwapFeePercentage The dynamic swap fee percentage
     */
    function computeDynamicSwapFeePercentage(
        address pool,
        PoolSwapParams memory swapParams
    ) external view returns (uint256 dynamicSwapFeePercentage);

    /**
     * @notice Returns the Protocol Fee Controller address.
     * @return protocolFeeController Address of the ProtocolFeeController
     */
    function getProtocolFeeController() external view returns (IProtocolFeeController protocolFeeController);

    /*******************************************************************************
                                     Recovery Mode
    *******************************************************************************/

    /**
     * @notice Checks whether a pool is in Recovery Mode.
     * @dev Recovery Mode enables a safe proportional withdrawal path, with no external calls.
     * @param pool Address of the pool to check
     * @return inRecoveryMode True if the pool is in Recovery Mode, false otherwise
     */
    function isPoolInRecoveryMode(address pool) external view returns (bool inRecoveryMode);

    /**
     * @notice Remove liquidity from a pool specifying exact pool tokens in, with proportional token amounts out.
     * The request is implemented by the Vault without any interaction with the pool, ensuring that
     * it works the same for all pools, and cannot be disabled by a new pool type.
     *
     * @param pool Address of the pool
     * @param from Address of user to burn pool tokens from
     * @param exactBptAmountIn Input pool token amount
     * @param minAmountsOut Minimum amounts of tokens to be received, sorted in token registration order
     * @return amountsOut Actual calculated amounts of output tokens, sorted in token registration order
     */
    function removeLiquidityRecovery(
        address pool,
        address from,
        uint256 exactBptAmountIn,
        uint256[] memory minAmountsOut
    ) external returns (uint256[] memory amountsOut);

    /*******************************************************************************
                                    Queries
    *******************************************************************************/

    /**
     * @notice Performs a callback on msg.sender with arguments provided in `data`.
     * @dev Used to query a set of operations on the Vault. Only off-chain eth_call are allowed,
     * anything else will revert.
     *
     * Allows querying any operation on the Vault that has the `onlyWhenUnlocked` modifier.
     *
     * Allows the external calling of a function via the Vault contract to
     * access Vault's functions guarded by `onlyWhenUnlocked`.
     * `transient` modifier ensuring balances changes within the Vault are settled.
     *
     * @param data Contains function signature and args to be passed to the msg.sender
     * @return result Resulting data from the call
     */
    function quote(bytes calldata data) external returns (bytes memory result);

    /**
     * @notice Performs a callback on msg.sender with arguments provided in `data`.
     * @dev Used to query a set of operations on the Vault. Only off-chain eth_call are allowed,
     * anything else will revert.
     *
<<<<<<< HEAD
     * Allows querying any operation on the Vault that has the `withLocker` modifier.
     *
     * Allows the external calling of a function via the Vault contract to
     * access Vault's functions guarded by `withLocker`.
=======
     * Allows querying any operation on the Vault that has the `onlyWhenUnlocked` modifier.
     *
     * Allows the external calling of a function via the Vault contract to
     * access Vault's functions guarded by `onlyWhenUnlocked`.
>>>>>>> 74d7068f
     * `transient` modifier ensuring balances changes within the Vault are settled.
     *
     * This call always reverts, returning the result in the revert reason.
     *
     * @param data Contains function signature and args to be passed to the msg.sender
<<<<<<< HEAD
     */
    function quoteAndRevert(bytes calldata data) external payable;

    /**
     * @notice Checks if the queries enabled on the Vault.
     * @return If true, then queries are disabled
=======
>>>>>>> 74d7068f
     */
    function quoteAndRevert(bytes calldata data) external;

    /**
     * @notice Returns true if queries are disabled on the Vault.
     * @dev If true, queries might either be disabled temporarily or permanently.
     * @return queryDisabled True if query functionality is reversibly disabled
     */
    function isQueryDisabled() external view returns (bool queryDisabled);

    /**
     * @notice Returns true if queries are disabled permanently; false if they are enabled.
     * @dev This is a one-way switch. Once queries are disabled permanently, they can never be re-enabled.
     * @return queryDisabledPermanently True if query functionality is permanently disabled
     */
    function isQueryDisabledPermanently() external view returns (bool queryDisabledPermanently);

    /**
     * @notice Pools can use this event to emit event data from the Vault.
     * @param eventKey Event key
     * @param eventData Encoded event data
     */
    function emitAuxiliaryEvent(bytes32 eventKey, bytes calldata eventData) external;

    /*******************************************************************************
                                Authentication
    *******************************************************************************/

    /**
     * @notice Returns the Authorizer address.
     * @dev The authorizer holds the permissions granted by governance. It is set on Vault deployment,
     * and can be changed through a permissioned call.
     *
     * @return authorizer Address of the authorizer contract
     */
    function getAuthorizer() external view returns (IAuthorizer authorizer);
}<|MERGE_RESOLUTION|>--- conflicted
+++ resolved
@@ -441,31 +441,15 @@
      * @dev Used to query a set of operations on the Vault. Only off-chain eth_call are allowed,
      * anything else will revert.
      *
-<<<<<<< HEAD
-     * Allows querying any operation on the Vault that has the `withLocker` modifier.
-     *
-     * Allows the external calling of a function via the Vault contract to
-     * access Vault's functions guarded by `withLocker`.
-=======
      * Allows querying any operation on the Vault that has the `onlyWhenUnlocked` modifier.
      *
      * Allows the external calling of a function via the Vault contract to
      * access Vault's functions guarded by `onlyWhenUnlocked`.
->>>>>>> 74d7068f
      * `transient` modifier ensuring balances changes within the Vault are settled.
      *
      * This call always reverts, returning the result in the revert reason.
      *
      * @param data Contains function signature and args to be passed to the msg.sender
-<<<<<<< HEAD
-     */
-    function quoteAndRevert(bytes calldata data) external payable;
-
-    /**
-     * @notice Checks if the queries enabled on the Vault.
-     * @return If true, then queries are disabled
-=======
->>>>>>> 74d7068f
      */
     function quoteAndRevert(bytes calldata data) external;
 
