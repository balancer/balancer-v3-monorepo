// SPDX-License-Identifier: GPL-3.0-or-later

pragma solidity ^0.8.24;

import { IERC20 } from "@openzeppelin/contracts/token/ERC20/IERC20.sol";

import { IVault } from "./IVault.sol";
import "./VaultTypes.sol";

interface IVaultExtension {
    /*******************************************************************************
                              Constants and immutables
    *******************************************************************************/

    /// @dev Returns the main Vault address.
    function vault() external view returns (IVault);

    /*******************************************************************************
                              Transient Accounting
    *******************************************************************************/

    /**
     * @notice Returns the address at the specified index of the _lockers array.
     * @param index The index of the locker's address to fetch
     * @return The address at the given index
     */
    function getLocker(uint256 index) external view returns (address);

    /**
     * @notice Returns the total number of lockers.
     * @return The number of lockers
     */
    function getLockersCount() external view returns (uint256);

    /**
     *  @notice Returns the count of non-zero deltas.
     *  @return The current value of _nonzeroDeltaCount
     */
    function getNonzeroDeltaCount() external view returns (uint256);

    /**
     * @notice Retrieves the token delta for a specific user and token.
     * @dev This function allows reading the value from the `_tokenDeltas` mapping.
     * @param user The address of the user for whom the delta is being fetched
     * @param token The token for which the delta is being fetched
     * @return The delta of the specified token for the specified user
     */
    function getTokenDelta(address user, IERC20 token) external view returns (int256);

    /**
     * @notice Retrieves the reserve (i.e., total Vault balance) of a given token.
     * @param token The token for which to retrieve the reserve
     * @return The amount of reserves for the given token
     */
    function getReservesOf(IERC20 token) external view returns (uint256);

    /*******************************************************************************
                                    Pool Registration
    *******************************************************************************/

    /**
     * @notice Registers a pool, associating it with its factory and the tokens it manages.
     * @dev A pool can opt-out of pausing by providing a zero value for the pause window, or allow pausing indefinitely
     * by providing a large value. (Pool pause windows are not limited by the Vault maximums.) The vault defines an
     * additional buffer period during which a paused pool will stay paused. After the buffer period passes, a paused
     * pool will automatically unpause.
     *
     * A pool can opt out of Balancer governance pausing by providing a custom `pauseManager`. This might be a
     * multi-sig contract or an arbitrary smart contract with its own access controls, that forwards calls to
     * the Vault.
     *
     * If the zero address is provided for the `pauseManager`, permissions for pausing the pool will default to the
     * authorizer.
     *
     * @param pool The address of the pool being registered
     * @param tokenConfig An array of descriptors for the tokens the pool will manage
     * @param swapFeePercentage Initial value of the swap fee
     * @param pauseWindowEndTime The timestamp after which it is no longer possible to pause the pool
<<<<<<< HEAD
     * @param pauseManager address the Vault will allow to pause the pool
     * @param poolCreator address the Vault will allow to set the pool creator fee percentage and collect fees
     * @param hookConfig Flags indicating which hooks the pool supports
=======
     * @param pauseManager Optional contract the Vault will allow to pause the pool
     * @param poolHooks Flags indicating which hooks the pool supports
>>>>>>> b76eea8c
     * @param liquidityManagement Liquidity management flags with implemented methods
     */
    function registerPool(
        address pool,
        TokenConfig[] memory tokenConfig,
        uint256 swapFeePercentage,
        uint256 pauseWindowEndTime,
        address pauseManager,
<<<<<<< HEAD
        address poolCreator,
        PoolHooks calldata hookConfig,
=======
        PoolHooks calldata poolHooks,
>>>>>>> b76eea8c
        LiquidityManagement calldata liquidityManagement
    ) external;

    /**
     * @notice Checks whether a pool is registered.
     * @param pool Address of the pool to check
     * @return True if the pool is registered, false otherwise
     */
    function isPoolRegistered(address pool) external view returns (bool);

    /**
     * @notice Initializes a registered pool by adding liquidity; mints BPT tokens for the first time in exchange.
     * @param pool Address of the pool to initialize
     * @param to Address that will receive the output BPT
     * @param tokens Tokens used to seed the pool (must match the registered tokens)
     * @param exactAmountsIn Exact amounts of input tokens
     * @param minBptAmountOut Minimum amount of output pool tokens
     * @param userData Additional (optional) data required for adding initial liquidity
     * @return bptAmountOut Output pool token amount
     */
    function initialize(
        address pool,
        address to,
        IERC20[] memory tokens,
        uint256[] memory exactAmountsIn,
        uint256 minBptAmountOut,
        bytes memory userData
    ) external returns (uint256 bptAmountOut);

    /*******************************************************************************
                                    Pool Information
    *******************************************************************************/

    /**
     * @notice Checks whether a pool is initialized.
     * @dev An initialized pool can be considered registered as well.
     * @param pool Address of the pool to check
     * @return True if the pool is initialized, false otherwise
     */
    function isPoolInitialized(address pool) external view returns (bool);

    /**
     * @notice Gets the tokens registered to a pool.
     * @param pool Address of the pool
     * @return tokens List of tokens in the pool
     */
    function getPoolTokens(address pool) external view returns (IERC20[] memory);

    /**
     * @notice Gets the raw data for a pool: tokens, raw balances, scaling factors.
     * @return tokens Tokens registered to the pool
     * @return tokenTypes The types of all registered tokens
     * @return balancesRaw Corresponding raw balances of the tokens
     * @return scalingFactors Corresponding scalingFactors of the tokens
     * @return rateProviders Corresponding rateProviders of the tokens (or zero for tokens with no rates)
     */
    function getPoolTokenInfo(
        address pool
    )
        external
        view
        returns (IERC20[] memory, TokenType[] memory, uint256[] memory, uint256[] memory, IRateProvider[] memory);

    /**
     * @notice Gets the configuration parameters of a pool.
     * @param pool Address of the pool
     * @return Pool configuration
     */
    function getPoolConfig(address pool) external view returns (PoolConfig memory);

    /*******************************************************************************
                                    Pool Tokens
    *******************************************************************************/

    /**
     * @notice Gets total supply of a given ERC20 token.
     * @param token Token's address
     * @return Total supply of the token
     */
    function totalSupply(address token) external view returns (uint256);

    /**
     * @notice Gets balance of an account for a given ERC20 token.
     * @param token Token's address
     * @param account Account's address
     * @return Balance of the account for the token
     */
    function balanceOf(address token, address account) external view returns (uint256);

    /**
     * @notice Gets allowance of a spender for a given ERC20 token and owner.
     * @param token Token's address
     * @param owner Owner's address
     * @param spender Spender's address
     * @return Amount of tokens the spender is allowed to spend
     */
    function allowance(address token, address owner, address spender) external view returns (uint256);

    /**
     * @notice Transfers pool token from owner to a recipient.
     * @dev Notice that the pool token address is not included in the params. This function is exclusively called by
     * the pool contract, so msg.sender is used as the token address.
     *
     * @param owner Owner's address
     * @param to Recipient's address
     * @param amount Amount of tokens to transfer
     * @return True if successful, false otherwise
     */
    function transfer(address owner, address to, uint256 amount) external returns (bool);

    /**
     * @notice Transfers pool token from a sender to a recipient using an allowance.
     * @dev Notice that the pool token address is not included in the params. This function is exclusively called by
     * the pool contract, so msg.sender is used as the token address.
     *
     * @param spender Address allowed to perform the transfer
     * @param from Sender's address
     * @param to Recipient's address
     * @param amount Amount of tokens to transfer
     * @return True if successful, false otherwise
     */
    function transferFrom(address spender, address from, address to, uint256 amount) external returns (bool);

    /**
     * @notice Approves a spender to spend pool tokens on behalf of sender.
     * @dev Notice that the pool token address is not included in the params. This function is exclusively called by
     * the pool contract, so msg.sender is used as the token address.
     *
     * @param owner Owner's address
     * @param spender Spender's address
     * @param amount Amount of tokens to approve
     * @return True if successful, false otherwise
     */
    function approve(address owner, address spender, uint256 amount) external returns (bool);

    /*******************************************************************************
                                    Pool Pausing
    *******************************************************************************/

    /**
     * @notice Indicates whether a pool is paused.
     * @param pool The pool to be checked
     * @return True if the pool is paused
     */
    function isPoolPaused(address pool) external view returns (bool);

    /**
     * @notice Returns the paused status, and end times of the Pool's pause window and buffer period.
     * @dev Note that even when set to a paused state, the pool will automatically unpause at the end of
     * the buffer period.
     *
     * @param pool The pool whose data is requested
     * @return paused True if the Pool is paused
     * @return poolPauseWindowEndTime The timestamp of the end of the Pool's pause window
     * @return poolBufferPeriodEndTime The timestamp after which the Pool unpauses itself (if paused)
     * @return pauseManager The pause manager, or the zero address
     */
    function getPoolPausedState(address pool) external view returns (bool, uint256, uint256, address);

    /*******************************************************************************
                                   Fees
    *******************************************************************************/

    /**
     * @notice Retrieves the current protocol swap fee percentage.
     * @return The current protocol swap fee percentage
     */
    function getProtocolSwapFeePercentage() external view returns (uint256);

    /**
     * @notice Retrieves the current protocol yield fee percentage.
     * @return The current protocol yield fee percentage
     */
    function getProtocolYieldFeePercentage() external view returns (uint256);

    /**
     * @notice Returns the accumulated swap and yield fee in `token` collected by the protocol.
     * @param token The address of the token in which fees have been accumulated
     * @return The total amount of fees accumulated in the specified token
     */
    function getProtocolFees(address token) external view returns (uint256);

    /**
     * @notice Fetches the static swap fee percentage for a given pool.
     * @param pool The address of the pool whose static swap fee percentage is being queried
     * @return The current static swap fee percentage for the specified pool
     */
    function getStaticSwapFeePercentage(address pool) external view returns (uint256);

    /*******************************************************************************
                                    Recovery Mode
    *******************************************************************************/

    /**
     * @notice Checks whether a pool is in recovery mode.
     * @param pool Address of the pool to check
     * @return True if the pool is initialized, false otherwise
     */
    function isPoolInRecoveryMode(address pool) external view returns (bool);

    /**
     * @notice Remove liquidity from a pool specifying exact pool tokens in, with proportional token amounts out.
     * The request is implemented by the Vault without any interaction with the pool, ensuring that
     * it works the same for all pools, and cannot be disabled by a new pool type.
     *
     * @param pool Address of the pool
     * @param from Address of user to burn pool tokens from
     * @param exactBptAmountIn Input pool token amount
     * @return amountsOut Actual calculated amounts of output tokens, sorted in token registration order
     */
    function removeLiquidityRecovery(
        address pool,
        address from,
        uint256 exactBptAmountIn
    ) external returns (uint256[] memory amountsOut);

    /*******************************************************************************
                                    Queries
    *******************************************************************************/

    /**
     * @notice Performs a callback on msg.sender with arguments provided in `data`.
     * @dev Used to query a set of operations on the Vault. Only off-chain eth_call are allowed,
     * anything else will revert.
     *
     * Allows querying any operation on the Vault that has the `withLocker` modifier.
     *
     * Allows the external calling of a function via the Vault contract to
     * access Vault's functions guarded by `withLocker`.
     * `transient` modifier ensuring balances changes within the Vault are settled.
     *
     * @param data Contains function signature and args to be passed to the msg.sender
     * @return result Resulting data from the call
     */
    function quote(bytes calldata data) external payable returns (bytes memory result);

    /**
     * @notice Checks if the queries enabled on the Vault.
     * @return If true, then queries are disabled
     */
    function isQueryDisabled() external view returns (bool);

    /*******************************************************************************
                                     Default lockers
    *******************************************************************************/

    /**
     * @notice Returns the Vault Admin contract address.
     */
    function getVaultAdmin() external view returns (address);
}<|MERGE_RESOLUTION|>--- conflicted
+++ resolved
@@ -76,14 +76,9 @@
      * @param tokenConfig An array of descriptors for the tokens the pool will manage
      * @param swapFeePercentage Initial value of the swap fee
      * @param pauseWindowEndTime The timestamp after which it is no longer possible to pause the pool
-<<<<<<< HEAD
      * @param pauseManager address the Vault will allow to pause the pool
      * @param poolCreator address the Vault will allow to set the pool creator fee percentage and collect fees
-     * @param hookConfig Flags indicating which hooks the pool supports
-=======
-     * @param pauseManager Optional contract the Vault will allow to pause the pool
      * @param poolHooks Flags indicating which hooks the pool supports
->>>>>>> b76eea8c
      * @param liquidityManagement Liquidity management flags with implemented methods
      */
     function registerPool(
@@ -92,12 +87,8 @@
         uint256 swapFeePercentage,
         uint256 pauseWindowEndTime,
         address pauseManager,
-<<<<<<< HEAD
         address poolCreator,
-        PoolHooks calldata hookConfig,
-=======
         PoolHooks calldata poolHooks,
->>>>>>> b76eea8c
         LiquidityManagement calldata liquidityManagement
     ) external;
 
