// SPDX-License-Identifier: GPL-3.0-or-later

pragma solidity ^0.8.24;

import { IERC20 } from "@openzeppelin/contracts/token/ERC20/IERC20.sol";

import { IVault } from "./IVault.sol";
import "./VaultTypes.sol";

interface IVaultExtension {
    /*******************************************************************************
                              Constants and immutables
    *******************************************************************************/

    /// @dev Returns the main Vault address.
    function vault() external view returns (IVault);

    /*******************************************************************************
                              Transient Accounting
    *******************************************************************************/

    /**
     * @notice Returns the address at the specified index of the _lockers array.
     * @param index The index of the locker's address to fetch
     * @return The address at the given index
     */
    function getLocker(uint256 index) external view returns (address);

    /**
     * @notice Returns the total number of lockers.
     * @return The number of lockers
     */
    function getLockersCount() external view returns (uint256);

    /**
     *  @notice Returns the count of non-zero deltas.
     *  @return The current value of _nonzeroDeltaCount
     */
    function getNonzeroDeltaCount() external view returns (uint256);

    /**
     * @notice Retrieves the token delta for a specific user and token.
     * @dev This function allows reading the value from the `_tokenDeltas` mapping.
     * @param user The address of the user for whom the delta is being fetched
     * @param token The token for which the delta is being fetched
     * @return The delta of the specified token for the specified user
     */
    function getTokenDelta(address user, IERC20 token) external view returns (int256);

    /**
     * @notice Retrieves the reserve (i.e., total Vault balance) of a given token.
     * @param token The token for which to retrieve the reserve
     * @return The amount of reserves for the given token
     */
    function getReservesOf(IERC20 token) external view returns (uint256);

    /*******************************************************************************
                                    Pool Registration
    *******************************************************************************/

    /**
     * @notice Registers a pool, associating it with its factory and the tokens it manages.
     * @dev A pool can opt-out of pausing by providing a zero value for the pause window, or allow pausing indefinitely
     * by providing a large value. (Pool pause windows are not limited by the Vault maximums.) The vault defines an
     * additional buffer period during which a paused pool will stay paused. After the buffer period passes, a paused
     * pool will automatically unpause.
     *
     * A pool can opt out of Balancer governance pausing by providing a custom `pauseManager`. This might be a
     * multi-sig contract or an arbitrary smart contract with its own access controls, that forwards calls to
     * the Vault.
     *
     * If the zero address is provided for the `pauseManager`, permissions for pausing the pool will default to the
     * authorizer.
     *
     * @param pool The address of the pool being registered
     * @param tokenConfig An array of descriptors for the tokens the pool will manage
     * @param swapFeePercentage Initial value of the swap fee
     * @param pauseWindowEndTime The timestamp after which it is no longer possible to pause the pool
<<<<<<< HEAD
     * @param roleAccounts Addresses the Vault will allow to change certain pool settings
     * @param hookConfig Flags indicating which hooks the pool supports
=======
     * @param pauseManager Optional contract the Vault will allow to pause the pool
     * @param poolHooks Flags indicating which hooks the pool supports
>>>>>>> 098c7c30
     * @param liquidityManagement Liquidity management flags with implemented methods
     */
    function registerPool(
        address pool,
        TokenConfig[] memory tokenConfig,
        uint256 swapFeePercentage,
        uint256 pauseWindowEndTime,
<<<<<<< HEAD
        PoolRoleAccounts calldata roleAccounts,
        PoolHooks calldata hookConfig,
=======
        address pauseManager,
        PoolHooks calldata poolHooks,
>>>>>>> 098c7c30
        LiquidityManagement calldata liquidityManagement
    ) external;

    /**
     * @notice Checks whether a pool is registered.
     * @param pool Address of the pool to check
     * @return True if the pool is registered, false otherwise
     */
    function isPoolRegistered(address pool) external view returns (bool);

    /**
     * @notice Initializes a registered pool by adding liquidity; mints BPT tokens for the first time in exchange.
     * @param pool Address of the pool to initialize
     * @param to Address that will receive the output BPT
     * @param tokens Tokens used to seed the pool (must match the registered tokens)
     * @param exactAmountsIn Exact amounts of input tokens
     * @param minBptAmountOut Minimum amount of output pool tokens
     * @param userData Additional (optional) data required for adding initial liquidity
     * @return bptAmountOut Output pool token amount
     */
    function initialize(
        address pool,
        address to,
        IERC20[] memory tokens,
        uint256[] memory exactAmountsIn,
        uint256 minBptAmountOut,
        bytes memory userData
    ) external returns (uint256 bptAmountOut);

    /*******************************************************************************
                                    Pool Information
    *******************************************************************************/

    /**
     * @notice Checks whether a pool is initialized.
     * @dev An initialized pool can be considered registered as well.
     * @param pool Address of the pool to check
     * @return True if the pool is initialized, false otherwise
     */
    function isPoolInitialized(address pool) external view returns (bool);

    /**
     * @notice Gets the tokens registered to a pool.
     * @param pool Address of the pool
     * @return tokens List of tokens in the pool
     */
    function getPoolTokens(address pool) external view returns (IERC20[] memory);

    /**
     * @notice Gets the raw data for a pool: tokens, raw balances, scaling factors.
     * @return tokens Tokens registered to the pool
     * @return tokenTypes The types of all registered tokens
     * @return balancesRaw Corresponding raw balances of the tokens
     * @return scalingFactors Corresponding scalingFactors of the tokens
     * @return rateProviders Corresponding rateProviders of the tokens (or zero for tokens with no rates)
     */
    function getPoolTokenInfo(
        address pool
    )
        external
        view
        returns (IERC20[] memory, TokenType[] memory, uint256[] memory, uint256[] memory, IRateProvider[] memory);

    /**
     * @notice Gets the configuration parameters of a pool.
     * @param pool Address of the pool
     * @return Pool configuration
     */
    function getPoolConfig(address pool) external view returns (PoolConfig memory);

    /*******************************************************************************
                                    Pool Tokens
    *******************************************************************************/

    /**
     * @notice Gets total supply of a given ERC20 token.
     * @param token Token's address
     * @return Total supply of the token
     */
    function totalSupply(address token) external view returns (uint256);

    /**
     * @notice Gets balance of an account for a given ERC20 token.
     * @param token Token's address
     * @param account Account's address
     * @return Balance of the account for the token
     */
    function balanceOf(address token, address account) external view returns (uint256);

    /**
     * @notice Gets allowance of a spender for a given ERC20 token and owner.
     * @param token Token's address
     * @param owner Owner's address
     * @param spender Spender's address
     * @return Amount of tokens the spender is allowed to spend
     */
    function allowance(address token, address owner, address spender) external view returns (uint256);

    /**
     * @notice Transfers pool token from owner to a recipient.
     * @dev Notice that the pool token address is not included in the params. This function is exclusively called by
     * the pool contract, so msg.sender is used as the token address.
     *
     * @param owner Owner's address
     * @param to Recipient's address
     * @param amount Amount of tokens to transfer
     * @return True if successful, false otherwise
     */
    function transfer(address owner, address to, uint256 amount) external returns (bool);

    /**
     * @notice Transfers pool token from a sender to a recipient using an allowance.
     * @dev Notice that the pool token address is not included in the params. This function is exclusively called by
     * the pool contract, so msg.sender is used as the token address.
     *
     * @param spender Address allowed to perform the transfer
     * @param from Sender's address
     * @param to Recipient's address
     * @param amount Amount of tokens to transfer
     * @return True if successful, false otherwise
     */
    function transferFrom(address spender, address from, address to, uint256 amount) external returns (bool);

    /**
     * @notice Approves a spender to spend pool tokens on behalf of sender.
     * @dev Notice that the pool token address is not included in the params. This function is exclusively called by
     * the pool contract, so msg.sender is used as the token address.
     *
     * @param owner Owner's address
     * @param spender Spender's address
     * @param amount Amount of tokens to approve
     * @return True if successful, false otherwise
     */
    function approve(address owner, address spender, uint256 amount) external returns (bool);

    /*******************************************************************************
                                    Pool Pausing
    *******************************************************************************/

    /**
     * @notice Indicates whether a pool is paused.
     * @param pool The pool to be checked
     * @return True if the pool is paused
     */
    function isPoolPaused(address pool) external view returns (bool);

    /**
     * @notice Returns the paused status, and end times of the Pool's pause window and buffer period.
     * @dev Note that even when set to a paused state, the pool will automatically unpause at the end of
     * the buffer period.
     *
     * @param pool The pool whose data is requested
     * @return paused True if the Pool is paused
     * @return poolPauseWindowEndTime The timestamp of the end of the Pool's pause window
     * @return poolBufferPeriodEndTime The timestamp after which the Pool unpauses itself (if paused)
     * @return pauseManager The pause manager, or the zero address
     */
    function getPoolPausedState(address pool) external view returns (bool, uint256, uint256, address);

    /*******************************************************************************
                                   Fees
    *******************************************************************************/

    /**
     * @notice Retrieves the current protocol swap fee percentage.
     * @return The current protocol swap fee percentage
     */
    function getProtocolSwapFeePercentage() external view returns (uint256);

    /**
     * @notice Retrieves the current protocol yield fee percentage.
     * @return The current protocol yield fee percentage
     */
    function getProtocolYieldFeePercentage() external view returns (uint256);

    /**
     * @notice Returns the accumulated swap and yield fee in `token` collected by the protocol.
     * @param token The address of the token in which fees have been accumulated
     * @return The total amount of fees accumulated in the specified token
     */
    function getProtocolFees(address token) external view returns (uint256);

    /**
     * @notice Fetches the static swap fee percentage for a given pool.
     * @param pool The address of the pool whose static swap fee percentage is being queried
     * @return The current static swap fee percentage for the specified pool
     */
    function getStaticSwapFeePercentage(address pool) external view returns (uint256);

    /**
     * @notice Fetches the static swap fee manager for a given pool (or zero).
     * @param pool The address of the pool whose static swap fee manager is being queried
     * @return The current static swap fee manager for the specified pool
     */
    function getStaticSwapFeeManager(address pool) external view returns (address);

    /*******************************************************************************
                                    Recovery Mode
    *******************************************************************************/

    /**
     * @notice Checks whether a pool is in recovery mode.
     * @param pool Address of the pool to check
     * @return True if the pool is initialized, false otherwise
     */
    function isPoolInRecoveryMode(address pool) external view returns (bool);

    /**
     * @notice Remove liquidity from a pool specifying exact pool tokens in, with proportional token amounts out.
     * The request is implemented by the Vault without any interaction with the pool, ensuring that
     * it works the same for all pools, and cannot be disabled by a new pool type.
     *
     * @param pool Address of the pool
     * @param from Address of user to burn pool tokens from
     * @param exactBptAmountIn Input pool token amount
     * @return amountsOut Actual calculated amounts of output tokens, sorted in token registration order
     */
    function removeLiquidityRecovery(
        address pool,
        address from,
        uint256 exactBptAmountIn
    ) external returns (uint256[] memory amountsOut);

    /*******************************************************************************
                                    Queries
    *******************************************************************************/

    /**
     * @notice Performs a callback on msg.sender with arguments provided in `data`.
     * @dev Used to query a set of operations on the Vault. Only off-chain eth_call are allowed,
     * anything else will revert.
     *
     * Allows querying any operation on the Vault that has the `withLocker` modifier.
     *
     * Allows the external calling of a function via the Vault contract to
     * access Vault's functions guarded by `withLocker`.
     * `transient` modifier ensuring balances changes within the Vault are settled.
     *
     * @param data Contains function signature and args to be passed to the msg.sender
     * @return result Resulting data from the call
     */
    function quote(bytes calldata data) external payable returns (bytes memory result);

    /**
     * @notice Checks if the queries enabled on the Vault.
     * @return If true, then queries are disabled
     */
    function isQueryDisabled() external view returns (bool);

    /*******************************************************************************
                                     Default lockers
    *******************************************************************************/

    /**
     * @notice Returns the Vault Admin contract address.
     */
    function getVaultAdmin() external view returns (address);
}<|MERGE_RESOLUTION|>--- conflicted
+++ resolved
@@ -76,13 +76,8 @@
      * @param tokenConfig An array of descriptors for the tokens the pool will manage
      * @param swapFeePercentage Initial value of the swap fee
      * @param pauseWindowEndTime The timestamp after which it is no longer possible to pause the pool
-<<<<<<< HEAD
      * @param roleAccounts Addresses the Vault will allow to change certain pool settings
-     * @param hookConfig Flags indicating which hooks the pool supports
-=======
-     * @param pauseManager Optional contract the Vault will allow to pause the pool
      * @param poolHooks Flags indicating which hooks the pool supports
->>>>>>> 098c7c30
      * @param liquidityManagement Liquidity management flags with implemented methods
      */
     function registerPool(
@@ -90,13 +85,8 @@
         TokenConfig[] memory tokenConfig,
         uint256 swapFeePercentage,
         uint256 pauseWindowEndTime,
-<<<<<<< HEAD
         PoolRoleAccounts calldata roleAccounts,
-        PoolHooks calldata hookConfig,
-=======
-        address pauseManager,
         PoolHooks calldata poolHooks,
->>>>>>> 098c7c30
         LiquidityManagement calldata liquidityManagement
     ) external;
 
