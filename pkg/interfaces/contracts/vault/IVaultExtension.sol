--- conflicted
+++ resolved
@@ -423,7 +423,6 @@
         uint256 pauseWindowEndTime
     ) external;
 
-<<<<<<< HEAD
     /**
      * @notice Add an ERC4626 Buffer Pool factory to the allowlist for registering buffers.
      * @dev Since creating buffers is permissionless, and buffers are mapped 1-to-1 to pools (and cannot
@@ -446,7 +445,6 @@
      * @param factory The factory to remove from the allowlist
      */
     function deregisterBufferPoolFactory(address factory) external;
-=======
     /*******************************************************************************
                                      Default handlers
     *******************************************************************************/
@@ -455,5 +453,4 @@
      * @notice Returns the Vault Admin contract address.
      */
     function getVaultAdmin() external view returns (address);
->>>>>>> 92a7216b
 }