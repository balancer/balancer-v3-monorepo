// SPDX-License-Identifier: GPL-3.0-or-later

pragma solidity ^0.8.4;

import { IERC4626 } from "@openzeppelin/contracts/interfaces/IERC4626.sol";
import { IERC20 } from "@openzeppelin/contracts/token/ERC20/IERC20.sol";

import { IAuthorizer } from "./IAuthorizer.sol";
import { IVault } from "./IVault.sol";
import "./VaultTypes.sol";

interface IVaultExtension {
    /*******************************************************************************
                              Constants and immutables
    *******************************************************************************/

    /**
     * @notice Returns Vault's pause window end time.
     * @dev This value is immutable; the getter can be called by anyone.
     */
    function getPauseWindowEndTime() external view returns (uint256);

    /**
     * @notice Returns Vault's buffer period duration.
     * @dev This value is immutable; the getter can be called by anyone.
     */
    function getBufferPeriodDuration() external view returns (uint256);

    /**
     * @notice Returns Vault's buffer period end time.
     * @dev This value is immutable; the getter can be called by anyone.
     */
    function getBufferPeriodEndTime() external view returns (uint256);

    /**
     * @notice Get the minimum number of tokens in a pool.
     * @dev We expect the vast majority of pools to be 2-token.
     * @return The token count of a minimal pool
     */
    function getMinimumPoolTokens() external pure returns (uint256);

    /**
     * @notice Get the maximum number of tokens in a pool.
     * @return The token count of a minimal pool
     */
    function getMaximumPoolTokens() external pure returns (uint256);

    /// @dev Returns the main Vault address.
    function vault() external view returns (IVault);

    /*******************************************************************************
                              Transient Accounting
    *******************************************************************************/

    /**
     * @notice Returns the address at the specified index of the _handlers array.
     * @param index The index of the handler's address to fetch
     * @return The address at the given index
     */
    function getHandler(uint256 index) external view returns (address);

    /**
     * @notice Returns the total number of handlers.
     * @return The number of handlers
     */
    function getHandlersCount() external view returns (uint256);

    /**
     *  @notice Returns the count of non-zero deltas.
     *  @return The current value of _nonzeroDeltaCount
     */
    function getNonzeroDeltaCount() external view returns (uint256);

    /**
     * @notice Retrieves the token delta for a specific user and token.
     * @dev This function allows reading the value from the `_tokenDeltas` mapping.
     * @param user The address of the user for whom the delta is being fetched
     * @param token The token for which the delta is being fetched
     * @return The delta of the specified token for the specified user
     */
    function getTokenDelta(address user, IERC20 token) external view returns (int256);

    /**
     * @notice Retrieves the reserve of a given token.
     * @param token The token for which to retrieve the reserve
     * @return The amount of reserves for the given token
     */
    function getTokenReserve(IERC20 token) external view returns (uint256);

    /*******************************************************************************
                                    Pool Registration
    *******************************************************************************/

    /**
     * @notice Registers a pool, associating it with its factory and the tokens it manages.
     * @dev A pool can opt-out of pausing by providing a zero value for the pause window, or allow pausing indefinitely
     * by providing a large value. (Pool pause windows are not limited by the Vault maximums.) The vault defines an
     * additional buffer period during which a paused pool will stay paused. After the buffer period passes, a paused
     * pool will automatically unpause.
     *
     * A pool can opt out of Balancer governance pausing by providing a custom `pauseManager`. This might be a
     * multi-sig contract or an arbitrary smart contract with its own access controls, that forwards calls to
     * the Vault.
     *
     * If the zero address is provided for the `pauseManager`, permissions for pausing the pool will default to the
     * authorizer.
     *
<<<<<<< HEAD
     * @param pool The pool being registered
=======
     * @param pool The address of the pool being registered
>>>>>>> f10f99eb
     * @param tokenConfig An array of descriptors for the tokens the pool will manage
     * @param pauseWindowEndTime The timestamp after which it is no longer possible to pause the pool
     * @param pauseManager Optional contract the Vault will allow to pause the pool
     * @param config Flags indicating which callbacks the pool supports
     * @param liquidityManagement Liquidity management flags with implemented methods
     */
    function registerPool(
        address pool,
        TokenConfig[] memory tokenConfig,
        uint256 pauseWindowEndTime,
        address pauseManager,
        PoolCallbacks calldata config,
        LiquidityManagement calldata liquidityManagement
    ) external;

    /**
     * @notice Checks whether a pool is registered.
     * @param pool Address of the pool to check
     * @return True if the pool is registered, false otherwise
     */
    function isPoolRegistered(address pool) external view returns (bool);

    /**
     * @notice Initializes a registered pool by adding liquidity; mints BPT tokens for the first time in exchange.
     * @param pool Address of the pool to initialize
     * @param to Address that will receive the output BPT
     * @param tokens Tokens used to seed the pool (must match the registered tokens)
     * @param exactAmountsIn Exact amounts of input tokens
     * @param minBptAmountOut Minimum amount of output pool tokens
     * @param userData Additional (optional) data required for adding initial liquidity
     * @return bptAmountOut Output pool token amount
     */
    function initialize(
        address pool,
        address to,
        IERC20[] memory tokens,
        uint256[] memory exactAmountsIn,
        uint256 minBptAmountOut,
        bytes memory userData
    ) external returns (uint256 bptAmountOut);

    /*******************************************************************************
                                    Pool Information
    *******************************************************************************/

    /**
     * @notice Checks whether a pool is initialized.
     * @dev An initialized pool can be considered registered as well.
     * @param pool Address of the pool to check
     * @return True if the pool is initialized, false otherwise
     */
    function isPoolInitialized(address pool) external view returns (bool);

    /**
     * @notice Gets the tokens registered to a pool.
     * @param pool Address of the pool
     * @return tokens List of tokens in the pool
     */
    function getPoolTokens(address pool) external view returns (IERC20[] memory);

    /**
     * @notice Gets the raw data for a pool: tokens, raw balances, scaling factors.
     * @return tokens Tokens registered to the pool
     * @return tokenTypes The types of all registered tokens
     * @return balancesRaw Corresponding raw balances of the tokens
     * @return scalingFactors Corresponding scalingFactors of the tokens
     * @return rateProviders Corresponding rateProviders of the tokens (or zero for tokens with no rates)
     */
    function getPoolTokenInfo(
        address pool
    )
        external
        view
        returns (IERC20[] memory, TokenType[] memory, uint256[] memory, uint256[] memory, IRateProvider[] memory);

    /**
     * @notice Retrieve the scaling factors from a pool's rate providers.
     * @dev This is not included in `getPoolTokenInfo` since it makes external calls that might revert,
     * effectively preventing retrieval of basic pool parameters. Tokens without rate providers will always return
     * FixedPoint.ONE (1e18).
     */
    function getPoolTokenRates(address pool) external view returns (uint256[] memory);

    /**
     * @notice Gets the configuration parameters of a pool.
     * @param pool Address of the pool
     * @return Pool configuration
     */
    function getPoolConfig(address pool) external view returns (PoolConfig memory);

    /*******************************************************************************
                                    Pool Tokens
    *******************************************************************************/

    /**
     * @notice Gets total supply of a given ERC20 token.
     * @param token Token's address
     * @return Total supply of the token
     */
    function totalSupply(address token) external view returns (uint256);

    /**
     * @notice Gets balance of an account for a given ERC20 token.
     * @param token Token's address
     * @param account Account's address
     * @return Balance of the account for the token
     */
    function balanceOf(address token, address account) external view returns (uint256);

    /**
     * @notice Gets allowance of a spender for a given ERC20 token and owner.
     * @param token Token's address
     * @param owner Owner's address
     * @param spender Spender's address
     * @return Amount of tokens the spender is allowed to spend
     */
    function allowance(address token, address owner, address spender) external view returns (uint256);

    /**
     * @notice Transfers pool token from owner to a recipient.
     * @dev Notice that the pool token address is not included in the params. This function is exclusively called by
     * the pool contract, so msg.sender is used as the token address.
     *
     * @param owner Owner's address
     * @param to Recipient's address
     * @param amount Amount of tokens to transfer
     * @return True if successful, false otherwise
     */
    function transfer(address owner, address to, uint256 amount) external returns (bool);

    /**
     * @notice Transfers pool token from a sender to a recipient using an allowance.
     * @dev Notice that the pool token address is not included in the params. This function is exclusively called by
     * the pool contract, so msg.sender is used as the token address.
     *
     * @param spender Address allowed to perform the transfer
     * @param from Sender's address
     * @param to Recipient's address
     * @param amount Amount of tokens to transfer
     * @return True if successful, false otherwise
     */
    function transferFrom(address spender, address from, address to, uint256 amount) external returns (bool);

    /**
     * @notice Approves a spender to spend pool tokens on behalf of sender.
     * @dev Notice that the pool token address is not included in the params. This function is exclusively called by
     * the pool contract, so msg.sender is used as the token address.
     *
     * @param owner Owner's address
     * @param spender Spender's address
     * @param amount Amount of tokens to approve
     * @return True if successful, false otherwise
     */
    function approve(address owner, address spender, uint256 amount) external returns (bool);

    /*******************************************************************************
                                    Vault Pausing
    *******************************************************************************/

    /**
     * @notice Indicates whether the Vault is paused.
     * @return True if the Vault is paused
     */
    function isVaultPaused() external view returns (bool);

    /**
     * @notice Returns the paused status, and end times of the Vault's pause window and buffer period.
     * @return paused True if the Vault is paused
     * @return vaultPauseWindowEndTime The timestamp of the end of the Vault's pause window
     * @return vaultBufferPeriodEndTime The timestamp of the end of the Vault's buffer period
     */
    function getVaultPausedState() external view returns (bool, uint256, uint256);

    /**
     * @notice Pause the Vault: an emergency action which disables all operational state-changing functions.
     * @dev This is a permissioned function that will only work during the Pause Window set during deployment.
     */
    function pauseVault() external;

    /**
     * @notice Reverse a `pause` operation, and restore the Vault to normal functionality.
     * @dev This is a permissioned function that will only work on a paused Vault within the Buffer Period set during
     * deployment. Note that the Vault will automatically unpause after the Buffer Period expires.
     */
    function unpauseVault() external;

    /*******************************************************************************
                                    Pool Pausing
    *******************************************************************************/

    /**
     * @notice Indicates whether a pool is paused.
     * @param pool The pool to be checked
     * @return True if the pool is paused
     */
    function isPoolPaused(address pool) external view returns (bool);

    /**
     * @notice Returns the paused status, and end times of the Pool's pause window and buffer period.
     * @dev Note that even when set to a paused state, the pool will automatically unpause at the end of
     * the buffer period.
     *
     * @param pool The pool whose data is requested
     * @return paused True if the Pool is paused
     * @return poolPauseWindowEndTime The timestamp of the end of the Pool's pause window
     * @return poolBufferPeriodEndTime The timestamp after which the Pool unpauses itself (if paused)
     * @return pauseManager The pause manager, or the zero address
     */
    function getPoolPausedState(address pool) external view returns (bool, uint256, uint256, address);

    /**
     * @notice Pause the Pool: an emergency action which disables all pool functions.
     * @dev This is a permissioned function that will only work during the Pause Window set during pool factory
     * deployment.
     */
    function pausePool(address pool) external;

    /**
     * @notice Reverse a `pause` operation, and restore the Pool to normal functionality.
     * @dev This is a permissioned function that will only work on a paused Pool within the Buffer Period set during
     * deployment. Note that the Pool will automatically unpause after the Buffer Period expires.
     */
    function unpausePool(address pool) external;

    /*******************************************************************************
                                   Fees
    *******************************************************************************/

    /**
     * @notice Sets a new swap fee percentage for the protocol.
     * @param newSwapFeePercentage The new swap fee percentage to be set
     */
    function setProtocolSwapFeePercentage(uint256 newSwapFeePercentage) external;

    /**
     * @notice Retrieves the current protocol swap fee percentage.
     * @return The current protocol swap fee percentage
     */
    function getProtocolSwapFeePercentage() external view returns (uint256);

    /**
     * @notice Sets a new yield fee percentage for the protocol.
     * @param newYieldFeePercentage The new swap fee percentage to be set
     */
    function setProtocolYieldFeePercentage(uint256 newYieldFeePercentage) external;

    /**
     * @notice Retrieves the current protocol yield fee percentage.
     * @return The current protocol yield fee percentage
     */
    function getProtocolYieldFeePercentage() external view returns (uint256);

    /**
     * @notice Returns the accumulated swap and yield fee in `token` collected by the protocol.
     * @param token The address of the token in which fees have been accumulated
     * @return The total amount of fees accumulated in the specified token
     */
    function getProtocolFees(address token) external view returns (uint256);

    /**
     * @notice Collects accumulated protocol fees for the specified array of tokens.
     * @dev Fees are sent to msg.sender.
     * @param tokens An array of token addresses for which the fees should be collected
     */
    function collectProtocolFees(IERC20[] calldata tokens) external;

    /**
     * @notice Assigns a new static swap fee percentage to the specified pool.
     * @param pool The address of the pool for which the static swap fee will be changed
     * @param swapFeePercentage The new swap fee percentage to apply to the pool
     */
    function setStaticSwapFeePercentage(address pool, uint256 swapFeePercentage) external;

    /**
     * @notice Emitted when the swap fee percentage of a pool is updated.
     * @param swapFeePercentage The new swap fee percentage for the pool
     */
    event SwapFeePercentageChanged(address indexed pool, uint256 indexed swapFeePercentage);

    /**
     * @notice Fetches the static swap fee percentage for a given pool.
     * @param pool The address of the pool whose static swap fee percentage is being queried
     * @return The current static swap fee percentage for the specified pool
     */
    function getStaticSwapFeePercentage(address pool) external view returns (uint256);

    /*******************************************************************************
                                Recovery Mode
    *******************************************************************************/

    /**
     * @notice Checks whether a pool is in recovery mode.
     * @param pool Address of the pool to check
     * @return True if the pool is initialized, false otherwise
     */
    function isPoolInRecoveryMode(address pool) external view returns (bool);

    /**
     * @notice Enable recovery mode for a pool.
     * @dev This is a permissioned function.
     * @param pool The pool
     */
    function enableRecoveryMode(address pool) external;

    /**
     * @notice Disable recovery mode for a pool.
     * @dev This is a permissioned function.
     * @param pool The pool
     */
    function disableRecoveryMode(address pool) external;

    /*******************************************************************************
                                    Queries
    *******************************************************************************/

    /**
     * @notice Invokes a callback on msg.sender with arguments provided in `data`.
     * @dev Used to query a set of operations on the Vault. Only off-chain eth_call are allowed,
     * anything else will revert.
     *
     * Allows querying any operation on the Vault that has the `withHandler` modifier.
     *
     * Allows the external calling of a function via the Vault contract to
     * access Vault's functions guarded by `withHandler`.
     * `transient` modifier ensuring balances changes within the Vault are settled.
     *
     * @param data Contains function signature and args to be passed to the msg.sender
     * @return result Resulting data from the call
     */
    function quote(bytes calldata data) external payable returns (bytes memory result);

    /// @notice Disables queries functionality on the Vault. Can be called only by governance.
    function disableQuery() external;

    /**
     * @notice Checks if the queries enabled on the Vault.
     * @return If true, then queries are disabled
     */
    function isQueryDisabled() external view returns (bool);

    /*******************************************************************************
                                Authentication
    *******************************************************************************/

    /**
     * @notice Returns the Vault's Authorizer.
     * @return Address of the authorizer
     */
    function getAuthorizer() external view returns (IAuthorizer);

    /**
     * @notice Sets a new Authorizer for the Vault.
     * @dev The caller must be allowed by the current Authorizer to do this.
     * Emits an `AuthorizerChanged` event.
     */
    function setAuthorizer(IAuthorizer newAuthorizer) external;

    /*******************************************************************************
-                                ERC4626 Buffers
     *******************************************************************************/

    /**
     * @notice Register an ERC4626BufferPool, an "internal" pool to maintain a buffer of base tokens for swaps.
     * @param wrappedToken The ERC4626 token to be buffered
     * @param pool The pool associated with the buffer
     * @param pauseManager The pause manager associated with the pool
     * @param pauseWindowEndTime The pool's pause window end time
     */
    function registerBuffer(
        IERC4626 wrappedToken,
        address pool,
        address pauseManager,
        uint256 pauseWindowEndTime
    ) external;
}<|MERGE_RESOLUTION|>--- conflicted
+++ resolved
@@ -105,11 +105,7 @@
      * If the zero address is provided for the `pauseManager`, permissions for pausing the pool will default to the
      * authorizer.
      *
-<<<<<<< HEAD
-     * @param pool The pool being registered
-=======
      * @param pool The address of the pool being registered
->>>>>>> f10f99eb
      * @param tokenConfig An array of descriptors for the tokens the pool will manage
      * @param pauseWindowEndTime The timestamp after which it is no longer possible to pause the pool
      * @param pauseManager Optional contract the Vault will allow to pause the pool
