--- conflicted
+++ resolved
@@ -243,47 +243,6 @@
     ) external returns (bool);
 
     /*******************************************************************************
-<<<<<<< HEAD
-                                    Vault Pausing
-    *******************************************************************************/
-
-    /**
-     * @notice Indicates whether the Vault is paused.
-     * @return True if the Vault is paused
-     */
-    function isVaultPaused() external view returns (bool);
-
-    /**
-     * @notice Returns the paused status, and end times of the Vault's pause window and buffer period.
-     * @return paused True if the Vault is paused
-     * @return vaultPauseWindowEndTime The timestamp of the end of the Vault's pause window
-     * @return vaultBufferPeriodEndTime The timestamp of the end of the Vault's buffer period
-     */
-    function getVaultPausedState()
-        external
-        view
-        returns (
-            bool,
-            uint256,
-            uint256
-        );
-
-    /**
-     * @notice Pause the Vault: an emergency action which disables all operational state-changing functions.
-     * @dev This is a permissioned function that will only work during the Pause Window set during deployment.
-     */
-    function pauseVault() external;
-
-    /**
-     * @notice Reverse a `pause` operation, and restore the Vault to normal functionality.
-     * @dev This is a permissioned function that will only work on a paused Vault within the Buffer Period set during
-     * deployment. Note that the Vault will automatically unpause after the Buffer Period expires.
-     */
-    function unpauseVault() external;
-
-    /*******************************************************************************
-=======
->>>>>>> 68c116c6
                                     Pool Pausing
     *******************************************************************************/
 
@@ -405,49 +364,5 @@
     /**
      * @notice Returns the Vault Admin contract address.
      */
-<<<<<<< HEAD
-    function setAuthorizer(IAuthorizer newAuthorizer) external;
-
-    // @dev Router approval deadline has expired.
-    error ERC2612ExpiredSignature(uint256 deadline);
-
-    // @dev Mismatched signature.
-    error ERC2612InvalidSigner(address signer, address sender);
-
-    event RouterUserApprovalChanged(address indexed router, address indexed user, bool approved);
-
-    function approveRouter(
-        address sender,
-        address router,
-        bool approved,
-        uint256 deadline,
-        bytes memory signature
-    ) external;
-
-    event RouterGovernanceApprovalChanged(address indexed router, bool approved);
-
-    function approveRouter(address router, bool approved) external;
-
-    function isTrustedRouter(address router, address user) external returns (bool);
-
-    /*******************************************************************************
--                                ERC4626 Buffers
-     *******************************************************************************/
-
-    /**
-     * @notice Register an ERC4626BufferPool, an "internal" pool to maintain a buffer of base tokens for swaps.
-     * @param wrappedToken The ERC4626 token to be buffered
-     * @param pool The pool associated with the buffer
-     * @param pauseManager The pause manager associated with the pool
-     * @param pauseWindowEndTime The pool's pause window end time
-     */
-    function registerBuffer(
-        IERC4626 wrappedToken,
-        address pool,
-        address pauseManager,
-        uint256 pauseWindowEndTime
-    ) external;
-=======
     function getVaultAdmin() external view returns (address);
->>>>>>> 68c116c6
 }