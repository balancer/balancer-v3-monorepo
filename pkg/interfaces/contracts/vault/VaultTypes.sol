// SPDX-License-Identifier: GPL-3.0-or-later

pragma solidity ^0.8.24;

import { IERC20 } from "@openzeppelin/contracts/token/ERC20/IERC20.sol";
import { IERC4626 } from "@openzeppelin/contracts/interfaces/IERC4626.sol";
import { IRateProvider } from "./IRateProvider.sol";

struct LiquidityManagement {
    bool disableUnbalancedLiquidity;
    bool enableAddLiquidityCustom;
    bool enableRemoveLiquidityCustom;
}

/// @dev Represents a pool's configuration (hooks configuration are separated in another struct).
struct PoolConfig {
<<<<<<< HEAD
    uint24 staticSwapFeePercentageUnscaled;
    uint24 poolCreatorFeePercentageUnscaled;
    uint24 tokenDecimalDiffs;
    uint32 pauseWindowEndTime;
    // NOTE: Duplicated parameters from LiquidityManagement because parameters are packed in one slot.
    bool disableUnbalancedLiquidity;
    bool enableAddLiquidityCustom;
    bool enableRemoveLiquidityCustom;
=======
    LiquidityManagement liquidityManagement;
    uint256 staticSwapFeePercentage;
    uint256 aggregateProtocolSwapFeePercentage;
    uint256 aggregateProtocolYieldFeePercentage;
    uint256 tokenDecimalDiffs;
    uint256 pauseWindowEndTime;
>>>>>>> 8c509500
    bool isPoolRegistered;
    bool isPoolInitialized;
    bool isPoolPaused;
    bool isPoolInRecoveryMode;
}

/// @dev Represents a hook contract configuration for a pool.
struct HooksConfig {
    bool shouldCallBeforeInitialize;
    bool shouldCallAfterInitialize;
    bool shouldCallComputeDynamicSwapFee;
    bool shouldCallBeforeSwap;
    bool shouldCallAfterSwap;
    bool shouldCallBeforeAddLiquidity;
    bool shouldCallAfterAddLiquidity;
    bool shouldCallBeforeRemoveLiquidity;
    bool shouldCallAfterRemoveLiquidity;
    address hooksContract;
}

/// @dev Represents temporary state used in a swap operation.
struct SwapState {
    uint256 indexIn;
    uint256 indexOut;
    uint256 amountGivenScaled18;
    uint256 swapFeePercentage;
}

/**
 * @dev Represents the Vault's configuration.
 * @param isQueryDisabled If set to true, disables query functionality of the Vault. Can be modified only by
 * governance.
 * @param isVaultPaused If set to true, Swaps and Add/Remove Liquidity operations are halted
 * @param areBuffersPaused If set to true, the Vault wrap/unwrap primitives associated with buffers will be disabled
 */
struct VaultState {
    bool isQueryDisabled;
    bool isVaultPaused;
    bool areBuffersPaused;
}

/**
 * @dev Represents the accounts holding certain roles for a given pool. This is passed in on pool registration.
 * @param pauseManager Account empowered to pause/unpause the pool (or 0 to delegate to governance)
 * @param swapFeeManager Account empowered to set static swap fees for a pool (or 0 to delegate to goverance)
 * @param poolCreator Account empowered to set the pool creator fee percentage
 */
struct PoolRoleAccounts {
    address pauseManager;
    address swapFeeManager;
    address poolCreator;
}

/**
 * @notice Record pool function permissions (as a sort of local authorizer).
 * @dev For each permissioned function controlled by a role (e.g., pause/unpause), store the account empowered to call
 * that function, and flag indicating whether, if the caller is not the designated account (which might be zero),
 * it should then delegate to governance. If the `onlyOwner` flag is true, it can only be called by the designated
 * account.
 *
 * @param account The account with permission to perform the role
 * @param onlyOwner Flag indicating whether it is reserved to the account alone, or also governance
 */
struct PoolFunctionPermission {
    address account;
    bool onlyOwner;
}

/**
 * @dev Token types supported by the Vault. In general, pools may contain any combination of these tokens.
 * STANDARD tokens (e.g., BAL, WETH) have no rate provider.
 * WITH_RATE tokens (e.g., wstETH) require a rate provider. These may be tokens like wstETH, which need to be wrapped
 * because the underlying stETH token is rebasing, and such tokens are unsupported by the Vault. They may also be
 * tokens like sEUR, which track an underlying asset, but are not yield-bearing. Finally, this encompasses
 * yield-bearing ERC4626 tokens, which can be used to facilitate swaps without requiring wrapping or unwrapping
 * in most cases. The `paysYieldFees` flag can be used to indicate whether a token is yield-bearing (e.g., waDAI),
 * not yield-bearing (e.g., sEUR), or yield-bearing but exempt from fees (e.g., in certain nested pools, where
 * protocol yield fees are charged elsewhere).
 *
 * NB: STANDARD must always be the first enum element, so that newly initialized data structures default to Standard.
 */
enum TokenType {
    STANDARD,
    WITH_RATE
}

/**
 * @dev Encapsulate the data required for the Vault to support a token of the given type.
 * For STANDARD tokens, the rate provider address must be 0, and paysYieldFees must be false.
 * All WITH_RATE tokens need a rate provider, and may or may not be yield-bearing.
 *
 * @param token The token address
 * @param tokenType The token type (see the enum for supported types)
 * @param rateProvider The rate provider for a token (see further documentation above)
 * @param paysYieldFees Flag indicating whether yield fees should be charged on this token
 */
struct TokenConfig {
    IERC20 token;
    TokenType tokenType;
    IRateProvider rateProvider;
    bool paysYieldFees;
}

struct PoolData {
    PoolConfig poolConfig;
    TokenConfig[] tokenConfig;
    uint256[] balancesRaw;
    uint256[] balancesLiveScaled18;
    uint256[] tokenRates;
    uint256[] decimalScalingFactors;
}

enum Rounding {
    ROUND_UP,
    ROUND_DOWN
}

/*******************************************************************************
                                    Swaps
*******************************************************************************/

enum SwapKind {
    EXACT_IN,
    EXACT_OUT
}

/**
 * @dev Data for a swap operation.
 * @param kind Type of swap (Exact In or Exact Out)
 * @param pool The pool with the tokens being swapped
 * @param tokenIn The token entering the Vault (balance increases)
 * @param tokenOut The token leaving the Vault (balance decreases)
 * @param amountGivenRaw Amount specified for tokenIn or tokenOut (depending on the type of swap)
 * @param limitRaw
 * @param userData Additional (optional) user data
 */
struct SwapParams {
    SwapKind kind;
    address pool;
    IERC20 tokenIn;
    IERC20 tokenOut;
    uint256 amountGivenRaw;
    uint256 limitRaw;
    bytes userData;
}

/*******************************************************************************
                                Add liquidity
*******************************************************************************/

enum AddLiquidityKind {
    PROPORTIONAL,
    UNBALANCED,
    SINGLE_TOKEN_EXACT_OUT,
    CUSTOM
}

/**
 * @dev Data for an add liquidity operation.
 * @param pool Address of the pool
 * @param to Address of user to mint to
 * @param maxAmountsIn Maximum amounts of input tokens
 * @param minBptAmountOut Minimum amount of output pool tokens
 * @param kind Add liquidity kind
 * @param userData Optional user data
 */
struct AddLiquidityParams {
    address pool;
    address to;
    uint256[] maxAmountsIn;
    uint256 minBptAmountOut;
    AddLiquidityKind kind;
    bytes userData;
}

/*******************************************************************************
                                Remove liquidity
*******************************************************************************/

enum RemoveLiquidityKind {
    PROPORTIONAL,
    SINGLE_TOKEN_EXACT_IN,
    SINGLE_TOKEN_EXACT_OUT,
    CUSTOM
}

/**
 * @param pool Address of the pool
 * @param from Address of user to burn from
 * @param maxBptAmountIn Maximum amount of input pool tokens
 * @param minAmountsOut Minimum amounts of output tokens
 * @param kind Remove liquidity kind
 * @param userData Optional user data
 */
struct RemoveLiquidityParams {
    address pool;
    address from;
    uint256 maxBptAmountIn;
    uint256[] minAmountsOut;
    RemoveLiquidityKind kind;
    bytes userData;
}

/*******************************************************************************
                                Remove liquidity
*******************************************************************************/

enum WrappingDirection {
    WRAP,
    UNWRAP
}

/**
 * @dev Data for a wrap/unwrap operation.
 * @param kind Type of swap (Exact In or Exact Out)
 * @param direction Direction of the wrapping operation (Wrap or Unwrap)
 * @param wrappedToken Wrapped token, compatible with interface ERC4626
 * @param amountGivenRaw Amount specified for tokenIn or tokenOut (depends on the type of swap and wrapping direction)
 * @param limitRaw Minimum or maximum amount specified for the other token (depends on the type of swap and wrapping
 * direction)
 * @param userData Optional user data
 */
struct BufferWrapOrUnwrapParams {
    SwapKind kind;
    WrappingDirection direction;
    IERC4626 wrappedToken;
    uint256 amountGivenRaw;
    uint256 limitRaw;
    bytes userData;
}

// Protocol Fees are 24-bit values. We transform them by multiplying by 1e11, so
// they can be set to any value between 0% and 100% (step 0.00001%).
uint256 constant FEE_BITLENGTH = 24;
uint256 constant FEE_SCALING_FACTOR = 1e11;<|MERGE_RESOLUTION|>--- conflicted
+++ resolved
@@ -14,23 +14,15 @@
 
 /// @dev Represents a pool's configuration (hooks configuration are separated in another struct).
 struct PoolConfig {
-<<<<<<< HEAD
     uint24 staticSwapFeePercentageUnscaled;
-    uint24 poolCreatorFeePercentageUnscaled;
+    uint24 aggregateProtocolSwapFeePercentageUnscaled;
+    uint24 aggregateProtocolYieldFeePercentageUnscaled;
     uint24 tokenDecimalDiffs;
     uint32 pauseWindowEndTime;
     // NOTE: Duplicated parameters from LiquidityManagement because parameters are packed in one slot.
     bool disableUnbalancedLiquidity;
     bool enableAddLiquidityCustom;
     bool enableRemoveLiquidityCustom;
-=======
-    LiquidityManagement liquidityManagement;
-    uint256 staticSwapFeePercentage;
-    uint256 aggregateProtocolSwapFeePercentage;
-    uint256 aggregateProtocolYieldFeePercentage;
-    uint256 tokenDecimalDiffs;
-    uint256 pauseWindowEndTime;
->>>>>>> 8c509500
     bool isPoolRegistered;
     bool isPoolInitialized;
     bool isPoolPaused;
