// SPDX-License-Identifier: GPL-3.0-or-later

pragma solidity ^0.8.24;

import { IERC20 } from "@openzeppelin/contracts/token/ERC20/IERC20.sol";
import { IERC4626 } from "@openzeppelin/contracts/interfaces/IERC4626.sol";
import { IRateProvider } from "./IRateProvider.sol";

struct LiquidityManagement {
    bool disableUnbalancedLiquidity;
    bool enableAddLiquidityCustom;
    bool enableRemoveLiquidityCustom;
}

// @notice Config type to store entire configuration of the pool. We use a struct because we need to load this data in the memory.
struct PoolConfigBits {
    bytes32 bits;
}

// @notice Config type to store entire configuration of the hooks. We use a struct because we need to load this data in the memory.
struct HooksConfigBits {
    bytes32 bits;
}

// @notice Config type to store entire configuration of the vault state. We use a struct because we need to load this data in the memory.
struct VaultStateBits {
    bytes32 bits;
}

/// @dev Represents a pool's configuration (hooks configuration are separated in another struct).
struct PoolConfig {
<<<<<<< HEAD
    LiquidityManagement liquidityManagement;
    uint256 staticSwapFeePercentage;
    uint256 aggregateProtocolSwapFeePercentage;
    uint256 aggregateProtocolYieldFeePercentage;
=======
    uint24 staticSwapFeePercentageUnscaled;
    uint24 aggregateSwapFeePercentageUnscaled;
    uint24 aggregateYieldFeePercentageUnscaled;
>>>>>>> 9fb70209
    uint24 tokenDecimalDiffs;
    uint32 pauseWindowEndTime;
    bool isPoolRegistered;
    bool isPoolInitialized;
    bool isPoolPaused;
    bool isPoolInRecoveryMode;
}

/// @dev Represents a hook contract configuration for a pool.
struct HooksConfig {
    bool shouldCallBeforeInitialize;
    bool shouldCallAfterInitialize;
    bool shouldCallComputeDynamicSwapFee;
    bool shouldCallBeforeSwap;
    bool shouldCallAfterSwap;
    bool shouldCallBeforeAddLiquidity;
    bool shouldCallAfterAddLiquidity;
    bool shouldCallBeforeRemoveLiquidity;
    bool shouldCallAfterRemoveLiquidity;
    address hooksContract;
}

/// @dev Represents temporary state used in a swap operation.
struct SwapState {
    uint256 indexIn;
    uint256 indexOut;
    uint256 amountGivenScaled18;
    uint256 swapFeePercentage;
}

/**
 * @dev Represents the Vault's configuration.
 * @param isQueryDisabled If set to true, disables query functionality of the Vault. Can be modified only by
 * governance.
 * @param isVaultPaused If set to true, Swaps and Add/Remove Liquidity operations are halted
 * @param areBuffersPaused If set to true, the Vault wrap/unwrap primitives associated with buffers will be disabled
 */
struct VaultState {
    bool isQueryDisabled;
    bool isVaultPaused;
    bool areBuffersPaused;
}

/**
 * @dev Represents the accounts holding certain roles for a given pool. This is passed in on pool registration.
 * @param pauseManager Account empowered to pause/unpause the pool (or 0 to delegate to governance)
 * @param swapFeeManager Account empowered to set static swap fees for a pool (or 0 to delegate to goverance)
 * @param poolCreator Account empowered to set the pool creator fee percentage
 */
struct PoolRoleAccounts {
    address pauseManager;
    address swapFeeManager;
    address poolCreator;
}

/**
 * @notice Record pool function permissions (as a sort of local authorizer).
 * @dev For each permissioned function controlled by a role (e.g., pause/unpause), store the account empowered to call
 * that function, and flag indicating whether, if the caller is not the designated account (which might be zero),
 * it should then delegate to governance. If the `onlyOwner` flag is true, it can only be called by the designated
 * account.
 *
 * @param account The account with permission to perform the role
 * @param onlyOwner Flag indicating whether it is reserved to the account alone, or also governance
 */
struct PoolFunctionPermission {
    address account;
    bool onlyOwner;
}

/**
 * @dev Token types supported by the Vault. In general, pools may contain any combination of these tokens.
 * STANDARD tokens (e.g., BAL, WETH) have no rate provider.
 * WITH_RATE tokens (e.g., wstETH) require a rate provider. These may be tokens like wstETH, which need to be wrapped
 * because the underlying stETH token is rebasing, and such tokens are unsupported by the Vault. They may also be
 * tokens like sEUR, which track an underlying asset, but are not yield-bearing. Finally, this encompasses
 * yield-bearing ERC4626 tokens, which can be used to facilitate swaps without requiring wrapping or unwrapping
 * in most cases. The `paysYieldFees` flag can be used to indicate whether a token is yield-bearing (e.g., waDAI),
 * not yield-bearing (e.g., sEUR), or yield-bearing but exempt from fees (e.g., in certain nested pools, where
 * yield fees are charged elsewhere).
 *
 * NB: STANDARD must always be the first enum element, so that newly initialized data structures default to Standard.
 */
enum TokenType {
    STANDARD,
    WITH_RATE
}

/**
 * @dev Encapsulate the data required for the Vault to support a token of the given type. For STANDARD tokens,
 * the rate provider address must be 0, and paysYieldFees must be false. All WITH_RATE tokens need a rate provider,
 * and may or may not be yield-bearing.
 *
 * At registration time, it is useful to include the token address along with the token parameters in the structure
 * passed to `registerPool`, as the alternative would be parallel arrays, which would be error prone and require
 * validation checks. `TokenConfig` is only used for registration, and is never put into storage (see `TokenInfo`).
 *
 * @param token The token address
 * @param tokenType The token type (see the enum for supported types)
 * @param rateProvider The rate provider for a token (see further documentation above)
 * @param paysYieldFees Flag indicating whether yield fees should be charged on this token
 */
struct TokenConfig {
    IERC20 token;
    TokenType tokenType;
    IRateProvider rateProvider;
    bool paysYieldFees;
}

/**
 * @dev This data structure is stored in `_poolTokenInfo`, a nested mapping from pool -> (token -> TokenInfo).
 * Since the token is already the key of the nested mapping, it would be redundant (and an extra SLOAD) to store
 * it again in the struct. When we construct PoolData, the tokens are separated into their own array.
 *
 * @param tokenType The token type (see the enum for supported types)
 * @param rateProvider The rate provider for a token (see further documentation above)
 * @param paysYieldFees Flag indicating whether yield fees should be charged on this token
 */
struct TokenInfo {
    TokenType tokenType;
    IRateProvider rateProvider;
    bool paysYieldFees;
}

struct PoolData {
    PoolConfigBits poolConfig;
    IERC20[] tokens;
    TokenInfo[] tokenInfo;
    uint256[] balancesRaw;
    uint256[] balancesLiveScaled18;
    uint256[] tokenRates;
    uint256[] decimalScalingFactors;
}

enum Rounding {
    ROUND_UP,
    ROUND_DOWN
}

/*******************************************************************************
                                    Swaps
*******************************************************************************/

enum SwapKind {
    EXACT_IN,
    EXACT_OUT
}

/**
 * @dev Data for a swap operation.
 * @param kind Type of swap (Exact In or Exact Out)
 * @param pool The pool with the tokens being swapped
 * @param tokenIn The token entering the Vault (balance increases)
 * @param tokenOut The token leaving the Vault (balance decreases)
 * @param amountGivenRaw Amount specified for tokenIn or tokenOut (depending on the type of swap)
 * @param limitRaw
 * @param userData Additional (optional) user data
 */
struct SwapParams {
    SwapKind kind;
    address pool;
    IERC20 tokenIn;
    IERC20 tokenOut;
    uint256 amountGivenRaw;
    uint256 limitRaw;
    bytes userData;
}

/*******************************************************************************
                                Add liquidity
*******************************************************************************/

enum AddLiquidityKind {
    PROPORTIONAL,
    UNBALANCED,
    SINGLE_TOKEN_EXACT_OUT,
    CUSTOM
}

/**
 * @dev Data for an add liquidity operation.
 * @param pool Address of the pool
 * @param to Address of user to mint to
 * @param maxAmountsIn Maximum amounts of input tokens
 * @param minBptAmountOut Minimum amount of output pool tokens
 * @param kind Add liquidity kind
 * @param userData Optional user data
 */
struct AddLiquidityParams {
    address pool;
    address to;
    uint256[] maxAmountsIn;
    uint256 minBptAmountOut;
    AddLiquidityKind kind;
    bytes userData;
}

/*******************************************************************************
                                Remove liquidity
*******************************************************************************/

enum RemoveLiquidityKind {
    PROPORTIONAL,
    SINGLE_TOKEN_EXACT_IN,
    SINGLE_TOKEN_EXACT_OUT,
    CUSTOM
}

/**
 * @param pool Address of the pool
 * @param from Address of user to burn from
 * @param maxBptAmountIn Maximum amount of input pool tokens
 * @param minAmountsOut Minimum amounts of output tokens
 * @param kind Remove liquidity kind
 * @param userData Optional user data
 */
struct RemoveLiquidityParams {
    address pool;
    address from;
    uint256 maxBptAmountIn;
    uint256[] minAmountsOut;
    RemoveLiquidityKind kind;
    bytes userData;
}

/*******************************************************************************
                                Remove liquidity
*******************************************************************************/

enum WrappingDirection {
    WRAP,
    UNWRAP
}

/**
 * @dev Data for a wrap/unwrap operation.
 * @param kind Type of swap (Exact In or Exact Out)
 * @param direction Direction of the wrapping operation (Wrap or Unwrap)
 * @param wrappedToken Wrapped token, compatible with interface ERC4626
 * @param amountGivenRaw Amount specified for tokenIn or tokenOut (depends on the type of swap and wrapping direction)
 * @param limitRaw Minimum or maximum amount specified for the other token (depends on the type of swap and wrapping
 * direction)
 * @param userData Optional user data
 */
struct BufferWrapOrUnwrapParams {
    SwapKind kind;
    WrappingDirection direction;
    IERC4626 wrappedToken;
    uint256 amountGivenRaw;
    uint256 limitRaw;
    bytes userData;
}

// Protocol Fees are 24-bit values. We transform them by multiplying by 1e11, so
// they can be set to any value between 0% and 100% (step 0.00001%).
uint256 constant FEE_BITLENGTH = 24;
uint256 constant MAX_FEE_VALUE = type(uint24).max;
uint256 constant FEE_SCALING_FACTOR = 1e11;<|MERGE_RESOLUTION|>--- conflicted
+++ resolved
@@ -29,16 +29,10 @@
 
 /// @dev Represents a pool's configuration (hooks configuration are separated in another struct).
 struct PoolConfig {
-<<<<<<< HEAD
     LiquidityManagement liquidityManagement;
     uint256 staticSwapFeePercentage;
-    uint256 aggregateProtocolSwapFeePercentage;
-    uint256 aggregateProtocolYieldFeePercentage;
-=======
-    uint24 staticSwapFeePercentageUnscaled;
-    uint24 aggregateSwapFeePercentageUnscaled;
-    uint24 aggregateYieldFeePercentageUnscaled;
->>>>>>> 9fb70209
+    uint256 aggregateSwapFeePercentage;
+    uint256 aggregateYieldFeePercentage;
     uint24 tokenDecimalDiffs;
     uint32 pauseWindowEndTime;
     bool isPoolRegistered;
