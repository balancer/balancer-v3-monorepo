// SPDX-License-Identifier: GPL-3.0-or-later

pragma solidity ^0.8.24;

import { IERC20 } from "@openzeppelin/contracts/token/ERC20/IERC20.sol";
import { IERC4626 } from "@openzeppelin/contracts/interfaces/IERC4626.sol";
import { IRateProvider } from "./IRateProvider.sol";

struct LiquidityManagement {
    bool disableUnbalancedLiquidity;
    bool enableAddLiquidityCustom;
    bool enableRemoveLiquidityCustom;
}

// @notice Config type to store entire configuration of the pool. We use a struct because we need to load this data in the memory.
struct PoolConfigBits {
    bytes32 bits;
}

// @notice Config type to store entire configuration of the hooks. We use a struct because we need to load this data in the memory.
struct HooksConfigBits {
    bytes32 bits;
}

// @notice Config type to store entire configuration of the vault state. We use a struct because we need to load this data in the memory.
struct VaultStateBits {
    bytes32 bits;
}

/// @dev Represents a pool's configuration (hooks configuration are separated in another struct).
struct PoolConfig {
    LiquidityManagement liquidityManagement;
    uint256 staticSwapFeePercentage;
    uint256 aggregateProtocolSwapFeePercentage;
    uint256 aggregateProtocolYieldFeePercentage;
    uint24 tokenDecimalDiffs;
    uint32 pauseWindowEndTime;
    bool isPoolRegistered;
    bool isPoolInitialized;
    bool isPoolPaused;
    bool isPoolInRecoveryMode;
}

/// @dev Represents a hook contract configuration for a pool.
struct HooksConfig {
    bool shouldCallBeforeInitialize;
    bool shouldCallAfterInitialize;
    bool shouldCallComputeDynamicSwapFee;
    bool shouldCallBeforeSwap;
    bool shouldCallAfterSwap;
    bool shouldCallBeforeAddLiquidity;
    bool shouldCallAfterAddLiquidity;
    bool shouldCallBeforeRemoveLiquidity;
    bool shouldCallAfterRemoveLiquidity;
    address hooksContract;
}

/// @dev Represents temporary state used in a swap operation.
struct SwapState {
    uint256 indexIn;
    uint256 indexOut;
    uint256 amountGivenScaled18;
    uint256 swapFeePercentage;
}

/**
 * @dev Represents the Vault's configuration.
 * @param isQueryDisabled If set to true, disables query functionality of the Vault. Can be modified only by
 * governance.
 * @param isVaultPaused If set to true, Swaps and Add/Remove Liquidity operations are halted
 * @param areBuffersPaused If set to true, the Vault wrap/unwrap primitives associated with buffers will be disabled
 */
struct VaultState {
    bool isQueryDisabled;
    bool isVaultPaused;
    bool areBuffersPaused;
}

/**
 * @dev Represents the accounts holding certain roles for a given pool. This is passed in on pool registration.
 * @param pauseManager Account empowered to pause/unpause the pool (or 0 to delegate to governance)
 * @param swapFeeManager Account empowered to set static swap fees for a pool (or 0 to delegate to goverance)
 * @param poolCreator Account empowered to set the pool creator fee percentage
 */
struct PoolRoleAccounts {
    address pauseManager;
    address swapFeeManager;
    address poolCreator;
}

/**
 * @notice Record pool function permissions (as a sort of local authorizer).
 * @dev For each permissioned function controlled by a role (e.g., pause/unpause), store the account empowered to call
 * that function, and flag indicating whether, if the caller is not the designated account (which might be zero),
 * it should then delegate to governance. If the `onlyOwner` flag is true, it can only be called by the designated
 * account.
 *
 * @param account The account with permission to perform the role
 * @param onlyOwner Flag indicating whether it is reserved to the account alone, or also governance
 */
struct PoolFunctionPermission {
    address account;
    bool onlyOwner;
}

/**
 * @dev Token types supported by the Vault. In general, pools may contain any combination of these tokens.
 * STANDARD tokens (e.g., BAL, WETH) have no rate provider.
 * WITH_RATE tokens (e.g., wstETH) require a rate provider. These may be tokens like wstETH, which need to be wrapped
 * because the underlying stETH token is rebasing, and such tokens are unsupported by the Vault. They may also be
 * tokens like sEUR, which track an underlying asset, but are not yield-bearing. Finally, this encompasses
 * yield-bearing ERC4626 tokens, which can be used to facilitate swaps without requiring wrapping or unwrapping
 * in most cases. The `paysYieldFees` flag can be used to indicate whether a token is yield-bearing (e.g., waDAI),
 * not yield-bearing (e.g., sEUR), or yield-bearing but exempt from fees (e.g., in certain nested pools, where
 * protocol yield fees are charged elsewhere).
 *
 * NB: STANDARD must always be the first enum element, so that newly initialized data structures default to Standard.
 */
enum TokenType {
    STANDARD,
    WITH_RATE
}

/**
 * @dev Encapsulate the data required for the Vault to support a token of the given type. For STANDARD tokens,
 * the rate provider address must be 0, and paysYieldFees must be false. All WITH_RATE tokens need a rate provider,
 * and may or may not be yield-bearing.
 *
 * At registration time, it is useful to include the token address along with the token parameters in the structure
 * passed to `registerPool`, as the alternative would be parallel arrays, which would be error prone and require
 * validation checks. `TokenConfig` is only used for registration, and is never put into storage (see `TokenInfo`).
 *
 * @param token The token address
 * @param tokenType The token type (see the enum for supported types)
 * @param rateProvider The rate provider for a token (see further documentation above)
 * @param paysYieldFees Flag indicating whether yield fees should be charged on this token
 */
struct TokenConfig {
    IERC20 token;
    TokenType tokenType;
    IRateProvider rateProvider;
    bool paysYieldFees;
}

/**
 * @dev This data structure is stored in `_poolTokenInfo`, a nested mapping from pool -> (token -> TokenInfo).
 * Since the token is already the key of the nested mapping, it would be redundant (and an extra SLOAD) to store
 * it again in the struct. When we construct PoolData, the tokens are separated into their own array.
 *
 * @param tokenType The token type (see the enum for supported types)
 * @param rateProvider The rate provider for a token (see further documentation above)
 * @param paysYieldFees Flag indicating whether yield fees should be charged on this token
 */
struct TokenInfo {
    TokenType tokenType;
    IRateProvider rateProvider;
    bool paysYieldFees;
}

struct PoolData {
<<<<<<< HEAD
    PoolConfigBits poolConfig;
    TokenConfig[] tokenConfig;
=======
    PoolConfig poolConfig;
    IERC20[] tokens;
    TokenInfo[] tokenInfo;
>>>>>>> f3075f6e
    uint256[] balancesRaw;
    uint256[] balancesLiveScaled18;
    uint256[] tokenRates;
    uint256[] decimalScalingFactors;
}

enum Rounding {
    ROUND_UP,
    ROUND_DOWN
}

/*******************************************************************************
                                    Swaps
*******************************************************************************/

enum SwapKind {
    EXACT_IN,
    EXACT_OUT
}

/**
 * @dev Data for a swap operation.
 * @param kind Type of swap (Exact In or Exact Out)
 * @param pool The pool with the tokens being swapped
 * @param tokenIn The token entering the Vault (balance increases)
 * @param tokenOut The token leaving the Vault (balance decreases)
 * @param amountGivenRaw Amount specified for tokenIn or tokenOut (depending on the type of swap)
 * @param limitRaw
 * @param userData Additional (optional) user data
 */
struct SwapParams {
    SwapKind kind;
    address pool;
    IERC20 tokenIn;
    IERC20 tokenOut;
    uint256 amountGivenRaw;
    uint256 limitRaw;
    bytes userData;
}

/*******************************************************************************
                                Add liquidity
*******************************************************************************/

enum AddLiquidityKind {
    PROPORTIONAL,
    UNBALANCED,
    SINGLE_TOKEN_EXACT_OUT,
    CUSTOM
}

/**
 * @dev Data for an add liquidity operation.
 * @param pool Address of the pool
 * @param to Address of user to mint to
 * @param maxAmountsIn Maximum amounts of input tokens
 * @param minBptAmountOut Minimum amount of output pool tokens
 * @param kind Add liquidity kind
 * @param userData Optional user data
 */
struct AddLiquidityParams {
    address pool;
    address to;
    uint256[] maxAmountsIn;
    uint256 minBptAmountOut;
    AddLiquidityKind kind;
    bytes userData;
}

/*******************************************************************************
                                Remove liquidity
*******************************************************************************/

enum RemoveLiquidityKind {
    PROPORTIONAL,
    SINGLE_TOKEN_EXACT_IN,
    SINGLE_TOKEN_EXACT_OUT,
    CUSTOM
}

/**
 * @param pool Address of the pool
 * @param from Address of user to burn from
 * @param maxBptAmountIn Maximum amount of input pool tokens
 * @param minAmountsOut Minimum amounts of output tokens
 * @param kind Remove liquidity kind
 * @param userData Optional user data
 */
struct RemoveLiquidityParams {
    address pool;
    address from;
    uint256 maxBptAmountIn;
    uint256[] minAmountsOut;
    RemoveLiquidityKind kind;
    bytes userData;
}

/*******************************************************************************
                                Remove liquidity
*******************************************************************************/

enum WrappingDirection {
    WRAP,
    UNWRAP
}

/**
 * @dev Data for a wrap/unwrap operation.
 * @param kind Type of swap (Exact In or Exact Out)
 * @param direction Direction of the wrapping operation (Wrap or Unwrap)
 * @param wrappedToken Wrapped token, compatible with interface ERC4626
 * @param amountGivenRaw Amount specified for tokenIn or tokenOut (depends on the type of swap and wrapping direction)
 * @param limitRaw Minimum or maximum amount specified for the other token (depends on the type of swap and wrapping
 * direction)
 * @param userData Optional user data
 */
struct BufferWrapOrUnwrapParams {
    SwapKind kind;
    WrappingDirection direction;
    IERC4626 wrappedToken;
    uint256 amountGivenRaw;
    uint256 limitRaw;
    bytes userData;
}

// Protocol Fees are 24-bit values. We transform them by multiplying by 1e11, so
// they can be set to any value between 0% and 100% (step 0.00001%).
uint256 constant FEE_BITLENGTH = 24;
uint256 constant MAX_FEE_VALUE = type(uint24).max;
uint256 constant FEE_SCALING_FACTOR = 1e11;<|MERGE_RESOLUTION|>--- conflicted
+++ resolved
@@ -158,14 +158,9 @@
 }
 
 struct PoolData {
-<<<<<<< HEAD
     PoolConfigBits poolConfig;
-    TokenConfig[] tokenConfig;
-=======
-    PoolConfig poolConfig;
     IERC20[] tokens;
     TokenInfo[] tokenInfo;
->>>>>>> f3075f6e
     uint256[] balancesRaw;
     uint256[] balancesLiveScaled18;
     uint256[] tokenRates;
