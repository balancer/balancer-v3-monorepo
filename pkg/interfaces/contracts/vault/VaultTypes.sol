// SPDX-License-Identifier: GPL-3.0-or-later

pragma solidity ^0.8.24;

import { IERC20 } from "@openzeppelin/contracts/token/ERC20/IERC20.sol";
import { IERC4626 } from "@openzeppelin/contracts/interfaces/IERC4626.sol";
import { IRateProvider } from "./IRateProvider.sol";

<<<<<<< HEAD
struct PoolFlags {
    // State flags
    bool isPoolRegistered;
    bool isPoolInitialized;
    bool isPoolInRecoveryMode;
    // Hooks
    bool shouldCallBeforeInitialize;
    bool shouldCallAfterInitialize;
    bool shouldCallComputeDynamicSwapFee;
    bool shouldCallBeforeSwap;
    bool shouldCallAfterSwap;
    bool shouldCallBeforeAddLiquidity;
    bool shouldCallAfterAddLiquidity;
    bool shouldCallBeforeRemoveLiquidity;
    bool shouldCallAfterRemoveLiquidity;
    // Liquidity Management
=======
struct LiquidityManagement {
>>>>>>> c770698e
    bool disableUnbalancedLiquidity;
    bool enableAddLiquidityCustom;
    bool enableRemoveLiquidityCustom;
}

<<<<<<< HEAD
/// @dev Represents a pool's configuration.
struct PoolState {
    bool isPoolPaused; // Include this one because it's used with pauseWindowEndTime
=======
/// @dev Represents a pool's configuration (hooks configuration are separated in another struct).
struct PoolConfig {
    LiquidityManagement liquidityManagement;
>>>>>>> c770698e
    uint256 staticSwapFeePercentage;
    uint256 aggregateProtocolSwapFeePercentage;
    uint256 aggregateProtocolYieldFeePercentage;
    uint256 tokenDecimalDiffs;
    uint256 pauseWindowEndTime;
}

/// @dev Structs commonly used together, grouped for convenience.
struct PoolConfig {
    PoolFlags poolFlags;
    PoolState poolState;
}

/// @dev Logical grouping of flags only used for events
struct PoolHooks {
    bool shouldCallBeforeInitialize;
    bool shouldCallAfterInitialize;
    bool shouldCallComputeDynamicSwapFee;
    bool shouldCallBeforeSwap;
    bool shouldCallAfterSwap;
    bool shouldCallBeforeAddLiquidity;
    bool shouldCallAfterAddLiquidity;
    bool shouldCallBeforeRemoveLiquidity;
    bool shouldCallAfterRemoveLiquidity;
}

/// @dev Logical grouping of flags only used for events
struct LiquidityManagement {
    bool disableUnbalancedLiquidity;
    bool enableAddLiquidityCustom;
    bool enableRemoveLiquidityCustom;
}

/// @dev Represents a hook contract configuration for a pool.
struct HooksConfig {
    bool shouldCallBeforeInitialize;
    bool shouldCallAfterInitialize;
    bool shouldCallComputeDynamicSwapFee;
    bool shouldCallBeforeSwap;
    bool shouldCallAfterSwap;
    bool shouldCallBeforeAddLiquidity;
    bool shouldCallAfterAddLiquidity;
    bool shouldCallBeforeRemoveLiquidity;
    bool shouldCallAfterRemoveLiquidity;
    address hooksContract;
}

/// @dev Represents temporary state used in a swap operation.
struct SwapState {
    uint256 indexIn;
    uint256 indexOut;
    uint256 amountGivenScaled18;
    uint256 swapFeePercentage;
}

/**
 * @dev Represents the Vault's configuration.
 * @param isQueryDisabled If set to true, disables query functionality of the Vault. Can be modified only by
 * governance.
 * @param isVaultPaused If set to true, Swaps and Add/Remove Liquidity operations are halted
 * @param areBuffersPaused If set to true, the Vault wrap/unwrap primitives associated with buffers will be disabled
 */
struct VaultState {
    bool isQueryDisabled;
    bool isVaultPaused;
    bool areBuffersPaused;
}

/**
 * @dev Represents the accounts holding certain roles for a given pool. This is passed in on pool registration.
 * @param pauseManager Account empowered to pause/unpause the pool (or 0 to delegate to governance)
 * @param swapFeeManager Account empowered to set static swap fees for a pool (or 0 to delegate to goverance)
 * @param poolCreator Account empowered to set the pool creator fee percentage
 */
struct PoolRoleAccounts {
    address pauseManager;
    address swapFeeManager;
    address poolCreator;
}

/**
 * @notice Record pool function permissions (as a sort of local authorizer).
 * @dev For each permissioned function controlled by a role (e.g., pause/unpause), store the account empowered to call
 * that function, and flag indicating whether, if the caller is not the designated account (which might be zero),
 * it should then delegate to governance. If the `onlyOwner` flag is true, it can only be called by the designated
 * account.
 *
 * @param account The account with permission to perform the role
 * @param onlyOwner Flag indicating whether it is reserved to the account alone, or also governance
 */
struct PoolFunctionPermission {
    address account;
    bool onlyOwner;
}

/**
 * @dev Token types supported by the Vault. In general, pools may contain any combination of these tokens.
 * STANDARD tokens (e.g., BAL, WETH) have no rate provider.
 * WITH_RATE tokens (e.g., wstETH) require a rate provider. These may be tokens like wstETH, which need to be wrapped
 * because the underlying stETH token is rebasing, and such tokens are unsupported by the Vault. They may also be
 * tokens like sEUR, which track an underlying asset, but are not yield-bearing. Finally, this encompasses
 * yield-bearing ERC4626 tokens, which can be used to facilitate swaps without requiring wrapping or unwrapping
 * in most cases. The `paysYieldFees` flag can be used to indicate whether a token is yield-bearing (e.g., waDAI),
 * not yield-bearing (e.g., sEUR), or yield-bearing but exempt from fees (e.g., in certain nested pools, where
 * protocol yield fees are charged elsewhere).
 *
 * NB: STANDARD must always be the first enum element, so that newly initialized data structures default to Standard.
 */
enum TokenType {
    STANDARD,
    WITH_RATE
}

/**
 * @dev Encapsulate the data required for the Vault to support a token of the given type.
 * For STANDARD tokens, the rate provider address must be 0, and paysYieldFees must be false.
 * All WITH_RATE tokens need a rate provider, and may or may not be yield-bearing.
 *
 * @param token The token address
 * @param tokenType The token type (see the enum for supported types)
 * @param rateProvider The rate provider for a token (see further documentation above)
 * @param paysYieldFees Flag indicating whether yield fees should be charged on this token
 */
struct TokenConfig {
    IERC20 token;
    TokenType tokenType;
    IRateProvider rateProvider;
    bool paysYieldFees;
}

struct PoolData {
    PoolFlags poolFlags;
    PoolState poolState;
    TokenConfig[] tokenConfig;
    uint256[] balancesRaw;
    uint256[] balancesLiveScaled18;
    uint256[] tokenRates;
    uint256[] decimalScalingFactors;
}

enum Rounding {
    ROUND_UP,
    ROUND_DOWN
}

/*******************************************************************************
                                    Swaps
*******************************************************************************/

enum SwapKind {
    EXACT_IN,
    EXACT_OUT
}

/**
 * @dev Data for a swap operation.
 * @param kind Type of swap (Exact In or Exact Out)
 * @param pool The pool with the tokens being swapped
 * @param tokenIn The token entering the Vault (balance increases)
 * @param tokenOut The token leaving the Vault (balance decreases)
 * @param amountGivenRaw Amount specified for tokenIn or tokenOut (depending on the type of swap)
 * @param limitRaw
 * @param userData Additional (optional) user data
 */
struct SwapParams {
    SwapKind kind;
    address pool;
    IERC20 tokenIn;
    IERC20 tokenOut;
    uint256 amountGivenRaw;
    uint256 limitRaw;
    bytes userData;
}

/*******************************************************************************
                                Add liquidity
*******************************************************************************/

enum AddLiquidityKind {
    PROPORTIONAL,
    UNBALANCED,
    SINGLE_TOKEN_EXACT_OUT,
    CUSTOM
}

/**
 * @dev Data for an add liquidity operation.
 * @param pool Address of the pool
 * @param to Address of user to mint to
 * @param maxAmountsIn Maximum amounts of input tokens
 * @param minBptAmountOut Minimum amount of output pool tokens
 * @param kind Add liquidity kind
 * @param userData Optional user data
 */
struct AddLiquidityParams {
    address pool;
    address to;
    uint256[] maxAmountsIn;
    uint256 minBptAmountOut;
    AddLiquidityKind kind;
    bytes userData;
}

/*******************************************************************************
                                Remove liquidity
*******************************************************************************/

enum RemoveLiquidityKind {
    PROPORTIONAL,
    SINGLE_TOKEN_EXACT_IN,
    SINGLE_TOKEN_EXACT_OUT,
    CUSTOM
}

/**
 * @param pool Address of the pool
 * @param from Address of user to burn from
 * @param maxBptAmountIn Maximum amount of input pool tokens
 * @param minAmountsOut Minimum amounts of output tokens
 * @param kind Remove liquidity kind
 * @param userData Optional user data
 */
struct RemoveLiquidityParams {
    address pool;
    address from;
    uint256 maxBptAmountIn;
    uint256[] minAmountsOut;
    RemoveLiquidityKind kind;
    bytes userData;
}

/*******************************************************************************
                                Remove liquidity
*******************************************************************************/

enum WrappingDirection {
    WRAP,
    UNWRAP
}

/**
 * @dev Data for a wrap/unwrap operation.
 * @param kind Type of swap (Exact In or Exact Out)
 * @param direction Direction of the wrapping operation (Wrap or Unwrap)
 * @param wrappedToken Wrapped token, compatible with interface ERC4626
 * @param amountGivenRaw Amount specified for tokenIn or tokenOut (depends on the type of swap and wrapping direction)
 * @param limitRaw Minimum or maximum amount specified for the other token (depends on the type of swap and wrapping
 * direction)
 * @param userData Optional user data
 */
struct BufferWrapOrUnwrapParams {
    SwapKind kind;
    WrappingDirection direction;
    IERC4626 wrappedToken;
    uint256 amountGivenRaw;
    uint256 limitRaw;
    bytes userData;
}

// Protocol Fees are 24-bit values. We transform them by multiplying by 1e11, so
// they can be set to any value between 0% and 100% (step 0.00001%).
uint256 constant FEE_BITLENGTH = 24;
uint256 constant FEE_SCALING_FACTOR = 1e11;<|MERGE_RESOLUTION|>--- conflicted
+++ resolved
@@ -6,40 +6,20 @@
 import { IERC4626 } from "@openzeppelin/contracts/interfaces/IERC4626.sol";
 import { IRateProvider } from "./IRateProvider.sol";
 
-<<<<<<< HEAD
 struct PoolFlags {
     // State flags
     bool isPoolRegistered;
     bool isPoolInitialized;
     bool isPoolInRecoveryMode;
-    // Hooks
-    bool shouldCallBeforeInitialize;
-    bool shouldCallAfterInitialize;
-    bool shouldCallComputeDynamicSwapFee;
-    bool shouldCallBeforeSwap;
-    bool shouldCallAfterSwap;
-    bool shouldCallBeforeAddLiquidity;
-    bool shouldCallAfterAddLiquidity;
-    bool shouldCallBeforeRemoveLiquidity;
-    bool shouldCallAfterRemoveLiquidity;
     // Liquidity Management
-=======
-struct LiquidityManagement {
->>>>>>> c770698e
     bool disableUnbalancedLiquidity;
     bool enableAddLiquidityCustom;
     bool enableRemoveLiquidityCustom;
 }
 
-<<<<<<< HEAD
 /// @dev Represents a pool's configuration.
 struct PoolState {
     bool isPoolPaused; // Include this one because it's used with pauseWindowEndTime
-=======
-/// @dev Represents a pool's configuration (hooks configuration are separated in another struct).
-struct PoolConfig {
-    LiquidityManagement liquidityManagement;
->>>>>>> c770698e
     uint256 staticSwapFeePercentage;
     uint256 aggregateProtocolSwapFeePercentage;
     uint256 aggregateProtocolYieldFeePercentage;
@@ -51,19 +31,6 @@
 struct PoolConfig {
     PoolFlags poolFlags;
     PoolState poolState;
-}
-
-/// @dev Logical grouping of flags only used for events
-struct PoolHooks {
-    bool shouldCallBeforeInitialize;
-    bool shouldCallAfterInitialize;
-    bool shouldCallComputeDynamicSwapFee;
-    bool shouldCallBeforeSwap;
-    bool shouldCallAfterSwap;
-    bool shouldCallBeforeAddLiquidity;
-    bool shouldCallAfterAddLiquidity;
-    bool shouldCallBeforeRemoveLiquidity;
-    bool shouldCallAfterRemoveLiquidity;
 }
 
 /// @dev Logical grouping of flags only used for events
