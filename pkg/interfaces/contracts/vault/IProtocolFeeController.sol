--- conflicted
+++ resolved
@@ -71,10 +71,6 @@
     event ProtocolYieldFeeCollected(address indexed pool, IERC20 indexed token, uint256 amount);
 
     /**
-<<<<<<< HEAD
-     * @notice Error raised when the protocol swap fee percentage exceeds the maximum allowed value.
-     * @dev Note that this is checked for both the global and pool-specific protocol swap fee percentages.
-=======
      * @notice Logs the withdrawal of protocol fees in a specific token and amount.
      * @param pool The pool from which protocol fees are being withdrawn
      * @param token The token being withdrawn
@@ -98,9 +94,8 @@
     );
 
     /**
-     * @dev Error raised when the protocol swap fee percentage exceeds the maximum allowed value. Note that this is
-     * checked for both the global and pool-specific protocol swap fee percentages.
->>>>>>> d2eabeb6
+     * @notice Error raised when the protocol swap fee percentage exceeds the maximum allowed value.
+     * @dev Note that this is checked for both the global and pool-specific protocol swap fee percentages.
      */
     error ProtocolSwapFeePercentageTooHigh();
 
