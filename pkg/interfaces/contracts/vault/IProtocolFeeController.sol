--- conflicted
+++ resolved
@@ -128,19 +128,16 @@
     function vault() external view returns (IVault);
 
     /**
-<<<<<<< HEAD
-     * @dev Return the maximum swap and yield protocol fee percentages.
+     * @notice Return the maximum swap and yield protocol fee percentages.
      * @return maxProtocolSwapFeePercentage The maximum protocol swap fee percentage
      * @return maxProtocolYieldFeePercentage The maximum protocol yield fee percentage
      */
     function getMaximumProtocolFeePercentages() external pure returns (uint256, uint256);
 
-    /// @dev Collects aggregate fees from the Vault for a given pool.
-=======
+    /**
      * @notice Collects aggregate fees from the Vault for a given pool.
      * @param pool The pool with aggregate fees
      */
->>>>>>> 7c7baa68
     function collectAggregateFees(address pool) external;
 
     /**
