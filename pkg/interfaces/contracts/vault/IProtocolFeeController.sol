--- conflicted
+++ resolved
@@ -224,15 +224,9 @@
     function getPoolCreatorSwapFeePercentage(address pool) external view returns (uint256);
 
     /**
-<<<<<<< HEAD
-     * @notice Getter for the current pool creator swap fee percentage for a given pool.
-     * @param pool The address of the pool
-     * @return poolCreatorSwapFeePercentage The pool creator swap fee component of the aggregate swap fee
-=======
      * @notice Getter for the current pool creator yield fee percentage for a given pool.
      * @param pool The address of the pool
      * @return poolCreatorSwapFeePercentage The pool creator yield fee component of the aggregate yield fee
->>>>>>> 7793e6d4
      */
     function getPoolCreatorYieldFeePercentage(address pool) external view returns (uint256);
 
