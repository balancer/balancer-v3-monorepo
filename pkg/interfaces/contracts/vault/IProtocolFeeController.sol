--- conflicted
+++ resolved
@@ -188,21 +188,15 @@
      * initial pool creator fee of 0.
      *
      * @param pool The pool being registered
-<<<<<<< HEAD
+     * @param poolCreator The address of the pool creator (or 0 if there won't be a pool creator fee)
      * @param protocolFeeExempt If true, the pool is initially exempt from protocol fees
-=======
-     * @param poolCreator The address of the pool creator (or 0 if there won't be a pool creator fee)
->>>>>>> 4eb1ba22
      * @return aggregateProtocolSwapFeePercentage The initial aggregate protocol swap fee percentage
      * @return aggregateProtocolYieldFeePercentage The initial aggregate protocol yield fee percentage
      */
     function registerPool(
         address pool,
-<<<<<<< HEAD
+        address poolCreator,
         bool protocolFeeExempt
-=======
-        address poolCreator
->>>>>>> 4eb1ba22
     ) external returns (uint256 aggregateProtocolSwapFeePercentage, uint256 aggregateProtocolYieldFeePercentage);
 
     /**
