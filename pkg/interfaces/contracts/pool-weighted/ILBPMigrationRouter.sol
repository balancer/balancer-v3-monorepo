// SPDX-License-Identifier: GPL-3.0-or-later

pragma solidity ^0.8.24;

import { IERC20 } from "@openzeppelin/contracts/token/ERC20/IERC20.sol";

import { PoolRoleAccounts } from "../vault/VaultTypes.sol";
import { ILBPool } from "./ILBPool.sol";
import { IWeightedPool } from "./IWeightedPool.sol";

/// @notice Interface for migrating liquidity from an LBP to a new Weighted Pool with custom parameters.
interface ILBPMigrationRouter {
    /**
<<<<<<< HEAD
     * @notice The pool was successfully migrated from an LBP to a new weighted pool.
     * @param lbp The LB Pool that was migrated
     * @param weightedPool The newly created weighted pool
     * @param bptAmountOut The amount of BPT tokens received from the weighted pool after migration
     */
    event PoolMigrated(ILBPool indexed lbp, IWeightedPool indexed weightedPool, uint256 bptAmountOut);

    /**
     * @notice Thrown when trying to migrate liquidity, but the LBP weights are not yet finalized.
=======
     * @notice `migrateLiquidity` was called before the sale completed.
>>>>>>> 1d54c67c
     * @param lbp The Liquidity Bootstrapping Pool with unfinalized weights
     */
    error LBPWeightsNotFinalized(ILBPool lbp);

    /**
     * @notice Thrown when the actual input amount of a token is less than required.
     * @param token The token with an insufficient input amount
     * @param actualAmount The actual amount of the token provided
     */
    error InsufficientInputAmount(IERC20 token, uint256 actualAmount);

    /**
     * @notice The caller is not the owner of the LBP.
     * @param lbpOwner The actual owner of the LBP
     */
    error SenderIsNotLBPOwner(address lbpOwner);

    struct MigrationHookParams {
        ILBPool lbp;
        IWeightedPool weightedPool;
        IERC20[] tokens;
        address sender;
        uint256[] exactAmountsIn;
        uint256 minAddBptAmountOut;
        uint256[] minRemoveAmountsOut;
    }

    struct WeightedPoolParams {
        string name;
        string symbol;
        uint256[] normalizedWeights;
        PoolRoleAccounts roleAccounts;
        uint256 swapFeePercentage;
        address poolHooksContract;
        bool enableDonation;
        bool disableUnbalancedLiquidity;
        bytes32 salt;
    }

    /**
     * @notice Migrates liquidity from an LBP to a new weighted pool with custom parameters.
     * @param lbp Liquidity Bootstrapping Pool
     * @param exactAmountsIn The exact amounts of each token to add to the weighted pool
     * @param minAddBptAmountOut Minimum amount of BPT tokens expected to receive
     * @param minRemoveAmountsOut Minimum token amounts expected when removing from the LBP
     * @param params Parameters for creating the new weighted pool
     * @return weightedPool The newly created weighted pool
     * @return bptAmountOut The amount of BPT tokens received from the weighted pool after migration
     */
    function migrateLiquidity(
        ILBPool lbp,
        uint256[] memory exactAmountsIn,
        uint256 minAddBptAmountOut,
        uint256[] memory minRemoveAmountsOut,
        WeightedPoolParams memory params
    ) external returns (IWeightedPool weightedPool, uint256 bptAmountOut);

    /**
     * @notice Simulates a liquidity migration to estimate results before execution.
     * @param lbp Liquidity Bootstrapping Pool
     * @param exactAmountsIn The exact amounts of each token to add to the weighted pool
     * @param sender Sender address
     * @param params Parameters for creating the new weighted pool
     * @return weightedPool The newly created weighted pool
     * @return bptAmountOut The amount of BPT tokens received from the weighted pool after migration
     */
    function queryMigrateLiquidity(
        ILBPool lbp,
        uint256[] memory exactAmountsIn,
        address sender,
        WeightedPoolParams memory params
    ) external returns (IWeightedPool weightedPool, uint256 bptAmountOut);
}<|MERGE_RESOLUTION|>--- conflicted
+++ resolved
@@ -11,7 +11,6 @@
 /// @notice Interface for migrating liquidity from an LBP to a new Weighted Pool with custom parameters.
 interface ILBPMigrationRouter {
     /**
-<<<<<<< HEAD
      * @notice The pool was successfully migrated from an LBP to a new weighted pool.
      * @param lbp The LB Pool that was migrated
      * @param weightedPool The newly created weighted pool
@@ -20,16 +19,20 @@
     event PoolMigrated(ILBPool indexed lbp, IWeightedPool indexed weightedPool, uint256 bptAmountOut);
 
     /**
-     * @notice Thrown when trying to migrate liquidity, but the LBP weights are not yet finalized.
-=======
+     * @notice A contract returned from the Balancer Contract Registry is not active.
+     * @param contractName The name of the contract that is not active
+     */
+    error ContractIsNotActiveInRegistry(string contractName);
+
+
+    /**
      * @notice `migrateLiquidity` was called before the sale completed.
->>>>>>> 1d54c67c
      * @param lbp The Liquidity Bootstrapping Pool with unfinalized weights
      */
     error LBPWeightsNotFinalized(ILBPool lbp);
 
     /**
-     * @notice Thrown when the actual input amount of a token is less than required.
+     * @notice Input amount of a token is less than existing amounts in the LBP.
      * @param token The token with an insufficient input amount
      * @param actualAmount The actual amount of the token provided
      */
@@ -37,9 +40,8 @@
 
     /**
      * @notice The caller is not the owner of the LBP.
-     * @param lbpOwner The actual owner of the LBP
      */
-    error SenderIsNotLBPOwner(address lbpOwner);
+    error SenderIsNotLBPOwner();
 
     struct MigrationHookParams {
         ILBPool lbp;
@@ -87,7 +89,6 @@
      * @param exactAmountsIn The exact amounts of each token to add to the weighted pool
      * @param sender Sender address
      * @param params Parameters for creating the new weighted pool
-     * @return weightedPool The newly created weighted pool
      * @return bptAmountOut The amount of BPT tokens received from the weighted pool after migration
      */
     function queryMigrateLiquidity(
@@ -95,5 +96,5 @@
         uint256[] memory exactAmountsIn,
         address sender,
         WeightedPoolParams memory params
-    ) external returns (IWeightedPool weightedPool, uint256 bptAmountOut);
+    ) external returns (uint256 bptAmountOut);
 }