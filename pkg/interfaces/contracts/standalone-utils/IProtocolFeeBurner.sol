--- conflicted
+++ resolved
@@ -7,29 +7,17 @@
 interface IProtocolFeeBurner {
     /**
      * @notice A protocol fee token has been "burned" (i.e., swapped for the desired target token).
-<<<<<<< HEAD
-     * @param feeToken The token in which the fee was originally collected
-     * @param exactFeeTokenAmountIn The number of feeTokens collected
-     * @param targetToken The preferred token for fee collection (e.g., USDC)
-     * @param targetTokenAmountOut The number of target tokens actually received
-=======
-     * @param pool The pool on which the fee was collected (used for event tracking)
      * @param feeToken The token in which the fee was originally collected
      * @param exactFeeTokenAmountIn The number of feeTokens collected
      * @param targetToken The preferred token for fee collection (e.g., USDC)
      * @param actualTargetTokenAmountOut The number of target tokens actually received
->>>>>>> a8da4455
      * @param recipient The address where the target tokens were sent
      */
     event ProtocolFeeBurned(
         IERC20 indexed feeToken,
         uint256 exactFeeTokenAmountIn,
         IERC20 indexed targetToken,
-<<<<<<< HEAD
-        uint256 targetTokenAmountOut,
-=======
         uint256 actualTargetTokenAmountOut,
->>>>>>> a8da4455
         address recipient
     );
 
@@ -47,12 +35,7 @@
     /**
      * @notice Swap an exact amount of `feeToken` for the `targetToken`, and send proceeds to the `recipient`.
      * @dev Assumes the sweeper has transferred the tokens to the burner prior to the call.
-<<<<<<< HEAD
-     * @param feeToken The feeToken collected from the pool
-=======
-     * @param pool The pool the fees came from (only used for documentation in the event)
      * @param feeToken The token collected from the pool
->>>>>>> a8da4455
      * @param exactFeeTokenAmountIn The number of fee tokens collected
      * @param targetToken The desired target token (token out of the swap)
      * @param minTargetTokenAmountOut The minimum amount out for the swap
