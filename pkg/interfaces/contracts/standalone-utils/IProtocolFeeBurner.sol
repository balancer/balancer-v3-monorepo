--- conflicted
+++ resolved
@@ -20,7 +20,6 @@
         uint256 feeTokenAmount,
         IERC20 indexed targetToken,
         uint256 targetTokenAmount,
-        uint256 deadline,
         address recipient
     );
 
@@ -42,12 +41,7 @@
      * @param feeToken The feeToken collected from the pool
      * @param feeTokenAmount The number of fee tokens collected
      * @param targetToken The desired target token (token out of the swap)
-<<<<<<< HEAD
-     * @param price Price of 1 target token in fee tokens
-     * @param deadline The deadline for the swap
-=======
      * @param minTargetTokenAmount The minimum amount out for the swap
->>>>>>> 89cf0cdd
      * @param recipient The recipient of the swap proceeds
      * @param deadline Deadline for the burn operation (i.e., swap), after which it will revert
      */
@@ -56,14 +50,8 @@
         IERC20 feeToken,
         uint256 feeTokenAmount,
         IERC20 targetToken,
-<<<<<<< HEAD
-        uint256 price,
-        uint256 deadline,
-        address recipient
-=======
         uint256 minTargetTokenAmount,
         address recipient,
         uint256 deadline
->>>>>>> 89cf0cdd
     ) external;
 }