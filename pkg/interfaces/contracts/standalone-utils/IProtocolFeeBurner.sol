--- conflicted
+++ resolved
@@ -10,22 +10,14 @@
      * @param feeToken The token in which the fee was originally collected
      * @param exactFeeTokenAmountIn The number of feeTokens collected
      * @param targetToken The preferred token for fee collection (e.g., USDC)
-<<<<<<< HEAD
-     * @param minTargetTokenAmountOut The number of target tokens actually received
-=======
      * @param targetTokenAmountOut The number of target tokens actually received
->>>>>>> 09676503
      * @param recipient The address where the target tokens were sent
      */
     event ProtocolFeeBurned(
         IERC20 indexed feeToken,
         uint256 exactFeeTokenAmountIn,
         IERC20 indexed targetToken,
-<<<<<<< HEAD
-        uint256 minTargetTokenAmountOut,
-=======
         uint256 targetTokenAmountOut,
->>>>>>> 09676503
         address recipient
     );
 
