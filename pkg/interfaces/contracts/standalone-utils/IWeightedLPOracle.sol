--- conflicted
+++ resolved
@@ -2,43 +2,8 @@
 
 pragma solidity ^0.8.24;
 
-<<<<<<< HEAD
 interface IWeightedLPOracle {
     /**
-=======
-import { AggregatorV3Interface } from "@chainlink/contracts/src/v0.8/shared/interfaces/AggregatorV3Interface.sol";
-import { IERC20 } from "@openzeppelin/contracts/token/ERC20/IERC20.sol";
-
-interface IWeightedLPOracle {
-    /**
-     * @notice Calculates the tvl based on the provided prices.
-     * @dev Prices are defined the same way as in the oracle feed, and scaled to 18-decimal FP values.
-     * @param prices An array of prices for the tokens in the pool
-     * @return tvl TVL calculated from the prices and current weights
-     */
-    function calculateTVL(int256[] memory prices) external view returns (uint256 tvl);
-
-    /**
-     * @notice Gets the latest feed data.
-     * @return prices An array of latest prices from the feeds
-     * @return updatedAt The timestamp of the last update
-     */
-    function getFeedData() external view returns (int256[] memory prices, uint256 updatedAt);
-
-    /**
-     * @notice Gets the list of feeds used by the oracle.
-     * @return An array of AggregatorV3Interface instances representing the feeds
-     */
-    function getFeeds() external view returns (AggregatorV3Interface[] memory);
-
-    /**
-     * @notice Gets the decimal scaling factors for each feed token.
-     * @return An array of scaling factors corresponding to each feed
-     */
-    function getFeedTokenDecimalScalingFactors() external view returns (uint256[] memory);
-
-    /**
->>>>>>> 89a80758
      * @notice Gets the current weights of the tokens in the pool.
      * @return An array of weights corresponding to each token in the pool
      */
