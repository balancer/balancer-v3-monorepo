// SPDX-License-Identifier: GPL-3.0-or-later

pragma solidity ^0.8.4;

<<<<<<< HEAD
interface IVaultExtensionMock {
    function manualPausePool(address pool) external;

    function manualUnpausePool(address pool) external;

    function manualEnableRecoveryMode(address pool) external;

    function manualDisableRecoveryMode(address pool) external;

    // Used in tests to circumvent minimum swap fees.
    function manuallySetSwapFee(address pool, uint256 swapFeePercentage) external;
}
=======
interface IVaultExtensionMock {}
>>>>>>> 92cdc38a
<|MERGE_RESOLUTION|>--- conflicted
+++ resolved
@@ -2,19 +2,7 @@
 
 pragma solidity ^0.8.4;
 
-<<<<<<< HEAD
 interface IVaultExtensionMock {
-    function manualPausePool(address pool) external;
-
-    function manualUnpausePool(address pool) external;
-
-    function manualEnableRecoveryMode(address pool) external;
-
-    function manualDisableRecoveryMode(address pool) external;
-
     // Used in tests to circumvent minimum swap fees.
     function manuallySetSwapFee(address pool, uint256 swapFeePercentage) external;
-}
-=======
-interface IVaultExtensionMock {}
->>>>>>> 92cdc38a
+}