// SPDX-License-Identifier: GPL-3.0-or-later

pragma solidity ^0.8.24;

import "../vault/VaultTypes.sol";
import { IRateProvider } from "../vault/IRateProvider.sol";
import { IBasePool } from "../vault/IBasePool.sol";

interface IVaultMainMock {
    function getPoolFactoryMock() external view returns (address);

    function burnERC20(address token, address from, uint256 amount) external;

    function mintERC20(address token, address to, uint256 amount) external;

    function setConfig(address pool, PoolConfig calldata config) external;

    function manualRegisterPool(address pool, IERC20[] memory tokens) external;

    function manualRegisterPoolWithSwapFee(address pool, IERC20[] memory tokens, uint256 swapFeePercentage) external;

    function manualRegisterPoolPassThruTokens(address pool, IERC20[] memory tokens) external;

    function manualRegisterPoolAtTimestamp(
        address pool,
        IERC20[] memory tokens,
        uint256 timestamp,
        PoolRoleAccounts memory roleAccounts
    ) external;

    function manualSetIsUnlocked(bool status) external;

    function manualSetInitializedPool(address pool, bool isPoolInitialized) external;

    function manualSetPoolPaused(address, bool) external;

    function manualSetPoolPauseWindowEndTime(address, uint256) external;

    function manualSetVaultPaused(bool) external;

    function manualSetVaultState(bool, bool, uint256, uint256) external;

    function manualSetPoolTokenConfig(address, IERC20[] memory, TokenConfig[] memory) external;

    function manualSetPoolConfig(address, PoolConfig memory) external;

    function manualSetPoolTokenBalances(address, IERC20[] memory, uint256[] memory) external;

    function mockIsUnlocked() external view;

    function mockWithInitializedPool(address pool) external view;

    function ensurePoolNotPaused(address) external view;

    function ensureUnpausedAndGetVaultState(address) external view returns (VaultState memory);

    function internalGetPoolTokenInfo(
        address
    ) external view returns (TokenConfig[] memory, uint256[] memory, uint256[] memory, PoolConfig memory);

    function getDecimalScalingFactors(address pool) external view returns (uint256[] memory);

    function recoveryModeExit(address pool) external view;

    function computePoolDataUpdatingBalancesAndFees(
        address pool,
        Rounding roundingDirection
    ) external returns (PoolData memory);

    function getRawBalances(address pool) external view returns (uint256[] memory balancesRaw);

    function getCurrentLiveBalances(address pool) external view returns (uint256[] memory currentLiveBalances);

    function getLastLiveBalances(address pool) external view returns (uint256[] memory lastLiveBalances);

    function updateLiveTokenBalanceInPoolData(
        PoolData memory poolData,
        Rounding roundingDirection,
        uint256 tokenIndex
    ) external pure returns (PoolData memory);

    function computeYieldProtocolFeesDue(
        PoolData memory poolData,
        uint256 lastLiveBalance,
        uint256 tokenIndex,
        uint256 yieldFeePercentage
    ) external pure returns (uint256);

    function guardedCheckEntered() external;

    function unguardedCheckNotEntered() external view;

    // Convenience functions for constructing TokenConfig arrays

    function buildTokenConfig(IERC20[] memory tokens) external view returns (TokenConfig[] memory tokenConfig);

    /// @dev Infers TokenType (STANDARD or WITH_RATE) from the presence or absence of the rate provider.
    function buildTokenConfig(
        IERC20[] memory tokens,
        IRateProvider[] memory rateProviders
    ) external view returns (TokenConfig[] memory tokenConfig);

    /// @dev Infers TokenType (STANDARD or WITH_RATE) from the presence or absence of the rate provider.
    function buildTokenConfig(
        IERC20[] memory tokens,
        IRateProvider[] memory rateProviders,
        bool[] memory yieldFeeFlags
    ) external view returns (TokenConfig[] memory tokenConfig);

    function buildTokenConfig(
        IERC20[] memory tokens,
        TokenType[] memory tokenTypes,
        IRateProvider[] memory rateProviders,
        bool[] memory yieldFeeFlags
    ) external view returns (TokenConfig[] memory tokenConfig);

    function accountDelta(IERC20 token, int256 delta) external;

    function supplyCredit(IERC20 token, uint256 credit) external;

    function takeDebt(IERC20 token, uint256 debt) external;

    function manualSetAccountDelta(IERC20 token, int256 delta) external;

    function manualSetNonZeroDeltaCount(uint256 deltaCount) external;

    function manualInternalSwap(
        SwapParams memory params,
<<<<<<< HEAD
        SwapLocals memory vars,
=======
        SwapVars memory vars,
>>>>>>> b8687e00
        PoolData memory poolData,
        VaultState memory vaultState
    )
        external
        returns (
            uint256 amountCalculated,
            uint256 amountIn,
            uint256 amountOut,
            SwapParams memory,
<<<<<<< HEAD
            SwapLocals memory,
=======
            SwapVars memory,
>>>>>>> b8687e00
            PoolData memory,
            VaultState memory
        );

    function manualSetPoolCreatorFees(address pool, IERC20 token, uint256 value) external;

    function manualGetSwapFeePercentage(PoolConfig memory config) external pure returns (uint256);

    function manualBuildPoolSwapParams(
        SwapParams memory params,
<<<<<<< HEAD
        SwapLocals memory vars,
        PoolData memory poolData
    ) external view returns (IBasePool.PoolSwapParams memory);

    function manualComputeAndChargeProtocolFees(
        PoolData memory poolData,
        uint256 swapFeeAmountScaled18,
        uint256 protocolSwapFeePercentage,
        address pool,
        IERC20 token,
        uint256 index
    ) external returns (uint256 protocolSwapFeeAmountRaw);

=======
        SwapVars memory vars,
        PoolData memory poolData
    ) external view returns (IBasePool.PoolSwapParams memory);

>>>>>>> b8687e00
    function manualComputeAndChargeProtocolAndCreatorFees(
        PoolData memory poolData,
        uint256 swapFeeAmountScaled18,
        uint256 protocolSwapFeePercentage,
        uint256 creatorFeePercentage,
        address pool,
        IERC20 token,
        uint256 index
    ) external returns (uint256 protocolSwapFeeAmountRaw, uint256 creatorSwapFeeAmountRaw);

    function manualUpdatePoolDataLiveBalancesAndRates(
        address pool,
        PoolData memory poolData,
        Rounding roundingDirection
    ) external view returns (PoolData memory);

    function manualAddLiquidity(
        PoolData memory poolData,
        AddLiquidityParams memory params,
        uint256[] memory maxAmountsInScaled18,
        VaultState memory vaultState
    )
        external
        returns (
<<<<<<< HEAD
            PoolData memory updatedPoolData,
=======
>>>>>>> b8687e00
            uint256[] memory amountsInRaw,
            uint256[] memory amountsInScaled18,
            uint256 bptAmountOut,
            bytes memory returnData
        );
}<|MERGE_RESOLUTION|>--- conflicted
+++ resolved
@@ -126,11 +126,7 @@
 
     function manualInternalSwap(
         SwapParams memory params,
-<<<<<<< HEAD
-        SwapLocals memory vars,
-=======
         SwapVars memory vars,
->>>>>>> b8687e00
         PoolData memory poolData,
         VaultState memory vaultState
     )
@@ -140,11 +136,7 @@
             uint256 amountIn,
             uint256 amountOut,
             SwapParams memory,
-<<<<<<< HEAD
-            SwapLocals memory,
-=======
             SwapVars memory,
->>>>>>> b8687e00
             PoolData memory,
             VaultState memory
         );
@@ -155,26 +147,10 @@
 
     function manualBuildPoolSwapParams(
         SwapParams memory params,
-<<<<<<< HEAD
-        SwapLocals memory vars,
-        PoolData memory poolData
-    ) external view returns (IBasePool.PoolSwapParams memory);
-
-    function manualComputeAndChargeProtocolFees(
-        PoolData memory poolData,
-        uint256 swapFeeAmountScaled18,
-        uint256 protocolSwapFeePercentage,
-        address pool,
-        IERC20 token,
-        uint256 index
-    ) external returns (uint256 protocolSwapFeeAmountRaw);
-
-=======
         SwapVars memory vars,
         PoolData memory poolData
     ) external view returns (IBasePool.PoolSwapParams memory);
 
->>>>>>> b8687e00
     function manualComputeAndChargeProtocolAndCreatorFees(
         PoolData memory poolData,
         uint256 swapFeeAmountScaled18,
@@ -199,10 +175,6 @@
     )
         external
         returns (
-<<<<<<< HEAD
-            PoolData memory updatedPoolData,
-=======
->>>>>>> b8687e00
             uint256[] memory amountsInRaw,
             uint256[] memory amountsInScaled18,
             uint256 bptAmountOut,
