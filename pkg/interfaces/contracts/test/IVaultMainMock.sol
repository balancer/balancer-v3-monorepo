--- conflicted
+++ resolved
@@ -60,14 +60,7 @@
 
     function internalGetPoolTokenInfo(
         address
-<<<<<<< HEAD
-    ) external view returns (TokenConfig[] memory, uint256[] memory, uint256[] memory);
-=======
-    )
-        external
-        view
-        returns (IERC20[] memory, TokenInfo[] memory, uint256[] memory, uint256[] memory, PoolConfig memory);
->>>>>>> f3075f6e
+    ) external view returns (IERC20[] memory, TokenInfo[] memory, uint256[] memory, uint256[] memory);
 
     function internalGetBufferUnderlyingSurplus(IERC4626 wrappedToken) external view returns (uint256);
 
@@ -207,12 +200,7 @@
     function manualRemoveLiquidity(
         PoolData memory poolData,
         RemoveLiquidityParams memory params,
-<<<<<<< HEAD
-        uint256[] memory minAmountsOutScaled18,
-        VaultStateBits memory vaultState
-=======
         uint256[] memory minAmountsOutScaled18
->>>>>>> f3075f6e
     )
         external
         returns (
