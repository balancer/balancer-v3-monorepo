--- conflicted
+++ resolved
@@ -291,13 +291,10 @@
 
     function manualUpdateAggregateSwapFeePercentage(address pool, uint256 newAggregateSwapFeePercentage) external;
 
-<<<<<<< HEAD
-=======
     function manualGetAddLiquidityCalledFlagBySession(address pool, uint256 sessionId) external view returns (bool);
 
     function manualGetCurrentUnlockSessionId() external view returns (uint256);
 
->>>>>>> 3c602f3c
     function previewDeposit(IERC4626 wrapper, uint256 amountInUnderlying) external returns (uint256 amountOutWrapped);
 
     function previewMint(IERC4626 wrapper, uint256 amountOutWrapped) external returns (uint256 amountInUnderlying);
