--- conflicted
+++ resolved
@@ -184,7 +184,6 @@
             bytes memory returnData
         );
 
-<<<<<<< HEAD
     function manualRemoveLiquidity(
         PoolData memory poolData,
         RemoveLiquidityParams memory params,
@@ -199,12 +198,11 @@
             uint256[] memory amountsOutScaled18,
             bytes memory returnData
         );
-=======
+
     function manualUpdateReservesAfterWrapping(
         IERC20 underlyingToken,
         IERC20 wrappedToken
     ) external returns (uint256, uint256);
 
     function manualTransfer(IERC20 token, address to, uint256 amount) external;
->>>>>>> 9bc5618d
 }