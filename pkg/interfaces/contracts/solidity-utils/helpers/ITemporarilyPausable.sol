--- conflicted
+++ resolved
@@ -20,24 +20,8 @@
  */
 interface ITemporarilyPausable {
     /**
-<<<<<<< HEAD
-     * @dev Emitted when the pause is triggered by `account`.
-     * @param account The address that triggered the pause event.
-     */
-    event Paused(address indexed account);
-
-    /**
-     * @dev Emitted when the pause is lifted by `account`.
-     * @param account The address that triggered the unpause event.
-     */
-    event Unpaused(address indexed account);
-
-    /**
-     * @dev Error indicating that the maximum pause window duration has been exceeded.
-=======
      * @notice Emitted when the pause is triggered by `account`.
      * @param account The address that triggered the pause event
->>>>>>> 942fe789
      */
     event Paused(address indexed account);
 
