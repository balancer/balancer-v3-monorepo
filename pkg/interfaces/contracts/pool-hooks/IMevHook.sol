--- conflicted
+++ resolved
@@ -70,14 +70,8 @@
     function enableMevTax() external;
 
     /**
-<<<<<<< HEAD
-     * @notice Returns maximum MEV swap fee percentage returned by `onComputeDynamicSwapFeePercentage`.
-     * @dev The absolute minimum is still the static swap fee percentage of the pool. If the maximum MEV swap fee
-     * percentage of the pool is below the static fee percentage, the static fee percentage is used anyways.
-=======
      * @notice Returns the maximum MEV swap fee percentage returned by `onComputeDynamicSwapFeePercentage`.
      * @dev The absolute minimum is still the static swap fee percentage of the pool.
->>>>>>> ddefaa88
      * In other words:
      * - if `maxMevSwapFeePercentage > staticSwapFeePercentage`, then
      * `staticSwapFeePercentage <= computedFeePercentage <= maxMevSwapFeePercentage`
