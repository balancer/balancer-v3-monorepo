--- conflicted
+++ resolved
@@ -46,9 +46,6 @@
     uint64 public constant MAX_EXIT_FEE_PERCENTAGE = 10e16;
 
     /**
-<<<<<<< HEAD
-     * @notice The exit fee cannot exceed the maximum allowed percentage.
-=======
      * @notice A new `ExitFeeHookExample` contract has been registered successfully for a given factory and pool.
      * @dev If the registration fails the call will revert, so there will be no event.
      * @param hooksContract This contract
@@ -73,8 +70,7 @@
     event ExitFeePercentageChanged(address indexed hookContract, uint256 exitFeePercentage);
 
     /**
-     * @dev The exit fee cannot exceed the maximum allowed percentage.
->>>>>>> d2eabeb6
+     * @notice The exit fee cannot exceed the maximum allowed percentage.
      * @param feePercentage The fee percentage exceeding the limit
      * @param limit The maximum exit fee percentage
      */
