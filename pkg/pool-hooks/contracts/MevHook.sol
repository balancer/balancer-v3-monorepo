// SPDX-License-Identifier: GPL-3.0-or-later

pragma solidity ^0.8.24;

import { IMevHook } from "@balancer-labs/v3-interfaces/contracts/pool-hooks/IMevHook.sol";
import { IHooks } from "@balancer-labs/v3-interfaces/contracts/vault/IHooks.sol";
import { IVault } from "@balancer-labs/v3-interfaces/contracts/vault/IVault.sol";
import {
    AddLiquidityKind,
    HooksConfig,
    HookFlags,
    LiquidityManagement,
    PoolSwapParams,
    RemoveLiquidityKind,
    TokenConfig,
    MAX_FEE_PERCENTAGE
} from "@balancer-labs/v3-interfaces/contracts/vault/VaultTypes.sol";

import { FixedPoint } from "@balancer-labs/v3-solidity-utils/contracts/math/FixedPoint.sol";

import { SingletonAuthentication } from "@balancer-labs/v3-vault/contracts/SingletonAuthentication.sol";
import { VaultGuard } from "@balancer-labs/v3-vault/contracts/VaultGuard.sol";
import { BaseHooks } from "@balancer-labs/v3-vault/contracts/BaseHooks.sol";

contract MevHook is BaseHooks, SingletonAuthentication, VaultGuard, IMevHook {
    using FixedPoint for uint256;

    // Max Fee is 99.9999% (Max supported fee by the vault).
    uint256 private constant _MEV_MAX_FEE_PERCENTAGE = MAX_FEE_PERCENTAGE;

    bool internal _mevTaxEnabled;

    // Global default parameter values.
    uint256 internal _defaultMevTaxThreshold;
    uint256 internal _defaultMevTaxMultiplier;

    // Global max dynamic swap fee percentage returned by this hook.
    uint256 internal _maxMevSwapFeePercentage;

    // Pool-specific parameters.
    mapping(address => uint256) internal _poolMevTaxThresholds;
    mapping(address => uint256) internal _poolMevTaxMultipliers;

    modifier withMevTaxEnabledPool(address pool) {
        HooksConfig memory hooksConfig = _vault.getHooksConfig(pool);

        if (hooksConfig.hooksContract != address(this)) {
            revert MevHookNotRegisteredInPool(pool);
        }

        _;
    }

    constructor(IVault vault) SingletonAuthentication(vault) VaultGuard(vault) {
        _setMevTaxEnabled(false);
        _setDefaultMevTaxMultiplier(0);
        _setDefaultMevTaxThreshold(0);
<<<<<<< HEAD
=======
        // Default to the maximum value allowed by the Vault.
>>>>>>> ddefaa88
        _setMaxMevSwapFeePercentage(_MEV_MAX_FEE_PERCENTAGE);
    }

    /// @inheritdoc IHooks
    function onRegister(
        address,
        address pool,
        TokenConfig[] memory,
        LiquidityManagement calldata
    ) public override onlyVault returns (bool) {
        _poolMevTaxMultipliers[pool] = _defaultMevTaxMultiplier;
        _poolMevTaxThresholds[pool] = _defaultMevTaxThreshold;

        return true;
    }

    /// @inheritdoc IHooks
    function getHookFlags() public pure override returns (HookFlags memory) {
        HookFlags memory hookFlags;
        // The MEV Tax is charged as a swap fee. Searcher transactions pay a higher swap fee percentage.
        hookFlags.shouldCallComputeDynamicSwapFee = true;
        hookFlags.shouldCallBeforeAddLiquidity = true;
        hookFlags.shouldCallBeforeRemoveLiquidity = true;

        return hookFlags;
    }

    /// @inheritdoc IHooks
    function onComputeDynamicSwapFeePercentage(
        PoolSwapParams calldata,
        address pool,
        uint256 staticSwapFeePercentage
    ) public view override returns (bool, uint256) {
        if (_mevTaxEnabled == false) {
            return (true, staticSwapFeePercentage);
        }

        // If gasprice is lower than basefee, the transaction is invalid and won't be processed. Gasprice is set
        // by the transaction sender, is always bigger than basefee, and the difference between gasprice and basefee
        // defines the priority gas price (the part of the gas cost that will be paid to the validator).
        uint256 priorityGasPrice = _getPriorityGasPrice();

        // If `priorityGasPrice` < threshold, this indicates the transaction is from a retail user, so we should not
        // impose the MEV tax.
        if (priorityGasPrice < _poolMevTaxThresholds[pool]) {
            return (true, staticSwapFeePercentage);
        }

        uint256 mevSwapFeePercentage = priorityGasPrice.mulDown(_poolMevTaxMultipliers[pool]);

        // Cap the maximum fee at `_maxMevSwapFeePercentage`.
        uint256 maxMevSwapFeePercentage = _maxMevSwapFeePercentage;
        if (mevSwapFeePercentage > maxMevSwapFeePercentage) {
            // Don't return early. If the cap is below the static fee, we'll still use the static fee.
            mevSwapFeePercentage = maxMevSwapFeePercentage;
        }

        // Use the greater of the static and MEV fee percentages.
        return (true, staticSwapFeePercentage > mevSwapFeePercentage ? staticSwapFeePercentage : mevSwapFeePercentage);
    }

    /// @inheritdoc IMevHook
    function isMevTaxEnabled() external view returns (bool) {
        return _mevTaxEnabled;
    }

    /// @inheritdoc IMevHook
    function disableMevTax() external authenticate {
        _setMevTaxEnabled(false);
    }

    /// @inheritdoc IMevHook
    function enableMevTax() external authenticate {
        _setMevTaxEnabled(true);
    }

    function _setMevTaxEnabled(bool value) private {
        _mevTaxEnabled = value;

        emit MevTaxEnabledSet(value);
    }

    /// @inheritdoc IMevHook
    function getMaxMevSwapFeePercentage() external view returns (uint256) {
        return _maxMevSwapFeePercentage;
    }

    /// @inheritdoc IMevHook
    function setMaxMevSwapFeePercentage(uint256 maxMevSwapFeePercentage) external authenticate {
        _setMaxMevSwapFeePercentage(maxMevSwapFeePercentage);
    }

    function _setMaxMevSwapFeePercentage(uint256 maxMevSwapFeePercentage) internal {
        if (maxMevSwapFeePercentage > _MEV_MAX_FEE_PERCENTAGE) {
            revert MevSwapFeePercentageAboveMax(maxMevSwapFeePercentage, _MEV_MAX_FEE_PERCENTAGE);
        }

        _maxMevSwapFeePercentage = maxMevSwapFeePercentage;

        emit MaxMevSwapFeePercentageSet(maxMevSwapFeePercentage);
    }

    /// @inheritdoc IMevHook
    function getDefaultMevTaxMultiplier() external view returns (uint256) {
        return _defaultMevTaxMultiplier;
    }

    /// @inheritdoc IMevHook
    function setDefaultMevTaxMultiplier(uint256 newDefaultMevTaxMultiplier) external authenticate {
        _setDefaultMevTaxMultiplier(newDefaultMevTaxMultiplier);
    }

    function _setDefaultMevTaxMultiplier(uint256 newDefaultMevTaxMultiplier) private {
        _defaultMevTaxMultiplier = newDefaultMevTaxMultiplier;

        emit DefaultMevTaxMultiplierSet(newDefaultMevTaxMultiplier);
    }

    /// @inheritdoc IMevHook
    function getPoolMevTaxMultiplier(address pool) external view withMevTaxEnabledPool(pool) returns (uint256) {
        return _poolMevTaxMultipliers[pool];
    }

    /// @inheritdoc IMevHook
    function setPoolMevTaxMultiplier(
        address pool,
        uint256 newPoolMevTaxMultiplier
    ) external withMevTaxEnabledPool(pool) authenticate {
        _setPoolMevTaxMultiplier(pool, newPoolMevTaxMultiplier);
    }

    function _setPoolMevTaxMultiplier(address pool, uint256 newPoolMevTaxMultiplier) private {
        _poolMevTaxMultipliers[pool] = newPoolMevTaxMultiplier;

        emit PoolMevTaxMultiplierSet(pool, newPoolMevTaxMultiplier);
    }

    /// @inheritdoc IMevHook
    function getDefaultMevTaxThreshold() external view returns (uint256) {
        return _defaultMevTaxThreshold;
    }

    /// @inheritdoc IMevHook
    function setDefaultMevTaxThreshold(uint256 newDefaultMevTaxThreshold) external authenticate {
        _setDefaultMevTaxThreshold(newDefaultMevTaxThreshold);
    }

    function _setDefaultMevTaxThreshold(uint256 newDefaultMevTaxThreshold) private {
        _defaultMevTaxThreshold = newDefaultMevTaxThreshold;

        emit DefaultMevTaxThresholdSet(newDefaultMevTaxThreshold);
    }

    /// @inheritdoc IMevHook
    function getPoolMevTaxThreshold(address pool) external view withMevTaxEnabledPool(pool) returns (uint256) {
        return _poolMevTaxThresholds[pool];
    }

    /// @inheritdoc IMevHook
    function setPoolMevTaxThreshold(
        address pool,
        uint256 newPoolMevTaxThreshold
    ) external withMevTaxEnabledPool(pool) authenticate {
        _setPoolMevTaxThreshold(pool, newPoolMevTaxThreshold);
    }

    function _setPoolMevTaxThreshold(address pool, uint256 newPoolMevTaxThreshold) private {
        _poolMevTaxThresholds[pool] = newPoolMevTaxThreshold;

        emit PoolMevTaxThresholdSet(pool, newPoolMevTaxThreshold);
    }

    /// @inheritdoc IHooks
    function onBeforeAddLiquidity(
        address,
        address pool,
        AddLiquidityKind kind,
        uint256[] memory,
        uint256,
        uint256[] memory,
        bytes memory
    ) public view override returns (bool success) {
        if (_mevTaxEnabled == false) {
            return true;
        }

        uint256 priorityGasPrice = _getPriorityGasPrice();

        // Unbalanced adds are blocked for priority gas prices above the threshold.
        if (kind != AddLiquidityKind.PROPORTIONAL && priorityGasPrice > _poolMevTaxThresholds[pool]) {
            return false;
        }

        return true;
    }

    function onBeforeRemoveLiquidity(
        address,
        address pool,
        RemoveLiquidityKind kind,
        uint256,
        uint256[] memory,
        uint256[] memory,
        bytes memory
    ) public view override returns (bool success) {
        if (_mevTaxEnabled == false) {
            return true;
        }

        uint256 priorityGasPrice = _getPriorityGasPrice();

        // Unbalanced removes are blocked for priority gas prices above the threshold.
        if (kind != RemoveLiquidityKind.PROPORTIONAL && priorityGasPrice > _poolMevTaxThresholds[pool]) {
            return false;
        }

        return true;
    }

    function _getPriorityGasPrice() internal view returns (uint256) {
        return tx.gasprice - block.basefee;
    }
}<|MERGE_RESOLUTION|>--- conflicted
+++ resolved
@@ -55,10 +55,7 @@
         _setMevTaxEnabled(false);
         _setDefaultMevTaxMultiplier(0);
         _setDefaultMevTaxThreshold(0);
-<<<<<<< HEAD
-=======
         // Default to the maximum value allowed by the Vault.
->>>>>>> ddefaa88
         _setMaxMevSwapFeePercentage(_MEV_MAX_FEE_PERCENTAGE);
     }
 
