// SPDX-License-Identifier: GPL-3.0-or-later

pragma solidity ^0.8.24;

import { IERC20 } from "@openzeppelin/contracts/token/ERC20/IERC20.sol";

import { IBasePoolFactory } from "@balancer-labs/v3-interfaces/contracts/vault/IBasePoolFactory.sol";
import { IHooks } from "@balancer-labs/v3-interfaces/contracts/vault/IHooks.sol";
import { IVault } from "@balancer-labs/v3-interfaces/contracts/vault/IVault.sol";
import {
    LiquidityManagement,
    TokenConfig,
<<<<<<< HEAD
    PoolSwapParams
=======
    HookFlags
>>>>>>> d1cc8792
} from "@balancer-labs/v3-interfaces/contracts/vault/VaultTypes.sol";

import { FixedPoint } from "@balancer-labs/v3-solidity-utils/contracts/math/FixedPoint.sol";

import { BaseHooks } from "@balancer-labs/v3-vault/contracts/BaseHooks.sol";

contract DirectionalFeeHookExample is BaseHooks {
    using FixedPoint for uint256;

    // Only stable pools from the allowed factory are able to register and use this hook.
    address private immutable _allowedStablePoolFactory;

    constructor(IVault vault, address allowedStablePoolFactory) BaseHooks(vault) {
        // Although the hook allows any factory to be registered during deployment, it should be a stable pool factory.
        _allowedStablePoolFactory = allowedStablePoolFactory;
    }

    /// @inheritdoc IHooks
    function onRegister(
        address factory,
        address pool,
        TokenConfig[] memory,
        LiquidityManagement calldata
    ) public view override onlyVault returns (bool) {
        // This hook allows only pools deployed by the registered factory to register it.
        return factory == _allowedStablePoolFactory && IBasePoolFactory(factory).isPoolFromFactory(pool);
    }

    /// @inheritdoc IHooks
    function getHookFlags() public pure override returns (HookFlags memory hookFlags) {
        hookFlags.shouldCallComputeDynamicSwapFee = true;
    }

    /// @inheritdoc IHooks
<<<<<<< HEAD
    function onComputeDynamicSwapFee(
        PoolSwapParams calldata params,
=======
    function onComputeDynamicSwapFeePercentage(
        IBasePool.PoolSwapParams calldata params,
>>>>>>> d1cc8792
        address pool,
        uint256 staticSwapFeePercentage
    ) public view override onlyVault returns (bool, uint256) {
        // Get pool balances
        (, , , uint256[] memory lastBalancesLiveScaled18) = _vault.getPoolTokenInfo(pool);

        uint256 calculatedSwapFeePercentage = _calculatedExpectedSwapFeePercentage(
            lastBalancesLiveScaled18,
            params.amountGivenScaled18,
            params.indexIn,
            params.indexOut
        );

        // Charge the static or calculated fee, whichever is greater.
        return (
            true,
            calculatedSwapFeePercentage > staticSwapFeePercentage
                ? calculatedSwapFeePercentage
                : staticSwapFeePercentage
        );
    }

    /** @notice This example assumes that the pool math is linear and that final balances of token in and out are
     *  changed proportionally. This approximation is just to illustrate this hook in a simple manner, but is
     *  also reasonable, since stable pools behave linearly near the equilibrium. Also, this example requires
     *  the rates to be 1:1, which is common among assets that are pegged around the same value, such as USD.
     *  The charged fee percentage is:
     *
     *  (distance between balances of token in and token out) / (total liquidity of both tokens)
     *
     *  For example, if token in has a final balance of 100, and token out has a final balance of 40, the
     *  calculated swap fee percentage is (100 - 40) / (140) = 60/140 = 42.85%
     */
    function _calculatedExpectedSwapFeePercentage(
        uint256[] memory poolBalances,
        uint256 swapAmount,
        uint256 indexIn,
        uint256 indexOut
    ) private pure returns (uint256 feePercentage) {
        uint256 finalBalanceTokenIn = poolBalances[indexIn] + swapAmount;
        uint256 finalBalanceTokenOut = poolBalances[indexOut] - swapAmount;

        // Pool is farther from equilibrium, charge calculated fee.
        if (finalBalanceTokenIn > finalBalanceTokenOut) {
            uint256 diff = finalBalanceTokenIn - finalBalanceTokenOut;
            uint256 totalLiquidity = finalBalanceTokenIn + finalBalanceTokenOut;
            // If `diff` is close to `totalLiquidity`, we charge a very large swap fee because the swap is moving the
            // pool balances to the edge.
            feePercentage = diff.divDown(totalLiquidity);
        }
    }
}<|MERGE_RESOLUTION|>--- conflicted
+++ resolved
@@ -10,11 +10,8 @@
 import {
     LiquidityManagement,
     TokenConfig,
-<<<<<<< HEAD
-    PoolSwapParams
-=======
+    PoolSwapParams,
     HookFlags
->>>>>>> d1cc8792
 } from "@balancer-labs/v3-interfaces/contracts/vault/VaultTypes.sol";
 
 import { FixedPoint } from "@balancer-labs/v3-solidity-utils/contracts/math/FixedPoint.sol";
@@ -49,13 +46,8 @@
     }
 
     /// @inheritdoc IHooks
-<<<<<<< HEAD
-    function onComputeDynamicSwapFee(
+    function onComputeDynamicSwapFeePercentage(
         PoolSwapParams calldata params,
-=======
-    function onComputeDynamicSwapFeePercentage(
-        IBasePool.PoolSwapParams calldata params,
->>>>>>> d1cc8792
         address pool,
         uint256 staticSwapFeePercentage
     ) public view override onlyVault returns (bool, uint256) {
