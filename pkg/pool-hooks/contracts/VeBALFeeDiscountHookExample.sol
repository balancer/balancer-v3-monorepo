--- conflicted
+++ resolved
@@ -11,11 +11,8 @@
 import {
     LiquidityManagement,
     TokenConfig,
-<<<<<<< HEAD
-    PoolSwapParams
-=======
+    PoolSwapParams,
     HookFlags
->>>>>>> d1cc8792
 } from "@balancer-labs/v3-interfaces/contracts/vault/VaultTypes.sol";
 
 import { BaseHooks } from "@balancer-labs/v3-vault/contracts/BaseHooks.sol";
@@ -54,13 +51,8 @@
     }
 
     /// @inheritdoc IHooks
-<<<<<<< HEAD
-    function onComputeDynamicSwapFee(
+    function onComputeDynamicSwapFeePercentage(
         PoolSwapParams calldata params,
-=======
-    function onComputeDynamicSwapFeePercentage(
-        IBasePool.PoolSwapParams calldata params,
->>>>>>> d1cc8792
         address,
         uint256 staticSwapFeePercentage
     ) public view override onlyVault returns (bool, uint256) {
