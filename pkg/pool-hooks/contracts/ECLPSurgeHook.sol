--- conflicted
+++ resolved
@@ -204,100 +204,9 @@
         }
     }
 
-<<<<<<< HEAD
     function _ensureValidPercentage(uint256 percentage) private pure {
         if (percentage > FixedPoint.ONE) {
             revert InvalidPercentage();
         }
-=======
-    function _computePrice(
-        uint256[] memory balancesScaled18,
-        IGyroECLPPool.EclpParams memory eclpParams,
-        int256 a,
-        int256 b
-    ) internal pure returns (uint256 price) {
-        // To compute the price, first we need to transform the real balances into balances of a circle centered at
-        // (0,0).
-        //
-        // The transformation is:
-        //
-        //     --   --    --           --   --     --
-        //     | x'' |    |  c/λ  -s/λ  | * | x - a |
-        //     | y'' | =  |   s     c   |   | y - b |
-        //     --   --    --           --   --     --
-        //
-        // With x'' and y'', we can compute the price as:
-        //
-        //                          --            --   --   --
-        //             [xll, yll] o |  c/λ   -s/λ  | * |  1  |
-        //                          |   s      c   |   |  0  |
-        //                          --            --   --   --
-        //    price =  -------------------------------------------
-        //                          --            --   --   --
-        //             [xll, yll] o |  c/λ   -s/λ  | * |  0  |
-        //                          |   s      c   |   |  1  |
-        //                          --            --   --   --
-
-        // Balances in the rotated ellipse centered at (0,0)
-        int256 xl = int256(balancesScaled18[0]) - a;
-        int256 yl = int256(balancesScaled18[1]) - b;
-
-        // Balances in the circle centered at (0,0)
-        int256 xll = (xl * eclpParams.c - yl * eclpParams.s) / eclpParams.lambda;
-        int256 yll = (xl * eclpParams.s + yl * eclpParams.c) / 1e18;
-
-        // Scalar product of [xll, yll] by A*[1,0] => e_x (unity vector in the x direction).
-        int256 numerator = yll.mulDownMag(eclpParams.s) + ((xll * eclpParams.c) / eclpParams.lambda);
-        // Scalar product of [xll, yll] by A*[0,1] => e_y (unity vector in the y direction).
-        int256 denominator = yll.mulDownMag(eclpParams.c) - ((xll * eclpParams.s) / eclpParams.lambda);
-
-        price = numerator.divDownMag(denominator).toUint256();
-        // The price cannot be outside of pool range.
-        price = _clampPriceToPoolRange(price, eclpParams);
-
-        return price;
-    }
-
-    function _computeOffsetFromBalances(
-        uint256[] memory balancesScaled18,
-        IGyroECLPPool.EclpParams memory eclpParams,
-        IGyroECLPPool.DerivedEclpParams memory derivedECLPParams
-    ) internal pure returns (int256 a, int256 b) {
-        IGyroECLPPool.Vector2 memory invariant;
-
-        {
-            (int256 currentInvariant, int256 invErr) = GyroECLPMath.calculateInvariantWithError(
-                balancesScaled18,
-                eclpParams,
-                derivedECLPParams
-            );
-            // invariant = overestimate in x-component, underestimate in y-component
-            // No overflow in `+` due to constraints to the different values enforced in GyroECLPMath (the sum of the
-            // balances of the tokens cannot exceed 1e34, so the invariant + err value is bounded by 3e37).
-            invariant = IGyroECLPPool.Vector2(currentInvariant + 2 * invErr, currentInvariant);
-        }
-
-        a = GyroECLPMath.virtualOffset0(eclpParams, derivedECLPParams, invariant);
-        b = GyroECLPMath.virtualOffset1(eclpParams, derivedECLPParams, invariant);
-    }
-
-    /**
-     * @notice Clamps the price to the pool range.
-     * @dev The pool price cannot be lower than alpha or higher than beta. So, we clamp it to the interval.
-     * @param price The price to clamp
-     * @param eclpParams The E-CLP parameters
-     * @return The clamped price
-     */
-    function _clampPriceToPoolRange(
-        uint256 price,
-        IGyroECLPPool.EclpParams memory eclpParams
-    ) internal pure returns (uint256) {
-        if (price < eclpParams.alpha.toUint256()) {
-            return eclpParams.alpha.toUint256();
-        } else if (price > eclpParams.beta.toUint256()) {
-            return eclpParams.beta.toUint256();
-        }
-        return price;
->>>>>>> a0ec8382
     }
 }