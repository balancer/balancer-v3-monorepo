--- conflicted
+++ resolved
@@ -162,33 +162,6 @@
         ECLPSurgeHook.SurgeFeeData memory surgeFeeData = eclpSurgeHookMock.getSurgeFeeData(pool);
 
         // Add USDC --> more unbalanced.
-<<<<<<< HEAD
-        uint256 oldTotalImbalance;
-        uint256 newTotalImbalance;
-
-        {
-            (int256 a, int256 b) = eclpSurgeHookMock.computeOffsetFromBalances(
-                initialBalancesScaled18,
-                eclpParams,
-                derivedECLPParams
-            );
-            oldTotalImbalance = eclpSurgeHookMock.computeImbalanceNoSlope(initialBalancesScaled18, eclpParams, a, b);
-        }
-
-        {
-            (int256 a, int256 b) = eclpSurgeHookMock.computeOffsetFromBalances(
-                expectedBalancesAfterAddScaled18,
-                eclpParams,
-                derivedECLPParams
-            );
-            newTotalImbalance = eclpSurgeHookMock.computeImbalanceNoSlope(
-                expectedBalancesAfterAddScaled18,
-                eclpParams,
-                a,
-                b
-            );
-        }
-=======
         uint256 oldTotalImbalance = eclpSurgeHookMock.computeImbalanceFromBalances(
             GyroECLPPool(pool),
             initialBalancesScaled18
@@ -197,7 +170,6 @@
             GyroECLPPool(pool),
             expectedBalancesAfterAddScaled18
         );
->>>>>>> e313a900
 
         assertTrue(
             eclpSurgeHookMock.isSurging(surgeFeeData.thresholdPercentage, oldTotalImbalance, newTotalImbalance),
@@ -228,33 +200,6 @@
 
         ECLPSurgeHook.SurgeFeeData memory surgeFeeData = eclpSurgeHookMock.getSurgeFeeData(pool);
 
-<<<<<<< HEAD
-        uint256 oldTotalImbalance;
-        uint256 newTotalImbalance;
-
-        {
-            (int256 a, int256 b) = eclpSurgeHookMock.computeOffsetFromBalances(
-                initialBalancesScaled18,
-                eclpParams,
-                derivedECLPParams
-            );
-            oldTotalImbalance = eclpSurgeHookMock.computeImbalanceNoSlope(initialBalancesScaled18, eclpParams, a, b);
-        }
-
-        {
-            (int256 a, int256 b) = eclpSurgeHookMock.computeOffsetFromBalances(
-                expectedBalancesAfterAddScaled18,
-                eclpParams,
-                derivedECLPParams
-            );
-            newTotalImbalance = eclpSurgeHookMock.computeImbalanceNoSlope(
-                expectedBalancesAfterAddScaled18,
-                eclpParams,
-                a,
-                b
-            );
-        }
-=======
         uint256 oldTotalImbalance = eclpSurgeHookMock.computeImbalanceFromBalances(
             GyroECLPPool(pool),
             initialBalancesScaled18
@@ -263,7 +208,6 @@
             GyroECLPPool(pool),
             expectedBalancesAfterAddScaled18
         );
->>>>>>> e313a900
 
         assertFalse(
             eclpSurgeHookMock.isSurging(surgeFeeData.thresholdPercentage, oldTotalImbalance, newTotalImbalance),
@@ -294,30 +238,10 @@
         uint256 oldTotalImbalance;
         uint256 newTotalImbalance;
 
-<<<<<<< HEAD
-        (int256 a, int256 b) = eclpSurgeHookMock.computeOffsetFromBalances(
-            initialBalancesScaled18,
-            eclpParams,
-            derivedECLPParams
-        );
-        oldTotalImbalance = eclpSurgeHookMock.computeImbalanceNoSlope(initialBalancesScaled18, eclpParams, a, b);
-
-        (a, b) = eclpSurgeHookMock.computeOffsetFromBalances(
-            expectedBalancesAfterRemoveScaled18,
-            eclpParams,
-            derivedECLPParams
-        );
-        newTotalImbalance = eclpSurgeHookMock.computeImbalanceNoSlope(
-            expectedBalancesAfterRemoveScaled18,
-            eclpParams,
-            a,
-            b
-=======
         oldTotalImbalance = eclpSurgeHookMock.computeImbalanceFromBalances(GyroECLPPool(pool), initialBalancesScaled18);
         newTotalImbalance = eclpSurgeHookMock.computeImbalanceFromBalances(
             GyroECLPPool(pool),
             expectedBalancesAfterRemoveScaled18
->>>>>>> e313a900
         );
 
         // Pool needs to be surging after remove, so the unbalanced liquidity operation reverts.
@@ -361,33 +285,6 @@
         ECLPSurgeHook.SurgeFeeData memory surgeFeeData = eclpSurgeHookMock.getSurgeFeeData(pool);
 
         // Should not surge, close to balance.
-<<<<<<< HEAD
-        uint256 oldTotalImbalance;
-        uint256 newTotalImbalance;
-
-        {
-            (int256 a, int256 b) = eclpSurgeHookMock.computeOffsetFromBalances(
-                initialBalancesScaled18,
-                eclpParams,
-                derivedECLPParams
-            );
-            oldTotalImbalance = eclpSurgeHookMock.computeImbalanceNoSlope(initialBalancesScaled18, eclpParams, a, b);
-        }
-
-        {
-            (int256 a, int256 b) = eclpSurgeHookMock.computeOffsetFromBalances(
-                expectedBalancesAfterRemoveScaled18,
-                eclpParams,
-                derivedECLPParams
-            );
-            newTotalImbalance = eclpSurgeHookMock.computeImbalanceNoSlope(
-                expectedBalancesAfterRemoveScaled18,
-                eclpParams,
-                a,
-                b
-            );
-        }
-=======
         uint256 oldTotalImbalance = eclpSurgeHookMock.computeImbalanceFromBalances(
             GyroECLPPool(pool),
             initialBalancesScaled18
@@ -396,7 +293,6 @@
             GyroECLPPool(pool),
             expectedBalancesAfterRemoveScaled18
         );
->>>>>>> e313a900
 
         assertFalse(
             eclpSurgeHookMock.isSurging(surgeFeeData.thresholdPercentage, oldTotalImbalance, newTotalImbalance),
