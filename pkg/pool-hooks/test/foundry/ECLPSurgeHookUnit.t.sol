--- conflicted
+++ resolved
@@ -5,13 +5,9 @@
 import "forge-std/Test.sol";
 
 import { IAuthentication } from "@balancer-labs/v3-interfaces/contracts/solidity-utils/helpers/IAuthentication.sol";
-<<<<<<< HEAD
 import { PoolRoleAccounts, TokenConfig } from "@balancer-labs/v3-interfaces/contracts/vault/VaultTypes.sol";
 import { ISurgeHookCommon } from "@balancer-labs/v3-interfaces/contracts/pool-hooks/ISurgeHookCommon.sol";
-=======
-import { ISurgeHookCommon } from "@balancer-labs/v3-interfaces/contracts/pool-hooks/ISurgeHookCommon.sol";
 import { IECLPSurgeHook } from "@balancer-labs/v3-interfaces/contracts/pool-hooks/IECLPSurgeHook.sol";
->>>>>>> 65888e98
 import { IGyroECLPPool } from "@balancer-labs/v3-interfaces/contracts/pool-gyro/IGyroECLPPool.sol";
 import { IVaultExtension } from "@balancer-labs/v3-interfaces/contracts/vault/IVaultExtension.sol";
 import { IVault } from "@balancer-labs/v3-interfaces/contracts/vault/IVault.sol";
@@ -74,18 +70,12 @@
 
         super.setUp();
 
-<<<<<<< HEAD
         // Data from pool 0x2044afef1268100918f88de66a3532eab3d8f3ef, Mainnet.
         // Token A is EURA, and Token B is PAR.
         _balancesScaled18 = [uint256(59430e18), uint256(21120e18)].toMemoryArray();
 
         // Peak price is 1.003e18
         _peakBalancesScaled18 = [uint256(48878.9e18), uint256(31667.9e18)].toMemoryArray();
-=======
-        // Data from pool 0xf78556b9ccce5a6eb9476a4d086ea15f3790660a, Arbitrum.
-        // Token A is WETH, and Token B is USDC.
-        _balancesScaled18 = [uint256(2948989424059932952), uint256(9513574260000000000000)].toMemoryArray();
-        _peakBalancesScaled18 = [uint256(2372852587012056561), uint256(11651374260000000000000)].toMemoryArray();
 
         authorizer.grantRole(
             ECLPSurgeHook(address(hookMock)).getActionId(IECLPSurgeHook.setImbalanceSlopeBelowPeak.selector),
@@ -96,7 +86,6 @@
             ECLPSurgeHook(address(hookMock)).getActionId(IECLPSurgeHook.setImbalanceSlopeAbovePeak.selector),
             admin
         );
->>>>>>> 65888e98
     }
 
     function createPoolFactory() internal override returns (address) {
@@ -152,11 +141,14 @@
         );
     }
 
-<<<<<<< HEAD
     function testPriceComputation() public view {
         // Price computed offchain.
         uint256 expectedPrice = 0.996345430278835844e18;
-=======
+
+        uint256 actualPrice = hookMock.computePriceFromBalances(_balancesScaled18, _eclpParams, _derivedECLPParams);
+        assertEq(actualPrice, expectedPrice, "Prices do not match");
+    }
+
     function testGetImbalanceSlopeBelowPeakAfterRegister() public view {
         (uint256 imbalanceSlopeBelowPeak, ) = hookMock.getImbalanceSlopes(pool);
         assertEq(
@@ -280,7 +272,6 @@
     function testPriceComputation() public view {
         // Price computed offchain.
         uint256 expectedPrice = 3663201029819534758509;
->>>>>>> 65888e98
 
         uint256 actualPrice = hookMock.computePriceFromBalances(_balancesScaled18, _eclpParams, _derivedECLPParams);
         assertEq(actualPrice, expectedPrice, "Prices do not match");
@@ -784,7 +775,6 @@
         }
     }
 
-<<<<<<< HEAD
     function testSmallSine() public {
         _eclpParams = IGyroECLPPool.EclpParams({
             alpha: 0.98e18,
@@ -872,7 +862,9 @@
             false,
             false,
             ZERO_BYTES32
-=======
+        );
+    }
+
     function testComputeImbalanceWithImbalanceSlopeAbovePeak__Fuzz(
         uint128 imbalanceSlopeAbovePeak,
         uint256 balanceX,
@@ -954,7 +946,6 @@
             expectedImbalanceWithSlope,
             100,
             "Imbalance with slope do not match"
->>>>>>> 65888e98
         );
     }
 
