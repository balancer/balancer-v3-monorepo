// SPDX-License-Identifier: GPL-3.0-or-later

pragma solidity ^0.8.24;

import "forge-std/Test.sol";

import { IAuthentication } from "@balancer-labs/v3-interfaces/contracts/solidity-utils/helpers/IAuthentication.sol";
import { ISurgeHookCommon } from "@balancer-labs/v3-interfaces/contracts/pool-hooks/ISurgeHookCommon.sol";
<<<<<<< HEAD
import { IECLPSurgeHook } from "@balancer-labs/v3-interfaces/contracts/pool-hooks/IECLPSurgeHook.sol";
=======
import { ISurgeHookCommon } from "@balancer-labs/v3-interfaces/contracts/pool-hooks/ISurgeHookCommon.sol";
>>>>>>> e313a900
import { IGyroECLPPool } from "@balancer-labs/v3-interfaces/contracts/pool-gyro/IGyroECLPPool.sol";
import { IVaultExtension } from "@balancer-labs/v3-interfaces/contracts/vault/IVaultExtension.sol";
import { PoolRoleAccounts } from "@balancer-labs/v3-interfaces/contracts/vault/VaultTypes.sol";
import { IVault } from "@balancer-labs/v3-interfaces/contracts/vault/IVault.sol";

import { CastingHelpers } from "@balancer-labs/v3-solidity-utils/contracts/helpers/CastingHelpers.sol";
import { PoolSwapParams, SwapKind } from "@balancer-labs/v3-interfaces/contracts/vault/VaultTypes.sol";
import { GyroECLPPoolFactory } from "@balancer-labs/v3-pool-gyro/contracts/GyroECLPPoolFactory.sol";
import { ArrayHelpers } from "@balancer-labs/v3-solidity-utils/contracts/test/ArrayHelpers.sol";
import { BaseVaultTest } from "@balancer-labs/v3-vault/test/foundry/utils/BaseVaultTest.sol";
import { FixedPoint } from "@balancer-labs/v3-solidity-utils/contracts/math/FixedPoint.sol";
import { GyroECLPMath } from "@balancer-labs/v3-pool-gyro/contracts/lib/GyroECLPMath.sol";
import { GyroECLPPool } from "@balancer-labs/v3-pool-gyro/contracts/GyroECLPPool.sol";

import { ECLPSurgeHookMock } from "../../contracts/test/ECLPSurgeHookMock.sol";
import { ECLPSurgeHookDeployer } from "./utils/ECLPSurgeHookDeployer.sol";
import { ECLPSurgeHook } from "../../contracts/ECLPSurgeHook.sol";

contract ECLPSurgeHookUnitTest is BaseVaultTest, ECLPSurgeHookDeployer {
    using FixedPoint for uint256;
    using CastingHelpers for *;
    using ArrayHelpers for *;

    uint128 private constant _DEFAULT_IMBALANCE_SLOPE = 1e18;

    ECLPSurgeHookMock private hookMock;
    IGyroECLPPool.EclpParams private _eclpParams;
    IGyroECLPPool.DerivedEclpParams private _derivedECLPParams;
    uint256[] private _balancesScaled18;
    uint256[] private _peakBalancesScaled18;

    function setUp() public override {
        _eclpParams = IGyroECLPPool.EclpParams({
            alpha: 3100000000000000000000,
            beta: 4400000000000000000000,
            c: 266047486094289,
            s: 999999964609366945,
            lambda: 20000000000000000000000
        });
        _derivedECLPParams = IGyroECLPPool.DerivedEclpParams({
            tauAlpha: IGyroECLPPool.Vector2({
                x: -74906290317688162800819482607385924041,
                y: 66249888081733516165500078448108672943
            }),
            tauBeta: IGyroECLPPool.Vector2({
                x: 61281617359500229793875202705993079582,
                y: 79022549780450643715972436171311055791
            }),
            u: 36232449191667733617897641246115478,
            v: 79022548876385493056482320848126240168,
            w: 3398134415414370285204934569561736,
            z: -74906280678135799137829029450497780483,
            dSq: 99999999999999999958780685745704854600
        });

        super.setUp();

        // Data from pool 0xf78556b9ccce5a6eb9476a4d086ea15f3790660a, Arbitrum.
        // Token A is WETH, and Token B is USDC.
<<<<<<< HEAD
        balancesScaled18 = [uint256(2948989424059932952), uint256(9513574260000000000000)].toMemoryArray();
        peakBalancesScaled18 = [uint256(2372852587012056561), uint256(11651374260000000000000)].toMemoryArray();

        authorizer.grantRole(
            ECLPSurgeHook(address(hookMock)).getActionId(IECLPSurgeHook.setImbalanceSlopeBelowPeak.selector),
            admin
        );

        authorizer.grantRole(
            ECLPSurgeHook(address(hookMock)).getActionId(IECLPSurgeHook.setImbalanceSlopeAbovePeak.selector),
            admin
        );
=======
        _balancesScaled18 = [uint256(2948989424059932952), uint256(9513574260000000000000)].toMemoryArray();
        _peakBalancesScaled18 = [uint256(2372852587012056561), uint256(11651374260000000000000)].toMemoryArray();
>>>>>>> e313a900
    }

    function createPoolFactory() internal override returns (address) {
        return address(new GyroECLPPoolFactory(IVault(address(vault)), 365 days, "Factory v1", "Pool v1"));
    }

    function createHook() internal override returns (address) {
        vm.prank(poolFactory);
        hookMock = deployECLPSurgeHookMock(
            vault,
            DEFAULT_MAX_SURGE_FEE_PERCENTAGE,
            DEFAULT_SURGE_THRESHOLD_PERCENTAGE,
            "Test"
        );
        vm.label(address(hookMock), "ECLPSurgeHook");
        return address(hookMock);
    }

    function _createPool(
        address[] memory tokens,
        string memory label
    ) internal override returns (address newPool, bytes memory poolArgs) {
        tokens = [address(weth), address(usdc)].toMemoryArray();
        PoolRoleAccounts memory roleAccounts;

        newPool = GyroECLPPoolFactory(poolFactory).create(
            "Gyro E-CLP Pool",
            "ECLP-POOL",
            vault.buildTokenConfig(tokens.asIERC20()),
            _eclpParams,
            _derivedECLPParams,
            roleAccounts,
            DEFAULT_SWAP_FEE_PERCENTAGE,
            poolHooksContract,
            false,
            false,
            ZERO_BYTES32
        );
        vm.label(address(newPool), label);

        return (
            address(newPool),
            abi.encode(
                IGyroECLPPool.GyroECLPPoolParams({
                    name: "Gyro E-CLP Pool",
                    symbol: "ECLP-POOL",
                    eclpParams: _eclpParams,
                    derivedEclpParams: _derivedECLPParams,
                    version: "Pool v1"
                }),
                vault
            )
        );
    }

<<<<<<< HEAD
    function testGetImbalanceSlopeBelowPeakAfterRegister() public view {
        assertEq(
            hookMock.getImbalanceSlopeBelowPeak(pool),
            _DEFAULT_IMBALANCE_SLOPE,
            "Imbalance slope below peak should be the default value"
        );
    }

    function testGetImbalanceSlopeAbovePeakAfterRegister() public view {
        assertEq(
            hookMock.getImbalanceSlopeAbovePeak(pool),
            _DEFAULT_IMBALANCE_SLOPE,
            "Imbalance slope above peak should be the default value"
        );
    }

    function testSetImbalanceSlopeBelowPeakIsAuthenticated() public {
        vm.prank(alice);
        vm.expectRevert(IAuthentication.SenderNotAllowed.selector);
        hookMock.setImbalanceSlopeBelowPeak(address(pool), 1e18);
    }

    function testSetImbalanceSlopeBelowPeakGovernance() public {
        uint128 newImbalanceSlopeBelowPeak = 2e18;

        vm.prank(admin);
        vm.expectEmit();
        emit IECLPSurgeHook.ImbalanceSlopeBelowPeakChanged(pool, newImbalanceSlopeBelowPeak);
        hookMock.setImbalanceSlopeBelowPeak(address(pool), newImbalanceSlopeBelowPeak);

        assertEq(
            hookMock.getImbalanceSlopeBelowPeak(pool),
            newImbalanceSlopeBelowPeak,
            "Wrong imbalance slope below peak"
        );
    }

    function testSetImbalanceSlopeBelowPeakSwapFeeManager() public {
        _mockPoolRoleAccounts(alice);

        uint128 newImbalanceSlopeBelowPeak = 2e18;

        vm.prank(alice);
        vm.expectEmit();
        emit IECLPSurgeHook.ImbalanceSlopeBelowPeakChanged(pool, newImbalanceSlopeBelowPeak);
        hookMock.setImbalanceSlopeBelowPeak(address(pool), newImbalanceSlopeBelowPeak);

        assertEq(
            hookMock.getImbalanceSlopeBelowPeak(pool),
            newImbalanceSlopeBelowPeak,
            "Wrong imbalance slope below peak"
        );
    }

    function testSetImbalanceSlopeBelowPeakInvalidSlope() public {
        // The slope cannot be greater than MAX_IMBALANCE_SLOPE.
        uint128 newImbalanceSlopeBelowPeak = hookMock.MAX_IMBALANCE_SLOPE() + 1;

        vm.prank(admin);
        vm.expectRevert(IECLPSurgeHook.InvalidImbalanceSlope.selector);
        hookMock.setImbalanceSlopeBelowPeak(address(pool), newImbalanceSlopeBelowPeak);

        // The slope cannot be smaller than MIN_IMBALANCE_SLOPE.
        newImbalanceSlopeBelowPeak = hookMock.MIN_IMBALANCE_SLOPE() - 1;

        vm.prank(admin);
        vm.expectRevert(IECLPSurgeHook.InvalidImbalanceSlope.selector);
        hookMock.setImbalanceSlopeBelowPeak(address(pool), newImbalanceSlopeBelowPeak);
    }

    function testSetImbalanceSlopeAbovePeakIsAuthenticated() public {
        vm.prank(alice);
        vm.expectRevert(IAuthentication.SenderNotAllowed.selector);
        hookMock.setImbalanceSlopeAbovePeak(address(pool), 1e18);
    }

    function testSetImbalanceSlopeAbovePeakGovernance() public {
        uint128 newImbalanceSlopeAbovePeak = 2e18;

        vm.prank(admin);
        vm.expectEmit();
        emit IECLPSurgeHook.ImbalanceSlopeAbovePeakChanged(pool, newImbalanceSlopeAbovePeak);
        hookMock.setImbalanceSlopeAbovePeak(address(pool), newImbalanceSlopeAbovePeak);

        assertEq(
            hookMock.getImbalanceSlopeAbovePeak(pool),
            newImbalanceSlopeAbovePeak,
            "Wrong imbalance slope above peak"
        );
    }

    function testSetImbalanceSlopeAbovePeakSwapFeeManager() public {
        _mockPoolRoleAccounts(alice);

        uint128 newImbalanceSlopeAbovePeak = 2e18;

        vm.prank(alice);
        vm.expectEmit();
        emit IECLPSurgeHook.ImbalanceSlopeAbovePeakChanged(pool, newImbalanceSlopeAbovePeak);
        hookMock.setImbalanceSlopeAbovePeak(address(pool), newImbalanceSlopeAbovePeak);

        assertEq(
            hookMock.getImbalanceSlopeAbovePeak(pool),
            newImbalanceSlopeAbovePeak,
            "Wrong imbalance slope above peak"
        );
    }

    function testSetImbalanceSlopeAbovePeakInvalidSlope() public {
        // The slope cannot be greater than MAX_IMBALANCE_SLOPE.
        uint128 newImbalanceSlopeAbovePeak = hookMock.MAX_IMBALANCE_SLOPE() + 1;

        vm.prank(admin);
        vm.expectRevert(IECLPSurgeHook.InvalidImbalanceSlope.selector);
        hookMock.setImbalanceSlopeAbovePeak(address(pool), newImbalanceSlopeAbovePeak);

        // The slope cannot be smaller than MIN_IMBALANCE_SLOPE.
        newImbalanceSlopeAbovePeak = hookMock.MIN_IMBALANCE_SLOPE() - 1;

        vm.prank(admin);
        vm.expectRevert(IECLPSurgeHook.InvalidImbalanceSlope.selector);
        hookMock.setImbalanceSlopeAbovePeak(address(pool), newImbalanceSlopeAbovePeak);
    }

    function testPriceComputation() public view {
        // Price computed offchain.
        uint256 expectedPrice = 3663201029819534758509;

        uint256 actualPrice = hookMock.computePriceFromBalances(balancesScaled18, eclpParams, derivedECLPParams);
        assertEq(actualPrice, expectedPrice, "Prices do not match");
    }

=======
>>>>>>> e313a900
    function testIsSurgingWithSwapTowardsLiquidityPeak() public view {
        // Current price is 3663 and peak price is sine/cosine = s/c = 3758. The following swap will increase the
        // price, bringing the pool closer to the peak of liquidity, so isSurging must be false.

        // 100 USDC in.
        uint256 amountGivenScaled18 = 100e18;

        PoolSwapParams memory request = PoolSwapParams({
            kind: SwapKind.EXACT_IN,
            amountGivenScaled18: amountGivenScaled18,
            balancesScaled18: _balancesScaled18,
            indexIn: 1,
            indexOut: 0,
            router: address(router),
            userData: bytes("")
        });

        (uint256 amountCalculatedScaled18, , ) = hookMock.computeSwap(request, _eclpParams, _derivedECLPParams);

        uint256[] memory balancesUpdated = new uint256[](2);
        balancesUpdated[0] = _balancesScaled18[0] - amountCalculatedScaled18;
        balancesUpdated[1] = _balancesScaled18[1] + amountGivenScaled18;

<<<<<<< HEAD
        (int256 a, int256 b) = hookMock.computeOffsetFromBalances(balancesScaled18, eclpParams, derivedECLPParams);
        uint256 oldImbalance = hookMock.computeImbalanceNoSlope(balancesScaled18, eclpParams, a, b);
        // a and b are the same, since the swap without fees do not modify the invariant.
        uint256 newImbalance = hookMock.computeImbalanceNoSlope(balancesUpdated, eclpParams, a, b);
=======
        uint256 oldImbalance = hookMock.computeImbalanceFromBalances(GyroECLPPool(pool), _balancesScaled18);
        uint256 newImbalance = hookMock.computeImbalanceFromBalances(GyroECLPPool(pool), balancesUpdated);
>>>>>>> e313a900

        assertLt(newImbalance, oldImbalance, "Old imbalance < New imbalance");
        // If newImbalance is smaller than threshold, isSurging function is not tested.
        assertGt(newImbalance, DEFAULT_SURGE_THRESHOLD_PERCENTAGE, "New imbalance < Surge Threshold");
        assertFalse(
            hookMock.isSurging(uint64(DEFAULT_SURGE_THRESHOLD_PERCENTAGE), oldImbalance, newImbalance),
            "Pool is surging"
        );
    }

    function testIsSurgingWithSwapTowardsEdge() public view {
        // Current price is 3663 and peak price is sine/cosine = s/c = 3758. The following swap will decrease the
        // price, bringing the pool farther from the peak of liquidity, so isSurging must be true.

        // 100 USDC out.
        uint256 amountGivenScaled18 = 100e18;

        PoolSwapParams memory request = PoolSwapParams({
            kind: SwapKind.EXACT_OUT,
            amountGivenScaled18: amountGivenScaled18,
            balancesScaled18: _balancesScaled18,
            indexIn: 0,
            indexOut: 1,
            router: address(router),
            userData: bytes("")
        });

        (uint256 amountCalculatedScaled18, , ) = hookMock.computeSwap(request, _eclpParams, _derivedECLPParams);

        uint256[] memory balancesUpdated = new uint256[](2);
        balancesUpdated[0] = _balancesScaled18[0] + amountCalculatedScaled18;
        balancesUpdated[1] = _balancesScaled18[1] - amountGivenScaled18;

<<<<<<< HEAD
        (int256 a, int256 b) = hookMock.computeOffsetFromBalances(balancesScaled18, eclpParams, derivedECLPParams);
        uint256 oldImbalance = hookMock.computeImbalanceNoSlope(balancesScaled18, eclpParams, a, b);
        // a and b are the same, since the swap without fees do not modify the invariant.
        uint256 newImbalance = hookMock.computeImbalanceNoSlope(balancesUpdated, eclpParams, a, b);
=======
        uint256 oldImbalance = hookMock.computeImbalanceFromBalances(GyroECLPPool(pool), _balancesScaled18);
        uint256 newImbalance = hookMock.computeImbalanceFromBalances(GyroECLPPool(pool), balancesUpdated);
>>>>>>> e313a900

        assertGt(newImbalance, oldImbalance, "Old imbalance > New imbalance");
        // If newImbalance is smaller than threshold, isSurging function is not tested.
        assertGt(newImbalance, DEFAULT_SURGE_THRESHOLD_PERCENTAGE, "New imbalance < Surge Threshold");
        assertTrue(
            hookMock.isSurging(uint64(DEFAULT_SURGE_THRESHOLD_PERCENTAGE), oldImbalance, newImbalance),
            "Pool is not surging"
        );
    }

    function testIsSurging__Fuzz(uint256 amountOutScaled18, uint256 tokenOutIndex) public view {
        tokenOutIndex = bound(tokenOutIndex, 0, 1);
        amountOutScaled18 = bound(amountOutScaled18, 1e6, _peakBalancesScaled18[tokenOutIndex].mulDown(99e16));

        PoolSwapParams memory request = PoolSwapParams({
            kind: SwapKind.EXACT_OUT,
            amountGivenScaled18: amountOutScaled18,
            balancesScaled18: _peakBalancesScaled18,
            indexIn: 1 - tokenOutIndex,
            indexOut: tokenOutIndex,
            router: address(router),
            userData: bytes("")
        });

        (uint256 amountInScaled18, , ) = hookMock.computeSwap(request, _eclpParams, _derivedECLPParams);

        uint256[] memory balancesUpdated = new uint256[](2);
        balancesUpdated[0] = _peakBalancesScaled18[0] + amountInScaled18;
        balancesUpdated[1] = _peakBalancesScaled18[1] - amountOutScaled18;

<<<<<<< HEAD
        (int256 a, int256 b) = hookMock.computeOffsetFromBalances(peakBalancesScaled18, eclpParams, derivedECLPParams);
        uint256 oldImbalance = hookMock.computeImbalanceNoSlope(peakBalancesScaled18, eclpParams, a, b);
        // a and b are the same, since the swap without fees do not modify the invariant.
        uint256 newImbalance = hookMock.computeImbalanceNoSlope(balancesUpdated, eclpParams, a, b);
=======
        uint256 oldImbalance = hookMock.computeImbalanceFromBalances(GyroECLPPool(pool), _peakBalancesScaled18);
        uint256 newImbalance = hookMock.computeImbalanceFromBalances(GyroECLPPool(pool), balancesUpdated);
>>>>>>> e313a900

        if (oldImbalance < newImbalance) {
            if (newImbalance > DEFAULT_SURGE_THRESHOLD_PERCENTAGE) {
                assertTrue(
                    hookMock.isSurging(uint64(DEFAULT_SURGE_THRESHOLD_PERCENTAGE), oldImbalance, newImbalance),
                    "Pool is not surging"
                );
            } else {
                assertFalse(
                    hookMock.isSurging(uint64(DEFAULT_SURGE_THRESHOLD_PERCENTAGE), oldImbalance, newImbalance),
                    "Pool is surging"
                );
            }
        } else {
            assertFalse(
                hookMock.isSurging(uint64(DEFAULT_SURGE_THRESHOLD_PERCENTAGE), oldImbalance, newImbalance),
                "Pool is surging"
            );
        }
    }

    function testComputeImbalancePeakLowerThanAlpha() public view {
        // Price peak = s/c = 1. Since price peak < alpha, the peak should be alpha.
        IGyroECLPPool.EclpParams memory eclpParamsOutsideInterval = IGyroECLPPool.EclpParams({
            alpha: 1.2e18,
            beta: 1.3e18,
            c: 707106781186547524,
            s: 707106781186547524,
            lambda: 1e18
        });

        // Derived params calculated offchain, using the jupyter notebook file on "pkg/pool-hooks/jupyter/SurgeECLP.ipynb"
        IGyroECLPPool.DerivedEclpParams memory derivedECLPParamsOutsideInterval = IGyroECLPPool.DerivedEclpParams({
            tauAlpha: IGyroECLPPool.Vector2({
                x: 9053574604251854335907431643208482816,
                y: 99589320646770395333798506640470704128
            }),
            tauBeta: IGyroECLPPool.Vector2({
                x: 12933918406776802937837365453075251200,
                y: 99160041118622168449730422792630829056
            }),
            u: 1940171901262474300964966904933384192,
            v: 99374680882696281891764464716550766592,
            w: -214639764074107649756402779120730112,
            z: 10993746505514327456280777830730563584,
            dSq: 99999999999999997748809823456034029568
        });

        uint256[] memory balancesAlpha = [uint256(1e18), uint256(0)].toMemoryArray();

        uint256 imbalanceAlpha = hookMock.computeImbalanceFromBalancesAndParams(
            balancesAlpha,
            eclpParamsOutsideInterval,
            derivedECLPParamsOutsideInterval
        );
<<<<<<< HEAD
        uint256 imbalanceAlpha = hookMock.computeImbalanceNoSlope(
            balancesAlpha,
            eclpParamsOutsideInterval,
            aAlpha,
            bAlpha
        );
=======

>>>>>>> e313a900
        uint256 priceNearAlpha = hookMock.computePriceFromBalances(
            balancesAlpha,
            eclpParamsOutsideInterval,
            derivedECLPParamsOutsideInterval
        );

        // Since the balances are exactly at the peak, the imbalance should be 0.
        assertEq(imbalanceAlpha, 0, "Imbalance should be 0");
        assertEq(priceNearAlpha, uint256(eclpParamsOutsideInterval.alpha), "Price should be equal to alpha");

        uint256[] memory balancesBeta = [uint256(0), uint256(1e18)].toMemoryArray();

        uint256 imbalanceBeta = hookMock.computeImbalanceFromBalancesAndParams(
            balancesBeta,
            eclpParamsOutsideInterval,
            derivedECLPParamsOutsideInterval
        );
<<<<<<< HEAD
        uint256 imbalanceBeta = hookMock.computeImbalanceNoSlope(balancesBeta, eclpParamsOutsideInterval, aBeta, bBeta);
=======

>>>>>>> e313a900
        uint256 priceNearBeta = hookMock.computePriceFromBalances(
            balancesBeta,
            eclpParamsOutsideInterval,
            derivedECLPParamsOutsideInterval
        );

        // Since the balances are exactly at the fartherst point from the peak, the imbalance should be 1.
        assertApproxEqAbs(imbalanceBeta, 1e18, 1000, "Imbalance should be 1");
        assertApproxEqAbs(
            priceNearBeta,
            uint256(eclpParamsOutsideInterval.beta),
            1000,
            "Price should be equal to beta"
        );
    }

    function testComputeImbalancePeakGreaterThanBeta() public view {
        // Price peak = s/c = 1. Since price peak > beta, the peak should be beta.
        IGyroECLPPool.EclpParams memory eclpParamsOutsideInterval = IGyroECLPPool.EclpParams({
            alpha: 0.7e18,
            beta: 0.8e18,
            c: 707106781186547524,
            s: 707106781186547524,
            lambda: 1e18
        });

        // Derived params calculated offchain, using the jupyter notebook file on "pkg/pool-hooks/jupyter/SurgeECLP.ipynb"
        IGyroECLPPool.DerivedEclpParams memory derivedECLPParamsOutsideInterval = IGyroECLPPool.DerivedEclpParams({
            tauAlpha: IGyroECLPPool.Vector2({
                x: -17378533390904770869772025989076877312,
                y: 98478355881793685067092123894344056832
            }),
            tauBeta: IGyroECLPPool.Vector2({
                x: -11043152607484651417618851378248024064,
                y: 99388373467361900537501525361393926144
            }),
            u: 3167690391710059135780776946708774912,
            v: 98933364674577792802296824627868991488,
            w: 455008792784103898281933401938198528,
            z: -14210842999194712324287059401073754112,
            dSq: 99999999999999997748809823456034029568
        });

        uint256[] memory balancesAlpha = [uint256(1e18), uint256(0)].toMemoryArray();
        uint256 imbalanceAlpha = hookMock.computeImbalanceFromBalancesAndParams(
            balancesAlpha,
            eclpParamsOutsideInterval,
            derivedECLPParamsOutsideInterval
        );
<<<<<<< HEAD
        uint256 imbalanceAlpha = hookMock.computeImbalanceNoSlope(
            balancesAlpha,
            eclpParamsOutsideInterval,
            aAlpha,
            bAlpha
        );
=======
>>>>>>> e313a900
        uint256 priceNearAlpha = hookMock.computePriceFromBalances(
            balancesAlpha,
            eclpParamsOutsideInterval,
            derivedECLPParamsOutsideInterval
        );

        // Since the balances are exactly at the fartherst point from the peak, the imbalance should be 1.
        assertEq(imbalanceAlpha, 1e18, "Imbalance should be 1");
        assertEq(priceNearAlpha, uint256(eclpParamsOutsideInterval.alpha), "Price should be equal to alpha");

        uint256[] memory balancesBeta = [uint256(0), uint256(1e18)].toMemoryArray();

        uint256 imbalanceBeta = hookMock.computeImbalanceFromBalancesAndParams(
            balancesBeta,
            eclpParamsOutsideInterval,
            derivedECLPParamsOutsideInterval
        );
<<<<<<< HEAD

        uint256 imbalanceBeta = hookMock.computeImbalanceNoSlope(balancesBeta, eclpParamsOutsideInterval, aBeta, bBeta);
=======
>>>>>>> e313a900
        uint256 priceNearBeta = hookMock.computePriceFromBalances(
            balancesBeta,
            eclpParamsOutsideInterval,
            derivedECLPParamsOutsideInterval
        );

        // Since the balances are exactly at the peak, the imbalance should be 0.
        assertApproxEqAbs(imbalanceBeta, 0, 1000, "Imbalance should be 0");
        assertApproxEqAbs(
            priceNearBeta,
            uint256(eclpParamsOutsideInterval.beta),
            1000,
            "Price should be equal to beta"
        );
    }

    function testGetDefaultSurgeThresholdPercentage() public view {
        assertEq(
            hookMock.getDefaultSurgeThresholdPercentage(),
            DEFAULT_SURGE_THRESHOLD_PERCENTAGE,
            "Default surge threshold percentage should be correct"
        );
    }

    function testGetDefaultMaxSurgeFeePercentage() public view {
        assertEq(
            hookMock.getDefaultMaxSurgeFeePercentage(),
            DEFAULT_MAX_SURGE_FEE_PERCENTAGE,
            "Default max surge fee percentage should be correct"
        );
    }

    function testSetMaxSurgeFeePercentageIsAuthenticated() public {
        vm.prank(alice);
        vm.expectRevert(IAuthentication.SenderNotAllowed.selector);
        hookMock.setMaxSurgeFeePercentage(address(pool), 10e16);
    }

    function testSetMaxSurgeFeePercentageInvalidPercentage() public {
        uint256 invalidPercentage = 101e16;

        vm.prank(admin);
        vm.expectRevert(ISurgeHookCommon.InvalidPercentage.selector);
        hookMock.setMaxSurgeFeePercentage(address(pool), invalidPercentage);
    }

    function testSetMaxSurgeFeePercentageWithGovernance() public {
        authorizer.grantRole(
            ECLPSurgeHook(address(hookMock)).getActionId(ISurgeHookCommon.setMaxSurgeFeePercentage.selector),
            admin
        );

        uint256 validPercentage = 25e16;

        vm.expectEmit();
        emit ISurgeHookCommon.MaxSurgeFeePercentageChanged(pool, validPercentage);

        vm.prank(admin);
        hookMock.setMaxSurgeFeePercentage(address(pool), validPercentage);

        assertEq(hookMock.getMaxSurgeFeePercentage(pool), validPercentage, "Percentage was not set");
    }

    function testSetMaxSurgeFeePercentageWithSwapFeeManager() public {
        _mockPoolRoleAccounts(alice);

        uint256 validPercentage = 25e16;

        vm.expectEmit();
        emit ISurgeHookCommon.MaxSurgeFeePercentageChanged(pool, validPercentage);

        vm.prank(alice);
        hookMock.setMaxSurgeFeePercentage(address(pool), validPercentage);

        assertEq(hookMock.getMaxSurgeFeePercentage(pool), validPercentage, "Percentage was not set");
    }

    function testSetSurgeThresholdPercentageIsAuthenticated() public {
        vm.prank(alice);
        vm.expectRevert(IAuthentication.SenderNotAllowed.selector);
        hookMock.setSurgeThresholdPercentage(address(pool), 10e16);
    }

    function testSetSurgeThresholdPercentageInvalidPercentage() public {
        uint256 invalidPercentage = 101e16;

        vm.prank(admin);
        vm.expectRevert(ISurgeHookCommon.InvalidPercentage.selector);
        hookMock.setSurgeThresholdPercentage(address(pool), invalidPercentage);
    }

    function testSetSurgeThresholdPercentageWithGovernance() public {
        authorizer.grantRole(
            ECLPSurgeHook(address(hookMock)).getActionId(ISurgeHookCommon.setSurgeThresholdPercentage.selector),
            admin
        );

        uint256 validPercentage = 25e16;

        vm.expectEmit();
        emit ISurgeHookCommon.ThresholdSurgePercentageChanged(pool, validPercentage);

        vm.prank(admin);
        hookMock.setSurgeThresholdPercentage(address(pool), validPercentage);

        assertEq(hookMock.getSurgeThresholdPercentage(pool), validPercentage, "Percentage was not set");
    }

    function testSetSurgeThresholdPercentageWithSwapFeeManager() public {
        _mockPoolRoleAccounts(alice);

        uint256 validPercentage = 25e16;

        vm.expectEmit();
        emit ISurgeHookCommon.ThresholdSurgePercentageChanged(pool, validPercentage);

        vm.prank(alice);
        hookMock.setSurgeThresholdPercentage(address(pool), validPercentage);

        assertEq(hookMock.getSurgeThresholdPercentage(pool), validPercentage, "Percentage was not set");
    }

    function testComputeSwapSurgeFeePercentageMaxLessThanStatic() public {
        authorizer.grantRole(
            ECLPSurgeHook(address(hookMock)).getActionId(ISurgeHookCommon.setMaxSurgeFeePercentage.selector),
            admin
        );

        uint256 staticSwapFeePercentage = vault.getStaticSwapFeePercentage(pool);

        vm.prank(admin);
        hookMock.setMaxSurgeFeePercentage(address(pool), staticSwapFeePercentage / 2);

        PoolSwapParams memory swapParams = PoolSwapParams({
            kind: SwapKind.EXACT_IN,
            indexIn: 0,
            indexOut: 1,
            amountGivenScaled18: _balancesScaled18[0] / 10,
            balancesScaled18: _balancesScaled18,
            router: address(0),
            userData: bytes("")
        });

        // Makes sure the swap is surging without the max surge fee percentage check.
<<<<<<< HEAD
        (int256 a, int256 b) = hookMock.computeOffsetFromBalances(balancesScaled18, eclpParams, derivedECLPParams);
        uint256 oldImbalance = hookMock.computeImbalanceNoSlope(balancesScaled18, eclpParams, a, b);
        (uint256 amountCalculatedScaled18, , ) = hookMock.computeSwap(swapParams, eclpParams, derivedECLPParams);
        uint256[] memory newBalancesScaled18 = new uint256[](2);
        newBalancesScaled18[0] = balancesScaled18[0] + balancesScaled18[0] / 10;
        newBalancesScaled18[1] = balancesScaled18[1] - amountCalculatedScaled18;
        uint256 newImbalance = hookMock.computeImbalanceNoSlope(newBalancesScaled18, eclpParams, a, b);
=======
        uint256 oldImbalance = hookMock.computeImbalanceFromBalances(GyroECLPPool(pool), _balancesScaled18);
        (uint256 amountCalculatedScaled18, , ) = hookMock.computeSwap(swapParams, _eclpParams, _derivedECLPParams);
        uint256[] memory newBalancesScaled18 = new uint256[](2);
        newBalancesScaled18[0] = _balancesScaled18[0] + _balancesScaled18[0] / 10;
        newBalancesScaled18[1] = _balancesScaled18[1] - amountCalculatedScaled18;
        uint256 newImbalance = hookMock.computeImbalanceFromBalances(GyroECLPPool(pool), newBalancesScaled18);

>>>>>>> e313a900
        assertTrue(
            hookMock.isSurging(uint64(hookMock.getSurgeThresholdPercentage(pool)), oldImbalance, newImbalance),
            "Swap is not surging"
        );

        // Makes sure static fee is returned even if the swap is surging.
        assertEq(
            hookMock.computeSwapSurgeFeePercentage(swapParams, pool, staticSwapFeePercentage),
            staticSwapFeePercentage,
            "Surge fee is wrong"
        );
    }

    function testIsSurgingNewImbalanceZero() public view {
        assertFalse(hookMock.isSurging(uint64(DEFAULT_SURGE_THRESHOLD_PERCENTAGE), 90e16, 0), "Is surging");
    }

    function testPriceMonotonicity() public {
        uint256 NUM_SIMULATED_SWAPS = 50;

        uint256[] memory prices = new uint256[](NUM_SIMULATED_SWAPS);
        uint256 swapAmount = poolInitAmount / 20;

        // Execute series of swaps in one direction.
        for (uint i = 0; i < NUM_SIMULATED_SWAPS; i++) {
            prices[i] = hookMock.computePriceFromBalances(_balancesScaled18, _eclpParams, _derivedECLPParams);

            // Simulate swap.
            _balancesScaled18[1] += swapAmount;
            _balancesScaled18[0] -= swapAmount.divDown(prices[i]); // Approximate based on price
        }

        // Verify monotonic price movement.
        for (uint i = 1; i < NUM_SIMULATED_SWAPS; i++) {
            assertGt(prices[i], prices[i - 1], "Price should increase monotonically");
        }
    }

    function testExtremeBalances() public view {
        // Test with maximum allowed balances (sum must be <= 1e34).
        uint256 maxTotalBalance = 1e34; // From GyroECLPMath library
        uint256[] memory largeBalances = [maxTotalBalance / 2, maxTotalBalance / 2].toMemoryArray();
        uint256 alpha = uint256(_eclpParams.alpha);
        uint256 beta = uint256(_eclpParams.beta);

        // Should not revert.
        uint256 price = hookMock.computePriceFromBalances(largeBalances, _eclpParams, _derivedECLPParams);

        // Price should be within bounds.
        assertGe(price, alpha, "Large balance price below alpha");
        assertLe(price, beta, "Large balance price above beta");

        // Test with asymmetric large balances.
        largeBalances = [maxTotalBalance / 10, (maxTotalBalance * 9) / 10].toMemoryArray();
        price = hookMock.computePriceFromBalances(largeBalances, _eclpParams, _derivedECLPParams);
        assertGe(price, alpha, "Asymmetric large balance price below alpha");
        assertLe(price, beta, "Asymmetric large balance price above beta");

        // Test with very small balances.
        uint256[] memory smallBalances = [uint256(1e6), uint256(1e6)].toMemoryArray();
        price = hookMock.computePriceFromBalances(smallBalances, _eclpParams, _derivedECLPParams);
        assertGe(price, alpha, "Small balance price below alpha");
        assertLe(price, beta, "Small balance price above beta");

        // Test with extreme price ratios at small scale.
        smallBalances = [uint256(1e6), uint256(1e12)].toMemoryArray();
        price = hookMock.computePriceFromBalances(smallBalances, _eclpParams, _derivedECLPParams);
        assertGe(price, alpha, "Extreme ratio small balance price below alpha");
        assertLe(price, beta, "Extreme ratio small balance price above beta");
    }

    function testIsSurgingSwapAtDifferentImbalanceLevels__Fuzz(uint256 swapAmountPercentage) public view {
        swapAmountPercentage = bound(swapAmountPercentage, 1e16, 20e16);

        uint256 staticSwapFee = vault.getStaticSwapFeePercentage(pool);

        // Calculate balances that should be at peak price (s/c ≈ 3759).
        uint256 peakPrice = uint256(_eclpParams.s).divDown(uint256(_eclpParams.c));

        uint256[] memory actualPeakBalances = new uint256[](2);
        actualPeakBalances[0] = FixedPoint.ONE; // 1 WETH
        actualPeakBalances[1] = peakPrice; // 3758 USDC (at peak price)

        // Test with balanced pool (at actual peak).
        uint256 smallSwapAmount = actualPeakBalances[0].mulDown(swapAmountPercentage);

        PoolSwapParams memory swapFromPeak = PoolSwapParams({
            kind: SwapKind.EXACT_IN,
            amountGivenScaled18: smallSwapAmount,
            balancesScaled18: actualPeakBalances,
            indexIn: 0, // Add WETH
            indexOut: 1, // Remove USDC
            router: address(router),
            userData: bytes("")
        });

        // From actual peak, this should worsen balance.
        bool isSurging = hookMock.isSurgingSwap(swapFromPeak, pool, staticSwapFee);

        // But it might not surge if the imbalance is still below threshold!
        // Check the actual imbalance:
        (uint256 amountCalculatedScaled18, , ) = hookMock.computeSwap(swapFromPeak, _eclpParams, _derivedECLPParams);

        uint256[] memory newBalances = new uint256[](2);
        newBalances[0] = actualPeakBalances[0] + smallSwapAmount;
        newBalances[1] = actualPeakBalances[1] - amountCalculatedScaled18;

<<<<<<< HEAD
        (int256 a, int256 b) = hookMock.computeOffsetFromBalances(actualPeakBalances, eclpParams, derivedECLPParams);
        uint256 newImbalance = hookMock.computeImbalanceNoSlope(newBalances, eclpParams, a, b);
=======
        uint256 newImbalance = hookMock.computeImbalanceFromBalances(GyroECLPPool(pool), newBalances);
>>>>>>> e313a900

        // The swap worsens balance but might not exceed threshold.
        if (newImbalance > hookMock.getSurgeThresholdPercentage(pool)) {
            assertTrue(isSurging, "Should surge when moving away from peak above threshold");
        } else {
            assertFalse(isSurging, "Should not surge when below threshold");
        }
    }

    function testComputeImbalanceWithImbalanceSlopeAbovePeak__Fuzz(
        uint128 imbalanceSlopeAbovePeak,
        uint256 balanceX,
        uint256 balanceY
    ) public {
        uint256 peakPrice = uint256(eclpParams.s).divDown(uint256(eclpParams.c));
        imbalanceSlopeAbovePeak = uint128(
            bound(imbalanceSlopeAbovePeak, hookMock.MIN_IMBALANCE_SLOPE(), hookMock.MAX_IMBALANCE_SLOPE())
        );
        // Sum of balances cannot be bigger than 1e34.
        balanceX = bound(balanceX, 1e10, 1e34 - 1e18);
        balanceY = bound(balanceY, 1e10, 1e34 - balanceX);
        uint256[] memory balances = [balanceX, balanceY].toMemoryArray();
        uint256 currentPrice = hookMock.computePriceFromBalances(balances, eclpParams, derivedECLPParams);
        // This will test above peak slope.
        vm.assume(currentPrice > peakPrice);

        IECLPSurgeHook.ImbalanceSlopeData memory imbalanceSlopeData = IECLPSurgeHook.ImbalanceSlopeData({
            imbalanceSlopeBelowPeak: uint128(FixedPoint.ONE),
            imbalanceSlopeAbovePeak: imbalanceSlopeAbovePeak
        });

        uint256 imbalanceNoSlope = hookMock.computeImbalanceFromBalancesNoSlope(pool, balances);
        uint256 expectedImbalanceWithSlope = imbalanceNoSlope.mulDown(imbalanceSlopeAbovePeak);

        vm.prank(admin);
        hookMock.setImbalanceSlopeAbovePeak(pool, imbalanceSlopeAbovePeak);
        uint256 actualImbalanceWithSlope = hookMock.computeImbalanceFromBalances(pool, balances, imbalanceSlopeData);

        if (expectedImbalanceWithSlope > FixedPoint.ONE) {
            expectedImbalanceWithSlope = FixedPoint.ONE;
        }

        // If the imbalance is small (below 0.01), rounding errors can occur, so the test needs some tolerance.
        assertApproxEqAbs(
            actualImbalanceWithSlope,
            expectedImbalanceWithSlope,
            100,
            "Imbalance with slope do not match"
        );
    }

    function testComputeImbalanceWithImbalanceSlopeBelowPeak__Fuzz(
        uint128 imbalanceSlopeBelowPeak,
        uint256 balanceX,
        uint256 balanceY
    ) public {
        uint256 peakPrice = uint256(eclpParams.s).divDown(uint256(eclpParams.c));
        imbalanceSlopeBelowPeak = uint128(
            bound(imbalanceSlopeBelowPeak, hookMock.MIN_IMBALANCE_SLOPE(), hookMock.MAX_IMBALANCE_SLOPE())
        );
        // Sum of balances cannot be bigger than 1e34.
        balanceX = bound(balanceX, 1e10, 1e34 - 1e18);
        balanceY = bound(balanceY, 1e10, 1e34 - balanceX);
        uint256[] memory balances = [balanceX, balanceY].toMemoryArray();
        uint256 currentPrice = hookMock.computePriceFromBalances(balances, eclpParams, derivedECLPParams);
        // This will test below peak slope.
        vm.assume(currentPrice <= peakPrice);

        IECLPSurgeHook.ImbalanceSlopeData memory imbalanceSlopeData = IECLPSurgeHook.ImbalanceSlopeData({
            imbalanceSlopeBelowPeak: imbalanceSlopeBelowPeak,
            imbalanceSlopeAbovePeak: uint128(FixedPoint.ONE)
        });

        uint256 imbalanceNoSlope = hookMock.computeImbalanceFromBalancesNoSlope(pool, balances);
        uint256 expectedImbalanceWithSlope = imbalanceNoSlope.mulDown(imbalanceSlopeBelowPeak);

        vm.prank(admin);
        hookMock.setImbalanceSlopeBelowPeak(pool, imbalanceSlopeBelowPeak);
        uint256 actualImbalanceWithSlope = hookMock.computeImbalanceFromBalances(pool, balances, imbalanceSlopeData);

        if (expectedImbalanceWithSlope > FixedPoint.ONE) {
            expectedImbalanceWithSlope = FixedPoint.ONE;
        }

        // If the imbalance is small (below 0.01), rounding errors can occur, so the test needs some tolerance.
        assertApproxEqAbs(
            actualImbalanceWithSlope,
            expectedImbalanceWithSlope,
            100,
            "Imbalance with slope do not match"
        );
    }

    function _mockPoolRoleAccounts(address swapFeeManager) private {
        PoolRoleAccounts memory poolRoleAccounts = PoolRoleAccounts({
            pauseManager: address(0x01),
            swapFeeManager: swapFeeManager,
            poolCreator: address(0x01)
        });
        vm.mockCall(
            address(vault),
            abi.encodeWithSelector(IVaultExtension.getPoolRoleAccounts.selector, pool),
            abi.encode(poolRoleAccounts)
        );
    }
}<|MERGE_RESOLUTION|>--- conflicted
+++ resolved
@@ -6,11 +6,7 @@
 
 import { IAuthentication } from "@balancer-labs/v3-interfaces/contracts/solidity-utils/helpers/IAuthentication.sol";
 import { ISurgeHookCommon } from "@balancer-labs/v3-interfaces/contracts/pool-hooks/ISurgeHookCommon.sol";
-<<<<<<< HEAD
 import { IECLPSurgeHook } from "@balancer-labs/v3-interfaces/contracts/pool-hooks/IECLPSurgeHook.sol";
-=======
-import { ISurgeHookCommon } from "@balancer-labs/v3-interfaces/contracts/pool-hooks/ISurgeHookCommon.sol";
->>>>>>> e313a900
 import { IGyroECLPPool } from "@balancer-labs/v3-interfaces/contracts/pool-gyro/IGyroECLPPool.sol";
 import { IVaultExtension } from "@balancer-labs/v3-interfaces/contracts/vault/IVaultExtension.sol";
 import { PoolRoleAccounts } from "@balancer-labs/v3-interfaces/contracts/vault/VaultTypes.sol";
@@ -70,7 +66,6 @@
 
         // Data from pool 0xf78556b9ccce5a6eb9476a4d086ea15f3790660a, Arbitrum.
         // Token A is WETH, and Token B is USDC.
-<<<<<<< HEAD
         balancesScaled18 = [uint256(2948989424059932952), uint256(9513574260000000000000)].toMemoryArray();
         peakBalancesScaled18 = [uint256(2372852587012056561), uint256(11651374260000000000000)].toMemoryArray();
 
@@ -83,10 +78,6 @@
             ECLPSurgeHook(address(hookMock)).getActionId(IECLPSurgeHook.setImbalanceSlopeAbovePeak.selector),
             admin
         );
-=======
-        _balancesScaled18 = [uint256(2948989424059932952), uint256(9513574260000000000000)].toMemoryArray();
-        _peakBalancesScaled18 = [uint256(2372852587012056561), uint256(11651374260000000000000)].toMemoryArray();
->>>>>>> e313a900
     }
 
     function createPoolFactory() internal override returns (address) {
@@ -142,7 +133,6 @@
         );
     }
 
-<<<<<<< HEAD
     function testGetImbalanceSlopeBelowPeakAfterRegister() public view {
         assertEq(
             hookMock.getImbalanceSlopeBelowPeak(pool),
@@ -275,8 +265,6 @@
         assertEq(actualPrice, expectedPrice, "Prices do not match");
     }
 
-=======
->>>>>>> e313a900
     function testIsSurgingWithSwapTowardsLiquidityPeak() public view {
         // Current price is 3663 and peak price is sine/cosine = s/c = 3758. The following swap will increase the
         // price, bringing the pool closer to the peak of liquidity, so isSurging must be false.
@@ -300,15 +288,8 @@
         balancesUpdated[0] = _balancesScaled18[0] - amountCalculatedScaled18;
         balancesUpdated[1] = _balancesScaled18[1] + amountGivenScaled18;
 
-<<<<<<< HEAD
-        (int256 a, int256 b) = hookMock.computeOffsetFromBalances(balancesScaled18, eclpParams, derivedECLPParams);
-        uint256 oldImbalance = hookMock.computeImbalanceNoSlope(balancesScaled18, eclpParams, a, b);
-        // a and b are the same, since the swap without fees do not modify the invariant.
-        uint256 newImbalance = hookMock.computeImbalanceNoSlope(balancesUpdated, eclpParams, a, b);
-=======
         uint256 oldImbalance = hookMock.computeImbalanceFromBalances(GyroECLPPool(pool), _balancesScaled18);
         uint256 newImbalance = hookMock.computeImbalanceFromBalances(GyroECLPPool(pool), balancesUpdated);
->>>>>>> e313a900
 
         assertLt(newImbalance, oldImbalance, "Old imbalance < New imbalance");
         // If newImbalance is smaller than threshold, isSurging function is not tested.
@@ -342,15 +323,8 @@
         balancesUpdated[0] = _balancesScaled18[0] + amountCalculatedScaled18;
         balancesUpdated[1] = _balancesScaled18[1] - amountGivenScaled18;
 
-<<<<<<< HEAD
-        (int256 a, int256 b) = hookMock.computeOffsetFromBalances(balancesScaled18, eclpParams, derivedECLPParams);
-        uint256 oldImbalance = hookMock.computeImbalanceNoSlope(balancesScaled18, eclpParams, a, b);
-        // a and b are the same, since the swap without fees do not modify the invariant.
-        uint256 newImbalance = hookMock.computeImbalanceNoSlope(balancesUpdated, eclpParams, a, b);
-=======
         uint256 oldImbalance = hookMock.computeImbalanceFromBalances(GyroECLPPool(pool), _balancesScaled18);
         uint256 newImbalance = hookMock.computeImbalanceFromBalances(GyroECLPPool(pool), balancesUpdated);
->>>>>>> e313a900
 
         assertGt(newImbalance, oldImbalance, "Old imbalance > New imbalance");
         // If newImbalance is smaller than threshold, isSurging function is not tested.
@@ -381,15 +355,8 @@
         balancesUpdated[0] = _peakBalancesScaled18[0] + amountInScaled18;
         balancesUpdated[1] = _peakBalancesScaled18[1] - amountOutScaled18;
 
-<<<<<<< HEAD
-        (int256 a, int256 b) = hookMock.computeOffsetFromBalances(peakBalancesScaled18, eclpParams, derivedECLPParams);
-        uint256 oldImbalance = hookMock.computeImbalanceNoSlope(peakBalancesScaled18, eclpParams, a, b);
-        // a and b are the same, since the swap without fees do not modify the invariant.
-        uint256 newImbalance = hookMock.computeImbalanceNoSlope(balancesUpdated, eclpParams, a, b);
-=======
         uint256 oldImbalance = hookMock.computeImbalanceFromBalances(GyroECLPPool(pool), _peakBalancesScaled18);
         uint256 newImbalance = hookMock.computeImbalanceFromBalances(GyroECLPPool(pool), balancesUpdated);
->>>>>>> e313a900
 
         if (oldImbalance < newImbalance) {
             if (newImbalance > DEFAULT_SURGE_THRESHOLD_PERCENTAGE) {
@@ -445,16 +412,7 @@
             eclpParamsOutsideInterval,
             derivedECLPParamsOutsideInterval
         );
-<<<<<<< HEAD
-        uint256 imbalanceAlpha = hookMock.computeImbalanceNoSlope(
-            balancesAlpha,
-            eclpParamsOutsideInterval,
-            aAlpha,
-            bAlpha
-        );
-=======
-
->>>>>>> e313a900
+
         uint256 priceNearAlpha = hookMock.computePriceFromBalances(
             balancesAlpha,
             eclpParamsOutsideInterval,
@@ -472,11 +430,7 @@
             eclpParamsOutsideInterval,
             derivedECLPParamsOutsideInterval
         );
-<<<<<<< HEAD
-        uint256 imbalanceBeta = hookMock.computeImbalanceNoSlope(balancesBeta, eclpParamsOutsideInterval, aBeta, bBeta);
-=======
-
->>>>>>> e313a900
+
         uint256 priceNearBeta = hookMock.computePriceFromBalances(
             balancesBeta,
             eclpParamsOutsideInterval,
@@ -526,15 +480,6 @@
             eclpParamsOutsideInterval,
             derivedECLPParamsOutsideInterval
         );
-<<<<<<< HEAD
-        uint256 imbalanceAlpha = hookMock.computeImbalanceNoSlope(
-            balancesAlpha,
-            eclpParamsOutsideInterval,
-            aAlpha,
-            bAlpha
-        );
-=======
->>>>>>> e313a900
         uint256 priceNearAlpha = hookMock.computePriceFromBalances(
             balancesAlpha,
             eclpParamsOutsideInterval,
@@ -552,11 +497,6 @@
             eclpParamsOutsideInterval,
             derivedECLPParamsOutsideInterval
         );
-<<<<<<< HEAD
-
-        uint256 imbalanceBeta = hookMock.computeImbalanceNoSlope(balancesBeta, eclpParamsOutsideInterval, aBeta, bBeta);
-=======
->>>>>>> e313a900
         uint256 priceNearBeta = hookMock.computePriceFromBalances(
             balancesBeta,
             eclpParamsOutsideInterval,
@@ -701,15 +641,6 @@
         });
 
         // Makes sure the swap is surging without the max surge fee percentage check.
-<<<<<<< HEAD
-        (int256 a, int256 b) = hookMock.computeOffsetFromBalances(balancesScaled18, eclpParams, derivedECLPParams);
-        uint256 oldImbalance = hookMock.computeImbalanceNoSlope(balancesScaled18, eclpParams, a, b);
-        (uint256 amountCalculatedScaled18, , ) = hookMock.computeSwap(swapParams, eclpParams, derivedECLPParams);
-        uint256[] memory newBalancesScaled18 = new uint256[](2);
-        newBalancesScaled18[0] = balancesScaled18[0] + balancesScaled18[0] / 10;
-        newBalancesScaled18[1] = balancesScaled18[1] - amountCalculatedScaled18;
-        uint256 newImbalance = hookMock.computeImbalanceNoSlope(newBalancesScaled18, eclpParams, a, b);
-=======
         uint256 oldImbalance = hookMock.computeImbalanceFromBalances(GyroECLPPool(pool), _balancesScaled18);
         (uint256 amountCalculatedScaled18, , ) = hookMock.computeSwap(swapParams, _eclpParams, _derivedECLPParams);
         uint256[] memory newBalancesScaled18 = new uint256[](2);
@@ -717,7 +648,6 @@
         newBalancesScaled18[1] = _balancesScaled18[1] - amountCalculatedScaled18;
         uint256 newImbalance = hookMock.computeImbalanceFromBalances(GyroECLPPool(pool), newBalancesScaled18);
 
->>>>>>> e313a900
         assertTrue(
             hookMock.isSurging(uint64(hookMock.getSurgeThresholdPercentage(pool)), oldImbalance, newImbalance),
             "Swap is not surging"
@@ -825,12 +755,7 @@
         newBalances[0] = actualPeakBalances[0] + smallSwapAmount;
         newBalances[1] = actualPeakBalances[1] - amountCalculatedScaled18;
 
-<<<<<<< HEAD
-        (int256 a, int256 b) = hookMock.computeOffsetFromBalances(actualPeakBalances, eclpParams, derivedECLPParams);
-        uint256 newImbalance = hookMock.computeImbalanceNoSlope(newBalances, eclpParams, a, b);
-=======
         uint256 newImbalance = hookMock.computeImbalanceFromBalances(GyroECLPPool(pool), newBalances);
->>>>>>> e313a900
 
         // The swap worsens balance but might not exceed threshold.
         if (newImbalance > hookMock.getSurgeThresholdPercentage(pool)) {
