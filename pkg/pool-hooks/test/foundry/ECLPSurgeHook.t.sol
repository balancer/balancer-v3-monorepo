// SPDX-License-Identifier: GPL-3.0-or-later

pragma solidity ^0.8.24;

import "forge-std/Test.sol";

import { IGyroECLPPool } from "@balancer-labs/v3-interfaces/contracts/pool-gyro/IGyroECLPPool.sol";

import { GyroECLPPool } from "@balancer-labs/v3-pool-gyro/contracts/GyroECLPPool.sol";

import { ECLPSurgeHookBaseTest } from "./ECLPSurgeHookBase.t.sol";

contract ECLPSurgeHookTest is ECLPSurgeHookBaseTest {
    function _setupEclpParams()
        internal
        pure
        override
        returns (IGyroECLPPool.EclpParams memory eclpParams, IGyroECLPPool.DerivedEclpParams memory derivedECLPParams)
    {
        // The pool has a price interval of [1.5, 2]. The peak price is around 1.73,
        // so s/c must be 1.73 and s^2 + c^2 = 1. Lambda was chosen arbitrarily.
        eclpParams = IGyroECLPPool.EclpParams({
            alpha: 1.5e18,
            beta: 2e18,
            c: 0.5e18,
            s: 0.866025403784439000e18,
            lambda: 5000000000000000000
        });

        // Derived params calculated offchain based on the params above, using the jupyter notebook file on
        // "pkg/pool-hooks/jupyter/SurgeECLP.ipynb".
        derivedECLPParams = IGyroECLPPool.DerivedEclpParams({
            tauAlpha: IGyroECLPPool.Vector2({
                x: -30690318166048988038075742958735327232,
                y: 95174074047855558443958259070940479488
            }),
            tauBeta: IGyroECLPPool.Vector2({
                x: 28744935033874503200864052705113407488,
                y: 95779583993136743138661466794178379776
            }),
            u: 25736219575747051354722245276237561856,
            v: 95628206506816527245215873647337537536,
            w: 262193497428812948762834278931234816,
            z: -15831504866068140020764829108410515456,
            dSq: 100000000000000054417207617891776593920
        });
    }

    function _getWethRate() internal pure override returns (uint256) {
        return 1e18;
    }

    function _balancePool()
        internal
        override
        returns (uint256[] memory initialBalancesRaw, uint256[] memory initialBalancesScaled18)
    {
        // Balances computed so that imbalance is close to 0 (0.00004%).
        initialBalancesRaw = new uint256[](2);
        initialBalancesRaw[wethIdx] = 200e18;
        initialBalancesRaw[usdcIdx] = 382.6e18;
        vault.manualSetPoolBalances(pool, initialBalancesRaw, initialBalancesRaw);

<<<<<<< HEAD
        uint256 imbalance = eclpSurgeHookMock.computeImbalanceFromBalances(GyroECLPPool(pool), initialBalancesRaw);
        assertLt(imbalance, 3e12, "Imbalance should be less than 0.0003%");
=======
        uint256 imbalance = eclpSurgeHookMock.computeImbalanceFromBalances(pool, initialBalancesRaw, _DEFAULT_SLOPE);
        assertLt(imbalance, 4e11, "Imbalance should be less than 0.00004%");
>>>>>>> 65888e98

        // No rate providers and 18 decimals, so raw and scaled18 are the same.
        return (initialBalancesRaw, initialBalancesRaw);
    }
}<|MERGE_RESOLUTION|>--- conflicted
+++ resolved
@@ -61,13 +61,8 @@
         initialBalancesRaw[usdcIdx] = 382.6e18;
         vault.manualSetPoolBalances(pool, initialBalancesRaw, initialBalancesRaw);
 
-<<<<<<< HEAD
-        uint256 imbalance = eclpSurgeHookMock.computeImbalanceFromBalances(GyroECLPPool(pool), initialBalancesRaw);
+        uint256 imbalance = eclpSurgeHookMock.computeImbalanceFromBalances(pool, initialBalancesRaw, _DEFAULT_SLOPE);
         assertLt(imbalance, 3e12, "Imbalance should be less than 0.0003%");
-=======
-        uint256 imbalance = eclpSurgeHookMock.computeImbalanceFromBalances(pool, initialBalancesRaw, _DEFAULT_SLOPE);
-        assertLt(imbalance, 4e11, "Imbalance should be less than 0.00004%");
->>>>>>> 65888e98
 
         // No rate providers and 18 decimals, so raw and scaled18 are the same.
         return (initialBalancesRaw, initialBalancesRaw);
