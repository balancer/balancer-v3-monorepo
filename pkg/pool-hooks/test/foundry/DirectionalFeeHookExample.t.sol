// SPDX-License-Identifier: GPL-3.0-or-later

pragma solidity ^0.8.24;

import "forge-std/Test.sol";

import { IERC20 } from "@openzeppelin/contracts/token/ERC20/IERC20.sol";

import { IVault } from "@balancer-labs/v3-interfaces/contracts/vault/IVault.sol";
import { IVaultAdmin } from "@balancer-labs/v3-interfaces/contracts/vault/IVaultAdmin.sol";
import { IVaultErrors } from "@balancer-labs/v3-interfaces/contracts/vault/IVaultErrors.sol";
import {
    HooksConfig,
    LiquidityManagement,
    PoolConfig,
    PoolRoleAccounts,
    SwapKind,
    TokenConfig,
    PoolSwapParams
} from "@balancer-labs/v3-interfaces/contracts/vault/VaultTypes.sol";

import { ArrayHelpers } from "@balancer-labs/v3-solidity-utils/contracts/helpers/ArrayHelpers.sol";
import { FixedPoint } from "@balancer-labs/v3-solidity-utils/contracts/math/FixedPoint.sol";
import { StableMath } from "@balancer-labs/v3-solidity-utils/contracts/math/StableMath.sol";

import { StablePoolFactory } from "@balancer-labs/v3-pool-stable/contracts/StablePoolFactory.sol";

import { BaseVaultTest } from "@balancer-labs/v3-vault/test/foundry/utils/BaseVaultTest.sol";
import { BalancerPoolToken } from "@balancer-labs/v3-vault/contracts/BalancerPoolToken.sol";
import { PoolMock } from "@balancer-labs/v3-vault/contracts/test/PoolMock.sol";

import { DirectionalFeeHookExample } from "../../contracts/DirectionalFeeHookExample.sol";

contract DirectionalHookExampleTest is BaseVaultTest {
    using FixedPoint for uint256;
    using ArrayHelpers for *;

    uint256 internal daiIdx;
    uint256 internal usdcIdx;

    StablePoolFactory internal stablePoolFactory;

    uint256 internal constant DEFAULT_AMP_FACTOR = 200;
    // 10% swap fee
    uint256 internal constant SWAP_FEE_PERCENTAGE = 0.1e18;

    function setUp() public override {
        super.setUp();

        (daiIdx, usdcIdx) = getSortedIndexes(address(dai), address(usdc));
    }

    function createHook() internal override returns (address) {
        // Create the factory here, because it needs to be deployed after the vault, but before the hook contract.
        stablePoolFactory = new StablePoolFactory(IVault(address(vault)), 365 days, "Factory v1", "Pool v1");
        // lp will be the owner of the hook. Only LP is able to set hook fee percentages.
        vm.prank(lp);
        address directionalFeeHook = address(
            new DirectionalFeeHookExample(IVault(address(vault)), address(stablePoolFactory))
        );
        vm.label(directionalFeeHook, "Directional Fee Hook");
        return directionalFeeHook;
    }

    function _createPool(address[] memory tokens, string memory label) internal override returns (address) {
        PoolRoleAccounts memory roleAccounts;

        address newPool = address(
            stablePoolFactory.create(
                "Stable Pool Test",
                "STABLE-TEST",
                vault.buildTokenConfig(tokens.asIERC20()),
                DEFAULT_AMP_FACTOR,
                roleAccounts,
                MIN_SWAP_FEE,
                poolHooksContract,
                false, // Does not allow donations
                false, // Do not disable unbalanced add/remove liquidity
                ZERO_BYTES32
            )
        );
        vm.label(newPool, label);

        authorizer.grantRole(vault.getActionId(IVaultAdmin.setStaticSwapFeePercentage.selector), admin);
        vm.prank(admin);
        vault.setStaticSwapFeePercentage(newPool, SWAP_FEE_PERCENTAGE);

        return newPool;
    }

    function testRegistryWithWrongFactory() public {
        address directionalFeePool = _createPoolToRegister();
        TokenConfig[] memory tokenConfig = vault.buildTokenConfig(
            [address(dai), address(usdc)].toMemoryArray().asIERC20()
        );

        // Registration fails because factory is not allowed to register hook
        vm.expectRevert(
            abi.encodeWithSelector(
                IVaultErrors.HookRegistrationFailed.selector,
                poolHooksContract,
                directionalFeePool,
                address(factoryMock)
            )
        );
        _registerPoolWithHook(directionalFeePool, tokenConfig);
    }

    function testSuccessfulRegistry() public view {
        HooksConfig memory hooksConfig = vault.getHooksConfig(pool);

        assertEq(hooksConfig.hooksContract, poolHooksContract, "pool's hooks contract is wrong");
        assertTrue(hooksConfig.shouldCallComputeDynamicSwapFee, "hook's shouldCallComputeDynamicSwapFee is wrong");
    }

    function testSwapBalancingPoolFee() public {
        // Make a first swap to unbalance the pool meaningfully (Much more USDC than DAI)
        vm.prank(bob);
        router.swapSingleTokenExactIn(pool, usdc, dai, poolInitAmount / 2, 0, MAX_UINT256, false, bytes(""));

        uint256 daiExactAmountIn = poolInitAmount / 10;

        BaseVaultTest.Balances memory balancesBefore = getBalances(lp);

        // Calculate the expected amount out (amount out without fees)
        uint256 poolInvariant = StableMath.computeInvariant(
            DEFAULT_AMP_FACTOR * StableMath.AMP_PRECISION,
            balancesBefore.poolTokens
        );
        uint256 expectedAmountOut = StableMath.computeOutGivenExactIn(
            DEFAULT_AMP_FACTOR * StableMath.AMP_PRECISION,
            balancesBefore.poolTokens,
            daiIdx,
            usdcIdx,
            daiExactAmountIn,
            poolInvariant
        );

        // Swap DAI for USDC, bringing pool nearer balance
        vm.prank(bob);
        router.swapSingleTokenExactIn(pool, dai, usdc, daiExactAmountIn, 0, MAX_UINT256, false, bytes(""));

        BaseVaultTest.Balances memory balancesAfter = getBalances(lp);

        // Measure actual amount out, which is expectedAmountOut - swapFeeAmount
        uint256 actualAmountOut = balancesAfter.bobTokens[usdcIdx] - balancesBefore.bobTokens[usdcIdx];
        uint256 swapFeeAmount = expectedAmountOut - actualAmountOut;

        // Check if swap fee percentage applied is 10% (static fee percentage, since pool was taken nearer to
        // equilibrium)
        assertEq(swapFeeAmount, expectedAmountOut.mulUp(SWAP_FEE_PERCENTAGE), "Swap Fee Amount is wrong");

        // Bob balances (Bob deposited DAI to receive USDC)
        assertEq(
            balancesBefore.bobTokens[daiIdx] - balancesAfter.bobTokens[daiIdx],
            daiExactAmountIn,
            "Bob DAI balance is wrong"
        );
        assertEq(
            balancesAfter.bobTokens[usdcIdx] - balancesBefore.bobTokens[usdcIdx],
            expectedAmountOut - swapFeeAmount,
            "Bob USDC balance is wrong"
        );

        // Pool balances (Pool received DAI and returned USDC)
        assertEq(
            balancesAfter.poolTokens[daiIdx] - balancesBefore.poolTokens[daiIdx],
            daiExactAmountIn,
            "Pool DAI balance is wrong"
        );
        // Since Protocol Swap Fee is 0 (was not set in this test) all swap fee amount returned to the pool
        assertEq(
            balancesBefore.poolTokens[usdcIdx] - balancesAfter.poolTokens[usdcIdx],
            expectedAmountOut - swapFeeAmount,
            "Pool USDC balance is wrong"
        );

        // Vault Balances (Must reflect pool)
        assertEq(
            balancesAfter.vaultTokens[daiIdx] - balancesBefore.vaultTokens[daiIdx],
            daiExactAmountIn,
            "Vault DAI balance is wrong"
        );
        assertEq(
            balancesBefore.vaultTokens[usdcIdx] - balancesAfter.vaultTokens[usdcIdx],
            expectedAmountOut - swapFeeAmount,
            "Vault USDC balance is wrong"
        );

        // Vault Reserves (Must reflect vault balances)
        assertEq(
            balancesAfter.vaultReserves[daiIdx] - balancesBefore.vaultReserves[daiIdx],
            daiExactAmountIn,
            "Vault DAI reserve is wrong"
        );
        assertEq(
            balancesBefore.vaultReserves[usdcIdx] - balancesAfter.vaultReserves[usdcIdx],
            expectedAmountOut - swapFeeAmount,
            "Vault USDC reserve is wrong"
        );
    }

    // Test fee when pool is getting unbalanced
    function testSwapUnbalancingPoolFee() public {
        // Swap to meaningfully take the pool out of equilibrium
        uint256 daiExactAmountIn = poolInitAmount / 2;

        BaseVaultTest.Balances memory balancesBefore = getBalances(lp);
        // Since there's no rate providers, and all tokens are 18 decimals, scaled18 and raw values are equal.
        uint256[] memory balancesScaled18 = balancesBefore.poolTokens;

        // Calculate the expected amount out (amount out without fees).
        uint256 poolInvariant = StableMath.computeInvariant(
            DEFAULT_AMP_FACTOR * StableMath.AMP_PRECISION,
            balancesScaled18
        );
        uint256 expectedAmountOut = StableMath.computeOutGivenExactIn(
            DEFAULT_AMP_FACTOR * StableMath.AMP_PRECISION,
            balancesScaled18,
            daiIdx,
            usdcIdx,
            daiExactAmountIn,
            poolInvariant
        );

        // Call dynamic fee hook to fetch the expected swap fee percentage
<<<<<<< HEAD
        (, uint256 expectedSwapFeePercentage) = DirectionalFeeHookExample(poolHooksContract).onComputeDynamicSwapFee(
            PoolSwapParams({
                kind: SwapKind.EXACT_IN,
                amountGivenScaled18: daiExactAmountIn,
                balancesScaled18: balancesScaled18,
                indexIn: daiIdx,
                indexOut: usdcIdx,
                router: address(0), // The router is not used by the hook
                userData: bytes("") // User data is not used by the hook
            }),
            pool,
            SWAP_FEE_PERCENTAGE
        );
=======
        vm.prank(address(vault));
        (, uint256 expectedSwapFeePercentage) = DirectionalFeeHookExample(poolHooksContract)
            .onComputeDynamicSwapFeePercentage(
                IBasePool.PoolSwapParams({
                    kind: SwapKind.EXACT_IN,
                    amountGivenScaled18: daiExactAmountIn,
                    balancesScaled18: balancesScaled18,
                    indexIn: daiIdx,
                    indexOut: usdcIdx,
                    router: address(0), // The router is not used by the hook
                    userData: bytes("") // User data is not used by the hook
                }),
                pool,
                SWAP_FEE_PERCENTAGE
            );
>>>>>>> d1cc8792

        // Brings pool nearer equilibrium by swapping DAI for USDC
        vm.prank(bob);
        router.swapSingleTokenExactIn(pool, dai, usdc, daiExactAmountIn, 0, MAX_UINT256, false, bytes(""));

        BaseVaultTest.Balances memory balancesAfter = getBalances(lp);

        // Measure actual amount out, which is expectedAmountOut - swapFeeAmount
        uint256 actualAmountOut = balancesAfter.bobTokens[usdcIdx] - balancesBefore.bobTokens[usdcIdx];
        uint256 actualSwapFeeAmount = expectedAmountOut - actualAmountOut;

        // Check if swap fee percentage applied is expected swap fee percentage (since pool was taken farther from
        // equilibrium)
        assertEq(actualSwapFeeAmount, expectedAmountOut.mulUp(expectedSwapFeePercentage), "Swap Fee Amount is wrong");
        assertGt(expectedSwapFeePercentage, SWAP_FEE_PERCENTAGE, "Expected Swap Fee Percentage not greater than 10%");

        // Bob balances (Bob deposited DAI to receive USDC)
        assertEq(
            balancesBefore.bobTokens[daiIdx] - balancesAfter.bobTokens[daiIdx],
            daiExactAmountIn,
            "Bob DAI balance is wrong"
        );
        assertEq(
            balancesAfter.bobTokens[usdcIdx] - balancesBefore.bobTokens[usdcIdx],
            expectedAmountOut - actualSwapFeeAmount,
            "Bob USDC balance is wrong"
        );

        // Pool balances (Pool received DAI and returned USDC)
        assertEq(
            balancesAfter.poolTokens[daiIdx] - balancesBefore.poolTokens[daiIdx],
            daiExactAmountIn,
            "Pool DAI balance is wrong"
        );
        // Since Protocol Swap Fee is 0 (was not set in this test) all swap fee amount returned to the pool
        assertEq(
            balancesBefore.poolTokens[usdcIdx] - balancesAfter.poolTokens[usdcIdx],
            expectedAmountOut - actualSwapFeeAmount,
            "Pool USDC balance is wrong"
        );

        // Vault Balances (Must reflect pool)
        assertEq(
            balancesAfter.vaultTokens[daiIdx] - balancesBefore.vaultTokens[daiIdx],
            daiExactAmountIn,
            "Vault DAI balance is wrong"
        );
        assertEq(
            balancesBefore.vaultTokens[usdcIdx] - balancesAfter.vaultTokens[usdcIdx],
            expectedAmountOut - actualSwapFeeAmount,
            "Vault USDC balance is wrong"
        );

        // Vault Reserves (Must reflect vault balances)
        assertEq(
            balancesAfter.vaultReserves[daiIdx] - balancesBefore.vaultReserves[daiIdx],
            daiExactAmountIn,
            "Vault DAI reserve is wrong"
        );
        assertEq(
            balancesBefore.vaultReserves[usdcIdx] - balancesAfter.vaultReserves[usdcIdx],
            expectedAmountOut - actualSwapFeeAmount,
            "Vault USDC reserve is wrong"
        );
    }

    // Registry tests require a new pool, because an existent pool may be already registered
    function _createPoolToRegister() private returns (address newPool) {
        newPool = address(new PoolMock(IVault(address(vault)), "ERC20 Pool", "ERC20POOL"));
        vm.label(newPool, "Directional Fee Pool");
    }

    function _registerPoolWithHook(address directionalFeePool, TokenConfig[] memory tokenConfig) private {
        PoolRoleAccounts memory roleAccounts;
        roleAccounts.poolCreator = lp;

        LiquidityManagement memory liquidityManagement;

        factoryMock.registerPool(directionalFeePool, tokenConfig, roleAccounts, poolHooksContract, liquidityManagement);
    }
}<|MERGE_RESOLUTION|>--- conflicted
+++ resolved
@@ -224,8 +224,7 @@
         );
 
         // Call dynamic fee hook to fetch the expected swap fee percentage
-<<<<<<< HEAD
-        (, uint256 expectedSwapFeePercentage) = DirectionalFeeHookExample(poolHooksContract).onComputeDynamicSwapFee(
+        (, uint256 expectedSwapFeePercentage) = DirectionalFeeHookExample(poolHooksContract).onComputeDynamicSwapFeePercentage(
             PoolSwapParams({
                 kind: SwapKind.EXACT_IN,
                 amountGivenScaled18: daiExactAmountIn,
@@ -238,23 +237,6 @@
             pool,
             SWAP_FEE_PERCENTAGE
         );
-=======
-        vm.prank(address(vault));
-        (, uint256 expectedSwapFeePercentage) = DirectionalFeeHookExample(poolHooksContract)
-            .onComputeDynamicSwapFeePercentage(
-                IBasePool.PoolSwapParams({
-                    kind: SwapKind.EXACT_IN,
-                    amountGivenScaled18: daiExactAmountIn,
-                    balancesScaled18: balancesScaled18,
-                    indexIn: daiIdx,
-                    indexOut: usdcIdx,
-                    router: address(0), // The router is not used by the hook
-                    userData: bytes("") // User data is not used by the hook
-                }),
-                pool,
-                SWAP_FEE_PERCENTAGE
-            );
->>>>>>> d1cc8792
 
         // Brings pool nearer equilibrium by swapping DAI for USDC
         vm.prank(bob);
