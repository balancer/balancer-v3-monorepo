--- conflicted
+++ resolved
@@ -119,11 +119,7 @@
     }
 
     /********************************************************
-<<<<<<< HEAD
-                         enableMevTax()
-=======
                    setMaxMevSwapFeePercentage()
->>>>>>> ddefaa88
     ********************************************************/
     function testSetMaxMevSwapFeePercentageIsPermissioned() public {
         vm.expectRevert(IAuthentication.SenderNotAllowed.selector);
