import { ethers } from 'hardhat';
import { expect } from 'chai';
import { Contract } from 'ethers';
import { SignerWithAddress } from '@nomicfoundation/hardhat-ethers/dist/src/signer-with-address';
import { sharedBeforeEach } from '@balancer-labs/v3-common/sharedBeforeEach';
import { FP_ZERO, bn, fp } from '@balancer-labs/v3-helpers/src/numbers';
import * as VaultDeployer from '@balancer-labs/v3-helpers/src/models/vault/VaultDeployer';
import { IVaultMock } from '@balancer-labs/v3-interfaces/typechain-types';
import { Router } from '@balancer-labs/v3-vault/typechain-types/contracts/Router';
import ERC20TokenList from '@balancer-labs/v3-helpers/src/models/tokens/ERC20TokenList';
import { WETHTestToken } from '@balancer-labs/v3-solidity-utils/typechain-types/contracts/test/WETHTestToken';
import TypesConverter from '@balancer-labs/v3-helpers/src/models/types/TypesConverter';
import { deploy, deployedAt } from '@balancer-labs/v3-helpers/src/contract';
import { StablePoolFactory } from '../typechain-types';
import { MONTH } from '@balancer-labs/v3-helpers/src/time';
import { MAX_UINT256, ZERO_ADDRESS } from '@balancer-labs/v3-helpers/src/constants';
import * as expectEvent from '@balancer-labs/v3-helpers/src/test/expectEvent';
import { PoolConfigStructOutput } from '@balancer-labs/v3-interfaces/typechain-types/contracts/vault/IVault';
import { buildTokenConfig } from '@balancer-labs/v3-helpers/src/models/tokens/tokenConfig';
import { TokenConfig } from '@balancer-labs/v3-helpers/src/models/types/types';

describe('StablePool', () => {
  const TOKEN_AMOUNT = fp(1000);

  let vault: IVaultMock;
  let router: Router;
  let alice: SignerWithAddress;
  let tokens: ERC20TokenList;
  let factory: StablePoolFactory;
  let pool: Contract;
  let poolTokens: string[];

  before('setup signers', async () => {
    [, alice] = await ethers.getSigners();
  });

  sharedBeforeEach('deploy vault, router, factory, and tokens', async function () {
    vault = await TypesConverter.toIVaultMock(await VaultDeployer.deployMock());

    const WETH: WETHTestToken = await deploy('v3-solidity-utils/WETHTestToken');
    router = await deploy('v3-vault/Router', { args: [vault, await WETH.getAddress()] });

    factory = await deploy('StablePoolFactory', { args: [await vault.getAddress(), MONTH * 12] });

    tokens = await ERC20TokenList.create(4, { sorted: true });
    poolTokens = await tokens.addresses;

    // mint and approve tokens
    await tokens.asyncEach(async (token) => {
      await token.mint(alice, TOKEN_AMOUNT);
      await token.connect(alice).approve(vault, MAX_UINT256);
    });
  });

  for (let i = 2; i <= 4; i++) {
    itDeploysAStablePool(i);
  }

  async function deployPool(numTokens: number) {
    const tokenConfig: TokenConfig[] = buildTokenConfig(poolTokens.slice(0, numTokens));

    const tx = await factory.create(
      'Stable Pool',
      `STABLE-${numTokens}`,
      tokenConfig,
      200n,
<<<<<<< HEAD
      ZERO_ADDRESS,
=======
      0, // swap fee
>>>>>>> 098c7c30
      TypesConverter.toBytes32(bn(numTokens))
    );
    const receipt = await tx.wait();
    const event = expectEvent.inReceipt(receipt, 'PoolCreated');

    const poolAddress = event.args.pool;

    pool = await deployedAt('StablePool', poolAddress);
  }

  function itDeploysAStablePool(numTokens: number) {
    it(`${numTokens} token pool was deployed correctly`, async () => {
      await deployPool(numTokens);

      expect(await pool.name()).to.equal('Stable Pool');
      expect(await pool.symbol()).to.equal(`STABLE-${numTokens}`);
    });

    describe(`initialization with ${numTokens} tokens`, () => {
      let initialBalances: bigint[];

      context('uninitialized', () => {
        it('is registered, but not initialized on deployment', async () => {
          await deployPool(numTokens);

          const poolConfig: PoolConfigStructOutput = await vault.getPoolConfig(pool);

          expect(poolConfig.isPoolRegistered).to.be.true;
          expect(poolConfig.isPoolInitialized).to.be.false;
        });
      });

      context('initialized', () => {
        sharedBeforeEach('initialize pool', async () => {
          await deployPool(numTokens);
          initialBalances = Array(numTokens).fill(TOKEN_AMOUNT);

          expect(
            await router
              .connect(alice)
              .initialize(pool, poolTokens.slice(0, numTokens), initialBalances, FP_ZERO, false, '0x')
          )
            .to.emit(vault, 'PoolInitialized')
            .withArgs(pool);
        });

        it('is registered and initialized', async () => {
          const poolConfig: PoolConfigStructOutput = await vault.getPoolConfig(pool);

          expect(poolConfig.isPoolRegistered).to.be.true;
          expect(poolConfig.isPoolInitialized).to.be.true;
          expect(poolConfig.isPoolPaused).to.be.false;
        });

        it('has the correct pool tokens and balances', async () => {
          const tokensFromPool = await pool.getPoolTokens();
          expect(tokensFromPool).to.deep.equal(poolTokens.slice(0, numTokens));

          const [tokensFromVault, , balancesFromVault] = await vault.getPoolTokenInfo(pool);
          expect(tokensFromVault).to.deep.equal(tokensFromPool);
          expect(balancesFromVault).to.deep.equal(initialBalances);
        });

        it('cannot be initialized twice', async () => {
          await expect(router.connect(alice).initialize(pool, poolTokens, initialBalances, FP_ZERO, false, '0x'))
            .to.be.revertedWithCustomError(vault, 'PoolAlreadyInitialized')
            .withArgs(await pool.getAddress());
        });
      });
    });
  }
});<|MERGE_RESOLUTION|>--- conflicted
+++ resolved
@@ -55,7 +55,7 @@
   for (let i = 2; i <= 4; i++) {
     itDeploysAStablePool(i);
   }
-
+  
   async function deployPool(numTokens: number) {
     const tokenConfig: TokenConfig[] = buildTokenConfig(poolTokens.slice(0, numTokens));
 
@@ -64,11 +64,8 @@
       `STABLE-${numTokens}`,
       tokenConfig,
       200n,
-<<<<<<< HEAD
       ZERO_ADDRESS,
-=======
       0, // swap fee
->>>>>>> 098c7c30
       TypesConverter.toBytes32(bn(numTokens))
     );
     const receipt = await tx.wait();
