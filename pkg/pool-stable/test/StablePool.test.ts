import { ethers } from 'hardhat';
import { expect } from 'chai';
import { Contract } from 'ethers';
import { SignerWithAddress } from '@nomicfoundation/hardhat-ethers/dist/src/signer-with-address';
import { sharedBeforeEach } from '@balancer-labs/v3-common/sharedBeforeEach';
import { FP_ZERO, bn, fp } from '@balancer-labs/v3-helpers/src/numbers';
import * as VaultDeployer from '@balancer-labs/v3-helpers/src/models/vault/VaultDeployer';
import { IVaultMock } from '@balancer-labs/v3-interfaces/typechain-types';
import { Router } from '@balancer-labs/v3-vault/typechain-types/contracts/Router';
import ERC20TokenList from '@balancer-labs/v3-helpers/src/models/tokens/ERC20TokenList';
import { WETHTestToken } from '@balancer-labs/v3-solidity-utils/typechain-types/contracts/test/WETHTestToken';
import TypesConverter from '@balancer-labs/v3-helpers/src/models/types/TypesConverter';
import { deploy, deployedAt } from '@balancer-labs/v3-helpers/src/contract';
import { StablePoolFactory } from '../typechain-types';
import { MONTH } from '@balancer-labs/v3-helpers/src/time';
import { MAX_UINT256, MAX_UINT160, MAX_UINT48, ZERO_ADDRESS } from '@balancer-labs/v3-helpers/src/constants';
import * as expectEvent from '@balancer-labs/v3-helpers/src/test/expectEvent';
import {
  PoolConfigStructOutput,
  TokenConfigStruct,
} from '@balancer-labs/v3-interfaces/typechain-types/contracts/vault/IVault';
import { buildTokenConfig } from '@balancer-labs/v3-helpers/src/models/tokens/tokenConfig';
import { deployPermit2 } from '@balancer-labs/v3-vault/test/Permit2Deployer';
import { IPermit2 } from '@balancer-labs/v3-vault/typechain-types/permit2/src/interfaces/IPermit2';

describe('StablePool', () => {
  const FACTORY_VERSION = 'Stable Factory v1';
  const POOL_VERSION = 'Stable Pool v1';

  const TOKEN_AMOUNT = fp(1000);
  const MIN_SWAP_FEE = 1e12;

  let permit2: IPermit2;
  let vault: IVaultMock;
  let router: Router;
  let alice: SignerWithAddress;
  let tokens: ERC20TokenList;
  let factory: StablePoolFactory;
  let pool: Contract;
  let poolTokens: string[];

  before('setup signers', async () => {
    [, alice] = await ethers.getSigners();
  });

  sharedBeforeEach('deploy vault, router, factory, and tokens', async function () {
    vault = await TypesConverter.toIVaultMock(await VaultDeployer.deployMock());

    const WETH: WETHTestToken = await deploy('v3-solidity-utils/WETHTestToken');
    permit2 = await deployPermit2();
    router = await deploy('v3-vault/Router', { args: [vault, WETH, permit2] });

    factory = await deploy('StablePoolFactory', {
      args: [await vault.getAddress(), MONTH * 12, FACTORY_VERSION, POOL_VERSION],
    });

    tokens = await ERC20TokenList.create(4, { sorted: true });
    poolTokens = await tokens.addresses;

    // mint and approve tokens
    for (const token of tokens.tokens) {
      await token.mint(alice, TOKEN_AMOUNT);
      await token.connect(alice).approve(permit2, MAX_UINT256);
      await permit2.connect(alice).approve(token, router, MAX_UINT160, MAX_UINT48);
    }
  });

  for (let i = 2; i <= 4; i++) {
    itDeploysAStablePool(i);
  }

  async function deployPool(numTokens: number) {
    const tokenConfig: TokenConfigStruct[] = buildTokenConfig(poolTokens.slice(0, numTokens));

    const tx = await factory.create(
      'Stable Pool',
      `STABLE-${numTokens}`,
      tokenConfig,
      200n,
<<<<<<< HEAD
      [ZERO_ADDRESS, ZERO_ADDRESS, ZERO_ADDRESS],
      MIN_SWAP_FEE,
=======
      { pauseManager: ZERO_ADDRESS, swapFeeManager: ZERO_ADDRESS, poolCreator: ZERO_ADDRESS },
      0, // swap fee
>>>>>>> 1fd084f8
      ZERO_ADDRESS,
      TypesConverter.toBytes32(bn(numTokens))
    );
    const receipt = await tx.wait();
    const event = expectEvent.inReceipt(receipt, 'PoolCreated');

    const poolAddress = event.args.pool;

    pool = await deployedAt('StablePool', poolAddress);
    await pool.connect(alice).approve(router, MAX_UINT256);
  }

  function itDeploysAStablePool(numTokens: number) {
    it(`${numTokens} token pool was deployed correctly`, async () => {
      await deployPool(numTokens);

      expect(await pool.name()).to.equal('Stable Pool');
      expect(await pool.symbol()).to.equal(`STABLE-${numTokens}`);
    });

    it('should have correct versions', async () => {
      expect(await factory.version()).to.eq(FACTORY_VERSION);
      expect(await factory.getPoolVersion()).to.eq(POOL_VERSION);

      await deployPool(numTokens);

      expect(await pool.version()).to.eq(POOL_VERSION);
    });

    describe(`initialization with ${numTokens} tokens`, () => {
      let initialBalances: bigint[];

      context('uninitialized', () => {
        it('is registered, but not initialized on deployment', async () => {
          await deployPool(numTokens);

          const poolConfig: PoolConfigStructOutput = await vault.getPoolConfig(pool);

          expect(poolConfig.isPoolRegistered).to.be.true;
          expect(poolConfig.isPoolInitialized).to.be.false;
        });
      });

      context('initialized', () => {
        sharedBeforeEach('initialize pool', async () => {
          await deployPool(numTokens);
          initialBalances = Array(numTokens).fill(TOKEN_AMOUNT);

          expect(
            await router
              .connect(alice)
              .initialize(pool, poolTokens.slice(0, numTokens), initialBalances, FP_ZERO, false, '0x')
          )
            .to.emit(vault, 'PoolInitialized')
            .withArgs(pool);
        });

        it('is registered and initialized', async () => {
          const poolConfig: PoolConfigStructOutput = await vault.getPoolConfig(pool);

          expect(poolConfig.isPoolRegistered).to.be.true;
          expect(poolConfig.isPoolInitialized).to.be.true;
          expect(poolConfig.isPoolPaused).to.be.false;
        });

        it('has the correct pool tokens and balances', async () => {
          const tokensFromPool = await pool.getTokens();
          expect(tokensFromPool).to.deep.equal(poolTokens.slice(0, numTokens));

          const [tokensFromVault, , balancesFromVault] = await vault.getPoolTokenInfo(pool);

          expect(tokensFromVault).to.deep.equal(tokensFromPool);
          expect(balancesFromVault).to.deep.equal(initialBalances);
        });

        it('cannot be initialized twice', async () => {
          await expect(router.connect(alice).initialize(pool, poolTokens, initialBalances, FP_ZERO, false, '0x'))
            .to.be.revertedWithCustomError(vault, 'PoolAlreadyInitialized')
            .withArgs(await pool.getAddress());
        });
      });
    });
  }
});<|MERGE_RESOLUTION|>--- conflicted
+++ resolved
@@ -77,13 +77,8 @@
       `STABLE-${numTokens}`,
       tokenConfig,
       200n,
-<<<<<<< HEAD
-      [ZERO_ADDRESS, ZERO_ADDRESS, ZERO_ADDRESS],
+      { pauseManager: ZERO_ADDRESS, swapFeeManager: ZERO_ADDRESS, poolCreator: ZERO_ADDRESS },
       MIN_SWAP_FEE,
-=======
-      { pauseManager: ZERO_ADDRESS, swapFeeManager: ZERO_ADDRESS, poolCreator: ZERO_ADDRESS },
-      0, // swap fee
->>>>>>> 1fd084f8
       ZERO_ADDRESS,
       TypesConverter.toBytes32(bn(numTokens))
     );
