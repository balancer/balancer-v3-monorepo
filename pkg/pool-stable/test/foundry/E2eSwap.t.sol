// SPDX-License-Identifier: GPL-3.0-or-later

pragma solidity ^0.8.24;

import "forge-std/Test.sol";

import { IAuthentication } from "@balancer-labs/v3-interfaces/contracts/solidity-utils/helpers/IAuthentication.sol";
import { IVault } from "@balancer-labs/v3-interfaces/contracts/vault/IVault.sol";
import "@balancer-labs/v3-interfaces/contracts/vault/VaultTypes.sol";

import { CastingHelpers } from "@balancer-labs/v3-solidity-utils/contracts/helpers/CastingHelpers.sol";
import { FixedPoint } from "@balancer-labs/v3-solidity-utils/contracts/math/FixedPoint.sol";
import { StableMath } from "@balancer-labs/v3-solidity-utils/contracts/math/StableMath.sol";

import { PoolHooksMock } from "@balancer-labs/v3-vault/contracts/test/PoolHooksMock.sol";
import { ProtocolFeeControllerMock } from "@balancer-labs/v3-vault/contracts/test/ProtocolFeeControllerMock.sol";
import { E2eSwapTest } from "@balancer-labs/v3-vault/test/foundry/E2eSwap.t.sol";

import { StablePoolFactory } from "../../contracts/StablePoolFactory.sol";
import { StablePool } from "../../contracts/StablePool.sol";
import { StablePoolContractsDeployer } from "./utils/StablePoolContractsDeployer.sol";

contract E2eSwapStableTest is E2eSwapTest, StablePoolContractsDeployer {
    using CastingHelpers for address[];
    using FixedPoint for uint256;

    uint256 internal constant DEFAULT_SWAP_FEE = 1e16; // 1%
    uint256 internal constant DEFAULT_AMP_FACTOR = 200;

    function setUp() public override {
        E2eSwapTest.setUp();
    }

    function setUpVariables() internal override {
        sender = lp;
        poolCreator = lp;

        // 0.0001% max swap fee.
        minPoolSwapFeePercentage = 1e12;
        // 10% max swap fee.
        maxPoolSwapFeePercentage = 10e16;
    }

    function calculateMinAndMaxSwapAmounts() internal virtual override {
        uint256 rateTokenA = getRate(tokenA);
        uint256 rateTokenB = getRate(tokenB);

        // The vault does not allow trade amounts (amountGivenScaled18 or amountCalculatedScaled18) to be less than
        // MIN_TRADE_AMOUNT. For "linear pools" (PoolMock), amountGivenScaled18 and amountCalculatedScaled18 are
        // the same. So, minAmountGivenScaled18 > MIN_TRADE_AMOUNT. To derive the formula below, note that
        // `amountGivenRaw = amountGivenScaled18/(rateToken * scalingFactor)`. There's an adjustment for stable math
        // in the following steps.
        uint256 tokenAMinTradeAmount = PRODUCTION_MIN_TRADE_AMOUNT.divUp(rateTokenA).mulUp(10 ** decimalsTokenA);
        uint256 tokenBMinTradeAmount = PRODUCTION_MIN_TRADE_AMOUNT.divUp(rateTokenB).mulUp(10 ** decimalsTokenB);

        // Also, since we undo the operation (reverse swap with the output of the first swap), amountCalculatedRaw
        // cannot be 0. Considering that amountCalculated is tokenB, and amountGiven is tokenA:
        // 1) amountCalculatedRaw > 0
        // 2) amountCalculatedRaw = amountCalculatedScaled18 * 10^(decimalsB) / (rateB * 10^18)
        // 3) amountCalculatedScaled18 = amountGivenScaled18 // Linear math, there's a factor to stable math
        // 4) amountGivenScaled18 = amountGivenRaw * rateA * 10^18 / 10^(decimalsA)
        // Using the four formulas above, we determine that:
        // amountCalculatedRaw > rateB * 10^(decimalsA) / (rateA * 10^(decimalsB))
        uint256 tokenACalculatedNotZero = (rateTokenB * (10 ** decimalsTokenA)) / (rateTokenA * (10 ** decimalsTokenB));
        uint256 tokenBCalculatedNotZero = (rateTokenA * (10 ** decimalsTokenB)) / (rateTokenB * (10 ** decimalsTokenA));

        // Use the larger of the two values above to calculate the minSwapAmount. Also, multiply by 10 to account for
        // swap fees and compensate for rate rounding issues.
        uint256 mathFactor = 10;
        minSwapAmountTokenA = (
            tokenAMinTradeAmount > tokenACalculatedNotZero
                ? mathFactor * tokenAMinTradeAmount
                : mathFactor * tokenACalculatedNotZero
        );
        minSwapAmountTokenB = (
            tokenBMinTradeAmount > tokenBCalculatedNotZero
                ? mathFactor * tokenBMinTradeAmount
                : mathFactor * tokenBCalculatedNotZero
        );

        // 50% of pool init amount to make sure LP has enough tokens to pay for the swap in case of EXACT_OUT.
        maxSwapAmountTokenA = poolInitAmountTokenA.mulDown(50e16);
        maxSwapAmountTokenB = poolInitAmountTokenB.mulDown(50e16);
    }

    /// @notice Overrides BaseVaultTest _createPool(). This pool is used by E2eSwapTest tests.
    function _createPool(
        address[] memory tokens,
        string memory label
    ) internal override returns (address newPool, bytes memory poolArgs) {
        string memory name = "Stable Pool";
        string memory symbol = "STABLE";
        string memory poolVersion = "Pool v1";

        StablePoolFactory factory = deployStablePoolFactory(
            IVault(address(vault)),
            365 days,
            "Factory v1",
            poolVersion
        );
        PoolRoleAccounts memory roleAccounts;

        // Allow pools created by `factory` to use poolHooksMock hooks.
        PoolHooksMock(poolHooksContract).allowFactory(address(factory));

        newPool = factory.create(
            name,
            symbol,
            vault.buildTokenConfig(tokens.asIERC20()),
            DEFAULT_AMP_FACTOR,
            roleAccounts,
            DEFAULT_SWAP_FEE, // 1% swap fee, but test will override it
            poolHooksContract,
            false, // Do not enable donations
            false, // Do not disable unbalanced add/remove liquidity
            ZERO_BYTES32
        );
        vm.label(address(newPool), label);

        // Cannot set the pool creator directly on a standard Balancer stable pool factory.
        vault.manualSetPoolCreator(address(newPool), lp);

        ProtocolFeeControllerMock feeController = ProtocolFeeControllerMock(address(vault.getProtocolFeeController()));
        feeController.manualSetPoolCreator(address(newPool), lp);

<<<<<<< HEAD
        // Grants access to admin to change the amplification parameter of the pool.
        authorizer.grantRole(
            IAuthentication(address(newPool)).getActionId(StablePool.startAmplificationParameterUpdate.selector),
            admin
        );

        return address(newPool);
=======
        poolArgs = abi.encode(
            StablePool.NewPoolParams({
                name: name,
                symbol: symbol,
                amplificationParameter: DEFAULT_AMP_FACTOR,
                version: poolVersion
            }),
            vault
        );
>>>>>>> 74d7068f
    }

    function fuzzPoolParams(uint256[POOL_SPECIFIC_PARAMS_SIZE] memory params) internal override {
        // Vary amplification parameter from 1 to 5000.
        uint256 newAmplificationParameter = bound(params[0], StableMath.MIN_AMP, StableMath.MAX_AMP);

        _setAmplificationParameter(pool, newAmplificationParameter);
    }

    function _setAmplificationParameter(address pool, uint256 newAmplificationParameter) private {
        uint256 updateInterval = 5000 days;

        vm.prank(admin);
        StablePool(pool).startAmplificationParameterUpdate(newAmplificationParameter, block.timestamp + updateInterval);
        vm.warp(block.timestamp + updateInterval + 1);

        (uint256 value, bool isUpdating, uint256 precision) = StablePool(pool).getAmplificationParameter();
        assertFalse(isUpdating, "Pool amplification parameter is updating");
        assertEq(value / precision, newAmplificationParameter, "Amplification Parameter is wrong");
    }
}<|MERGE_RESOLUTION|>--- conflicted
+++ resolved
@@ -123,15 +123,12 @@
         ProtocolFeeControllerMock feeController = ProtocolFeeControllerMock(address(vault.getProtocolFeeController()));
         feeController.manualSetPoolCreator(address(newPool), lp);
 
-<<<<<<< HEAD
         // Grants access to admin to change the amplification parameter of the pool.
         authorizer.grantRole(
             IAuthentication(address(newPool)).getActionId(StablePool.startAmplificationParameterUpdate.selector),
             admin
         );
 
-        return address(newPool);
-=======
         poolArgs = abi.encode(
             StablePool.NewPoolParams({
                 name: name,
@@ -141,7 +138,6 @@
             }),
             vault
         );
->>>>>>> 74d7068f
     }
 
     function fuzzPoolParams(uint256[POOL_SPECIFIC_PARAMS_SIZE] memory params) internal override {
