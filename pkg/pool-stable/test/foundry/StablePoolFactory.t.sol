--- conflicted
+++ resolved
@@ -34,13 +34,8 @@
         (daiIdx, usdcIdx) = getSortedIndexes(address(dai), address(usdc));
     }
 
-<<<<<<< HEAD
     function testFactoryPausedState() public view {
-        uint32 pauseWindowDuration = factory.getPauseWindowDuration();
-=======
-    function testFactoryPausedState() public {
         uint32 pauseWindowDuration = stablePoolFactory.getPauseWindowDuration();
->>>>>>> 718e00c7
         assertEq(pauseWindowDuration, 365 days);
     }
 
@@ -123,7 +118,7 @@
         uint256 bptSupplyAfter;
     }
 
-    function _createHookTestLocals(address pool) private returns (HookTestLocals memory vars) {
+    function _createHookTestLocals(address pool) private view returns (HookTestLocals memory vars) {
         vars.bob.daiBefore = dai.balanceOf(address(bob));
         vars.bob.usdcBefore = usdc.balanceOf(address(bob));
         vars.bob.bptBefore = IERC20(pool).balanceOf(address(bob));
@@ -133,7 +128,7 @@
         vars.bptSupplyBefore = BalancerPoolToken(pool).totalSupply();
     }
 
-    function _fillAfterHookTestLocals(HookTestLocals memory vars, address pool) private {
+    function _fillAfterHookTestLocals(HookTestLocals memory vars, address pool) private view {
         vars.bob.daiAfter = dai.balanceOf(address(bob));
         vars.bob.usdcAfter = usdc.balanceOf(address(bob));
         vars.bob.bptAfter = IERC20(pool).balanceOf(address(bob));
