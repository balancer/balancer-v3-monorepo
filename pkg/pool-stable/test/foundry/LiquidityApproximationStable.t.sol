// SPDX-License-Identifier: GPL-3.0-or-later

pragma solidity ^0.8.24;

import "forge-std/Test.sol";

import { IAuthentication } from "@balancer-labs/v3-interfaces/contracts/solidity-utils/helpers/IAuthentication.sol";
import { IBasePool } from "@balancer-labs/v3-interfaces/contracts/vault/IBasePool.sol";
import { IVault } from "@balancer-labs/v3-interfaces/contracts/vault/IVault.sol";
import { PoolRoleAccounts } from "@balancer-labs/v3-interfaces/contracts/vault/VaultTypes.sol";

import { CastingHelpers } from "@balancer-labs/v3-solidity-utils/contracts/helpers/CastingHelpers.sol";
import { StableMath } from "@balancer-labs/v3-solidity-utils/contracts/math/StableMath.sol";

import { PoolHooksMock } from "@balancer-labs/v3-vault/contracts/test/PoolHooksMock.sol";
import { LiquidityApproximationTest } from "@balancer-labs/v3-vault/test/foundry/LiquidityApproximation.t.sol";

import { StablePoolFactory } from "../../contracts/StablePoolFactory.sol";
import { StablePool } from "../../contracts/StablePool.sol";
import { StablePoolContractsDeployer } from "./utils/StablePoolContractsDeployer.sol";

contract LiquidityApproximationStableTest is LiquidityApproximationTest, StablePoolContractsDeployer {
    using CastingHelpers for address[];

<<<<<<< HEAD
    uint256 private constant DEFAULT_AMP_FACTOR = 200;
=======
    uint256 poolCreationNonce;

    string constant POOL_VERSION = "Pool v1";
    uint256 constant DEFAULT_AMP_FACTOR = 200;
>>>>>>> 93bacf3b

    function setUp() public virtual override {
        LiquidityApproximationTest.setUp();

        // Grants access to admin to change the amplification parameter of the pool.
        authorizer.grantRole(
            IAuthentication(liquidityPool).getActionId(StablePool.startAmplificationParameterUpdate.selector),
            admin
        );
        authorizer.grantRole(
            IAuthentication(swapPool).getActionId(StablePool.startAmplificationParameterUpdate.selector),
            admin
        );

        minSwapFeePercentage = IBasePool(swapPool).getMinimumSwapFeePercentage();
        maxSwapFeePercentage = IBasePool(swapPool).getMaximumSwapFeePercentage();
    }

    function createPoolFactory() internal override returns (address) {
        return address(deployStablePoolFactory(IVault(address(vault)), 365 days, "Factory v1", POOL_VERSION));
    }

    function _createPool(
        address[] memory tokens,
        string memory label
    ) internal override returns (address newPool, bytes memory poolArgs) {
        string memory name = "Stable Pool";
        string memory symbol = "STABLE";

        PoolRoleAccounts memory roleAccounts;

        // Allow pools created by `factory` to use PoolHooksMock hooks.
        PoolHooksMock(poolHooksContract).allowFactory(poolFactory);

        bytes32 salt = keccak256(abi.encodePacked(poolCreationNonce++));
        newPool = StablePoolFactory(poolFactory).create(
            name,
            symbol,
            vault.buildTokenConfig(tokens.asIERC20()),
            DEFAULT_AMP_FACTOR,
            roleAccounts,
            0.01e16, // Initial swap fee: 0.01%
            poolHooksContract,
            false, // Do not enable donations
            false, // Do not disable unbalanced add/remove liquidity
            salt
        );
        vm.label(newPool, label);

        poolArgs = abi.encode(
            StablePool.NewPoolParams({
                name: name,
                symbol: symbol,
                amplificationParameter: DEFAULT_AMP_FACTOR,
                version: POOL_VERSION
            }),
            vault
        );
    }

    function fuzzPoolParams(uint256[POOL_SPECIFIC_PARAMS_SIZE] memory params) internal override {
        // Vary amplification parameter from 1 to 5000.
        uint256 newAmplificationParameter = bound(params[0], StableMath.MIN_AMP, StableMath.MAX_AMP);

        _setAmplificationParameter(liquidityPool, newAmplificationParameter);
        _setAmplificationParameter(swapPool, newAmplificationParameter);
    }

    function _setAmplificationParameter(address pool, uint256 newAmplificationParameter) private {
        uint256 updateInterval = 5000 days;

        vm.prank(admin);
        StablePool(pool).startAmplificationParameterUpdate(newAmplificationParameter, block.timestamp + updateInterval);
        vm.warp(block.timestamp + updateInterval + 1);

        (uint256 value, bool isUpdating, uint256 precision) = StablePool(pool).getAmplificationParameter();
        assertFalse(isUpdating, "Pool amplification parameter is updating");
        assertEq(value / precision, newAmplificationParameter, "Amplification Parameter is wrong");
    }
}<|MERGE_RESOLUTION|>--- conflicted
+++ resolved
@@ -22,14 +22,7 @@
 contract LiquidityApproximationStableTest is LiquidityApproximationTest, StablePoolContractsDeployer {
     using CastingHelpers for address[];
 
-<<<<<<< HEAD
     uint256 private constant DEFAULT_AMP_FACTOR = 200;
-=======
-    uint256 poolCreationNonce;
-
-    string constant POOL_VERSION = "Pool v1";
-    uint256 constant DEFAULT_AMP_FACTOR = 200;
->>>>>>> 93bacf3b
 
     function setUp() public virtual override {
         LiquidityApproximationTest.setUp();
