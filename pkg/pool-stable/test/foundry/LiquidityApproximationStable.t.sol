--- conflicted
+++ resolved
@@ -32,11 +32,8 @@
                 "ERC20POOL",
                 vault.buildTokenConfig(tokens.asIERC20()),
                 DEFAULT_AMP_FACTOR,
-<<<<<<< HEAD
                 address(0),
-=======
                 0, // zero swap fee
->>>>>>> 098c7c30
                 ZERO_BYTES32
             )
         );
