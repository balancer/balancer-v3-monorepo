// SPDX-License-Identifier: GPL-3.0-or-later

pragma solidity ^0.8.24;

import { Test } from "forge-std/Test.sol";

import { IVault } from "@balancer-labs/v3-interfaces/contracts/vault/IVault.sol";

import { BaseContractsDeployer } from "@balancer-labs/v3-solidity-utils/test/foundry/utils/BaseContractsDeployer.sol";

<<<<<<< HEAD
import { StableSurgePoolFactory } from "../../../contracts/StableSurgePoolFactory.sol";
=======
>>>>>>> 74d7068f
import { StablePoolFactory } from "../../../contracts/StablePoolFactory.sol";
import { StablePool } from "../../../contracts/StablePool.sol";

/**
 * @dev This contract contains functions for deploying mocks and contracts related to the "StablePool". These functions should have support for reusing artifacts from the hardhat compilation.
 */
contract StablePoolContractsDeployer is BaseContractsDeployer {
<<<<<<< HEAD
    uint256 public constant DEFAULT_SURGE_THRESHOLD_PERCENTAGE = 30e16; // 30%
    uint256 public constant DEFAULT_MAX_SURGE_FEE_PERCENTAGE = 95e16; // 95%
=======
    string private artifactsRootDir = "artifacts/";

    constructor() {
        // if this external artifact path exists, it means we are running outside of this repo
        if (vm.exists("artifacts/@balancer-labs/v3-pool-stable/")) {
            artifactsRootDir = "artifacts/@balancer-labs/v3-pool-stable/";
        }
    }
>>>>>>> 74d7068f

    function deployStablePool(StablePool.NewPoolParams memory params, IVault vault) internal returns (StablePool) {
        if (reusingArtifacts) {
            return StablePool(deployCode(_computeStablePoolPath("StablePool"), abi.encode(params, vault)));
        } else {
            return new StablePool(params, vault);
        }
    }

    function deployStablePoolFactory(
        IVault vault,
        uint32 pauseWindowDuration,
        string memory factoryVersion,
        string memory poolVersion
    ) internal returns (StablePoolFactory) {
        if (reusingArtifacts) {
            return
                StablePoolFactory(
                    deployCode(
                        _computeStablePoolPath("StablePoolFactory"),
                        abi.encode(vault, pauseWindowDuration, factoryVersion, poolVersion)
                    )
                );
        } else {
            return new StablePoolFactory(vault, pauseWindowDuration, factoryVersion, poolVersion);
        }
    }

<<<<<<< HEAD
    function deployStableSurgePoolFactory(
        IVault vault,
        uint32 pauseWindowDuration,
        string memory factoryVersion,
        string memory poolVersion
    ) internal returns (StableSurgePoolFactory) {
        if (reusingArtifacts) {
            return
                StableSurgePoolFactory(
                    deployCode(
                        "artifacts/contracts/StableSurgePoolFactory.sol/StableSurgePoolFactory.json",
                        abi.encode(
                            vault,
                            pauseWindowDuration,
                            DEFAULT_MAX_SURGE_FEE_PERCENTAGE,
                            DEFAULT_SURGE_THRESHOLD_PERCENTAGE,
                            factoryVersion,
                            poolVersion
                        )
                    )
                );
        } else {
            return
                new StableSurgePoolFactory(
                    vault,
                    pauseWindowDuration,
                    DEFAULT_MAX_SURGE_FEE_PERCENTAGE,
                    DEFAULT_SURGE_THRESHOLD_PERCENTAGE,
                    factoryVersion,
                    poolVersion
                );
        }
=======
    function _computeStablePoolPath(string memory name) private view returns (string memory) {
        return string(abi.encodePacked(artifactsRootDir, "contracts/", name, ".sol/", name, ".json"));
>>>>>>> 74d7068f
    }
}<|MERGE_RESOLUTION|>--- conflicted
+++ resolved
@@ -8,10 +8,7 @@
 
 import { BaseContractsDeployer } from "@balancer-labs/v3-solidity-utils/test/foundry/utils/BaseContractsDeployer.sol";
 
-<<<<<<< HEAD
 import { StableSurgePoolFactory } from "../../../contracts/StableSurgePoolFactory.sol";
-=======
->>>>>>> 74d7068f
 import { StablePoolFactory } from "../../../contracts/StablePoolFactory.sol";
 import { StablePool } from "../../../contracts/StablePool.sol";
 
@@ -19,10 +16,9 @@
  * @dev This contract contains functions for deploying mocks and contracts related to the "StablePool". These functions should have support for reusing artifacts from the hardhat compilation.
  */
 contract StablePoolContractsDeployer is BaseContractsDeployer {
-<<<<<<< HEAD
     uint256 public constant DEFAULT_SURGE_THRESHOLD_PERCENTAGE = 30e16; // 30%
     uint256 public constant DEFAULT_MAX_SURGE_FEE_PERCENTAGE = 95e16; // 95%
-=======
+
     string private artifactsRootDir = "artifacts/";
 
     constructor() {
@@ -31,7 +27,6 @@
             artifactsRootDir = "artifacts/@balancer-labs/v3-pool-stable/";
         }
     }
->>>>>>> 74d7068f
 
     function deployStablePool(StablePool.NewPoolParams memory params, IVault vault) internal returns (StablePool) {
         if (reusingArtifacts) {
@@ -60,7 +55,6 @@
         }
     }
 
-<<<<<<< HEAD
     function deployStableSurgePoolFactory(
         IVault vault,
         uint32 pauseWindowDuration,
@@ -93,9 +87,9 @@
                     poolVersion
                 );
         }
-=======
+    }
+
     function _computeStablePoolPath(string memory name) private view returns (string memory) {
         return string(abi.encodePacked(artifactsRootDir, "contracts/", name, ".sol/", name, ".json"));
->>>>>>> 74d7068f
     }
 }