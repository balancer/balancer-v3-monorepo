--- conflicted
+++ resolved
@@ -33,6 +33,7 @@
      * @param tokens An array of descriptors for the tokens the pool will manage
      * @param amplificationParameter The starting Amplification Parameter
      * @param pauseManager An account with permission to pause the pool (or zero to default to governance)
+     * @param swapFeePercentage Initial swap fee percentage
      * @param salt The salt value that will be passed to create3 deployment
      */
     function create(
@@ -40,11 +41,8 @@
         string memory symbol,
         TokenConfig[] memory tokens,
         uint256 amplificationParameter,
-<<<<<<< HEAD
         address pauseManager,
-=======
         uint256 swapFeePercentage,
->>>>>>> 098c7c30
         bytes32 salt
     ) external returns (address pool) {
         pool = _create(
@@ -59,33 +57,6 @@
             salt
         );
 
-<<<<<<< HEAD
-        _registerPoolWithVault(pool, tokens, pauseManager, getDefaultPoolHooks(), getDefaultLiquidityManagement());
-=======
-        getVault().registerPool(
-            pool,
-            tokens,
-            swapFeePercentage,
-            getNewPoolPauseWindowEndTime(),
-            address(0), // no pause manager
-            PoolHooks({
-                shouldCallBeforeInitialize: false,
-                shouldCallAfterInitialize: false,
-                shouldCallBeforeAddLiquidity: false,
-                shouldCallAfterAddLiquidity: false,
-                shouldCallBeforeRemoveLiquidity: false,
-                shouldCallAfterRemoveLiquidity: false,
-                shouldCallBeforeSwap: false,
-                shouldCallAfterSwap: false
-            }),
-            LiquidityManagement({
-                disableUnbalancedLiquidity: false,
-                enableAddLiquidityCustom: false,
-                enableRemoveLiquidityCustom: false
-            })
-        );
-
-        _registerPoolWithFactory(pool);
->>>>>>> 098c7c30
+        _registerPoolWithVault(pool, tokens, swapFeePercentage, pauseManager, getDefaultPoolHooks(), getDefaultLiquidityManagement());
     }
 }