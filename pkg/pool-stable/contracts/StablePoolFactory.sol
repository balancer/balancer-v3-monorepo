// SPDX-License-Identifier: GPL-3.0-or-later

pragma solidity ^0.8.24;

import { IVaultErrors } from "@balancer-labs/v3-interfaces/contracts/vault/IVaultErrors.sol";
import { IVault } from "@balancer-labs/v3-interfaces/contracts/vault/IVault.sol";
import { IPoolVersion } from "@balancer-labs/v3-interfaces/contracts/solidity-utils/helpers/IPoolVersion.sol";
import {
    TokenConfig,
    PoolRoleAccounts,
    LiquidityManagement
} from "@balancer-labs/v3-interfaces/contracts/vault/VaultTypes.sol";

import { BasePoolFactory } from "@balancer-labs/v3-pool-utils/contracts/BasePoolFactory.sol";
import { StableMath } from "@balancer-labs/v3-solidity-utils/contracts/math/StableMath.sol";
import { Version } from "@balancer-labs/v3-solidity-utils/contracts/helpers/Version.sol";

import { StablePool } from "./StablePool.sol";

/**
 * @notice General Stable Pool factory
 * @dev This is the most general factory, which allows up to `StableMath.MAX_STABLE_TOKENS` (5) tokens.
 * Since this limit is less than Vault's maximum of 8 tokens, we need to enforce this at the factory level.
 */
contract StablePoolFactory is IPoolVersion, BasePoolFactory, Version {
    // solhint-disable not-rely-on-time

    string private _poolVersion;

    constructor(
        IVault vault,
        uint32 pauseWindowDuration,
        string memory factoryVersion,
        string memory poolVersion
    ) BasePoolFactory(vault, pauseWindowDuration, type(StablePool).creationCode) Version(factoryVersion) {
        _poolVersion = poolVersion;
    }

    /// @inheritdoc IPoolVersion
    function getPoolVersion() external view returns (string memory) {
        return _poolVersion;
    }

    /**
     * @notice Deploys a new `StablePool`.
     * @param name The name of the pool
     * @param symbol The symbol of the pool
     * @param tokens An array of descriptors for the tokens the pool will manage
<<<<<<< HEAD
     * @param amplificationParameter Starting value of the amplificationParameter (see StablePool)
=======
     * @param amplificationParameter The initial Amplification Parameter
>>>>>>> d657e5b6
     * @param roleAccounts Addresses the Vault will allow to change certain pool settings
     * @param swapFeePercentage Initial swap fee percentage
     * @param poolHooksContract Contract that implements the hooks for the pool
     * @param enableDonation If true, the pool will support the donation add liquidity mechanism
     * @param disableUnbalancedLiquidity If true, only proportional add and remove liquidity are accepted
     * @param salt The salt value that will be passed to create3 deployment
     */
    function create(
        string memory name,
        string memory symbol,
        TokenConfig[] memory tokens,
        uint256 amplificationParameter,
        PoolRoleAccounts memory roleAccounts,
        uint256 swapFeePercentage,
        address poolHooksContract,
        bool enableDonation,
        bool disableUnbalancedLiquidity,
        bytes32 salt
    ) external returns (address pool) {
        if (roleAccounts.poolCreator != address(0)) {
            revert StandardPoolWithCreator();
        }

        // As the Stable Pool deployment does not know about the tokens, and the registration doesn't know about the
        // pool type, we enforce the token limit at the factory level.
        if (tokens.length > StableMath.MAX_STABLE_TOKENS) {
            revert IVaultErrors.MaxTokens();
        }

        LiquidityManagement memory liquidityManagement = getDefaultLiquidityManagement();
        liquidityManagement.enableDonation = enableDonation;
        liquidityManagement.disableUnbalancedLiquidity = disableUnbalancedLiquidity;

        pool = _create(
            abi.encode(
                StablePool.NewPoolParams({
                    name: name,
                    symbol: symbol,
                    amplificationParameter: amplificationParameter,
                    version: _poolVersion
                }),
                getVault()
            ),
            salt
        );

        _registerPoolWithVault(
            pool,
            tokens,
            swapFeePercentage,
            false, // not exempt from protocol fees
            roleAccounts,
            poolHooksContract,
            liquidityManagement
        );
    }
}<|MERGE_RESOLUTION|>--- conflicted
+++ resolved
@@ -46,11 +46,7 @@
      * @param name The name of the pool
      * @param symbol The symbol of the pool
      * @param tokens An array of descriptors for the tokens the pool will manage
-<<<<<<< HEAD
      * @param amplificationParameter Starting value of the amplificationParameter (see StablePool)
-=======
-     * @param amplificationParameter The initial Amplification Parameter
->>>>>>> d657e5b6
      * @param roleAccounts Addresses the Vault will allow to change certain pool settings
      * @param swapFeePercentage Initial swap fee percentage
      * @param poolHooksContract Contract that implements the hooks for the pool
