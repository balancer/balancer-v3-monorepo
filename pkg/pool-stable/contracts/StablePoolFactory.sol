// SPDX-License-Identifier: GPL-3.0-or-later

pragma solidity ^0.8.24;

import { IERC20 } from "@openzeppelin/contracts/token/ERC20/IERC20.sol";

import { IVault } from "@balancer-labs/v3-interfaces/contracts/vault/IVault.sol";
import { IRateProvider } from "@balancer-labs/v3-interfaces/contracts/vault/IRateProvider.sol";
import "@balancer-labs/v3-interfaces/contracts/vault/VaultTypes.sol";

import { BasePoolFactory } from "@balancer-labs/v3-vault/contracts/factories/BasePoolFactory.sol";

import { StablePool } from "./StablePool.sol";

/**
 * @notice General Stable Pool factory
 * @dev This is the most general factory, which allows up to four tokens.
 */
contract StablePoolFactory is BasePoolFactory {
    // solhint-disable not-rely-on-time

    constructor(
        IVault vault,
        uint256 pauseWindowDuration
    ) BasePoolFactory(vault, pauseWindowDuration, type(StablePool).creationCode) {
        // solhint-disable-previous-line no-empty-blocks
    }

    /**
     * @notice Deploys a new `StablePool`.
     * @param name The name of the pool
     * @param symbol The symbol of the pool
     * @param tokens An array of descriptors for the tokens the pool will manage
     * @param amplificationParameter The starting Amplification Parameter
     * @param pauseManager An account with permission to pause the pool (or zero to default to governance)
     * @param poolCreator An account with permission to set the pool creator fee
     * @param swapFeePercentage Initial swap fee percentage
     * @param salt The salt value that will be passed to create3 deployment
     */
    function create(
        string memory name,
        string memory symbol,
        TokenConfig[] memory tokens,
        uint256 amplificationParameter,
        address pauseManager,
        address poolCreator,
        uint256 swapFeePercentage,
        bytes32 salt
    ) external returns (address pool) {
        pool = _create(
            abi.encode(
                StablePool.NewPoolParams({
                    name: name,
                    symbol: symbol,
                    amplificationParameter: amplificationParameter
                }),
                getVault()
            ),
            salt
        );

        _registerPoolWithVault(
            pool,
            tokens,
            swapFeePercentage,
<<<<<<< HEAD
            getNewPoolPauseWindowEndTime(),
            PoolRoleAccounts({ pauseManager: address(0), swapFeeManager: address(0), poolCreator: address(0) }),
            PoolHooks({
                shouldCallBeforeInitialize: false,
                shouldCallAfterInitialize: false,
                shouldCallBeforeAddLiquidity: false,
                shouldCallAfterAddLiquidity: false,
                shouldCallBeforeRemoveLiquidity: false,
                shouldCallAfterRemoveLiquidity: false,
                shouldCallBeforeSwap: false,
                shouldCallAfterSwap: false
            }),
            LiquidityManagement({
                disableUnbalancedLiquidity: false,
                enableAddLiquidityCustom: false,
                enableRemoveLiquidityCustom: false
            })
=======
            pauseManager,
            poolCreator,
            getDefaultPoolHooks(),
            getDefaultLiquidityManagement()
>>>>>>> 6a557c3f
        );
    }
}<|MERGE_RESOLUTION|>--- conflicted
+++ resolved
@@ -32,8 +32,7 @@
      * @param symbol The symbol of the pool
      * @param tokens An array of descriptors for the tokens the pool will manage
      * @param amplificationParameter The starting Amplification Parameter
-     * @param pauseManager An account with permission to pause the pool (or zero to default to governance)
-     * @param poolCreator An account with permission to set the pool creator fee
+     * @param roleAccounts Addresses the Vault will allow to change certain pool settings
      * @param swapFeePercentage Initial swap fee percentage
      * @param salt The salt value that will be passed to create3 deployment
      */
@@ -42,8 +41,7 @@
         string memory symbol,
         TokenConfig[] memory tokens,
         uint256 amplificationParameter,
-        address pauseManager,
-        address poolCreator,
+        PoolRoleAccounts memory roleAccounts,
         uint256 swapFeePercentage,
         bytes32 salt
     ) external returns (address pool) {
@@ -63,30 +61,9 @@
             pool,
             tokens,
             swapFeePercentage,
-<<<<<<< HEAD
-            getNewPoolPauseWindowEndTime(),
-            PoolRoleAccounts({ pauseManager: address(0), swapFeeManager: address(0), poolCreator: address(0) }),
-            PoolHooks({
-                shouldCallBeforeInitialize: false,
-                shouldCallAfterInitialize: false,
-                shouldCallBeforeAddLiquidity: false,
-                shouldCallAfterAddLiquidity: false,
-                shouldCallBeforeRemoveLiquidity: false,
-                shouldCallAfterRemoveLiquidity: false,
-                shouldCallBeforeSwap: false,
-                shouldCallAfterSwap: false
-            }),
-            LiquidityManagement({
-                disableUnbalancedLiquidity: false,
-                enableAddLiquidityCustom: false,
-                enableRemoveLiquidityCustom: false
-            })
-=======
-            pauseManager,
-            poolCreator,
+            roleAccounts,
             getDefaultPoolHooks(),
             getDefaultLiquidityManagement()
->>>>>>> 6a557c3f
         );
     }
 }