// SPDX-License-Identifier: GPL-3.0-or-later

pragma solidity ^0.8.24;

import { IPoolVersion } from "@balancer-labs/v3-interfaces/contracts/solidity-utils/helpers/IPoolVersion.sol";
import { IVaultErrors } from "@balancer-labs/v3-interfaces/contracts/vault/IVaultErrors.sol";
import { IVault } from "@balancer-labs/v3-interfaces/contracts/vault/IVault.sol";
import {
    TokenConfig,
    PoolRoleAccounts,
    LiquidityManagement
} from "@balancer-labs/v3-interfaces/contracts/vault/VaultTypes.sol";

import { BasePoolFactory } from "@balancer-labs/v3-pool-utils/contracts/BasePoolFactory.sol";
import { StableMath } from "@balancer-labs/v3-solidity-utils/contracts/math/StableMath.sol";
import { Version } from "@balancer-labs/v3-solidity-utils/contracts/helpers/Version.sol";

import { StablePool } from "./StablePool.sol";

/**
 * @notice General Stable Pool factory
 * @dev This is the most general factory, which allows up to `StableMath.MAX_STABLE_TOKENS` (5) tokens.
 * Since this limit is less than Vault's maximum of 8 tokens, we need to enforce this at the factory level.
 */
contract StablePoolFactory is IPoolVersion, BasePoolFactory, Version {
    string private _poolVersion;

    constructor(
        IVault vault,
        uint32 pauseWindowDuration,
        string memory factoryVersion,
        string memory poolVersion
    ) BasePoolFactory(vault, pauseWindowDuration, type(StablePool).creationCode) Version(factoryVersion) {
        _poolVersion = poolVersion;
    }

    /// @inheritdoc IPoolVersion
    function getPoolVersion() external view returns (string memory) {
        return _poolVersion;
    }

    /**
     * @notice Deploys a new `StablePool`.
     * @param name The name of the pool
     * @param symbol The symbol of the pool
     * @param tokens An array of descriptors for the tokens the pool will manage
     * @param amplificationParameter Starting value of the amplificationParameter (see StablePool)
     * @param roleAccounts Addresses the Vault will allow to change certain pool settings
     * @param swapFeePercentage Initial swap fee percentage
     * @param poolHooksContract Contract that implements the hooks for the pool
     * @param enableDonation If true, the pool will support the donation add liquidity mechanism
     * @param disableUnbalancedLiquidity If true, only proportional add and remove liquidity are accepted
<<<<<<< HEAD
     * @param salt The salt value that will be passed to create2 deployment
=======
     * @param salt The salt value that will be passed to deployment
>>>>>>> 700d82df
     */
    function create(
        string memory name,
        string memory symbol,
        TokenConfig[] memory tokens,
        uint256 amplificationParameter,
        PoolRoleAccounts memory roleAccounts,
        uint256 swapFeePercentage,
        address poolHooksContract,
        bool enableDonation,
        bool disableUnbalancedLiquidity,
        bytes32 salt
    ) external returns (address pool) {
        if (roleAccounts.poolCreator != address(0)) {
            revert StandardPoolWithCreator();
        }

        // As the Stable Pool deployment does not know about the tokens, and the registration doesn't know about the
        // pool type, we enforce the token limit at the factory level.
        if (tokens.length > StableMath.MAX_STABLE_TOKENS) {
            revert IVaultErrors.MaxTokens();
        }

        LiquidityManagement memory liquidityManagement = getDefaultLiquidityManagement();
        liquidityManagement.enableDonation = enableDonation;
        liquidityManagement.disableUnbalancedLiquidity = disableUnbalancedLiquidity;

        pool = _create(
            abi.encode(
                StablePool.NewPoolParams({
                    name: name,
                    symbol: symbol,
                    amplificationParameter: amplificationParameter,
                    version: _poolVersion
                }),
                getVault()
            ),
            salt
        );

        _registerPoolWithVault(
            pool,
            tokens,
            swapFeePercentage,
            false, // not exempt from protocol fees
            roleAccounts,
            poolHooksContract,
            liquidityManagement
        );
    }
}<|MERGE_RESOLUTION|>--- conflicted
+++ resolved
@@ -50,11 +50,7 @@
      * @param poolHooksContract Contract that implements the hooks for the pool
      * @param enableDonation If true, the pool will support the donation add liquidity mechanism
      * @param disableUnbalancedLiquidity If true, only proportional add and remove liquidity are accepted
-<<<<<<< HEAD
-     * @param salt The salt value that will be passed to create2 deployment
-=======
      * @param salt The salt value that will be passed to deployment
->>>>>>> 700d82df
      */
     function create(
         string memory name,
