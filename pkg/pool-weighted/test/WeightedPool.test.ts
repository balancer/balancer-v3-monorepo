--- conflicted
+++ resolved
@@ -89,11 +89,7 @@
         const tokensFromPool = await pool.getPoolTokens();
         expect(tokensFromPool).to.deep.equal(poolTokens);
 
-<<<<<<< HEAD
-        const { tokens: tokensFromVault, balances: balancesFromVault } = await vault.getPoolTokens(pool);
-=======
-        const [tokensFromVault, balancesFromVault] = await vault.getPoolTokenInfo(poolAddress);
->>>>>>> ba1f1c35
+        const [tokensFromVault, balancesFromVault] = await vault.getPoolTokenInfo(pool);
         expect(tokensFromVault).to.deep.equal(tokensFromPool);
         expect(balancesFromVault).to.deep.equal(INITIAL_BALANCES);
       });
