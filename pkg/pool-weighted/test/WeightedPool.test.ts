import { ethers } from 'hardhat';
import { expect } from 'chai';
import { Contract } from 'ethers';
import { deploy, deployedAt } from '@balancer-labs/v3-helpers/src/contract';
import { sharedBeforeEach } from '@balancer-labs/v3-common/sharedBeforeEach';
import { Router } from '@balancer-labs/v3-vault/typechain-types/contracts/Router';
import { ERC20TestToken } from '@balancer-labs/v3-solidity-utils/typechain-types/contracts/test/ERC20TestToken';
import { WETHTestToken } from '@balancer-labs/v3-solidity-utils/typechain-types/contracts/test/WETHTestToken';
import { PoolMock } from '@balancer-labs/v3-vault/typechain-types/contracts/test/PoolMock';
import { SignerWithAddress } from '@nomicfoundation/hardhat-ethers/dist/src/signer-with-address';
import { FP_ZERO, fp } from '@balancer-labs/v3-helpers/src/numbers';
import { MAX_UINT256, ZERO_ADDRESS, ZERO_BYTES32 } from '@balancer-labs/v3-helpers/src/constants';
import * as VaultDeployer from '@balancer-labs/v3-helpers/src/models/vault/VaultDeployer';
import { IVaultMock } from '@balancer-labs/v3-interfaces/typechain-types';
import TypesConverter from '@balancer-labs/v3-helpers/src/models/types/TypesConverter';
import { PoolConfigStructOutput } from '@balancer-labs/v3-interfaces/typechain-types/contracts/vault/IVault';
<<<<<<< HEAD
=======
import { buildTokenConfig } from '@balancer-labs/v3-helpers/src/models/tokens/tokenConfig';
>>>>>>> b1cfbdf6
import { WeightedPoolFactory } from '../typechain-types';
import { actionId } from '@balancer-labs/v3-helpers/src/models/misc/actions';
import { MONTH } from '@balancer-labs/v3-helpers/src/time';
import { TokenConfig, TokenType } from '@balancer-labs/v3-helpers/src/models/types/types';
import * as expectEvent from '@balancer-labs/v3-helpers/src/test/expectEvent';
import { sortAddresses } from '@balancer-labs/v3-helpers/src/models/tokens/sortingHelper';

describe('WeightedPool', function () {
  const MAX_PROTOCOL_SWAP_FEE = fp(0.5);
  const MAX_PROTOCOL_YIELD_FEE = fp(0.2);
  const POOL_SWAP_FEE = fp(0.01);

  const TOKEN_AMOUNT = fp(100);
  const INITIAL_BALANCES = [TOKEN_AMOUNT, TOKEN_AMOUNT, FP_ZERO];

  let vault: IVaultMock;
  let pool: PoolMock;
  let router: Router;
  let alice: SignerWithAddress;
  let tokenA: ERC20TestToken;
  let tokenB: ERC20TestToken;
  let tokenC: ERC20TestToken;
  let poolTokens: string[];

  let tokenAAddress: string;
  let tokenBAddress: string;
  let tokenCAddress: string;

  before('setup signers', async () => {
    [, alice] = await ethers.getSigners();
  });

  sharedBeforeEach('deploy vault, router, tokens, and pool', async function () {
    vault = await TypesConverter.toIVaultMock(await VaultDeployer.deployMock());

    const WETH: WETHTestToken = await deploy('v3-solidity-utils/WETHTestToken');
    router = await deploy('v3-vault/Router', { args: [vault, await WETH.getAddress()] });

    tokenA = await deploy('v3-solidity-utils/ERC20TestToken', { args: ['Token A', 'TKNA', 18] });
    tokenB = await deploy('v3-solidity-utils/ERC20TestToken', { args: ['Token B', 'TKNB', 6] });
    tokenC = await deploy('v3-solidity-utils/ERC20TestToken', { args: ['Token C', 'TKNC', 8] });

    tokenAAddress = await tokenA.getAddress();
    tokenBAddress = await tokenB.getAddress();
    tokenCAddress = await tokenC.getAddress();

    poolTokens = sortAddresses([tokenAAddress, tokenBAddress, tokenCAddress]);

    pool = await deploy('v3-vault/PoolMock', {
      args: [vault, 'Pool', 'POOL', buildTokenConfig(poolTokens), true, 365 * 24 * 3600, ZERO_ADDRESS],
    });
  });

  describe.skip('initialization', () => {
    context('uninitialized', () => {
      it('is registered, but not initialized on deployment', async () => {
        const poolConfig: PoolConfigStructOutput = await vault.getPoolConfig(pool);

        expect(poolConfig.isPoolRegistered).to.be.true;
        expect(poolConfig.isPoolInitialized).to.be.false;
      });
    });

    context('initialized', () => {
      sharedBeforeEach('initialize pool', async () => {
        tokenA.mint(alice, TOKEN_AMOUNT);
        tokenB.mint(alice, TOKEN_AMOUNT);
        tokenC.mint(alice, TOKEN_AMOUNT);

        tokenA.connect(alice).approve(vault, MAX_UINT256);
        tokenB.connect(alice).approve(vault, MAX_UINT256);
        tokenC.connect(alice).approve(vault, MAX_UINT256);

        expect(await router.connect(alice).initialize(pool, poolTokens, INITIAL_BALANCES, FP_ZERO, false, '0x'))
          .to.emit(vault, 'PoolInitialized')
          .withArgs(pool);
      });

      it('is registered and initialized', async () => {
        const poolConfig: PoolConfigStructOutput = await vault.getPoolConfig(pool);

        expect(poolConfig.isPoolRegistered).to.be.true;
        expect(poolConfig.isPoolInitialized).to.be.true;
        expect(poolConfig.isPoolPaused).to.be.false;
      });

      it('has the correct pool tokens and balances', async () => {
        const tokensFromPool = await pool.getPoolTokens();
        expect(tokensFromPool).to.deep.equal(poolTokens);

        const [tokensFromVault, , balancesFromVault] = await vault.getPoolTokenInfo(pool);
        expect(tokensFromVault).to.deep.equal(tokensFromPool);
        expect(balancesFromVault).to.deep.equal(INITIAL_BALANCES);
      });

      it('cannot be initialized twice', async () => {
        await expect(router.connect(alice).initialize(pool, poolTokens, INITIAL_BALANCES, FP_ZERO, false, '0x'))
          .to.be.revertedWithCustomError(vault, 'PoolAlreadyInitialized')
          .withArgs(await pool.getAddress());
      });
    });
  });

  describe('protocol fee events on swap', () => {
    const WEIGHTS = [fp(0.5), fp(0.5)];
    const REAL_POOL_INITIAL_BALANCES = [TOKEN_AMOUNT, TOKEN_AMOUNT];
    const SWAP_AMOUNT = fp(20);

    let factory: WeightedPoolFactory;
    let realPool: Contract;
    let realPoolAddress: string;

    sharedBeforeEach('create and initialize pool', async () => {
      factory = await deploy('WeightedPoolFactory', { args: [await vault.getAddress(), MONTH * 12] });
      const realPoolTokens = sortAddresses([tokenAAddress, tokenBAddress]);

      const tokenConfig: TokenConfig[] = buildTokenConfig(realPoolTokens);

      const tx = await factory.create('WeightedPool', 'Test', tokenConfig, WEIGHTS, ZERO_BYTES32);
      const receipt = await tx.wait();
      const event = expectEvent.inReceipt(receipt, 'PoolCreated');

      realPoolAddress = event.args.pool;

      realPool = await deployedAt('WeightedPool', realPoolAddress);

      tokenA.mint(alice, TOKEN_AMOUNT + SWAP_AMOUNT);
      tokenB.mint(alice, TOKEN_AMOUNT);

      tokenA.connect(alice).approve(vault, MAX_UINT256);
      tokenB.connect(alice).approve(vault, MAX_UINT256);

      await expect(
        await router
          .connect(alice)
          .initialize(realPool, realPoolTokens, REAL_POOL_INITIAL_BALANCES, FP_ZERO, false, '0x')
      )
        .to.emit(vault, 'PoolInitialized')
        .withArgs(realPoolAddress);
    });

    sharedBeforeEach('grant permission', async () => {
      const setSwapFeeAction = await actionId(vault, 'setProtocolSwapFeePercentage');
      const setYieldFeeAction = await actionId(vault, 'setProtocolYieldFeePercentage');
      const setPoolSwapFeeAction = await actionId(vault, 'setStaticSwapFeePercentage');

      const authorizerAddress = await vault.getAuthorizer();
      const authorizer = await deployedAt('v3-solidity-utils/BasicAuthorizerMock', authorizerAddress);

      await authorizer.grantRole(setSwapFeeAction, alice.address);
      await authorizer.grantRole(setYieldFeeAction, alice.address);
      await authorizer.grantRole(setPoolSwapFeeAction, alice.address);

      await vault.connect(alice).setProtocolSwapFeePercentage(MAX_PROTOCOL_SWAP_FEE);
      await vault.connect(alice).setProtocolYieldFeePercentage(MAX_PROTOCOL_YIELD_FEE);
      await vault.connect(alice).setStaticSwapFeePercentage(realPoolAddress, POOL_SWAP_FEE);
    });

    it('pool and protocol fee preconditions', async () => {
      const poolConfig: PoolConfigStructOutput = await vault.getPoolConfig(realPool);

      expect(poolConfig.isPoolRegistered).to.be.true;
      expect(poolConfig.isPoolInitialized).to.be.true;

      expect(await vault.getProtocolSwapFeePercentage()).to.eq(MAX_PROTOCOL_SWAP_FEE);
      expect(await vault.getProtocolYieldFeePercentage()).to.eq(MAX_PROTOCOL_YIELD_FEE);
      expect(await vault.getStaticSwapFeePercentage(realPoolAddress)).to.eq(POOL_SWAP_FEE);
    });

    it('emits protocol swap fee event on swap', async () => {
      await expect(
        await router
          .connect(alice)
          .swapSingleTokenExactIn(
            realPoolAddress,
            tokenAAddress,
            tokenBAddress,
            SWAP_AMOUNT,
            0,
            MAX_UINT256,
            false,
            '0x'
          )
      ).to.emit(vault, 'ProtocolSwapFeeCharged');
    });
  });
<<<<<<< HEAD

  function buildTokenConfig(tokens: string[]): TokenConfig[] {
    const result: TokenConfig[] = [];

    tokens.map((token, i) => {
      result[i] = {
        token: token,
        tokenType: TokenType.STANDARD,
        rateProvider: ZERO_ADDRESS,
        yieldFeeExempt: false,
      };
    });

    return result;
  }
=======
>>>>>>> b1cfbdf6
});<|MERGE_RESOLUTION|>--- conflicted
+++ resolved
@@ -14,10 +14,7 @@
 import { IVaultMock } from '@balancer-labs/v3-interfaces/typechain-types';
 import TypesConverter from '@balancer-labs/v3-helpers/src/models/types/TypesConverter';
 import { PoolConfigStructOutput } from '@balancer-labs/v3-interfaces/typechain-types/contracts/vault/IVault';
-<<<<<<< HEAD
-=======
 import { buildTokenConfig } from '@balancer-labs/v3-helpers/src/models/tokens/tokenConfig';
->>>>>>> b1cfbdf6
 import { WeightedPoolFactory } from '../typechain-types';
 import { actionId } from '@balancer-labs/v3-helpers/src/models/misc/actions';
 import { MONTH } from '@balancer-labs/v3-helpers/src/time';
@@ -204,22 +201,4 @@
       ).to.emit(vault, 'ProtocolSwapFeeCharged');
     });
   });
-<<<<<<< HEAD
-
-  function buildTokenConfig(tokens: string[]): TokenConfig[] {
-    const result: TokenConfig[] = [];
-
-    tokens.map((token, i) => {
-      result[i] = {
-        token: token,
-        tokenType: TokenType.STANDARD,
-        rateProvider: ZERO_ADDRESS,
-        yieldFeeExempt: false,
-      };
-    });
-
-    return result;
-  }
-=======
->>>>>>> b1cfbdf6
 });