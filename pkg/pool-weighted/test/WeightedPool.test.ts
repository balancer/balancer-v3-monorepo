--- conflicted
+++ resolved
@@ -8,17 +8,7 @@
 import { PoolMock } from '@balancer-labs/v3-vault/typechain-types/contracts/test/PoolMock';
 import { SignerWithAddress } from '@nomicfoundation/hardhat-ethers/dist/src/signer-with-address';
 import { FP_ZERO, fp } from '@balancer-labs/v3-helpers/src/numbers';
-<<<<<<< HEAD
-import {
-  MAX_UINT256,
-  MAX_UINT160,
-  MAX_UINT48,
-  ZERO_ADDRESS,
-  ZERO_BYTES32,
-} from '@balancer-labs/v3-helpers/src/constants';
-=======
-import { MAX_UINT256, ZERO_BYTES32 } from '@balancer-labs/v3-helpers/src/constants';
->>>>>>> 349fb68e
+import { MAX_UINT256, MAX_UINT160, MAX_UINT48, ZERO_BYTES32 } from '@balancer-labs/v3-helpers/src/constants';
 import * as VaultDeployer from '@balancer-labs/v3-helpers/src/models/vault/VaultDeployer';
 import { IVaultMock } from '@balancer-labs/v3-interfaces/typechain-types';
 import TypesConverter from '@balancer-labs/v3-helpers/src/models/types/TypesConverter';
@@ -29,12 +19,9 @@
 import { MONTH } from '@balancer-labs/v3-helpers/src/time';
 import * as expectEvent from '@balancer-labs/v3-helpers/src/test/expectEvent';
 import { sortAddresses } from '@balancer-labs/v3-helpers/src/models/tokens/sortingHelper';
-<<<<<<< HEAD
 import { deployPermit2 } from '@balancer-labs/v3-vault/test/Permit2Deployer';
 import { IPermit2 } from '@balancer-labs/v3-vault/typechain-types/permit2/src/interfaces/IPermit2';
-=======
 import { TokenConfig } from '@balancer-labs/v3-helpers/src/models/types/types';
->>>>>>> 349fb68e
 
 describe('WeightedPool', function () {
   const MAX_PROTOCOL_SWAP_FEE = fp(0.5);
@@ -66,17 +53,12 @@
   sharedBeforeEach('deploy vault, router, tokens, and pool', async function () {
     vault = await TypesConverter.toIVaultMock(await VaultDeployer.deployMock());
 
-<<<<<<< HEAD
     const WETH = await deploy('v3-solidity-utils/WETHTestToken');
     permit2 = await deployPermit2();
     router = await deploy('v3-vault/Router', { args: [vault, WETH, permit2] });
-=======
+
     const factoryAddress = await vault.getPoolFactoryMock();
     const factory = await deployedAt('v3-vault/PoolFactoryMock', factoryAddress);
-
-    const WETH: WETHTestToken = await deploy('v3-solidity-utils/WETHTestToken');
-    router = await deploy('v3-vault/Router', { args: [vault, await WETH.getAddress()] });
->>>>>>> 349fb68e
 
     tokenA = await deploy('v3-solidity-utils/ERC20TestToken', { args: ['Token A', 'TKNA', 18] });
     tokenB = await deploy('v3-solidity-utils/ERC20TestToken', { args: ['Token B', 'TKNB', 6] });
