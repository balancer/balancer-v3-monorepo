--- conflicted
+++ resolved
@@ -2,8 +2,6 @@
 import { expect } from 'chai';
 import { deploy, deployedAt } from '@balancer-labs/v3-helpers/src/contract';
 import { sharedBeforeEach } from '@balancer-labs/v3-common/sharedBeforeEach';
-import { Router } from '@balancer-labs/v3-vault/typechain-types/contracts/Router';
-import { RouterExtension } from '@balancer-labs/v3-vault/typechain-types/contracts/RouterExtension';
 import { ERC20TestToken } from '@balancer-labs/v3-solidity-utils/typechain-types/contracts/test/ERC20TestToken';
 import { SignerWithAddress } from '@nomicfoundation/hardhat-ethers/dist/src/signer-with-address';
 import { FP_ZERO, fp } from '@balancer-labs/v3-helpers/src/numbers';
@@ -18,7 +16,7 @@
 import { IVaultMock } from '@balancer-labs/v3-interfaces/typechain-types';
 import TypesConverter from '@balancer-labs/v3-helpers/src/models/types/TypesConverter';
 import { buildTokenConfig } from '@balancer-labs/v3-helpers/src/models/tokens/tokenConfig';
-import { WeightedPool, WeightedPoolFactory } from '../typechain-types';
+import { IRouter, WeightedPool, WeightedPoolFactory } from '../typechain-types';
 import { actionId } from '@balancer-labs/v3-helpers/src/models/misc/actions';
 import { MONTH } from '@balancer-labs/v3-helpers/src/time';
 import * as expectEvent from '@balancer-labs/v3-helpers/src/test/expectEvent';
@@ -27,11 +25,12 @@
 import { IPermit2 } from '@balancer-labs/v3-vault/typechain-types/permit2/src/interfaces/IPermit2';
 import { PoolConfigStructOutput } from '@balancer-labs/v3-solidity-utils/typechain-types/@balancer-labs/v3-interfaces/contracts/vault/IVault';
 import { TokenConfigStruct } from '../typechain-types/@balancer-labs/v3-interfaces/contracts/vault/IVault';
+import { deployRouter } from '@balancer-labs/v3-helpers/src/models/vault/RouterDeployer';
+import { WETHTestToken } from '@balancer-labs/v3-solidity-utils/typechain-types';
 
 describe('WeightedPool', function () {
   const FACTORY_VERSION = 'Weighted Factory v1';
   const POOL_VERSION = 'Weighted Pool v1';
-  const ROUTER_VERSION = 'Router v9';
 
   const POOL_SWAP_FEE = fp(0.01);
   const TOKEN_AMOUNT = fp(100);
@@ -46,8 +45,7 @@
   let vault: IVaultMock;
   let factory: WeightedPoolFactory;
   let pool: WeightedPool;
-  let router: Router;
-  let routerExtension: RouterExtension;
+  let router: IRouter;
   let alice: SignerWithAddress;
   let bob: SignerWithAddress;
   let tokenA: ERC20TestToken;
@@ -64,14 +62,9 @@
   sharedBeforeEach('deploy vault, router, tokens, and pool', async function () {
     vault = await TypesConverter.toIVaultMock(await VaultDeployer.deployMock());
 
-    const WETH = await deploy('v3-solidity-utils/WETHTestToken');
+    const WETH = (await deploy('v3-solidity-utils/WETHTestToken')) as WETHTestToken;
     permit2 = await deployPermit2();
-<<<<<<< HEAD
-    routerExtension = await deploy('v3-vault/RouterExtension', { args: [vault, WETH, permit2] });
-    router = await deploy('v3-vault/Router', { args: [vault, WETH, permit2, routerExtension] });
-=======
-    router = await deploy('v3-vault/Router', { args: [vault, WETH, permit2, ROUTER_VERSION] });
->>>>>>> 1e477cdc
+    router = await deployRouter(vault, WETH, permit2);
 
     tokenA = await deploy('v3-solidity-utils/ERC20TestToken', { args: ['Token A', 'TKNA', 18] });
     tokenB = await deploy('v3-solidity-utils/ERC20TestToken', { args: ['Token B', 'TKNB', 6] });
