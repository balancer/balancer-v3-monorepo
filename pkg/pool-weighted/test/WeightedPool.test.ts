import { ethers } from 'hardhat';
import { expect } from 'chai';
import { deploy, deployedAt } from '@balancer-labs/v3-helpers/src/contract';
import { sharedBeforeEach } from '@balancer-labs/v3-common/sharedBeforeEach';
import { Router } from '@balancer-labs/v3-vault/typechain-types/contracts/Router';
import { ERC20TestToken } from '@balancer-labs/v3-solidity-utils/typechain-types/contracts/test/ERC20TestToken';
import { SignerWithAddress } from '@nomicfoundation/hardhat-ethers/dist/src/signer-with-address';
import { FP_ZERO, fp } from '@balancer-labs/v3-helpers/src/numbers';
import {
  MAX_UINT256,
  MAX_UINT160,
  MAX_UINT48,
  ZERO_BYTES32,
  ZERO_ADDRESS,
} from '@balancer-labs/v3-helpers/src/constants';
import * as VaultDeployer from '@balancer-labs/v3-helpers/src/models/vault/VaultDeployer';
import { IVaultMock } from '@balancer-labs/v3-interfaces/typechain-types';
import TypesConverter from '@balancer-labs/v3-helpers/src/models/types/TypesConverter';
import { buildTokenConfig } from '@balancer-labs/v3-helpers/src/models/tokens/tokenConfig';
import { WeightedPool, WeightedPoolFactory } from '../typechain-types';
import { actionId } from '@balancer-labs/v3-helpers/src/models/misc/actions';
import { MONTH } from '@balancer-labs/v3-helpers/src/time';
import * as expectEvent from '@balancer-labs/v3-helpers/src/test/expectEvent';
import { sortAddresses } from '@balancer-labs/v3-helpers/src/models/tokens/sortingHelper';
import { deployPermit2 } from '@balancer-labs/v3-vault/test/Permit2Deployer';
import { IPermit2 } from '@balancer-labs/v3-vault/typechain-types/permit2/src/interfaces/IPermit2';
import { PoolConfigStructOutput } from '@balancer-labs/v3-solidity-utils/typechain-types/@balancer-labs/v3-interfaces/contracts/vault/IVault';
import { TokenConfigStruct } from '../typechain-types/@balancer-labs/v3-interfaces/contracts/vault/IVault';

describe('WeightedPool', function () {
  const POOL_SWAP_FEE = fp(0.01);

  const TOKEN_AMOUNT = fp(100);

  let permit2: IPermit2;
  let vault: IVaultMock;
  let factory: WeightedPoolFactory;
  let pool: WeightedPool;
  let router: Router;
  let alice: SignerWithAddress;
  let bob: SignerWithAddress;
  let tokenA: ERC20TestToken;
  let tokenB: ERC20TestToken;
  let poolTokens: string[];

  let tokenAAddress: string;
  let tokenBAddress: string;

  const FACTORY_VERSION = 'Weighted Factory v1';
  const POOL_VERSION = 'Weighted Pool v1';

  const WEIGHTS = [fp(0.5), fp(0.5)];
  const INITIAL_BALANCES = [TOKEN_AMOUNT, TOKEN_AMOUNT];
  const SWAP_AMOUNT = fp(20);

  const SWAP_FEE = fp(0.01);

  before('setup signers', async () => {
    [, alice, bob] = await ethers.getSigners();
  });

  sharedBeforeEach('deploy vault, router, tokens, and pool', async function () {
    vault = await TypesConverter.toIVaultMock(await VaultDeployer.deployMock());

    const WETH = await deploy('v3-solidity-utils/WETHTestToken');
    permit2 = await deployPermit2();
    router = await deploy('v3-vault/Router', { args: [vault, WETH, permit2] });

    tokenA = await deploy('v3-solidity-utils/ERC20TestToken', { args: ['Token A', 'TKNA', 18] });
    tokenB = await deploy('v3-solidity-utils/ERC20TestToken', { args: ['Token B', 'TKNB', 6] });

    tokenAAddress = await tokenA.getAddress();
    tokenBAddress = await tokenB.getAddress();
  });

  sharedBeforeEach('create and initialize pool', async () => {
    factory = await deploy('WeightedPoolFactory', {
      args: [await vault.getAddress(), MONTH * 12, FACTORY_VERSION, POOL_VERSION],
    });
    poolTokens = sortAddresses([tokenAAddress, tokenBAddress]);

    const tokenConfig: TokenConfigStruct[] = buildTokenConfig(poolTokens);

    const tx = await factory.create(
      'WeightedPool',
      'Test',
      tokenConfig,
      WEIGHTS,
      { pauseManager: ZERO_ADDRESS, swapFeeManager: ZERO_ADDRESS, poolCreator: ZERO_ADDRESS },
      SWAP_FEE,
      ZERO_ADDRESS,
      ZERO_BYTES32
    );
    const receipt = await tx.wait();
    const event = expectEvent.inReceipt(receipt, 'PoolCreated');

    pool = (await deployedAt('WeightedPool', event.args.pool)) as unknown as WeightedPool;

    await tokenA.mint(bob, TOKEN_AMOUNT + SWAP_AMOUNT);
    await tokenB.mint(bob, TOKEN_AMOUNT);

    await pool.connect(bob).approve(router, MAX_UINT256);
    for (const token of [tokenA, tokenB]) {
      await token.connect(bob).approve(permit2, MAX_UINT256);
      await permit2.connect(bob).approve(token, router, MAX_UINT160, MAX_UINT48);
    }

    await expect(await router.connect(bob).initialize(pool, poolTokens, INITIAL_BALANCES, FP_ZERO, false, '0x'))
      .to.emit(vault, 'PoolInitialized')
      .withArgs(pool);
  });

  sharedBeforeEach('grant permission', async () => {
    const setPoolSwapFeeAction = await actionId(vault, 'setStaticSwapFeePercentage');

    const authorizerAddress = await vault.getAuthorizer();
    const authorizer = await deployedAt('v3-solidity-utils/BasicAuthorizerMock', authorizerAddress);

<<<<<<< HEAD
    context('initialized', () => {
      sharedBeforeEach('initialize pool', async () => {
        await tokenA.mint(alice, TOKEN_AMOUNT);
        await tokenB.mint(alice, TOKEN_AMOUNT);
        await tokenC.mint(alice, TOKEN_AMOUNT);

        await pool.connect(alice).approve(router, MAX_UINT256);
        for (const token of [tokenA, tokenB, tokenC]) {
          await token.connect(alice).approve(permit2, MAX_UINT256);
          await permit2.connect(alice).approve(token, router, MAX_UINT160, MAX_UINT48);
        }

        initialBalances = Array(poolTokens.length).fill(TOKEN_AMOUNT);
        const idxTokenC = poolTokens.indexOf(tokenCAddress);
        initialBalances[idxTokenC] = 0n;

        expect(await router.connect(alice).initialize(pool, poolTokens, initialBalances, FP_ZERO, '0x'))
          .to.emit(vault, 'PoolInitialized')
          .withArgs(pool);
      });

      it('is registered and initialized', async () => {
        const poolConfig: PoolConfigStructOutput = await vault.getPoolConfig(pool);

        expect(poolConfig.isPoolRegistered).to.be.true;
        expect(poolConfig.isPoolInitialized).to.be.true;
        expect(poolConfig.isPoolPaused).to.be.false;
      });

      it('has the correct pool tokens and balances', async () => {
        const tokensFromPool = await pool.getPoolTokens();
        expect(tokensFromPool).to.deep.equal(poolTokens);

        const [tokensFromVault, , balancesFromVault] = await vault.getPoolTokenInfo(pool);

        expect(tokensFromVault).to.deep.equal(tokensFromPool);
        expect(balancesFromVault).to.deep.equal(initialBalances);
      });

      it('cannot be initialized twice', async () => {
        await expect(router.connect(alice).initialize(pool, poolTokens, initialBalances, FP_ZERO, '0x'))
          .to.be.revertedWithCustomError(vault, 'PoolAlreadyInitialized')
          .withArgs(await pool.getAddress());
      });
    });
  });

  describe('protocol fee events on swap', () => {
    const FACTORY_VERSION = 'Weighted Factory v1';
    const POOL_VERSION = 'Weighted Pool v1';

    const WEIGHTS = [fp(0.5), fp(0.5)];
    const REAL_POOL_INITIAL_BALANCES = [TOKEN_AMOUNT, TOKEN_AMOUNT];
    const SWAP_AMOUNT = fp(20);

    const SWAP_FEE = fp(0.01);

    let factory: WeightedPoolFactory;
    let realPool: Contract;
    let realPoolAddress: string;

    sharedBeforeEach('create and initialize pool', async () => {
      factory = await deploy('WeightedPoolFactory', {
        args: [await vault.getAddress(), MONTH * 12, FACTORY_VERSION, POOL_VERSION],
      });
      const realPoolTokens = sortAddresses([tokenAAddress, tokenBAddress]);

      const tokenConfig: TokenConfig[] = buildTokenConfig(realPoolTokens);

      const tx = await factory.create(
        'WeightedPool',
        'Test',
        tokenConfig,
        WEIGHTS,
        [ZERO_ADDRESS, ZERO_ADDRESS, ZERO_ADDRESS],
        SWAP_FEE,
        ZERO_ADDRESS,
        ZERO_BYTES32
      );
      const receipt = await tx.wait();
      const event = expectEvent.inReceipt(receipt, 'PoolCreated');

      realPoolAddress = event.args.pool;

      realPool = await deployedAt('WeightedPool', realPoolAddress);

      await tokenA.mint(bob, TOKEN_AMOUNT + SWAP_AMOUNT);
      await tokenB.mint(bob, TOKEN_AMOUNT);

      await realPool.connect(bob).approve(router, MAX_UINT256);
      for (const token of [tokenA, tokenB]) {
        await token.connect(bob).approve(permit2, MAX_UINT256);
        await permit2.connect(bob).approve(token, router, MAX_UINT160, MAX_UINT48);
      }

      await expect(
        await router.connect(bob).initialize(realPool, realPoolTokens, REAL_POOL_INITIAL_BALANCES, FP_ZERO, '0x')
      )
        .to.emit(vault, 'PoolInitialized')
        .withArgs(realPoolAddress);
    });
=======
    await authorizer.grantRole(setPoolSwapFeeAction, bob.address);

    await vault.connect(bob).setStaticSwapFeePercentage(pool, POOL_SWAP_FEE);
  });

  it('should have correct versions', async () => {
    expect(await factory.version()).to.eq(FACTORY_VERSION);
    expect(await factory.getPoolVersion()).to.eq(POOL_VERSION);
    expect(await pool.version()).to.eq(POOL_VERSION);
  });
>>>>>>> 8bbf4f87

  it('pool and protocol fee preconditions', async () => {
    const poolConfig: PoolConfigStructOutput = await vault.getPoolConfig(pool);

    expect(poolConfig.isPoolRegistered).to.be.true;
    expect(poolConfig.isPoolInitialized).to.be.true;

    expect(await vault.getStaticSwapFeePercentage(pool)).to.eq(POOL_SWAP_FEE);
  });

  it('has the correct pool tokens and balances', async () => {
    const tokensFromPool = await pool.getTokens();
    expect(tokensFromPool).to.deep.equal(poolTokens);

    const [tokensFromVault, , balancesFromVault] = await vault.getPoolTokenInfo(pool);

    expect(tokensFromVault).to.deep.equal(tokensFromPool);
    expect(balancesFromVault).to.deep.equal(INITIAL_BALANCES);
  });

  it('cannot be initialized twice', async () => {
    await expect(router.connect(alice).initialize(pool, poolTokens, INITIAL_BALANCES, FP_ZERO, false, '0x'))
      .to.be.revertedWithCustomError(vault, 'PoolAlreadyInitialized')
      .withArgs(await pool.getAddress());
  });

  it('returns weights', async () => {
    const weights = await pool.getNormalizedWeights();
    expect(weights).to.be.deep.eq(WEIGHTS);
  });
});<|MERGE_RESOLUTION|>--- conflicted
+++ resolved
@@ -105,7 +105,7 @@
       await permit2.connect(bob).approve(token, router, MAX_UINT160, MAX_UINT48);
     }
 
-    await expect(await router.connect(bob).initialize(pool, poolTokens, INITIAL_BALANCES, FP_ZERO, false, '0x'))
+    await expect(await router.connect(bob).initialize(pool, poolTokens, INITIAL_BALANCES, FP_ZERO, '0x'))
       .to.emit(vault, 'PoolInitialized')
       .withArgs(pool);
   });
@@ -116,109 +116,6 @@
     const authorizerAddress = await vault.getAuthorizer();
     const authorizer = await deployedAt('v3-solidity-utils/BasicAuthorizerMock', authorizerAddress);
 
-<<<<<<< HEAD
-    context('initialized', () => {
-      sharedBeforeEach('initialize pool', async () => {
-        await tokenA.mint(alice, TOKEN_AMOUNT);
-        await tokenB.mint(alice, TOKEN_AMOUNT);
-        await tokenC.mint(alice, TOKEN_AMOUNT);
-
-        await pool.connect(alice).approve(router, MAX_UINT256);
-        for (const token of [tokenA, tokenB, tokenC]) {
-          await token.connect(alice).approve(permit2, MAX_UINT256);
-          await permit2.connect(alice).approve(token, router, MAX_UINT160, MAX_UINT48);
-        }
-
-        initialBalances = Array(poolTokens.length).fill(TOKEN_AMOUNT);
-        const idxTokenC = poolTokens.indexOf(tokenCAddress);
-        initialBalances[idxTokenC] = 0n;
-
-        expect(await router.connect(alice).initialize(pool, poolTokens, initialBalances, FP_ZERO, '0x'))
-          .to.emit(vault, 'PoolInitialized')
-          .withArgs(pool);
-      });
-
-      it('is registered and initialized', async () => {
-        const poolConfig: PoolConfigStructOutput = await vault.getPoolConfig(pool);
-
-        expect(poolConfig.isPoolRegistered).to.be.true;
-        expect(poolConfig.isPoolInitialized).to.be.true;
-        expect(poolConfig.isPoolPaused).to.be.false;
-      });
-
-      it('has the correct pool tokens and balances', async () => {
-        const tokensFromPool = await pool.getPoolTokens();
-        expect(tokensFromPool).to.deep.equal(poolTokens);
-
-        const [tokensFromVault, , balancesFromVault] = await vault.getPoolTokenInfo(pool);
-
-        expect(tokensFromVault).to.deep.equal(tokensFromPool);
-        expect(balancesFromVault).to.deep.equal(initialBalances);
-      });
-
-      it('cannot be initialized twice', async () => {
-        await expect(router.connect(alice).initialize(pool, poolTokens, initialBalances, FP_ZERO, '0x'))
-          .to.be.revertedWithCustomError(vault, 'PoolAlreadyInitialized')
-          .withArgs(await pool.getAddress());
-      });
-    });
-  });
-
-  describe('protocol fee events on swap', () => {
-    const FACTORY_VERSION = 'Weighted Factory v1';
-    const POOL_VERSION = 'Weighted Pool v1';
-
-    const WEIGHTS = [fp(0.5), fp(0.5)];
-    const REAL_POOL_INITIAL_BALANCES = [TOKEN_AMOUNT, TOKEN_AMOUNT];
-    const SWAP_AMOUNT = fp(20);
-
-    const SWAP_FEE = fp(0.01);
-
-    let factory: WeightedPoolFactory;
-    let realPool: Contract;
-    let realPoolAddress: string;
-
-    sharedBeforeEach('create and initialize pool', async () => {
-      factory = await deploy('WeightedPoolFactory', {
-        args: [await vault.getAddress(), MONTH * 12, FACTORY_VERSION, POOL_VERSION],
-      });
-      const realPoolTokens = sortAddresses([tokenAAddress, tokenBAddress]);
-
-      const tokenConfig: TokenConfig[] = buildTokenConfig(realPoolTokens);
-
-      const tx = await factory.create(
-        'WeightedPool',
-        'Test',
-        tokenConfig,
-        WEIGHTS,
-        [ZERO_ADDRESS, ZERO_ADDRESS, ZERO_ADDRESS],
-        SWAP_FEE,
-        ZERO_ADDRESS,
-        ZERO_BYTES32
-      );
-      const receipt = await tx.wait();
-      const event = expectEvent.inReceipt(receipt, 'PoolCreated');
-
-      realPoolAddress = event.args.pool;
-
-      realPool = await deployedAt('WeightedPool', realPoolAddress);
-
-      await tokenA.mint(bob, TOKEN_AMOUNT + SWAP_AMOUNT);
-      await tokenB.mint(bob, TOKEN_AMOUNT);
-
-      await realPool.connect(bob).approve(router, MAX_UINT256);
-      for (const token of [tokenA, tokenB]) {
-        await token.connect(bob).approve(permit2, MAX_UINT256);
-        await permit2.connect(bob).approve(token, router, MAX_UINT160, MAX_UINT48);
-      }
-
-      await expect(
-        await router.connect(bob).initialize(realPool, realPoolTokens, REAL_POOL_INITIAL_BALANCES, FP_ZERO, '0x')
-      )
-        .to.emit(vault, 'PoolInitialized')
-        .withArgs(realPoolAddress);
-    });
-=======
     await authorizer.grantRole(setPoolSwapFeeAction, bob.address);
 
     await vault.connect(bob).setStaticSwapFeePercentage(pool, POOL_SWAP_FEE);
@@ -229,7 +126,6 @@
     expect(await factory.getPoolVersion()).to.eq(POOL_VERSION);
     expect(await pool.version()).to.eq(POOL_VERSION);
   });
->>>>>>> 8bbf4f87
 
   it('pool and protocol fee preconditions', async () => {
     const poolConfig: PoolConfigStructOutput = await vault.getPoolConfig(pool);
@@ -251,7 +147,7 @@
   });
 
   it('cannot be initialized twice', async () => {
-    await expect(router.connect(alice).initialize(pool, poolTokens, INITIAL_BALANCES, FP_ZERO, false, '0x'))
+    await expect(router.connect(alice).initialize(pool, poolTokens, INITIAL_BALANCES, FP_ZERO, '0x'))
       .to.be.revertedWithCustomError(vault, 'PoolAlreadyInitialized')
       .withArgs(await pool.getAddress());
   });
