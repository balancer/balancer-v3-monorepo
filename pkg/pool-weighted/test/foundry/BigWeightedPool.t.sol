--- conflicted
+++ resolved
@@ -8,35 +8,18 @@
 import { Strings } from "@openzeppelin/contracts/utils/Strings.sol";
 
 import { IVault } from "@balancer-labs/v3-interfaces/contracts/vault/IVault.sol";
-<<<<<<< HEAD
 import { PoolRoleAccounts } from "@balancer-labs/v3-interfaces/contracts/vault/VaultTypes.sol";
-=======
-import { IVaultAdmin } from "@balancer-labs/v3-interfaces/contracts/vault/IVaultAdmin.sol";
-import { PoolRoleAccounts } from "@balancer-labs/v3-interfaces/contracts/vault/VaultTypes.sol";
-import { IRateProvider } from "@balancer-labs/v3-interfaces/contracts/vault/IRateProvider.sol";
->>>>>>> 938d8a0c
 
 import { WeightedMath } from "@balancer-labs/v3-solidity-utils/contracts/math/WeightedMath.sol";
 import { ERC20TestToken } from "@balancer-labs/v3-solidity-utils/contracts/test/ERC20TestToken.sol";
-<<<<<<< HEAD
 
 import { PoolHooksMock } from "@balancer-labs/v3-vault/contracts/test/PoolHooksMock.sol";
 import { BasePoolTest } from "@balancer-labs/v3-vault/test/foundry/utils/BasePoolTest.sol";
-=======
-import { PoolHooksMock } from "@balancer-labs/v3-vault/contracts/test/PoolHooksMock.sol";
-import { BaseVaultTest } from "@balancer-labs/v3-vault/test/foundry/utils/BaseVaultTest.sol";
->>>>>>> 938d8a0c
 
 import { WeightedPoolFactory } from "../../contracts/WeightedPoolFactory.sol";
 import { WeightedPool } from "../../contracts/WeightedPool.sol";
 
-<<<<<<< HEAD
 contract BigWeightedPoolTest is BasePoolTest {
-=======
-contract BigWeightedPoolTest is BaseVaultTest {
-    using FixedPoint for uint256;
-
->>>>>>> 938d8a0c
     uint256 constant DEFAULT_SWAP_FEE = 1e16; // 1%
     uint256 constant TOKEN_AMOUNT = 1e3 * 1e18;
 
@@ -128,206 +111,13 @@
         vm.startPrank(lp);
         bptAmountOut = _initPool(
             pool,
-<<<<<<< HEAD
             tokenAmounts,
             // Account for the precision loss
             expectedAddLiquidityBptAmountOut - DELTA
-=======
-            initAmounts,
-            // Account for the precision loss.
-            TOKEN_AMOUNT - DELTA
->>>>>>> 938d8a0c
         );
         vm.stopPrank();
     }
 
-<<<<<<< HEAD
-=======
-    function testPoolAddress() public view {
-        address calculatedPoolAddress = factory.getDeploymentAddress(ZERO_BYTES32);
-        assertEq(address(weightedPool), calculatedPoolAddress);
-    }
-
-    function testPoolPausedState() public view {
-        (bool paused, uint256 pauseWindow, uint256 bufferPeriod, address pauseManager) = vault.getPoolPausedState(
-            address(pool)
-        );
-
-        assertFalse(paused, "Vault should not be paused initially");
-        assertApproxEqAbs(pauseWindow, START_TIMESTAMP + 365 days, 1, "Pause window period mismatch");
-        assertApproxEqAbs(bufferPeriod, START_TIMESTAMP + 365 days + 30 days, 1, "Pause buffer period mismatch");
-        assertEq(pauseManager, address(0), "Pause manager should be 0");
-    }
-
-    function testInitialize() public view {
-        (, , uint256[] memory balances, ) = vault.getPoolTokenInfo(address(pool));
-
-        for (uint256 i = 0; i < numTokens; ++i) {
-            // Tokens are transferred from lp
-            assertEq(
-                bigPoolTokens[i].balanceOf(lp),
-                0,
-                string.concat("LP: Token balance non-zero for ", Strings.toString(i))
-            );
-
-            // Tokens are stored in the Vault
-            assertEq(
-                bigPoolTokens[i].balanceOf(address(vault)),
-                TOKEN_AMOUNT,
-                string.concat("Vault: Wrong token balance for ", Strings.toString(i))
-            );
-
-            // Tokens are deposited to the pool
-            assertEq(balances[i], TOKEN_AMOUNT, string.concat("Pool: Wrong token balance for ", Strings.toString(i)));
-        }
-
-        // should mint correct amount of BPT tokens
-        // Account for the precision loss
-        assertApproxEqAbs(weightedPool.balanceOf(lp), bptAmountOut, DELTA, "LP: Wrong bptAmountOut");
-        assertApproxEqAbs(bptAmountOut, TOKEN_AMOUNT, DELTA, "Wrong bptAmountOut");
-    }
-
-    function testAddLiquidity() public {
-        uint256[] memory amountsIn = _getAmountsIn();
-
-        vm.prank(bob);
-        bptAmountOut = router.addLiquidityUnbalanced(
-            address(pool),
-            amountsIn,
-            TOKEN_AMOUNT_IN - DELTA,
-            false,
-            bytes("")
-        );
-
-        (, , uint256[] memory balances, ) = vault.getPoolTokenInfo(address(pool));
-
-        for (uint256 i = 0; i < numTokens; ++i) {
-            // Tokens are transferred from Bob
-            assertEq(
-                TOKEN_AMOUNT - bigPoolTokens[i].balanceOf(bob),
-                TOKEN_AMOUNT_IN,
-                string.concat("Bob: Wrong token balance for ", Strings.toString(i))
-            );
-
-            // Tokens are stored in the Vault
-            assertEq(
-                bigPoolTokens[i].balanceOf(address(vault)),
-                TOKEN_AMOUNT + TOKEN_AMOUNT_IN,
-                string.concat("Vault: Wrong token balance for ", Strings.toString(i))
-            );
-
-            // Tokens are deposited to the pool
-            assertEq(
-                balances[i],
-                TOKEN_AMOUNT + TOKEN_AMOUNT_IN,
-                string.concat("Pool: Wrong token balance for ", Strings.toString(i))
-            );
-        }
-
-        // should mint correct amount of BPT tokens
-        assertApproxEqAbs(weightedPool.balanceOf(bob), bptAmountOut, DELTA, "LP: Wrong bptAmountOut");
-        assertApproxEqAbs(bptAmountOut, TOKEN_AMOUNT_IN, DELTA, "Wrong bptAmountOut");
-    }
-
-    function testRemoveLiquidity() public {
-        uint256[] memory amountsIn = _getAmountsIn();
-
-        vm.startPrank(bob);
-        router.addLiquidityUnbalanced(address(pool), amountsIn, TOKEN_AMOUNT_IN - DELTA, false, bytes(""));
-
-        uint256 bobBptBalance = weightedPool.balanceOf(bob);
-        uint256 bptAmountIn = bobBptBalance;
-
-        uint256[] memory minAmountsOut = _getMinAmountsOut();
-
-        uint256[] memory amountsOut = router.removeLiquidityProportional(
-            address(pool),
-            bptAmountIn,
-            minAmountsOut,
-            false,
-            bytes("")
-        );
-
-        vm.stopPrank();
-
-        (, , uint256[] memory balances, ) = vault.getPoolTokenInfo(address(pool));
-
-        for (uint256 i = 0; i < numTokens; ++i) {
-            // Tokens are transferred to Bob
-            assertApproxEqAbs(
-                bigPoolTokens[i].balanceOf(bob),
-                TOKEN_AMOUNT,
-                TOKEN_DELTA,
-                string.concat("LP: Wrong token balance for ", Strings.toString(i))
-            );
-
-            // Tokens are stored in the Vault
-            assertApproxEqAbs(
-                bigPoolTokens[i].balanceOf(address(vault)),
-                TOKEN_AMOUNT,
-                TOKEN_DELTA,
-                string.concat("Vault: Wrong token balance for ", Strings.toString(i))
-            );
-
-            // Tokens are deposited to the pool
-            assertApproxEqAbs(
-                balances[i],
-                TOKEN_AMOUNT,
-                TOKEN_DELTA,
-                string.concat("Pool: Wrong amountIn for ", Strings.toString(i))
-            );
-
-            // amountsOut are correct
-            assertApproxEqAbs(
-                amountsOut[i],
-                TOKEN_AMOUNT_IN,
-                TOKEN_DELTA,
-                string.concat("Pool: Wrong amountOut for ", Strings.toString(i))
-            );
-        }
-
-        // should burn correct amount of BPT tokens
-        assertEq(weightedPool.balanceOf(bob), 0, "LP: Non-zero BPT balance");
-        assertEq(bobBptBalance, bptAmountIn, "LP: Wrong bptAmountIn");
-    }
-
-    function testSwap() public {
-        // Set swap fee to zero for this test.
-        vault.manuallySetSwapFee(address(weightedPool), 0);
-
-        uint256 tokenInIndex = 3;
-        uint256 tokenOutIndex = 7;
-
-        IERC20 tokenIn = bigPoolTokens[tokenInIndex];
-        IERC20 tokenOut = bigPoolTokens[tokenOutIndex];
-
-        vm.prank(bob);
-        uint256 amountCalculated = router.swapSingleTokenExactIn(
-            address(weightedPool),
-            tokenIn,
-            tokenOut,
-            TOKEN_AMOUNT_IN,
-            0,
-            MAX_UINT256,
-            false,
-            bytes("")
-        );
-
-        // Tokens are transferred from Bob
-        assertEq(tokenOut.balanceOf(bob), TOKEN_AMOUNT + amountCalculated, "LP: Wrong tokenOut balance");
-        assertEq(tokenIn.balanceOf(bob), TOKEN_AMOUNT - TOKEN_AMOUNT_IN, "LP: Wrong tokenIn balance");
-
-        // Tokens are stored in the Vault
-        assertEq(tokenOut.balanceOf(address(vault)), TOKEN_AMOUNT - amountCalculated, "Vault: Wrong tokenOut balance");
-        assertEq(tokenIn.balanceOf(address(vault)), TOKEN_AMOUNT + TOKEN_AMOUNT_IN, "Vault: Wrong tokenIn balance");
-
-        (, , uint256[] memory balances, ) = vault.getPoolTokenInfo(address(pool));
-
-        assertEq(balances[tokenInIndex], TOKEN_AMOUNT + TOKEN_AMOUNT_IN, "Pool: Wrong tokenIn balance");
-        assertEq(balances[tokenOutIndex], TOKEN_AMOUNT - amountCalculated, "Pool: Wrong tokenOut balance");
-    }
-
->>>>>>> 938d8a0c
     function testGetBptRate() public {
         uint256[] memory amountsIn = new uint256[](poolTokens.length);
         amountsIn[0] = TOKEN_AMOUNT;
