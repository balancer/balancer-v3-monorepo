--- conflicted
+++ resolved
@@ -51,24 +51,16 @@
 
     function _createPool(address[] memory tokens, string memory label) internal virtual override returns (address) {
         factory = new WeightedPoolFactory(IVault(address(vault)), 365 days);
-<<<<<<< HEAD
         PoolRoleAccounts memory roleAccounts;
 
-=======
         weights = [uint256(0.50e18), uint256(0.50e18)].toMemoryArray();
->>>>>>> 7d528650
         WeightedPool newPool = WeightedPool(
             factory.create(
                 "ERC20 Pool",
                 "ERC20POOL",
                 vault.buildTokenConfig(tokens.asIERC20()),
-<<<<<<< HEAD
-                [uint256(0.50e18), uint256(0.50e18)].toMemoryArray(),
+                weights,
                 roleAccounts,
-=======
-                weights,
-                PoolRoleAccounts({ pauseManager: address(0), swapFeeManager: address(0), poolCreator: address(0) }),
->>>>>>> 7d528650
                 DEFAULT_SWAP_FEE,
                 ZERO_BYTES32
             )
