// SPDX-License-Identifier: GPL-3.0-or-later

pragma solidity ^0.8.24;

import "forge-std/Test.sol";

import { IERC20 } from "@openzeppelin/contracts/token/ERC20/IERC20.sol";

import { IVault } from "@balancer-labs/v3-interfaces/contracts/vault/IVault.sol";
import { TokenConfig, PoolRoleAccounts } from "@balancer-labs/v3-interfaces/contracts/vault/VaultTypes.sol";
import { IVaultErrors } from "@balancer-labs/v3-interfaces/contracts/vault/IVaultErrors.sol";

import { ArrayHelpers } from "@balancer-labs/v3-solidity-utils/contracts/helpers/ArrayHelpers.sol";
import { InputHelpers } from "@balancer-labs/v3-solidity-utils/contracts/helpers/InputHelpers.sol";
import { WeightedMath } from "@balancer-labs/v3-solidity-utils/contracts/math/WeightedMath.sol";

import { PoolHooksMock } from "@balancer-labs/v3-vault/contracts/test/PoolHooksMock.sol";
import { BasePoolTest } from "@balancer-labs/v3-vault/test/foundry/utils/BasePoolTest.sol";

import { WeightedPoolFactory } from "../../contracts/WeightedPoolFactory.sol";
import { WeightedPool } from "../../contracts/WeightedPool.sol";

contract WeightedPoolTest is BasePoolTest {
    using ArrayHelpers for *;

    uint256 constant DEFAULT_SWAP_FEE = 1e16; // 1%
    uint256 constant TOKEN_AMOUNT = 1e3 * 1e18;

    uint256[] internal weights;

    uint256 daiIdx;
    uint256 usdcIdx;

    function setUp() public virtual override {
<<<<<<< HEAD
        expectedAddLiquidityBptAmountOut = TOKEN_AMOUNT;
        tokenAmountIn = TOKEN_AMOUNT / 4;
        isTestSwapFeeEnabled = false;

        BasePoolTest.setUp();
=======
        BaseVaultTest.setUp();

        (daiIdx, usdcIdx) = getSortedIndexes(address(dai), address(usdc));

        weightedPool = WeightedPool(pool);
>>>>>>> a0ab18c7
    }

    function createPool() internal override returns (address) {
        IERC20[] memory sortedTokens = InputHelpers.sortTokens(
            [address(dai), address(usdc)].toMemoryArray().asIERC20()
        );
        for (uint256 i = 0; i < sortedTokens.length; i++) {
            poolTokens.push(sortedTokens[i]);
            tokenAmounts.push(TOKEN_AMOUNT);
        }

<<<<<<< HEAD
        factory = new WeightedPoolFactory(IVault(address(vault)), 365 days, "Factory v1", "Pool v1");
        weights = [uint256(0.50e18), uint256(0.50e18)].toMemoryArray();
=======
        weights = [uint256(50e16), uint256(50e16)].toMemoryArray();
>>>>>>> a0ab18c7

        PoolRoleAccounts memory roleAccounts;
        // Allow pools created by `factory` to use poolHooksMock hooks
        PoolHooksMock(poolHooksContract).allowFactory(address(factory));

        WeightedPool newPool = WeightedPool(
            WeightedPoolFactory(address(factory)).create(
                "ERC20 Pool",
                "ERC20POOL",
                vault.buildTokenConfig(sortedTokens),
                weights,
                roleAccounts,
                DEFAULT_SWAP_FEE,
                poolHooksContract,
                false, // Do not enable donations
                false, // Do not disable unbalanced add/remove liquidity
                ZERO_BYTES32
            )
        );
        return address(newPool);
    }

    function initPool() internal override {
        vm.startPrank(lp);
        bptAmountOut = _initPool(
            pool,
            tokenAmounts,
            // Account for the precision loss
            expectedAddLiquidityBptAmountOut - DELTA
        );
        vm.stopPrank();
    }

<<<<<<< HEAD
=======
    function testPoolAddress() public view {
        address calculatedPoolAddress = factory.getDeploymentAddress(ZERO_BYTES32);
        assertEq(address(weightedPool), calculatedPoolAddress);
    }

    function testPoolPausedState() public view {
        (bool paused, uint256 pauseWindow, uint256 bufferPeriod, address pauseManager) = vault.getPoolPausedState(
            address(pool)
        );

        assertFalse(paused, "Vault should not be paused initially");
        assertApproxEqAbs(pauseWindow, START_TIMESTAMP + 365 days, 1, "Pause window period mismatch");
        assertApproxEqAbs(bufferPeriod, START_TIMESTAMP + 365 days + 30 days, 1, "Pause buffer period mismatch");
        assertEq(pauseManager, address(0), "Pause manager should be 0");
    }

    function testInitialize() public view {
        // Tokens are transferred from lp
        assertEq(defaultBalance - usdc.balanceOf(lp), USDC_AMOUNT, "LP: Wrong USDC balance");
        assertEq(defaultBalance - dai.balanceOf(lp), DAI_AMOUNT, "LP: Wrong DAI balance");

        // Tokens are stored in the Vault
        assertEq(usdc.balanceOf(address(vault)), USDC_AMOUNT, "Vault: Wrong USDC balance");
        assertEq(dai.balanceOf(address(vault)), DAI_AMOUNT, "Vault: Wrong DAI balance");

        // Tokens are deposited to the pool
        (, , uint256[] memory balances, ) = vault.getPoolTokenInfo(address(pool));
        assertEq(balances[daiIdx], DAI_AMOUNT, "Pool: Wrong DAI balance");
        assertEq(balances[usdcIdx], USDC_AMOUNT, "Pool: Wrong USDC balance");

        // should mint correct amount of BPT tokens
        // Account for the precision loss
        assertApproxEqAbs(weightedPool.balanceOf(lp), bptAmountOut, DELTA, "LP: Wrong bptAmountOut");
        assertApproxEqAbs(bptAmountOut, DAI_AMOUNT, DELTA, "Wrong bptAmountOut");
    }

    function testAddLiquidity() public {
        uint256[] memory amountsIn = [uint256(DAI_AMOUNT), uint256(USDC_AMOUNT)].toMemoryArray();
        vm.prank(bob);
        bptAmountOut = router.addLiquidityUnbalanced(address(pool), amountsIn, DAI_AMOUNT - DELTA, false, bytes(""));

        // Tokens are transferred from Bob
        assertEq(defaultBalance - usdc.balanceOf(bob), USDC_AMOUNT, "LP: Wrong USDC balance");
        assertEq(defaultBalance - dai.balanceOf(bob), DAI_AMOUNT, "LP: Wrong DAI balance");

        // Tokens are stored in the Vault
        assertEq(usdc.balanceOf(address(vault)), USDC_AMOUNT * 2, "Vault: Wrong USDC balance");
        assertEq(dai.balanceOf(address(vault)), DAI_AMOUNT * 2, "Vault: Wrong DAI balance");

        // Tokens are deposited to the pool
        (, , uint256[] memory balances, ) = vault.getPoolTokenInfo(address(pool));
        assertEq(balances[daiIdx], DAI_AMOUNT * 2, "Pool: Wrong DAI balance");
        assertEq(balances[usdcIdx], USDC_AMOUNT * 2, "Pool: Wrong USDC balance");

        // should mint correct amount of BPT tokens
        assertApproxEqAbs(weightedPool.balanceOf(bob), bptAmountOut, DELTA, "LP: Wrong bptAmountOut");
        assertApproxEqAbs(bptAmountOut, DAI_AMOUNT, DELTA, "Wrong bptAmountOut");
    }

    function testRemoveLiquidity() public {
        vm.startPrank(bob);
        router.addLiquidityUnbalanced(
            address(pool),
            [uint256(DAI_AMOUNT), uint256(USDC_AMOUNT)].toMemoryArray(),
            DAI_AMOUNT - DELTA,
            false,
            bytes("")
        );

        weightedPool.approve(address(vault), MAX_UINT256);

        uint256 bobBptBalance = weightedPool.balanceOf(bob);
        uint256 bptAmountIn = bobBptBalance;

        uint256[] memory amountsOut = router.removeLiquidityProportional(
            address(pool),
            bptAmountIn,
            [uint256(less(DAI_AMOUNT, 1e4)), uint256(less(USDC_AMOUNT, 1e4))].toMemoryArray(),
            false,
            bytes("")
        );

        vm.stopPrank();

        // Tokens are transferred to Bob
        assertApproxEqAbs(usdc.balanceOf(bob), defaultBalance, DELTA, "LP: Wrong USDC balance");
        assertApproxEqAbs(dai.balanceOf(bob), defaultBalance, DELTA, "LP: Wrong DAI balance");

        // Tokens are stored in the Vault
        assertApproxEqAbs(usdc.balanceOf(address(vault)), USDC_AMOUNT, DELTA, "Vault: Wrong USDC balance");
        assertApproxEqAbs(dai.balanceOf(address(vault)), DAI_AMOUNT, DELTA, "Vault: Wrong DAI balance");

        // Tokens are deposited to the pool
        (, , uint256[] memory balances, ) = vault.getPoolTokenInfo(address(pool));
        assertApproxEqAbs(balances[daiIdx], DAI_AMOUNT, DELTA, "Pool: Wrong DAI balance");
        assertApproxEqAbs(balances[usdcIdx], USDC_AMOUNT, DELTA, "Pool: Wrong USDC balance");

        // amountsOut are correct
        assertApproxEqAbs(amountsOut[daiIdx], DAI_AMOUNT, DELTA, "Wrong DAI AmountOut");
        assertApproxEqAbs(amountsOut[usdcIdx], USDC_AMOUNT, DELTA, "Wrong USDC AmountOut");

        // should mint correct amount of BPT tokens
        assertEq(weightedPool.balanceOf(bob), 0, "LP: Non-zero BPT balance");
        assertEq(bobBptBalance, bptAmountIn, "LP: Wrong bptAmountIn");
    }

    function testSwap() public {
        // Set swap fee to zero for this test.
        vault.manuallySetSwapFee(pool, 0);

        vm.prank(bob);
        uint256 amountCalculated = router.swapSingleTokenExactIn(
            address(pool),
            dai,
            usdc,
            DAI_AMOUNT_IN,
            less(USDC_AMOUNT_OUT, 1e3),
            MAX_UINT256,
            false,
            bytes("")
        );

        // Tokens are transferred from Bob.
        assertEq(usdc.balanceOf(bob), defaultBalance + amountCalculated, "LP: Wrong USDC balance");
        assertEq(dai.balanceOf(bob), defaultBalance - DAI_AMOUNT_IN, "LP: Wrong DAI balance");

        // Tokens are stored in the Vault.
        assertEq(usdc.balanceOf(address(vault)), USDC_AMOUNT - amountCalculated, "Vault: Wrong USDC balance");
        assertEq(dai.balanceOf(address(vault)), DAI_AMOUNT + DAI_AMOUNT_IN, "Vault: Wrong DAI balance");

        (, , uint256[] memory balances, ) = vault.getPoolTokenInfo(address(pool));

        assertEq(balances[daiIdx], DAI_AMOUNT + DAI_AMOUNT_IN, "Pool: Wrong DAI balance");
        assertEq(balances[usdcIdx], USDC_AMOUNT - amountCalculated, "Pool: Wrong USDC balance");
    }

>>>>>>> a0ab18c7
    function testGetBptRate() public {
        uint256 invariantBefore = WeightedMath.computeInvariant(weights, [TOKEN_AMOUNT, TOKEN_AMOUNT].toMemoryArray());
        uint256 invariantAfter = WeightedMath.computeInvariant(
            weights,
            [2 * TOKEN_AMOUNT, TOKEN_AMOUNT].toMemoryArray()
        );

        uint256[] memory amountsIn = [TOKEN_AMOUNT, 0].toMemoryArray();
        _testGetBptRate(invariantBefore, invariantAfter, amountsIn);
    }

    function testFailSwapFeeTooLow() public {
        TokenConfig[] memory tokenConfigs = new TokenConfig[](2);
        for (uint256 i = 0; i < poolTokens.length; i++) {
            tokenConfigs[i].token = poolTokens[i];
        }

        PoolRoleAccounts memory roleAccounts;
<<<<<<< HEAD
=======
        tokens[daiIdx].token = IERC20(dai);
        tokens[usdcIdx].token = IERC20(usdc);
>>>>>>> a0ab18c7

        address lowFeeWeightedPool = WeightedPoolFactory(address(factory)).create(
            "ERC20 Pool",
            "ERC20POOL",
<<<<<<< HEAD
            tokenConfigs,
            [uint256(0.50e18), uint256(0.50e18)].toMemoryArray(),
=======
            tokens,
            [uint256(50e16), uint256(50e16)].toMemoryArray(),
>>>>>>> a0ab18c7
            roleAccounts,
            MIN_SWAP_FEE - 1, // Swap fee too low
            poolHooksContract,
            false, // Do not enable donations
            false, // Do not disable unbalanced add/remove liquidity
            "Low fee pool"
        );

        vm.expectRevert(IVaultErrors.SwapFeePercentageTooLow.selector);
        factoryMock.registerTestPool(lowFeeWeightedPool, tokenConfigs);
    }
}<|MERGE_RESOLUTION|>--- conflicted
+++ resolved
@@ -32,19 +32,13 @@
     uint256 usdcIdx;
 
     function setUp() public virtual override {
-<<<<<<< HEAD
         expectedAddLiquidityBptAmountOut = TOKEN_AMOUNT;
         tokenAmountIn = TOKEN_AMOUNT / 4;
         isTestSwapFeeEnabled = false;
 
         BasePoolTest.setUp();
-=======
-        BaseVaultTest.setUp();
 
         (daiIdx, usdcIdx) = getSortedIndexes(address(dai), address(usdc));
-
-        weightedPool = WeightedPool(pool);
->>>>>>> a0ab18c7
     }
 
     function createPool() internal override returns (address) {
@@ -56,12 +50,8 @@
             tokenAmounts.push(TOKEN_AMOUNT);
         }
 
-<<<<<<< HEAD
         factory = new WeightedPoolFactory(IVault(address(vault)), 365 days, "Factory v1", "Pool v1");
-        weights = [uint256(0.50e18), uint256(0.50e18)].toMemoryArray();
-=======
         weights = [uint256(50e16), uint256(50e16)].toMemoryArray();
->>>>>>> a0ab18c7
 
         PoolRoleAccounts memory roleAccounts;
         // Allow pools created by `factory` to use poolHooksMock hooks
@@ -95,145 +85,6 @@
         vm.stopPrank();
     }
 
-<<<<<<< HEAD
-=======
-    function testPoolAddress() public view {
-        address calculatedPoolAddress = factory.getDeploymentAddress(ZERO_BYTES32);
-        assertEq(address(weightedPool), calculatedPoolAddress);
-    }
-
-    function testPoolPausedState() public view {
-        (bool paused, uint256 pauseWindow, uint256 bufferPeriod, address pauseManager) = vault.getPoolPausedState(
-            address(pool)
-        );
-
-        assertFalse(paused, "Vault should not be paused initially");
-        assertApproxEqAbs(pauseWindow, START_TIMESTAMP + 365 days, 1, "Pause window period mismatch");
-        assertApproxEqAbs(bufferPeriod, START_TIMESTAMP + 365 days + 30 days, 1, "Pause buffer period mismatch");
-        assertEq(pauseManager, address(0), "Pause manager should be 0");
-    }
-
-    function testInitialize() public view {
-        // Tokens are transferred from lp
-        assertEq(defaultBalance - usdc.balanceOf(lp), USDC_AMOUNT, "LP: Wrong USDC balance");
-        assertEq(defaultBalance - dai.balanceOf(lp), DAI_AMOUNT, "LP: Wrong DAI balance");
-
-        // Tokens are stored in the Vault
-        assertEq(usdc.balanceOf(address(vault)), USDC_AMOUNT, "Vault: Wrong USDC balance");
-        assertEq(dai.balanceOf(address(vault)), DAI_AMOUNT, "Vault: Wrong DAI balance");
-
-        // Tokens are deposited to the pool
-        (, , uint256[] memory balances, ) = vault.getPoolTokenInfo(address(pool));
-        assertEq(balances[daiIdx], DAI_AMOUNT, "Pool: Wrong DAI balance");
-        assertEq(balances[usdcIdx], USDC_AMOUNT, "Pool: Wrong USDC balance");
-
-        // should mint correct amount of BPT tokens
-        // Account for the precision loss
-        assertApproxEqAbs(weightedPool.balanceOf(lp), bptAmountOut, DELTA, "LP: Wrong bptAmountOut");
-        assertApproxEqAbs(bptAmountOut, DAI_AMOUNT, DELTA, "Wrong bptAmountOut");
-    }
-
-    function testAddLiquidity() public {
-        uint256[] memory amountsIn = [uint256(DAI_AMOUNT), uint256(USDC_AMOUNT)].toMemoryArray();
-        vm.prank(bob);
-        bptAmountOut = router.addLiquidityUnbalanced(address(pool), amountsIn, DAI_AMOUNT - DELTA, false, bytes(""));
-
-        // Tokens are transferred from Bob
-        assertEq(defaultBalance - usdc.balanceOf(bob), USDC_AMOUNT, "LP: Wrong USDC balance");
-        assertEq(defaultBalance - dai.balanceOf(bob), DAI_AMOUNT, "LP: Wrong DAI balance");
-
-        // Tokens are stored in the Vault
-        assertEq(usdc.balanceOf(address(vault)), USDC_AMOUNT * 2, "Vault: Wrong USDC balance");
-        assertEq(dai.balanceOf(address(vault)), DAI_AMOUNT * 2, "Vault: Wrong DAI balance");
-
-        // Tokens are deposited to the pool
-        (, , uint256[] memory balances, ) = vault.getPoolTokenInfo(address(pool));
-        assertEq(balances[daiIdx], DAI_AMOUNT * 2, "Pool: Wrong DAI balance");
-        assertEq(balances[usdcIdx], USDC_AMOUNT * 2, "Pool: Wrong USDC balance");
-
-        // should mint correct amount of BPT tokens
-        assertApproxEqAbs(weightedPool.balanceOf(bob), bptAmountOut, DELTA, "LP: Wrong bptAmountOut");
-        assertApproxEqAbs(bptAmountOut, DAI_AMOUNT, DELTA, "Wrong bptAmountOut");
-    }
-
-    function testRemoveLiquidity() public {
-        vm.startPrank(bob);
-        router.addLiquidityUnbalanced(
-            address(pool),
-            [uint256(DAI_AMOUNT), uint256(USDC_AMOUNT)].toMemoryArray(),
-            DAI_AMOUNT - DELTA,
-            false,
-            bytes("")
-        );
-
-        weightedPool.approve(address(vault), MAX_UINT256);
-
-        uint256 bobBptBalance = weightedPool.balanceOf(bob);
-        uint256 bptAmountIn = bobBptBalance;
-
-        uint256[] memory amountsOut = router.removeLiquidityProportional(
-            address(pool),
-            bptAmountIn,
-            [uint256(less(DAI_AMOUNT, 1e4)), uint256(less(USDC_AMOUNT, 1e4))].toMemoryArray(),
-            false,
-            bytes("")
-        );
-
-        vm.stopPrank();
-
-        // Tokens are transferred to Bob
-        assertApproxEqAbs(usdc.balanceOf(bob), defaultBalance, DELTA, "LP: Wrong USDC balance");
-        assertApproxEqAbs(dai.balanceOf(bob), defaultBalance, DELTA, "LP: Wrong DAI balance");
-
-        // Tokens are stored in the Vault
-        assertApproxEqAbs(usdc.balanceOf(address(vault)), USDC_AMOUNT, DELTA, "Vault: Wrong USDC balance");
-        assertApproxEqAbs(dai.balanceOf(address(vault)), DAI_AMOUNT, DELTA, "Vault: Wrong DAI balance");
-
-        // Tokens are deposited to the pool
-        (, , uint256[] memory balances, ) = vault.getPoolTokenInfo(address(pool));
-        assertApproxEqAbs(balances[daiIdx], DAI_AMOUNT, DELTA, "Pool: Wrong DAI balance");
-        assertApproxEqAbs(balances[usdcIdx], USDC_AMOUNT, DELTA, "Pool: Wrong USDC balance");
-
-        // amountsOut are correct
-        assertApproxEqAbs(amountsOut[daiIdx], DAI_AMOUNT, DELTA, "Wrong DAI AmountOut");
-        assertApproxEqAbs(amountsOut[usdcIdx], USDC_AMOUNT, DELTA, "Wrong USDC AmountOut");
-
-        // should mint correct amount of BPT tokens
-        assertEq(weightedPool.balanceOf(bob), 0, "LP: Non-zero BPT balance");
-        assertEq(bobBptBalance, bptAmountIn, "LP: Wrong bptAmountIn");
-    }
-
-    function testSwap() public {
-        // Set swap fee to zero for this test.
-        vault.manuallySetSwapFee(pool, 0);
-
-        vm.prank(bob);
-        uint256 amountCalculated = router.swapSingleTokenExactIn(
-            address(pool),
-            dai,
-            usdc,
-            DAI_AMOUNT_IN,
-            less(USDC_AMOUNT_OUT, 1e3),
-            MAX_UINT256,
-            false,
-            bytes("")
-        );
-
-        // Tokens are transferred from Bob.
-        assertEq(usdc.balanceOf(bob), defaultBalance + amountCalculated, "LP: Wrong USDC balance");
-        assertEq(dai.balanceOf(bob), defaultBalance - DAI_AMOUNT_IN, "LP: Wrong DAI balance");
-
-        // Tokens are stored in the Vault.
-        assertEq(usdc.balanceOf(address(vault)), USDC_AMOUNT - amountCalculated, "Vault: Wrong USDC balance");
-        assertEq(dai.balanceOf(address(vault)), DAI_AMOUNT + DAI_AMOUNT_IN, "Vault: Wrong DAI balance");
-
-        (, , uint256[] memory balances, ) = vault.getPoolTokenInfo(address(pool));
-
-        assertEq(balances[daiIdx], DAI_AMOUNT + DAI_AMOUNT_IN, "Pool: Wrong DAI balance");
-        assertEq(balances[usdcIdx], USDC_AMOUNT - amountCalculated, "Pool: Wrong USDC balance");
-    }
-
->>>>>>> a0ab18c7
     function testGetBptRate() public {
         uint256 invariantBefore = WeightedMath.computeInvariant(weights, [TOKEN_AMOUNT, TOKEN_AMOUNT].toMemoryArray());
         uint256 invariantAfter = WeightedMath.computeInvariant(
@@ -247,27 +98,16 @@
 
     function testFailSwapFeeTooLow() public {
         TokenConfig[] memory tokenConfigs = new TokenConfig[](2);
-        for (uint256 i = 0; i < poolTokens.length; i++) {
-            tokenConfigs[i].token = poolTokens[i];
-        }
+        tokenConfigs[daiIdx].token = IERC20(dai);
+        tokenConfigs[usdcIdx].token = IERC20(usdc);
 
         PoolRoleAccounts memory roleAccounts;
-<<<<<<< HEAD
-=======
-        tokens[daiIdx].token = IERC20(dai);
-        tokens[usdcIdx].token = IERC20(usdc);
->>>>>>> a0ab18c7
 
         address lowFeeWeightedPool = WeightedPoolFactory(address(factory)).create(
             "ERC20 Pool",
             "ERC20POOL",
-<<<<<<< HEAD
             tokenConfigs,
-            [uint256(0.50e18), uint256(0.50e18)].toMemoryArray(),
-=======
-            tokens,
             [uint256(50e16), uint256(50e16)].toMemoryArray(),
->>>>>>> a0ab18c7
             roleAccounts,
             MIN_SWAP_FEE - 1, // Swap fee too low
             poolHooksContract,
