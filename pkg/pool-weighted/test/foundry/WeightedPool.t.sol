--- conflicted
+++ resolved
@@ -50,11 +50,7 @@
     }
 
     function createPool() internal override returns (address) {
-<<<<<<< HEAD
-        factory = new WeightedPoolFactory(vault, 365 days);
-=======
         factory = new WeightedPoolFactory(IVault(address(vault)), 365 days);
->>>>>>> 96b08b4a
         weightedPool = WeightedPool(
             factory.create(
                 "ERC20 Pool",
@@ -215,11 +211,7 @@
     }
 
     function testAddLiquidityUnbalanced() public {
-<<<<<<< HEAD
-        authorizer.grantRole(vault.getActionId(IVault.setStaticSwapFeePercentage.selector), alice);
-=======
         authorizer.grantRole(vault.getActionId(IVaultMain.setStaticSwapFeePercentage.selector), alice);
->>>>>>> 96b08b4a
         vm.prank(alice);
         vault.setStaticSwapFeePercentage(address(pool), 10e16);
 
