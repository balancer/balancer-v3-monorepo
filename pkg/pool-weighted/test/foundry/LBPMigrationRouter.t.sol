// SPDX-License-Identifier: GPL-3.0-or-later

pragma solidity ^0.8.24;

import "forge-std/console.sol";
import { Strings } from "@openzeppelin/contracts/utils/Strings.sol";
import { IERC20 } from "@openzeppelin/contracts/token/ERC20/IERC20.sol";
import { IERC20Metadata } from "@openzeppelin/contracts/token/ERC20/extensions/IERC20Metadata.sol";

import { ERC20TestToken } from "@balancer-labs/v3-solidity-utils/contracts/test/ERC20TestToken.sol";
import { ScalingHelpers } from "@balancer-labs/v3-solidity-utils/contracts/helpers/ScalingHelpers.sol";

import { IVaultErrors } from "@balancer-labs/v3-interfaces/contracts/vault/IVaultErrors.sol";
import { IVault } from "@balancer-labs/v3-interfaces/contracts/vault/IVault.sol";
import { ILBPool } from "@balancer-labs/v3-interfaces/contracts/pool-weighted/ILBPool.sol";
import { IWeightedPool } from "@balancer-labs/v3-interfaces/contracts/pool-weighted/IWeightedPool.sol";
import { ILBPMigrationRouter } from "@balancer-labs/v3-interfaces/contracts/pool-weighted/ILBPMigrationRouter.sol";
import { ContractType } from "@balancer-labs/v3-interfaces/contracts/standalone-utils/IBalancerContractRegistry.sol";
import {
    PoolConfig,
    TokenConfig,
    TokenInfo,
    TokenType,
    PoolRoleAccounts
} from "@balancer-labs/v3-interfaces/contracts/vault/VaultTypes.sol";

import { LBPMigrationRouter } from "../../contracts/lbp/LBPMigrationRouter.sol";
import { WeightedPoolFactory } from "../../contracts/WeightedPoolFactory.sol";
import { LBPMigrationRouterMock } from "../../contracts/test/LBPMigrationRouterMock.sol";

import { FixedPoint } from "@balancer-labs/v3-solidity-utils/contracts/math/FixedPoint.sol";
import { ArrayHelpers } from "@balancer-labs/v3-solidity-utils/contracts/test/ArrayHelpers.sol";
import { BalancerContractRegistry } from "@balancer-labs/v3-standalone-utils/contracts/BalancerContractRegistry.sol";

import { BPTTimeLocker } from "../../contracts/lbp/BPTTimeLocker.sol";
import { WeightedLBPTest } from "./utils/WeightedLBPTest.sol";

contract LBPMigrationRouterTest is WeightedLBPTest {
    using ArrayHelpers for *;
    using FixedPoint for uint256;
    using ScalingHelpers for uint256;

    uint256 constant USDC6_SCALING_FACTOR = 1e12;
    uint256 constant WBTC8_SCALING_FACTOR = 1e10;
    uint256 constant DEFAULT_RATE = 1e18;
    uint256 constant DELTA = 1e7;
    uint256 internal constant DEFAULT_BPT_LOCK_DURATION = 10 days;
    uint256 internal constant DEFAULT_SHARE_TO_MIGRATE = 70e16; // 70% of the pool
    uint256 internal constant DEFAULT_WEIGHT_PROJECT_TOKEN = 30e16; // 30% for project token
    uint256 internal constant DEFAULT_WEIGHT_RESERVE_TOKEN = 70e16; // 70% for reserve token

    string constant POOL_NAME = "Weighted Pool";
    string constant POOL_SYMBOL = "WP";
    string constant VERSION = "LBP Migration Router v1";

    address excessReceiver = makeAddr("excessReceiver");

<<<<<<< HEAD
    uint256 usdc6DecimalsInitAmount = 10_000e6;
    uint256 wbtc8DecimalsInitAmount = 1_000e8;

    function setUp() public override {
        super.setUp();
    }

=======
    function setUp() public virtual override {
        super.setUp();
    }

    function createPool() internal virtual override returns (address newPool, bytes memory poolArgs) {
        return
            _createLBPoolWithMigration(
                address(0), // Pool creator
                DEFAULT_BPT_LOCK_DURATION,
                DEFAULT_SHARE_TO_MIGRATE,
                DEFAULT_WEIGHT_PROJECT_TOKEN,
                DEFAULT_WEIGHT_RESERVE_TOKEN
            );
    }

>>>>>>> 2df6f4de
    function testConstructorWithIncorrectWeightedPoolFactory() external {
        vm.prank(admin);
        balancerContractRegistry.deprecateBalancerContract(address(weightedPoolFactory));

        vm.expectRevert(ILBPMigrationRouter.NoRegisteredWeightedPoolFactory.selector);
        new LBPMigrationRouter(balancerContractRegistry, VERSION);
    }

    function testLockAmount() external {
        uint256 amount = 101e18;
        uint256 duration = 1 days;
        address pool = address(new ERC20TestToken("Pool Token", "PT", 12));

        migrationRouter.manualLockBPT(IERC20(pool), alice, amount, duration);

        uint256 id = migrationRouter.getId(pool);
        uint256 balance = migrationRouter.balanceOf(alice, id);

        assertEq(balance, amount, "Incorrect locked amount");
        assertEq(migrationRouter.getUnlockTimestamp(id), block.timestamp + duration, "Incorrect unlock timestamp");
        assertEq(migrationRouter.decimals(id), IERC20Metadata(pool).decimals(), "Incorrect token decimals");
        assertEq(migrationRouter.name(id), "Locked Pool Token", "Incorrect token name");
        assertEq(migrationRouter.symbol(id), "LOCKED-PT", "Incorrect token symbol");
    }

    function testUnlockAmount() external {
        uint256 amount = 101e18;
        uint256 duration = 1 days;
        ERC20TestToken pool = new ERC20TestToken("Pool Token", "PT", 12);
        uint256 id = migrationRouter.getId(address(pool));

        pool.mint(address(migrationRouter), amount);
        migrationRouter.manualLockBPT(IERC20(pool), alice, amount, duration);

        vm.warp(block.timestamp + duration);
        vm.prank(alice);
        migrationRouter.withdrawBPT(address(pool));

        uint256 aliceWrappedTokenBalanceAfter = migrationRouter.balanceOf(alice, id);
        uint256 aliceTokenBalanceAfter = IERC20(pool).balanceOf(alice);
        uint256 routerTokenBalanceAfter = IERC20(pool).balanceOf(address(migrationRouter));

        assertEq(aliceWrappedTokenBalanceAfter, 0, "Alice's wrapped token balance after unlock is incorrect");
        assertEq(aliceTokenBalanceAfter, amount, "Alice's token balance after unlock is incorrect");
        assertEq(routerTokenBalanceAfter, 0, "Router's token balance after unlock is incorrect");
    }

    function testUnlockAmountRevertsIfAmountIsZero() external {
        vm.expectRevert(BPTTimeLocker.NoLockedBPT.selector);
        migrationRouter.withdrawBPT(address(0));
    }

    function testUnlockAmountRevertsIfUnlockTimestampNotReached() external {
        ERC20TestToken pool = new ERC20TestToken("Pool Token", "PT", 12);
        uint256 unlockTimestamp = block.timestamp + DEFAULT_BPT_LOCK_DURATION;
        migrationRouter.manualLockBPT(pool, alice, 1e10, DEFAULT_BPT_LOCK_DURATION);

        vm.expectRevert(abi.encodePacked(BPTTimeLocker.BPTStillLocked.selector, unlockTimestamp));
        vm.prank(alice);
        migrationRouter.withdrawBPT(address(pool));
    }

    function testMigrateLiquidityWithSpecificParameters() external {
        uint256 weightProjectToken = 80e16;
        uint256 weightReserveToken = 20e16;
        uint256 bptPercentageToMigrate = 50e16;

        (pool, ) = _createLBPoolWithMigration(
            address(0), // Pool creator
            DEFAULT_BPT_LOCK_DURATION,
            bptPercentageToMigrate,
            weightProjectToken,
            weightReserveToken
        );
        initPool();

        vm.startPrank(bob);
        vm.warp(ILBPool(pool).getLBPoolImmutableData().endTime + 1);

        IERC20(pool).approve(address(migrationRouter), IERC20(pool).balanceOf(bob));

        PoolRoleAccounts memory poolRoleAccounts = PoolRoleAccounts({
            pauseManager: makeAddr("pauseManager"),
            swapFeeManager: makeAddr("swapFeeManager"),
            poolCreator: address(0)
        });

        (, , , uint256[] memory balances) = vault.getPoolTokenInfo(pool);

        (IWeightedPool weightedPool, , ) = migrationRouter.migrateLiquidity(
            ILBPool(pool),
            excessReceiver,
            ILBPMigrationRouter.WeightedPoolParams({
                name: POOL_NAME,
                symbol: POOL_SYMBOL,
                roleAccounts: poolRoleAccounts,
                swapFeePercentage: DEFAULT_SWAP_FEE_PERCENTAGE,
                poolHooksContract: address(0),
                enableDonation: false,
                disableUnbalancedLiquidity: false,
                salt: bytes32(0)
            })
        );

        vm.stopPrank();

        uint256[] memory lbpWeights = ILBPool(pool).getLBPoolDynamicData().normalizedWeights;
        assertEq(lbpWeights[projectIdx], 30e16, "LBP weight for project token should be 30%");
        assertEq(lbpWeights[reserveIdx], 70e16, "LBP weight for reserve token should be 70%");

        // New project token weight is > LBP project token weight, so we use all of the project token balance.
        uint256 newBalanceProjectToken = balances[projectIdx];
        // Project token balance represents 30% of the TVL of the LBP, and reserve token balance represents 70%.
        // In the new pool, project token balance represents 80% of the TVL, and reserve token balance represents 20%.
        // Then, 3/10 * TVL1 = 8/10 * TVL2, where TVL1 is the LBP TVL and TVL2 is the new pool TVL.
        // On the other hand, balance[reserve] = 7/10 * TVL1, and newBalance[reserve] = 2/10 * TVL2.
        // Solving for newBalance[reserve], we get:
        // newBalance[reserve] =
        //                 balance[reserve] * newWeightReserve / newWeightProject * oldWeightProject / oldWeightReserve

        uint256 newBalanceReserveToken = balances[reserveIdx]
            .mulDown(weightReserveToken)
            .divDown(weightProjectToken)
            .mulDown(lbpWeights[projectIdx])
            .divDown(lbpWeights[reserveIdx]);

        uint256[] memory expectedBalancesScaled18 = new uint256[](TOKEN_COUNT);
        expectedBalancesScaled18[projectIdx] = newBalanceProjectToken.mulDown(bptPercentageToMigrate);
        expectedBalancesScaled18[reserveIdx] = newBalanceReserveToken.mulDown(bptPercentageToMigrate);

        // Check that the weighted pool balance is correct
        uint256[] memory balancesLiveScaled18 = vault.getCurrentLiveBalances(address(weightedPool));
        assertApproxEqAbs(
            balancesLiveScaled18[projectIdx],
            expectedBalancesScaled18[projectIdx],
            DELTA,
            "Live balance mismatch for project token"
        );
        assertApproxEqAbs(
            balancesLiveScaled18[reserveIdx],
            expectedBalancesScaled18[reserveIdx],
            DELTA,
            "Live balance mismatch for reserve token"
        );
    }

    function testMigrateLiquidity__Fuzz(uint256 weightReserveToken, uint256 bptPercentageToMigrate) external {
        uint256 minReserveTokenWeight = 20e16; // 20%
        uint256 maxReserveTokenWeight = 100e16 - minReserveTokenWeight;

        weightReserveToken = bound(weightReserveToken, minReserveTokenWeight, maxReserveTokenWeight);
        uint256 weightProjectToken = FixedPoint.ONE - weightReserveToken;
        bptPercentageToMigrate = bound(bptPercentageToMigrate, 10e16, 100e16);

        (pool, ) = _createLBPoolWithMigration(
            address(0), // Pool creator
            DEFAULT_BPT_LOCK_DURATION,
            bptPercentageToMigrate,
            weightProjectToken,
            weightReserveToken
        );
        initPool();

        vm.startPrank(bob);

        uint256[] memory weights = [weightProjectToken, weightReserveToken].toMemoryArray();

        vm.warp(ILBPool(pool).getLBPoolImmutableData().endTime + 1);
        IERC20(pool).approve(address(migrationRouter), IERC20(pool).balanceOf(bob));

<<<<<<< HEAD
        (
            IERC20[] memory lbpTokens,
            TokenInfo[] memory lbpTokenInfo,
            ,
            uint256[] memory lbpBalancesBeforeScaled18
        ) = vault.getPoolTokenInfo(pool);
=======
        uint256 lbpBPTBalanceBefore = IERC20(pool).balanceOf(bob);
        IERC20(pool).approve(address(migrationRouter), lbpBPTBalanceBefore);

        (IERC20[] memory lbpTokens, TokenInfo[] memory lbpTokenInfo, , uint256[] memory lbpBalancesBefore) = vault
            .getPoolTokenInfo(pool);
        vm.stopPrank();
>>>>>>> 2df6f4de

        IWeightedPool weightedPool;
        uint256[] memory removeExactAmountsIn;
        uint256 bptAmountOut;
        {
            ILBPMigrationRouter.WeightedPoolParams memory weightedPoolParams = ILBPMigrationRouter.WeightedPoolParams({
                name: POOL_NAME,
                symbol: POOL_SYMBOL,
                roleAccounts: PoolRoleAccounts({
                    pauseManager: makeAddr("pauseManager"),
                    swapFeeManager: makeAddr("swapFeeManager"),
                    poolCreator: ZERO_ADDRESS
                }),
                swapFeePercentage: DEFAULT_SWAP_FEE_PERCENTAGE,
                poolHooksContract: ZERO_ADDRESS,
                enableDonation: false,
                disableUnbalancedLiquidity: false,
                salt: ZERO_BYTES32
            });

            // Check event vs returned values first.
            uint256 snapshotId = vm.snapshotState();
<<<<<<< HEAD
            (weightedPool, removeExactAmountsIn, bptAmountOut) = migrationRouter.migrateLiquidity(
=======
            _prankStaticCall();
            (uint256[] memory expectedExactAmountsIn, uint256 expectedBptAmountOut) = migrationRouter
                .queryMigrateLiquidity(ILBPool(pool), bob, excessReceiver, weightedPoolParams);

            vm.revertToState(snapshotId);
            vm.startPrank(bob);

            (weightedPool, exactAmountsIn, bptAmountOut) = migrationRouter.migrateLiquidity(
>>>>>>> 2df6f4de
                ILBPool(pool),
                excessReceiver,
                weightedPoolParams
            );

            for (uint256 i = 0; i < exactAmountsIn.length; ++i) {
                assertEq(exactAmountsIn[i], expectedExactAmountsIn[i], "ExactAmountsIn mismatch from query");
            }
            assertEq(bptAmountOut, expectedBptAmountOut, "Expected BPT amount out mismatch from query");

            vm.revertToState(snapshotId);
        }

        vm.expectEmit();
        emit ILBPMigrationRouter.PoolMigrated(ILBPool(pool), weightedPool, removeExactAmountsIn, bptAmountOut);

        (weightedPool, removeExactAmountsIn, bptAmountOut) = migrationRouter.migrateLiquidity(
            ILBPool(pool),
            excessReceiver,
            ILBPMigrationRouter.WeightedPoolParams({
                name: POOL_NAME,
                symbol: POOL_SYMBOL,
                roleAccounts: PoolRoleAccounts({
                    pauseManager: makeAddr("pauseManager"),
                    swapFeeManager: makeAddr("swapFeeManager"),
                    poolCreator: ZERO_ADDRESS
                }),
                swapFeePercentage: DEFAULT_SWAP_FEE_PERCENTAGE,
                poolHooksContract: ZERO_ADDRESS,
                enableDonation: false,
                disableUnbalancedLiquidity: false,
                salt: ZERO_BYTES32
            })
        );

        vm.stopPrank();

        (IERC20[] memory tokens, TokenInfo[] memory tokenInfo, , ) = vault.getPoolTokenInfo(address(weightedPool));

        // Check pool creation parameters
        {
            assertEq(IERC20Metadata(address(weightedPool)).name(), POOL_NAME, "Incorrect pool name");
            assertEq(IERC20Metadata(address(weightedPool)).symbol(), POOL_SYMBOL, "Incorrect pool symbol");

            assertEq(tokens.length, lbpTokens.length, "Token arrays length mismatch");
            assertEq(tokenInfo.length, lbpTokenInfo.length, "Token info arrays length mismatch");
            for (uint256 i = 0; i < tokenInfo.length; i++) {
                assertEq(address(tokens[i]), address(lbpTokens[i]), "Token address mismatch");

                assertEq(uint256(tokenInfo[i].tokenType), uint256(lbpTokenInfo[i].tokenType), "Token type mismatch");
                assertEq(
                    address(tokenInfo[i].rateProvider),
                    address(lbpTokenInfo[i].rateProvider),
                    "Rate provider address mismatch"
                );
                assertEq(tokenInfo[i].paysYieldFees, lbpTokenInfo[i].paysYieldFees, "Pays yield fees mismatch");
            }

            PoolConfig memory poolConfig = vault.getPoolConfig(address(weightedPool));
            assertEq(poolConfig.staticSwapFeePercentage, DEFAULT_SWAP_FEE_PERCENTAGE, "Incorrect swap fee percentage");
            assertEq(
                poolConfig.liquidityManagement.disableUnbalancedLiquidity,
                false,
                "Disable unbalanced liquidity should be false"
            );
            assertEq(poolConfig.liquidityManagement.enableDonation, false, "Enable donation should be false");

            assertEq(
                vault.getHooksConfig(address(weightedPool)).hooksContract,
                ZERO_ADDRESS,
                "Pool hooks contract should be zero address"
            );

            uint256[] memory currentWeights = weightedPool.getNormalizedWeights();
            assertEq(currentWeights.length, weights.length, "Incorrect number of weights");
            assertEq(currentWeights[projectIdx], weights[projectIdx], "Project token weight mismatch");
            assertEq(currentWeights[reserveIdx], weights[reserveIdx], "Reserve token weight mismatch");
        }

        // Check balances after migration
        uint256 _bptPercentageToMigrate = bptPercentageToMigrate;
        (uint256[] memory expectedBalances, uint256[] memory expectedBalancesScaled18) = _calculateExpectedBalances(
            lbpBalancesBeforeScaled18,
            ILBPool(pool).getLBPoolDynamicData().normalizedWeights,
            weights,
            [uint256(1), 1].toMemoryArray(),
            _bptPercentageToMigrate
        );

        _checkBalancesAfterMigration(
            weightedPool,
            bptAmountOut,
            lbpBalancesBeforeScaled18,
            removeExactAmountsIn,
            expectedBalances,
            expectedBalancesScaled18,
            [uint256(1), 1].toMemoryArray()
        );
    }

    function testMigrationLiquidityRevertsIfMigrationNotSetup() external {
        PoolRoleAccounts memory poolRoleAccounts;

        (address poolWithoutMigration, ) = _createLBPool(
            address(0),
            uint32(block.timestamp + DEFAULT_START_OFFSET),
            uint32(block.timestamp + DEFAULT_END_OFFSET),
            DEFAULT_PROJECT_TOKENS_SWAP_IN
        );

        vm.startPrank(bob);
        _initPool(poolWithoutMigration, [poolInitAmount, poolInitAmount].toMemoryArray(), 0);
        vm.stopPrank();

        vm.expectRevert(
            abi.encodeWithSelector(ILBPMigrationRouter.IncorrectMigrationRouter.selector, ZERO_ADDRESS, migrationRouter)
        );
        vm.prank(bob);
        migrationRouter.migrateLiquidity(
            ILBPool(poolWithoutMigration),
            excessReceiver,
            ILBPMigrationRouter.WeightedPoolParams({
                name: POOL_NAME,
                symbol: POOL_SYMBOL,
                roleAccounts: poolRoleAccounts,
                swapFeePercentage: DEFAULT_SWAP_FEE_PERCENTAGE,
                poolHooksContract: ZERO_ADDRESS,
                enableDonation: true,
                disableUnbalancedLiquidity: true,
                salt: ZERO_BYTES32
            })
        );
    }

    function testMigrateLiquidityRevertsIfSenderIsNotPoolOwner() external {
        vm.warp(ILBPool(pool).getLBPoolImmutableData().endTime + 1);

        PoolRoleAccounts memory poolRoleAccounts;

        vm.expectRevert(ILBPMigrationRouter.SenderIsNotLBPOwner.selector);
        vm.prank(alice);
        migrationRouter.migrateLiquidity(
            ILBPool(pool),
            excessReceiver,
            ILBPMigrationRouter.WeightedPoolParams({
                name: POOL_NAME,
                symbol: POOL_SYMBOL,
                roleAccounts: poolRoleAccounts,
                swapFeePercentage: DEFAULT_SWAP_FEE_PERCENTAGE,
                poolHooksContract: ZERO_ADDRESS,
                enableDonation: true,
                disableUnbalancedLiquidity: true,
                salt: ZERO_BYTES32
            })
        );
    }

    function testMigrateLiquidityWithDecimalsRelatedPool() external {
        uint256 weightReserveToken = 70e16;
        uint256 weightProjectToken = 30e16;
        uint256 bptPercentageToMigrate = 50e16; // 50%

        projectToken = wbtc8Decimals;
        reserveToken = usdc6Decimals;
        (projectIdx, reserveIdx) = getSortedIndexes(address(projectToken), address(reserveToken));

        uint256[] memory decimalScalingFactors = new uint256[](2);
        decimalScalingFactors[projectIdx] = WBTC8_SCALING_FACTOR;
        decimalScalingFactors[reserveIdx] = USDC6_SCALING_FACTOR;

        (pool, ) = _createLBPoolWithMigration(
            address(0), // Pool creator
            DEFAULT_BPT_LOCK_DURATION,
            bptPercentageToMigrate,
            weightProjectToken,
            weightReserveToken
        );

        uint256[] memory initAmounts = new uint256[](2);
        initAmounts[projectIdx] = wbtc8DecimalsInitAmount;
        initAmounts[reserveIdx] = usdc6DecimalsInitAmount;

        vm.startPrank(bob);
        _initPool(pool, initAmounts, 0);

        uint256[] memory weights = [weightProjectToken, weightReserveToken].toMemoryArray();

        vm.warp(ILBPool(pool).getLBPoolImmutableData().endTime + 1);
        IERC20(pool).approve(address(migrationRouter), IERC20(pool).balanceOf(bob));

        (, , , uint256[] memory lbpBalancesBeforeScaled18) = vault.getPoolTokenInfo(pool);

        (IWeightedPool weightedPool, uint256[] memory removeExactAmountsIn, uint256 bptAmountOut) = migrationRouter
            .migrateLiquidity(
                ILBPool(pool),
                excessReceiver,
                ILBPMigrationRouter.WeightedPoolParams({
                    name: POOL_NAME,
                    symbol: POOL_SYMBOL,
                    roleAccounts: PoolRoleAccounts({
                        pauseManager: makeAddr("pauseManager"),
                        swapFeeManager: makeAddr("swapFeeManager"),
                        poolCreator: ZERO_ADDRESS
                    }),
                    swapFeePercentage: DEFAULT_SWAP_FEE_PERCENTAGE,
                    poolHooksContract: ZERO_ADDRESS,
                    enableDonation: false,
                    disableUnbalancedLiquidity: false,
                    salt: ZERO_BYTES32
                })
            );
        vm.stopPrank();

        uint256 _bptPercentageToMigrate = bptPercentageToMigrate;
        (uint256[] memory expectedBalances, uint256[] memory expectedBalancesScaled18) = _calculateExpectedBalances(
            lbpBalancesBeforeScaled18,
            ILBPool(pool).getLBPoolDynamicData().normalizedWeights,
            weights,
            decimalScalingFactors,
            _bptPercentageToMigrate
        );
        uint256[] memory _decimalScalingFactors = decimalScalingFactors;
        _checkBalancesAfterMigration(
            weightedPool,
            bptAmountOut,
            lbpBalancesBeforeScaled18,
            removeExactAmountsIn,
            expectedBalances,
            expectedBalancesScaled18,
            _decimalScalingFactors
        );
    }

    function _checkBalancesAfterMigration(
        IWeightedPool weightedPool,
        uint256 bptAmountOut,
        uint256[] memory lbpBalancesBeforeScaled18,
        uint256[] memory removeExactAmountsIn,
        uint256[] memory expectedBalances,
        uint256[] memory expectedBalancesScaled18,
        uint256[] memory decimalScalingFactors
    ) internal view {
        // Check that the weighted pool balance is correct
        (IERC20[] memory tokens, , uint256[] memory balancesRaw, uint256[] memory balancesLiveScaled18) = vault
            .getPoolTokenInfo(address(weightedPool));

        assertApproxEqAbs(
            balancesLiveScaled18[projectIdx],
            expectedBalancesScaled18[projectIdx],
            DELTA,
            "Live balance mismatch for project token"
        );
        assertApproxEqAbs(
            balancesLiveScaled18[reserveIdx],
            expectedBalancesScaled18[reserveIdx],
            DELTA,
            "Live balance mismatch for reserve token"
        );

        assertEq(removeExactAmountsIn.length, 2, "Incorrect returned remove exact amounts in length");
        assertEq(
            removeExactAmountsIn[projectIdx],
            balancesRaw[projectIdx],
            "Project token balance mismatch in returned remove exact amounts in"
        );
        assertEq(
            removeExactAmountsIn[reserveIdx],
            balancesRaw[reserveIdx],
            "Reserve token balance mismatch in returned remove exact amounts in"
        );
        assertApproxEqAbs(
            expectedBalances[projectIdx],
            balancesRaw[projectIdx],
            DELTA,
            "Project token raw balance mismatch"
        );
        assertApproxEqAbs(
            expectedBalances[reserveIdx],
            balancesRaw[reserveIdx],
            DELTA,
            "Reserve token raw balance mismatch"
        );

        // Check bob's balances
        assertEq(IERC20(pool).balanceOf(bob), 0, "Bob should not hold any LBP BPT after migration");
        assertGt(tokens[projectIdx].balanceOf(bob), 0, "Bob should have received project tokens after migration");
        assertGt(tokens[reserveIdx].balanceOf(bob), 0, "Bob should have received reserve tokens after migration");

        // Check migrationRouter balances
        assertEq(
            IERC20(address(weightedPool)).balanceOf(address(migrationRouter)),
            bptAmountOut,
            "Router should hold the correct amount of BPT after migration"
        );

        assertEq(
            migrationRouter.balanceOf(bob, migrationRouter.getId(address(weightedPool))),
            bptAmountOut,
            "Router should have correct locked BPT balance for bob"
        );
        assertEq(
            migrationRouter.getUnlockTimestamp(migrationRouter.getId(address(weightedPool))),
            block.timestamp + DEFAULT_BPT_LOCK_DURATION,
            "Router should have correct unlock timestamp for locked BPT"
        );

        assertEq(
            IERC20(pool).balanceOf(address(migrationRouter)),
            0,
            "Router should not hold any LBP BPT after migration"
        );
        assertEq(
            tokens[projectIdx].balanceOf(address(migrationRouter)),
            0,
            "Router should not hold any project tokens after migration"
        );
        assertEq(
            tokens[reserveIdx].balanceOf(address(migrationRouter)),
            0,
            "Router should not hold any reserve tokens after migration"
        );

        // Check excessReceiver balances
        assertApproxEqAbs(
            tokens[projectIdx].balanceOf(excessReceiver),
            (lbpBalancesBeforeScaled18[projectIdx] - expectedBalancesScaled18[projectIdx]).toRawUndoRateRoundDown(
                decimalScalingFactors[projectIdx],
                DEFAULT_RATE
            ),
            DELTA,
            "excessReceiver should hold the correct amount of project tokens after migration"
        );
        assertApproxEqAbs(
            tokens[reserveIdx].balanceOf(excessReceiver),
            (lbpBalancesBeforeScaled18[reserveIdx] - expectedBalancesScaled18[reserveIdx]).toRawUndoRateRoundDown(
                decimalScalingFactors[reserveIdx],
                DEFAULT_RATE
            ),
            DELTA,
            "excessReceiver should hold the correct amount of reserve tokens after migration"
        );
    }

    /// @dev The same logic as in `migrateLiquidityHook`, but uses b1 as the base calculation amount.
    /// The result should be almost the same; the only difference is in rounding.
    function _calculateExpectedBalances(
        uint256[] memory balances,
        uint256[] memory weights,
        uint256[] memory newWeights,
        uint256[] memory decimalScalingFactors,
        uint256 bptPercentageToMigrate
    ) internal view returns (uint256[] memory expectedBalances, uint256[] memory expectedBalancesScaled18) {
        uint256 price = (balances[projectIdx] * weights[reserveIdx]).divDown(
            balances[reserveIdx] * weights[projectIdx]
        );

        uint256 projectAmountOut = price.mulDown(balances[reserveIdx]).mulDown(newWeights[projectIdx]).divDown(
            newWeights[reserveIdx]
        );
        uint256 reserveAmountOut = balances[reserveIdx] - 1;

        console.log("projectAmountOut > balances[projectIdx]: ", projectAmountOut > balances[projectIdx]);
        if (projectAmountOut > balances[projectIdx]) {
            projectAmountOut = balances[projectIdx] - 1;
            reserveAmountOut = (balances[projectIdx].mulDown(newWeights[reserveIdx])).divDown(
                price.mulDown(newWeights[projectIdx])
            );
        }

        console.log("projectAmountOut: ", projectAmountOut.mulDown(bptPercentageToMigrate));
        console.log("reserveAmountOut: ", reserveAmountOut.mulDown(bptPercentageToMigrate));

        // We convert to raw and then back to scaled18 to account for the actual rounding in vault conversions.
        expectedBalancesScaled18 = new uint256[](TOKEN_COUNT);
        expectedBalances = new uint256[](TOKEN_COUNT);
        expectedBalances[projectIdx] = projectAmountOut.mulDown(bptPercentageToMigrate).toRawUndoRateRoundDown(
            decimalScalingFactors[projectIdx],
            DEFAULT_RATE
        );
        expectedBalances[reserveIdx] = reserveAmountOut.mulDown(bptPercentageToMigrate).toRawUndoRateRoundDown(
            decimalScalingFactors[reserveIdx],
            DEFAULT_RATE
        );

        console.log("Expected project token balance (raw): ", expectedBalances[projectIdx]);
        console.log("Expected reserve token balance (raw): ", expectedBalances[reserveIdx]);

        expectedBalancesScaled18[projectIdx] = expectedBalances[projectIdx].toScaled18ApplyRateRoundDown(
            decimalScalingFactors[projectIdx],
            DEFAULT_RATE
        );
        expectedBalancesScaled18[reserveIdx] = expectedBalances[reserveIdx].toScaled18ApplyRateRoundDown(
            decimalScalingFactors[reserveIdx],
            DEFAULT_RATE
        );

        console.log("Expected project token balance (scaled18): ", expectedBalancesScaled18[projectIdx]);
        console.log("Expected reserve token balance (scaled18): ", expectedBalancesScaled18[reserveIdx]);
    }
}<|MERGE_RESOLUTION|>--- conflicted
+++ resolved
@@ -55,15 +55,9 @@
 
     address excessReceiver = makeAddr("excessReceiver");
 
-<<<<<<< HEAD
     uint256 usdc6DecimalsInitAmount = 10_000e6;
     uint256 wbtc8DecimalsInitAmount = 1_000e8;
 
-    function setUp() public override {
-        super.setUp();
-    }
-
-=======
     function setUp() public virtual override {
         super.setUp();
     }
@@ -79,7 +73,6 @@
             );
     }
 
->>>>>>> 2df6f4de
     function testConstructorWithIncorrectWeightedPoolFactory() external {
         vm.prank(admin);
         balancerContractRegistry.deprecateBalancerContract(address(weightedPoolFactory));
@@ -234,6 +227,7 @@
         uint256 weightProjectToken = FixedPoint.ONE - weightReserveToken;
         bptPercentageToMigrate = bound(bptPercentageToMigrate, 10e16, 100e16);
 
+        // Create & Init LBP
         (pool, ) = _createLBPoolWithMigration(
             address(0), // Pool creator
             DEFAULT_BPT_LOCK_DURATION,
@@ -245,96 +239,58 @@
 
         vm.startPrank(bob);
 
-        uint256[] memory weights = [weightProjectToken, weightReserveToken].toMemoryArray();
-
         vm.warp(ILBPool(pool).getLBPoolImmutableData().endTime + 1);
         IERC20(pool).approve(address(migrationRouter), IERC20(pool).balanceOf(bob));
 
-<<<<<<< HEAD
         (
             IERC20[] memory lbpTokens,
             TokenInfo[] memory lbpTokenInfo,
             ,
             uint256[] memory lbpBalancesBeforeScaled18
         ) = vault.getPoolTokenInfo(pool);
-=======
-        uint256 lbpBPTBalanceBefore = IERC20(pool).balanceOf(bob);
-        IERC20(pool).approve(address(migrationRouter), lbpBPTBalanceBefore);
-
-        (IERC20[] memory lbpTokens, TokenInfo[] memory lbpTokenInfo, , uint256[] memory lbpBalancesBefore) = vault
-            .getPoolTokenInfo(pool);
+
         vm.stopPrank();
->>>>>>> 2df6f4de
-
-        IWeightedPool weightedPool;
-        uint256[] memory removeExactAmountsIn;
-        uint256 bptAmountOut;
-        {
-            ILBPMigrationRouter.WeightedPoolParams memory weightedPoolParams = ILBPMigrationRouter.WeightedPoolParams({
-                name: POOL_NAME,
-                symbol: POOL_SYMBOL,
-                roleAccounts: PoolRoleAccounts({
-                    pauseManager: makeAddr("pauseManager"),
-                    swapFeeManager: makeAddr("swapFeeManager"),
-                    poolCreator: ZERO_ADDRESS
-                }),
-                swapFeePercentage: DEFAULT_SWAP_FEE_PERCENTAGE,
-                poolHooksContract: ZERO_ADDRESS,
-                enableDonation: false,
-                disableUnbalancedLiquidity: false,
-                salt: ZERO_BYTES32
-            });
-
-            // Check event vs returned values first.
-            uint256 snapshotId = vm.snapshotState();
-<<<<<<< HEAD
-            (weightedPool, removeExactAmountsIn, bptAmountOut) = migrationRouter.migrateLiquidity(
-=======
-            _prankStaticCall();
-            (uint256[] memory expectedExactAmountsIn, uint256 expectedBptAmountOut) = migrationRouter
-                .queryMigrateLiquidity(ILBPool(pool), bob, excessReceiver, weightedPoolParams);
-
-            vm.revertToState(snapshotId);
-            vm.startPrank(bob);
-
-            (weightedPool, exactAmountsIn, bptAmountOut) = migrationRouter.migrateLiquidity(
->>>>>>> 2df6f4de
-                ILBPool(pool),
-                excessReceiver,
-                weightedPoolParams
-            );
-
-            for (uint256 i = 0; i < exactAmountsIn.length; ++i) {
-                assertEq(exactAmountsIn[i], expectedExactAmountsIn[i], "ExactAmountsIn mismatch from query");
-            }
-            assertEq(bptAmountOut, expectedBptAmountOut, "Expected BPT amount out mismatch from query");
-
-            vm.revertToState(snapshotId);
-        }
-
-        vm.expectEmit();
-        emit ILBPMigrationRouter.PoolMigrated(ILBPool(pool), weightedPool, removeExactAmountsIn, bptAmountOut);
-
-        (weightedPool, removeExactAmountsIn, bptAmountOut) = migrationRouter.migrateLiquidity(
-            ILBPool(pool),
-            excessReceiver,
-            ILBPMigrationRouter.WeightedPoolParams({
-                name: POOL_NAME,
-                symbol: POOL_SYMBOL,
-                roleAccounts: PoolRoleAccounts({
-                    pauseManager: makeAddr("pauseManager"),
-                    swapFeeManager: makeAddr("swapFeeManager"),
-                    poolCreator: ZERO_ADDRESS
-                }),
-                swapFeePercentage: DEFAULT_SWAP_FEE_PERCENTAGE,
-                poolHooksContract: ZERO_ADDRESS,
-                enableDonation: false,
-                disableUnbalancedLiquidity: false,
-                salt: ZERO_BYTES32
-            })
-        );
-
-        vm.stopPrank();
+
+        ILBPMigrationRouter.WeightedPoolParams memory weightedPoolParams = ILBPMigrationRouter.WeightedPoolParams({
+            name: POOL_NAME,
+            symbol: POOL_SYMBOL,
+            roleAccounts: PoolRoleAccounts({
+                pauseManager: makeAddr("pauseManager"),
+                swapFeeManager: makeAddr("swapFeeManager"),
+                poolCreator: ZERO_ADDRESS
+            }),
+            swapFeePercentage: DEFAULT_SWAP_FEE_PERCENTAGE,
+            poolHooksContract: ZERO_ADDRESS,
+            enableDonation: false,
+            disableUnbalancedLiquidity: false,
+            salt: ZERO_BYTES32
+        });
+
+        (IWeightedPool weightedPool, uint256[] memory removeExactAmountsIn, uint256 bptAmountOut) = _migrateLiquidity(
+            weightedPoolParams
+        );
+
+        uint256[] memory weights = [weightProjectToken, weightReserveToken].toMemoryArray();
+
+        // Check balances after migration
+        uint256 _bptPercentageToMigrate = bptPercentageToMigrate;
+        (uint256[] memory expectedBalances, uint256[] memory expectedBalancesScaled18) = _calculateExpectedBalances(
+            lbpBalancesBeforeScaled18,
+            ILBPool(pool).getLBPoolDynamicData().normalizedWeights,
+            weights,
+            [uint256(1), 1].toMemoryArray(),
+            _bptPercentageToMigrate
+        );
+
+        _checkBalancesAfterMigration(
+            weightedPool,
+            bptAmountOut,
+            lbpBalancesBeforeScaled18,
+            removeExactAmountsIn,
+            expectedBalances,
+            expectedBalancesScaled18,
+            [uint256(1), 1].toMemoryArray()
+        );
 
         (IERC20[] memory tokens, TokenInfo[] memory tokenInfo, , ) = vault.getPoolTokenInfo(address(weightedPool));
 
@@ -377,26 +333,6 @@
             assertEq(currentWeights[projectIdx], weights[projectIdx], "Project token weight mismatch");
             assertEq(currentWeights[reserveIdx], weights[reserveIdx], "Reserve token weight mismatch");
         }
-
-        // Check balances after migration
-        uint256 _bptPercentageToMigrate = bptPercentageToMigrate;
-        (uint256[] memory expectedBalances, uint256[] memory expectedBalancesScaled18) = _calculateExpectedBalances(
-            lbpBalancesBeforeScaled18,
-            ILBPool(pool).getLBPoolDynamicData().normalizedWeights,
-            weights,
-            [uint256(1), 1].toMemoryArray(),
-            _bptPercentageToMigrate
-        );
-
-        _checkBalancesAfterMigration(
-            weightedPool,
-            bptAmountOut,
-            lbpBalancesBeforeScaled18,
-            removeExactAmountsIn,
-            expectedBalances,
-            expectedBalancesScaled18,
-            [uint256(1), 1].toMemoryArray()
-        );
     }
 
     function testMigrationLiquidityRevertsIfMigrationNotSetup() external {
@@ -532,6 +468,32 @@
         );
     }
 
+    function _migrateLiquidity(
+        ILBPMigrationRouter.WeightedPoolParams memory weightedPoolParams
+    ) internal returns (IWeightedPool weightedPool, uint256[] memory removeExactAmountsIn, uint256 bptAmountOut) {
+        // Check event vs returned values first.
+        uint256 snapshotId = vm.snapshotState();
+        _prankStaticCall();
+        (uint256[] memory expectedRemoveExactAmountsIn, uint256 expectedBptAmountOut) = migrationRouter
+            .queryMigrateLiquidity(ILBPool(pool), bob, excessReceiver, weightedPoolParams);
+
+        vm.revertToState(snapshotId);
+        vm.startPrank(bob);
+
+        (weightedPool, removeExactAmountsIn, bptAmountOut) = migrationRouter.migrateLiquidity(
+            ILBPool(pool),
+            excessReceiver,
+            weightedPoolParams
+        );
+
+        for (uint256 i = 0; i < expectedRemoveExactAmountsIn.length; ++i) {
+            assertEq(expectedRemoveExactAmountsIn[i], removeExactAmountsIn[i], "ExactAmountsIn mismatch from query");
+        }
+        assertEq(expectedBptAmountOut, bptAmountOut, "Expected BPT amount out mismatch from query");
+
+        vm.stopPrank();
+    }
+
     function _checkBalancesAfterMigration(
         IWeightedPool weightedPool,
         uint256 bptAmountOut,
