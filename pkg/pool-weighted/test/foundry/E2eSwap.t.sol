--- conflicted
+++ resolved
@@ -164,8 +164,6 @@
         assertApproxEqRel(amountIn, tokenAAmountIn, 0.00001e16, "Swap fees are not symmetric for ExactIn and ExactOut");
     }
 
-<<<<<<< HEAD
-=======
     /// @notice Overrides BaseVaultTest _createPool(). This pool is used by E2eSwapTest tests.
     function _createPool(
         address[] memory tokens,
@@ -219,7 +217,6 @@
         );
     }
 
->>>>>>> 74d7068f
     /**
      * @notice Creates and initializes a weighted pool with a setter for weights, so weights can be changed without
      * initializing the pool again. This pool is used by E2eSwapTest tests.
