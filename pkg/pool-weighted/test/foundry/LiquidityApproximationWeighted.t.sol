--- conflicted
+++ resolved
@@ -34,11 +34,8 @@
                 "ERC20POOL",
                 vault.buildTokenConfig(tokens.asIERC20()),
                 [uint256(0.50e18), uint256(0.50e18)].toMemoryArray(),
-<<<<<<< HEAD
                 address(0),
-=======
                 DEFAULT_SWAP_FEE,
->>>>>>> 098c7c30
                 // NOTE: sends a unique salt
                 bytes32(poolCreationNonce++)
             )
