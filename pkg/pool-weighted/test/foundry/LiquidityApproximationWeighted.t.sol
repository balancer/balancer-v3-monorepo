--- conflicted
+++ resolved
@@ -21,15 +21,9 @@
 contract LiquidityApproximationWeightedTest is LiquidityApproximationTest {
     using ArrayHelpers for *;
 
-<<<<<<< HEAD
     uint256 internal constant DEFAULT_SWAP_FEE = 1e16; // 1%
 
     uint256 internal poolCreationNonce;
-=======
-    uint256 constant DEFAULT_SWAP_FEE = 1e16; // 1%
-
-    uint256 poolCreationNonce;
->>>>>>> 938d8a0c
 
     function setUp() public virtual override {
         LiquidityApproximationTest.setUp();
