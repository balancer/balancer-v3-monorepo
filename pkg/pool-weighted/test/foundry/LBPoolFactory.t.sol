--- conflicted
+++ resolved
@@ -30,17 +30,7 @@
         defaultStartTime = uint32(block.timestamp + DEFAULT_START_OFFSET);
         defaultEndTime = uint32(block.timestamp + DEFAULT_END_OFFSET);
 
-<<<<<<< HEAD
-        return
-            _createLBPool(
-                alice,
-                defaultStartTime,
-                defaultEndTime,
-                DEFAULT_PROJECT_TOKENS_SWAP_IN
-            );
-=======
         return _createLBPool(alice, defaultStartTime, defaultEndTime, DEFAULT_PROJECT_TOKENS_SWAP_IN);
->>>>>>> f5cbac1f
     }
 
     function testPoolRegistrationOnCreate() public view {
@@ -139,15 +129,11 @@
         assertEq(data.endTime, defaultEndTime, "Wrong end time");
         assertEq(data.projectTokenIndex, projectIdx, "Wrong project token index");
         assertEq(data.reserveTokenIndex, reserveIdx, "Wrong reserve token index");
-<<<<<<< HEAD
-        assertEq(data.isProjectTokenSwapInBlocked, DEFAULT_PROJECT_TOKENS_SWAP_IN, "Wrong project token swap blocked flag");
-=======
         assertEq(
             data.isProjectTokenSwapInBlocked,
             DEFAULT_PROJECT_TOKENS_SWAP_IN,
             "Wrong project token swap blocked flag"
         );
->>>>>>> f5cbac1f
 
         assertEq(data.lockDurationAfterMigration, 0, "BPT lock duration should be zero");
         assertEq(data.bptPercentageToMigrate, 0, "Share to migrate should be zero");
