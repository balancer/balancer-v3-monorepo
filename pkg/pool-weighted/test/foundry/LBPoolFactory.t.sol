// SPDX-License-Identifier: GPL-3.0-or-later

pragma solidity ^0.8.24;

import "forge-std/Test.sol";

import { IERC20 } from "@openzeppelin/contracts/token/ERC20/IERC20.sol";

import { IAuthentication } from "@balancer-labs/v3-interfaces/contracts/solidity-utils/helpers/IAuthentication.sol";
import { PoolRoleAccounts } from "@balancer-labs/v3-interfaces/contracts/vault/VaultTypes.sol";
<<<<<<< HEAD
=======
import { IVaultErrors } from "@balancer-labs/v3-interfaces/contracts/vault/IVaultErrors.sol";
import { LBPParams } from "@balancer-labs/v3-interfaces/contracts/pool-weighted/ILBPool.sol";
import { IRouter } from "@balancer-labs/v3-interfaces/contracts/vault/IRouter.sol";
import { IVault } from "@balancer-labs/v3-interfaces/contracts/vault/IVault.sol";
>>>>>>> 782c0992

import { ArrayHelpers } from "@balancer-labs/v3-solidity-utils/contracts/test/ArrayHelpers.sol";

import { LBPoolFactory } from "../../contracts/lbp/LBPoolFactory.sol";
import { LBPool } from "../../contracts/lbp/LBPool.sol";
import { BaseLBPTest } from "./utils/BaseLBPTest.sol";

contract LBPoolFactoryTest is BaseLBPTest {
    using ArrayHelpers for *;

    function testPoolRegistrationOnCreate() public view {
        // Verify pool was registered in the factory.
        assertTrue(lbPoolFactory.isPoolFromFactory(pool), "Pool is not from LBP factory");

        // Verify pool was created and initialized correctly in the vault by the factory.
        assertTrue(vault.isPoolRegistered(pool), "Pool not registered in the vault");
        assertTrue(vault.isPoolInitialized(pool), "Pool not initialized");
    }

    function testPoolInitialization() public view {
        (IERC20[] memory tokens, , uint256[] memory balancesRaw, ) = vault.getPoolTokenInfo(pool);

        assertEq(address(tokens[projectIdx]), address(projectToken), "Project token mismatch");
        assertEq(address(tokens[reserveIdx]), address(reserveToken), "Reserve token mismatch");

<<<<<<< HEAD
        assertEq(balancesRaw[projectIdx], poolInitAmount, "Balances of project token mismatch");
        assertEq(balancesRaw[reserveIdx], poolInitAmount, "Balances of reserve token mismatch");
    }

    function testGetPoolVersion() public view {
        assertEq(lbPoolFactory.getPoolVersion(), poolVersion, "Pool version mismatch");
=======
        lbPoolFactory = new LBPoolFactory(
            IVault(address(vault)),
            365 days,
            factoryVersion,
            poolVersion,
            address(router)
        );
        vm.label(address(lbPoolFactory), "LB pool factory");
>>>>>>> 782c0992
    }

    function testGetTrustedRouter() public view {
        assertEq(lbPoolFactory.getTrustedRouter(), address(router), "Wrong trusted router");
    }

<<<<<<< HEAD
    function testGetPermit2() public view {
        assertEq(address(lbPoolFactory.getPermit2()), address(permit2), "Wrong Permit2");
    }

=======
>>>>>>> 782c0992
    function testFactoryPausedState() public view {
        uint32 pauseWindowDuration = lbPoolFactory.getPauseWindowDuration();
        assertEq(pauseWindowDuration, 365 days);
    }

<<<<<<< HEAD
=======
    function testCreatePool() public {
        address lbPool = _deployAndInitializeLBPool(
            uint32(block.timestamp + 100),
            uint32(block.timestamp + 200),
            false
        );

        // Verify pool was created and initialized correctly
        assertTrue(vault.isPoolRegistered(lbPool), "Pool not registered in the vault");
        assertTrue(vault.isPoolInitialized(lbPool), "Pool not initialized");
    }

    function testGetPoolVersion() public view {
        assert(keccak256(abi.encodePacked(lbPoolFactory.getPoolVersion())) == keccak256(abi.encodePacked(poolVersion)));
    }

    function testAddLiquidityPermission() public {
        address lbPool = _deployAndInitializeLBPool(
            uint32(block.timestamp + 100),
            uint32(block.timestamp + 200),
            false
        );

        // Try to add to the pool without permission.
        vm.expectRevert(IVaultErrors.BeforeAddLiquidityHookFailed.selector);
        router.addLiquidityProportional(lbPool, [DEFAULT_AMOUNT, DEFAULT_AMOUNT].toMemoryArray(), 0, false, bytes(""));

        // The owner is allowed to add.
        vm.prank(bob);
        router.addLiquidityProportional(lbPool, [DEFAULT_AMOUNT, DEFAULT_AMOUNT].toMemoryArray(), 0, false, bytes(""));
    }

    function testDonationNotAllowed() public {
        address lbPool = _deployAndInitializeLBPool(
            uint32(block.timestamp + 100),
            uint32(block.timestamp + 200),
            false
        );

        // Try to donate to the pool
        vm.expectRevert(IVaultErrors.BeforeAddLiquidityHookFailed.selector);
        router.donate(lbPool, [poolInitAmount, poolInitAmount].toMemoryArray(), false, bytes(""));
    }

>>>>>>> 782c0992
    function testSetSwapFeeNoPermission() public {
        // The LBP Factory only allows the owner (a.k.a. bob) to set the static swap fee percentage of the pool.
        vm.expectRevert(IAuthentication.SenderNotAllowed.selector);
        vault.setStaticSwapFeePercentage(pool, 2.5e16);
    }

    function testSetSwapFee() public {
        uint256 newSwapFee = 2.5e16; // 2.5%

        // Starts out at the default
        assertEq(vault.getStaticSwapFeePercentage(pool), swapFee);

        vm.prank(bob);
        vault.setStaticSwapFeePercentage(pool, newSwapFee);

<<<<<<< HEAD
        assertEq(vault.getStaticSwapFeePercentage(pool), newSwapFee);
=======
        assertEq(vault.getStaticSwapFeePercentage(lbPool), newSwapFee);
    }

    function _deployAndInitializeLBPool(
        uint32 startTime,
        uint32 endTime,
        bool blockProjectTokenSwapsIn
    ) private returns (address newPool) {
        LBPParams memory lbpParams = LBPParams({
            owner: bob,
            projectToken: projectToken,
            reserveToken: reserveToken,
            projectTokenStartWeight: startWeights[projectIdx],
            reserveTokenStartWeight: startWeights[reserveIdx],
            projectTokenEndWeight: endWeights[projectIdx],
            reserveTokenEndWeight: endWeights[reserveIdx],
            startTime: startTime,
            endTime: endTime,
            blockProjectTokenSwapsIn: blockProjectTokenSwapsIn
        });

        vm.startPrank(bob);
        newPool = lbPoolFactory.create("LB Pool", "LBP", lbpParams, swapFee, ZERO_BYTES32);

        router.initialize(
            newPool,
            vault.getPoolTokens(newPool),
            [poolInitAmount, poolInitAmount].toMemoryArray(),
            0,
            false,
            bytes("")
        );
        vm.stopPrank();
>>>>>>> 782c0992
    }
}<|MERGE_RESOLUTION|>--- conflicted
+++ resolved
@@ -8,13 +8,6 @@
 
 import { IAuthentication } from "@balancer-labs/v3-interfaces/contracts/solidity-utils/helpers/IAuthentication.sol";
 import { PoolRoleAccounts } from "@balancer-labs/v3-interfaces/contracts/vault/VaultTypes.sol";
-<<<<<<< HEAD
-=======
-import { IVaultErrors } from "@balancer-labs/v3-interfaces/contracts/vault/IVaultErrors.sol";
-import { LBPParams } from "@balancer-labs/v3-interfaces/contracts/pool-weighted/ILBPool.sol";
-import { IRouter } from "@balancer-labs/v3-interfaces/contracts/vault/IRouter.sol";
-import { IVault } from "@balancer-labs/v3-interfaces/contracts/vault/IVault.sol";
->>>>>>> 782c0992
 
 import { ArrayHelpers } from "@balancer-labs/v3-solidity-utils/contracts/test/ArrayHelpers.sol";
 
@@ -40,43 +33,27 @@
         assertEq(address(tokens[projectIdx]), address(projectToken), "Project token mismatch");
         assertEq(address(tokens[reserveIdx]), address(reserveToken), "Reserve token mismatch");
 
-<<<<<<< HEAD
         assertEq(balancesRaw[projectIdx], poolInitAmount, "Balances of project token mismatch");
         assertEq(balancesRaw[reserveIdx], poolInitAmount, "Balances of reserve token mismatch");
     }
 
     function testGetPoolVersion() public view {
         assertEq(lbPoolFactory.getPoolVersion(), poolVersion, "Pool version mismatch");
-=======
-        lbPoolFactory = new LBPoolFactory(
-            IVault(address(vault)),
-            365 days,
-            factoryVersion,
-            poolVersion,
-            address(router)
-        );
-        vm.label(address(lbPoolFactory), "LB pool factory");
->>>>>>> 782c0992
     }
 
     function testGetTrustedRouter() public view {
         assertEq(lbPoolFactory.getTrustedRouter(), address(router), "Wrong trusted router");
     }
 
-<<<<<<< HEAD
     function testGetPermit2() public view {
         assertEq(address(lbPoolFactory.getPermit2()), address(permit2), "Wrong Permit2");
     }
 
-=======
->>>>>>> 782c0992
     function testFactoryPausedState() public view {
         uint32 pauseWindowDuration = lbPoolFactory.getPauseWindowDuration();
         assertEq(pauseWindowDuration, 365 days);
     }
 
-<<<<<<< HEAD
-=======
     function testCreatePool() public {
         address lbPool = _deployAndInitializeLBPool(
             uint32(block.timestamp + 100),
@@ -121,7 +98,6 @@
         router.donate(lbPool, [poolInitAmount, poolInitAmount].toMemoryArray(), false, bytes(""));
     }
 
->>>>>>> 782c0992
     function testSetSwapFeeNoPermission() public {
         // The LBP Factory only allows the owner (a.k.a. bob) to set the static swap fee percentage of the pool.
         vm.expectRevert(IAuthentication.SenderNotAllowed.selector);
@@ -137,42 +113,6 @@
         vm.prank(bob);
         vault.setStaticSwapFeePercentage(pool, newSwapFee);
 
-<<<<<<< HEAD
         assertEq(vault.getStaticSwapFeePercentage(pool), newSwapFee);
-=======
-        assertEq(vault.getStaticSwapFeePercentage(lbPool), newSwapFee);
-    }
-
-    function _deployAndInitializeLBPool(
-        uint32 startTime,
-        uint32 endTime,
-        bool blockProjectTokenSwapsIn
-    ) private returns (address newPool) {
-        LBPParams memory lbpParams = LBPParams({
-            owner: bob,
-            projectToken: projectToken,
-            reserveToken: reserveToken,
-            projectTokenStartWeight: startWeights[projectIdx],
-            reserveTokenStartWeight: startWeights[reserveIdx],
-            projectTokenEndWeight: endWeights[projectIdx],
-            reserveTokenEndWeight: endWeights[reserveIdx],
-            startTime: startTime,
-            endTime: endTime,
-            blockProjectTokenSwapsIn: blockProjectTokenSwapsIn
-        });
-
-        vm.startPrank(bob);
-        newPool = lbPoolFactory.create("LB Pool", "LBP", lbpParams, swapFee, ZERO_BYTES32);
-
-        router.initialize(
-            newPool,
-            vault.getPoolTokens(newPool),
-            [poolInitAmount, poolInitAmount].toMemoryArray(),
-            0,
-            false,
-            bytes("")
-        );
-        vm.stopPrank();
->>>>>>> 782c0992
     }
 }