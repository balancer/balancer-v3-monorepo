// SPDX-License-Identifier: GPL-3.0-or-later

pragma solidity ^0.8.24;

import "forge-std/Test.sol";

import { IVault } from "@balancer-labs/v3-interfaces/contracts/vault/IVault.sol";
import { IVaultErrors } from "@balancer-labs/v3-interfaces/contracts/vault/IVaultErrors.sol";
import "@balancer-labs/v3-interfaces/contracts/vault/VaultTypes.sol";

import { ArrayHelpers } from "@balancer-labs/v3-solidity-utils/contracts/helpers/ArrayHelpers.sol";

import { BalancerPoolToken } from "@balancer-labs/v3-vault/contracts/BalancerPoolToken.sol";
import { BaseVaultTest } from "@balancer-labs/v3-vault/test/foundry/utils/BaseVaultTest.sol";

import { WeightedPoolFactory } from "../../contracts/WeightedPoolFactory.sol";

contract WeightedPoolFactoryTest is BaseVaultTest {
    using ArrayHelpers for *;

    uint256 internal daiIdx;
    uint256 internal usdcIdx;

    WeightedPoolFactory internal weightedPoolFactory;

    function setUp() public override {
        super.setUp();

        weightedPoolFactory = new WeightedPoolFactory(IVault(address(vault)), 365 days, "Factory v1", "Pool v1");
        vm.label(address(weightedPoolFactory), "weighted pool factory");

        (daiIdx, usdcIdx) = getSortedIndexes(address(dai), address(usdc));
    }

<<<<<<< HEAD
    function testFactoryPausedState() public view {
        uint32 pauseWindowDuration = factory.getPauseWindowDuration();
=======
    function testFactoryPausedState() public {
        uint32 pauseWindowDuration = weightedPoolFactory.getPauseWindowDuration();
>>>>>>> 718e00c7
        assertEq(pauseWindowDuration, 365 days);
    }

    function testCreatePoolWithoutDonation() public {
        address weightedPool = _deployAndInitializeWeightedPool(false);

        // Try to donate but fails because pool does not support donations
        vm.prank(bob);
        vm.expectRevert(IVaultErrors.DoesNotSupportDonation.selector);
        router.donate(weightedPool, [poolInitAmount, poolInitAmount].toMemoryArray(), false, bytes(""));
    }

    function testCreatePoolWithDonation() public {
        uint256 amountToDonate = poolInitAmount;

        address weightedPool = _deployAndInitializeWeightedPool(true);

        HookTestLocals memory vars = _createHookTestLocals(weightedPool);

        // Donates to pool successfully
        vm.prank(bob);
        router.donate(weightedPool, [amountToDonate, amountToDonate].toMemoryArray(), false, bytes(""));

        _fillAfterHookTestLocals(vars, weightedPool);

        // Bob balances
        assertEq(vars.bob.daiBefore - vars.bob.daiAfter, amountToDonate, "Bob DAI balance is wrong");
        assertEq(vars.bob.usdcBefore - vars.bob.usdcAfter, amountToDonate, "Bob USDC balance is wrong");
        assertEq(vars.bob.bptAfter, vars.bob.bptBefore, "Bob BPT balance is wrong");

        // Pool balances
        assertEq(vars.poolAfter[daiIdx] - vars.poolBefore[daiIdx], amountToDonate, "Pool DAI balance is wrong");
        assertEq(vars.poolAfter[usdcIdx] - vars.poolBefore[usdcIdx], amountToDonate, "Pool USDC balance is wrong");
        assertEq(vars.bptSupplyAfter, vars.bptSupplyBefore, "Pool BPT supply is wrong");

        // Vault Balances
        assertEq(vars.vault.daiAfter - vars.vault.daiBefore, amountToDonate, "Vault DAI balance is wrong");
        assertEq(vars.vault.usdcAfter - vars.vault.usdcBefore, amountToDonate, "Vault USDC balance is wrong");
    }

    function _deployAndInitializeWeightedPool(bool supportsDonation) private returns (address) {
        PoolRoleAccounts memory roleAccounts;
        IERC20[] memory tokens = [address(dai), address(usdc)].toMemoryArray().asIERC20();
        uint256[] memory weights = [uint256(0.50e18), uint256(0.50e18)].toMemoryArray();

        address weightedPool = weightedPoolFactory.create(
            supportsDonation ? "Pool With Donation" : "Pool Without Donation",
            supportsDonation ? "PwD" : "PwoD",
            vault.buildTokenConfig(tokens),
            weights,
            roleAccounts,
            1e17,
            address(0),
            supportsDonation,
            ZERO_BYTES32
        );

        // Initialize pool
        vm.prank(lp);
        router.initialize(weightedPool, tokens, [poolInitAmount, poolInitAmount].toMemoryArray(), 0, false, "");

        return weightedPool;
    }

    struct WalletState {
        uint256 daiBefore;
        uint256 daiAfter;
        uint256 usdcBefore;
        uint256 usdcAfter;
        uint256 bptBefore;
        uint256 bptAfter;
    }

    struct HookTestLocals {
        WalletState bob;
        WalletState hook;
        WalletState vault;
        uint256[] poolBefore;
        uint256[] poolAfter;
        uint256 bptSupplyBefore;
        uint256 bptSupplyAfter;
    }

    function _createHookTestLocals(address pool) private returns (HookTestLocals memory vars) {
        vars.bob.daiBefore = dai.balanceOf(address(bob));
        vars.bob.usdcBefore = usdc.balanceOf(address(bob));
        vars.bob.bptBefore = IERC20(pool).balanceOf(address(bob));
        vars.vault.daiBefore = dai.balanceOf(address(vault));
        vars.vault.usdcBefore = usdc.balanceOf(address(vault));
        vars.poolBefore = vault.getRawBalances(pool);
        vars.bptSupplyBefore = BalancerPoolToken(pool).totalSupply();
    }

    function _fillAfterHookTestLocals(HookTestLocals memory vars, address pool) private {
        vars.bob.daiAfter = dai.balanceOf(address(bob));
        vars.bob.usdcAfter = usdc.balanceOf(address(bob));
        vars.bob.bptAfter = IERC20(pool).balanceOf(address(bob));
        vars.vault.daiAfter = dai.balanceOf(address(vault));
        vars.vault.usdcAfter = usdc.balanceOf(address(vault));
        vars.poolAfter = vault.getRawBalances(pool);
        vars.bptSupplyAfter = BalancerPoolToken(pool).totalSupply();
    }
}<|MERGE_RESOLUTION|>--- conflicted
+++ resolved
@@ -32,13 +32,8 @@
         (daiIdx, usdcIdx) = getSortedIndexes(address(dai), address(usdc));
     }
 
-<<<<<<< HEAD
     function testFactoryPausedState() public view {
-        uint32 pauseWindowDuration = factory.getPauseWindowDuration();
-=======
-    function testFactoryPausedState() public {
         uint32 pauseWindowDuration = weightedPoolFactory.getPauseWindowDuration();
->>>>>>> 718e00c7
         assertEq(pauseWindowDuration, 365 days);
     }
 
@@ -122,7 +117,7 @@
         uint256 bptSupplyAfter;
     }
 
-    function _createHookTestLocals(address pool) private returns (HookTestLocals memory vars) {
+    function _createHookTestLocals(address pool) private view returns (HookTestLocals memory vars) {
         vars.bob.daiBefore = dai.balanceOf(address(bob));
         vars.bob.usdcBefore = usdc.balanceOf(address(bob));
         vars.bob.bptBefore = IERC20(pool).balanceOf(address(bob));
@@ -132,7 +127,7 @@
         vars.bptSupplyBefore = BalancerPoolToken(pool).totalSupply();
     }
 
-    function _fillAfterHookTestLocals(HookTestLocals memory vars, address pool) private {
+    function _fillAfterHookTestLocals(HookTestLocals memory vars, address pool) private view {
         vars.bob.daiAfter = dai.balanceOf(address(bob));
         vars.bob.usdcAfter = usdc.balanceOf(address(bob));
         vars.bob.bptAfter = IERC20(pool).balanceOf(address(bob));
