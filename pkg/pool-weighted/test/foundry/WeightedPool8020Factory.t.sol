--- conflicted
+++ resolved
@@ -8,13 +8,9 @@
 
 import { IVault } from "@balancer-labs/v3-interfaces/contracts/vault/IVault.sol";
 import { IRateProvider } from "@balancer-labs/v3-interfaces/contracts/vault/IRateProvider.sol";
-<<<<<<< HEAD
-import { VaultMock } from "@balancer-labs/v3-vault/contracts/test/VaultMock.sol";
-=======
 import { TokenConfig, TokenType } from "@balancer-labs/v3-interfaces/contracts/vault/VaultTypes.sol";
 import { IRateProvider } from "@balancer-labs/v3-interfaces/contracts/vault/IRateProvider.sol";
 
->>>>>>> 098c7c30
 import { VaultMockDeployer } from "@balancer-labs/v3-vault/test/foundry/utils/VaultMockDeployer.sol";
 import { VaultMock } from "@balancer-labs/v3-vault/contracts/test/VaultMock.sol";
 import { ERC20TestToken } from "@balancer-labs/v3-solidity-utils/contracts/test/ERC20TestToken.sol";
@@ -48,7 +44,7 @@
         tokenConfig[0].token = highToken;
         tokenConfig[1].token = lowToken;
 
-        return WeightedPool(factory.create(tokenConfig[0], tokenConfig[1], address(0)));
+        return WeightedPool(factory.create(tokenConfig[0], tokenConfig[1], address(0), DEFAULT_SWAP_FEE));
     }
 
     function testFactoryPausedState() public {
@@ -57,16 +53,7 @@
     }
 
     function testPoolFetching() public {
-<<<<<<< HEAD
         WeightedPool pool = _createPool(tokenA, tokenB);
-=======
-        TokenConfig[] memory tokens = new TokenConfig[](2);
-        tokens[0].token = tokenA;
-        tokens[1].token = tokenB;
-        tokens[0].rateProvider = rateProvider;
-
-        WeightedPool pool = WeightedPool(factory.create(tokens[0], tokens[1], DEFAULT_SWAP_FEE));
->>>>>>> 098c7c30
         address expectedPoolAddress = factory.getPool(tokenA, tokenB);
 
         bytes32 salt = keccak256(abi.encode(block.chainid, tokenA, tokenB));
@@ -77,18 +64,9 @@
     }
 
     function testPoolCreation() public {
-<<<<<<< HEAD
         (uint256 highWeightIdx, uint256 lowWeightIdx) = tokenA > tokenB ? (1, 0) : (0, 1);
 
         WeightedPool pool = _createPool(tokenA, tokenB);
-=======
-        TokenConfig[] memory tokens = new TokenConfig[](2);
-        tokens[0].token = tokenA;
-        tokens[1].token = tokenB;
-        (uint256 highWeightIdx, uint256 lowWeightIdx) = tokenA > tokenB ? (1, 0) : (0, 1);
-
-        WeightedPool pool = WeightedPool(factory.create(tokens[0], tokens[1], DEFAULT_SWAP_FEE));
->>>>>>> 098c7c30
 
         uint256[] memory poolWeights = pool.getNormalizedWeights();
         assertEq(poolWeights[highWeightIdx], 8e17, "Higher weight token is not 80%");
@@ -98,20 +76,8 @@
     }
 
     function testPoolWithInvertedWeights() public {
-<<<<<<< HEAD
         WeightedPool pool = _createPool(tokenA, tokenB);
         WeightedPool invertedPool = _createPool(tokenB, tokenA);
-=======
-        IERC20 highWeightToken = IERC20(tokenA);
-        IERC20 lowWeightToken = IERC20(tokenB);
-
-        TokenConfig[] memory tokens = new TokenConfig[](2);
-        tokens[0].token = highWeightToken;
-        tokens[1].token = lowWeightToken;
-
-        WeightedPool pool = WeightedPool(factory.create(tokens[0], tokens[1], DEFAULT_SWAP_FEE));
-        WeightedPool invertedPool = WeightedPool(factory.create(tokens[1], tokens[0], DEFAULT_SWAP_FEE));
->>>>>>> 098c7c30
 
         assertFalse(
             address(pool) == address(invertedPool),
@@ -120,26 +86,11 @@
     }
 
     function testPoolUniqueness() public {
-<<<<<<< HEAD
         _createPool(tokenA, tokenB);
-=======
-        IERC20 highWeightToken = IERC20(tokenA);
-        IERC20 lowWeightToken = IERC20(tokenB);
-
-        TokenConfig[] memory tokens = new TokenConfig[](2);
-        tokens[0].token = highWeightToken;
-        tokens[1].token = lowWeightToken;
-
-        WeightedPool(factory.create(tokens[0], tokens[1], DEFAULT_SWAP_FEE));
->>>>>>> 098c7c30
 
         // Should not be able to deploy identical pool
         vm.expectRevert("DEPLOYMENT_FAILED");
-<<<<<<< HEAD
         _createPool(tokenA, tokenB);
-=======
-        WeightedPool(factory.create(tokens[0], tokens[1], DEFAULT_SWAP_FEE));
->>>>>>> 098c7c30
 
         TokenConfig[] memory tokenConfig = new TokenConfig[](2);
 
@@ -152,11 +103,7 @@
 
         // Trying to create the same pool with same tokens but different token configs should revert
         vm.expectRevert("DEPLOYMENT_FAILED");
-<<<<<<< HEAD
-        factory.create(tokenConfig[0], tokenConfig[1], address(0));
-=======
-        WeightedPool(factory.create(tokens[0], tokens[1], DEFAULT_SWAP_FEE));
->>>>>>> 098c7c30
+        factory.create(tokenConfig[0], tokenConfig[1], address(0), DEFAULT_SWAP_FEE);
     }
 
     /// forge-config: default.fuzz.runs = 10
@@ -164,20 +111,12 @@
         vm.assume(chainId != 31337);
 
         vm.prank(alice);
-<<<<<<< HEAD
         WeightedPool poolMainnet = _createPool(tokenA, tokenB);
-=======
-        WeightedPool poolMainnet = WeightedPool(factory.create(tokens[0], tokens[1], DEFAULT_SWAP_FEE));
->>>>>>> 098c7c30
 
         vm.chainId(chainId);
 
         vm.prank(alice);
-<<<<<<< HEAD
         WeightedPool poolL2 = _createPool(tokenA, tokenB);
-=======
-        WeightedPool poolL2 = WeightedPool(factory.create(tokens[0], tokens[1], DEFAULT_SWAP_FEE));
->>>>>>> 098c7c30
 
         // Same salt parameters, should still be different because of the chainId.
         assertFalse(address(poolL2) == address(poolMainnet), "L2 and mainnet pool addresses are equal");
