--- conflicted
+++ resolved
@@ -8,8 +8,10 @@
 
 import { IVault } from "@balancer-labs/v3-interfaces/contracts/vault/IVault.sol";
 import { TokenConfig, TokenType } from "@balancer-labs/v3-interfaces/contracts/vault/VaultTypes.sol";
+import { IRateProvider } from "@balancer-labs/v3-interfaces/contracts/vault/IRateProvider.sol";
+
+import { VaultMockDeployer } from "@balancer-labs/v3-vault/test/foundry/utils/VaultMockDeployer.sol";
 import { VaultMock } from "@balancer-labs/v3-vault/contracts/test/VaultMock.sol";
-import { VaultMockDeployer } from "@balancer-labs/v3-vault/test/foundry/utils/VaultMockDeployer.sol";
 import { ERC20TestToken } from "@balancer-labs/v3-solidity-utils/contracts/test/ERC20TestToken.sol";
 import { RateProviderMock } from "@balancer-labs/v3-vault/contracts/test/RateProviderMock.sol";
 
@@ -46,7 +48,7 @@
         tokens[1].token = tokenB;
         tokens[0].rateProvider = rateProvider;
 
-        WeightedPool pool = WeightedPool(factory.create(tokens[0], tokens[1]));
+        WeightedPool pool = WeightedPool(factory.create(tokens[0], tokens[1], DEFAULT_SWAP_FEE));
         address expectedPoolAddress = factory.getPool(tokenA, tokenB);
 
         bytes32 salt = keccak256(abi.encode(block.chainid, tokenA, tokenB));
@@ -60,16 +62,9 @@
         TokenConfig[] memory tokens = new TokenConfig[](2);
         tokens[0].token = tokenA;
         tokens[1].token = tokenB;
-        uint256 highWeightIdx = tokenA > tokenB ? 1 : 0;
-        uint256 lowWeightIdx = highWeightIdx == 0 ? 1 : 0;
+        (uint256 highWeightIdx, uint256 lowWeightIdx) = tokenA > tokenB ? (1, 0) : (0, 1);
 
-<<<<<<< HEAD
-        WeightedPool pool = WeightedPool(
-            factory.create("Balancer 80/20 Pool", "Pool8020", tokens[0], tokens[1], DEFAULT_SWAP_FEE, bytes32(0))
-        );
-=======
-        WeightedPool pool = WeightedPool(factory.create(tokens[0], tokens[1]));
->>>>>>> bf44f9c9
+        WeightedPool pool = WeightedPool(factory.create(tokens[0], tokens[1], DEFAULT_SWAP_FEE));
 
         uint256[] memory poolWeights = pool.getNormalizedWeights();
         assertEq(poolWeights[highWeightIdx], 8e17, "Higher weight token is not 80%");
@@ -86,22 +81,12 @@
         tokens[0].token = highWeightToken;
         tokens[1].token = lowWeightToken;
 
-<<<<<<< HEAD
-        WeightedPool pool = WeightedPool(
-            factory.create("Balancer 80/20 Pool", "Pool8020", tokens[0], tokens[1], DEFAULT_SWAP_FEE, bytes32(0))
-        );
-        address expectedPoolAddress = factory.getDeploymentAddress(salt);
-
-        WeightedPool secondPool = WeightedPool(
-            factory.create("Balancer 80/20 Pool", "Pool8020", tokens[0], tokens[1], DEFAULT_SWAP_FEE, salt)
-=======
-        WeightedPool pool = WeightedPool(factory.create(tokens[0], tokens[1]));
-        WeightedPool invertedPool = WeightedPool(factory.create(tokens[1], tokens[0]));
+        WeightedPool pool = WeightedPool(factory.create(tokens[0], tokens[1], DEFAULT_SWAP_FEE));
+        WeightedPool invertedPool = WeightedPool(factory.create(tokens[1], tokens[0], DEFAULT_SWAP_FEE));
 
         assertFalse(
             address(pool) == address(invertedPool),
             "Pools with same tokens but different weight distributions should be different"
->>>>>>> bf44f9c9
         );
     }
 
@@ -113,19 +98,10 @@
         tokens[0].token = highWeightToken;
         tokens[1].token = lowWeightToken;
 
-<<<<<<< HEAD
-        // Different sender should change the address of the pool, given the same salt value
-        vm.prank(alice);
-        WeightedPool pool = WeightedPool(
-            factory.create("Balancer 80/20 Pool", "Pool8020", tokens[0], tokens[1], DEFAULT_SWAP_FEE, salt)
-        );
-        assertFalse(address(pool) == expectedPoolAddress, "Unexpected pool address");
-=======
-        WeightedPool(factory.create(tokens[0], tokens[1]));
->>>>>>> bf44f9c9
+        WeightedPool(factory.create(tokens[0], tokens[1], DEFAULT_SWAP_FEE));
 
         vm.expectRevert("DEPLOYMENT_FAILED");
-        WeightedPool(factory.create(tokens[0], tokens[1]));
+        WeightedPool(factory.create(tokens[0], tokens[1], DEFAULT_SWAP_FEE));
 
         tokens[0].rateProvider = IRateProvider(address(1));
         tokens[0].tokenType = TokenType.ERC4626;
@@ -134,7 +110,7 @@
 
         // Trying to create the same pool with same tokens but different token configs should revert
         vm.expectRevert("DEPLOYMENT_FAILED");
-        WeightedPool(factory.create(tokens[0], tokens[1]));
+        WeightedPool(factory.create(tokens[0], tokens[1], DEFAULT_SWAP_FEE));
     }
 
     /// forge-config: default.fuzz.runs = 10
@@ -147,24 +123,12 @@
         tokens[0].rateProvider = rateProvider;
 
         vm.prank(alice);
-<<<<<<< HEAD
-        WeightedPool poolMainnet = WeightedPool(
-            factory.create("Balancer 80/20 Pool", "Pool8020", tokens[0], tokens[1], DEFAULT_SWAP_FEE, salt)
-        );
-=======
-        WeightedPool poolMainnet = WeightedPool(factory.create(tokens[0], tokens[1]));
->>>>>>> bf44f9c9
+        WeightedPool poolMainnet = WeightedPool(factory.create(tokens[0], tokens[1], DEFAULT_SWAP_FEE));
 
         vm.chainId(chainId);
 
         vm.prank(alice);
-<<<<<<< HEAD
-        WeightedPool poolL2 = WeightedPool(
-            factory.create("Balancer 80/20 Pool", "Pool8020", tokens[0], tokens[1], DEFAULT_SWAP_FEE, salt)
-        );
-=======
-        WeightedPool poolL2 = WeightedPool(factory.create(tokens[0], tokens[1]));
->>>>>>> bf44f9c9
+        WeightedPool poolL2 = WeightedPool(factory.create(tokens[0], tokens[1], DEFAULT_SWAP_FEE));
 
         // Same salt parameters, should still be different because of the chainId.
         assertFalse(address(poolL2) == address(poolMainnet), "L2 and mainnet pool addresses are equal");
