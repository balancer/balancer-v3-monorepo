--- conflicted
+++ resolved
@@ -51,11 +51,7 @@
         uint256 lowWeightIdx = highWeightIdx == 0 ? 1 : 0;
 
         WeightedPool pool = WeightedPool(
-<<<<<<< HEAD
-            factory.create("Balancer 80/20 Pool", "Pool8020", tokens, DEFAULT_SWAP_FEE, bytes32(0))
-=======
-            factory.create("Balancer 80/20 Pool", "Pool8020", tokens[0], tokens[1], bytes32(0))
->>>>>>> c15d9ec0
+            factory.create("Balancer 80/20 Pool", "Pool8020", tokens[0], tokens[1], DEFAULT_SWAP_FEE, bytes32(0))
         );
 
         uint256[] memory poolWeights = pool.getNormalizedWeights();
@@ -64,27 +60,6 @@
         assertEq(pool.symbol(), "Pool8020", "Wrong pool symbol");
     }
 
-<<<<<<< HEAD
-    function testInvalidPoolMinTokens() public {
-        TokenConfig[] memory tokens = new TokenConfig[](1);
-        tokens[0].token = tokenA;
-
-        vm.expectRevert(WeightedPool8020Factory.NotTwoTokens.selector);
-        factory.create("Balancer 80/20 Pool", "Pool8020", tokens, DEFAULT_SWAP_FEE, bytes32(0));
-    }
-
-    function testInvalidPoolMaxTokens() public {
-        TokenConfig[] memory tokens = new TokenConfig[](3);
-        tokens[0].token = tokenA;
-        tokens[1].token = tokenB;
-        tokens[2].token = new ERC20TestToken("Token C", "TKNC", 18);
-
-        vm.expectRevert(WeightedPool8020Factory.NotTwoTokens.selector);
-        factory.create("Balancer 80/20 Pool", "Pool8020", tokens, DEFAULT_SWAP_FEE, bytes32(0));
-    }
-
-=======
->>>>>>> c15d9ec0
     function testPoolSalt__Fuzz(bytes32 salt) public {
         vm.assume(salt > 0);
 
@@ -94,20 +69,12 @@
         tokens[0].rateProvider = rateProvider;
 
         WeightedPool pool = WeightedPool(
-<<<<<<< HEAD
-            factory.create("Balancer 80/20 Pool", "Pool8020", tokens, DEFAULT_SWAP_FEE, bytes32(0))
-=======
-            factory.create("Balancer 80/20 Pool", "Pool8020", tokens[0], tokens[1], bytes32(0))
->>>>>>> c15d9ec0
+            factory.create("Balancer 80/20 Pool", "Pool8020", tokens[0], tokens[1], DEFAULT_SWAP_FEE, bytes32(0))
         );
         address expectedPoolAddress = factory.getDeploymentAddress(salt);
 
         WeightedPool secondPool = WeightedPool(
-<<<<<<< HEAD
-            factory.create("Balancer 80/20 Pool", "Pool8020", tokens, DEFAULT_SWAP_FEE, salt)
-=======
-            factory.create("Balancer 80/20 Pool", "Pool8020", tokens[0], tokens[1], salt)
->>>>>>> c15d9ec0
+            factory.create("Balancer 80/20 Pool", "Pool8020", tokens[0], tokens[1], DEFAULT_SWAP_FEE, salt)
         );
 
         assertFalse(address(pool) == address(secondPool), "Two deployed pool addresses are equal");
@@ -125,13 +92,7 @@
 
         // Different sender should change the address of the pool, given the same salt value
         vm.prank(alice);
-<<<<<<< HEAD
-        WeightedPool pool = WeightedPool(
-            factory.create("Balancer 80/20 Pool", "Pool8020", tokens, DEFAULT_SWAP_FEE, salt)
-        );
-=======
-        WeightedPool pool = WeightedPool(factory.create("Balancer 80/20 Pool", "Pool8020", tokens[0], tokens[1], salt));
->>>>>>> c15d9ec0
+        WeightedPool pool = WeightedPool(factory.create("Balancer 80/20 Pool", "Pool8020", tokens[0], tokens[1], DEFAULT_SWAP_FEE, salt));
         assertFalse(address(pool) == expectedPoolAddress, "Unexpected pool address");
 
         vm.prank(alice);
@@ -149,22 +110,14 @@
 
         vm.prank(alice);
         WeightedPool poolMainnet = WeightedPool(
-<<<<<<< HEAD
-            factory.create("Balancer 80/20 Pool", "Pool8020", tokens, DEFAULT_SWAP_FEE, salt)
-=======
-            factory.create("Balancer 80/20 Pool", "Pool8020", tokens[0], tokens[1], salt)
->>>>>>> c15d9ec0
+            factory.create("Balancer 80/20 Pool", "Pool8020", tokens[0], tokens[1], DEFAULT_SWAP_FEE, salt)
         );
 
         vm.chainId(chainId);
 
         vm.prank(alice);
         WeightedPool poolL2 = WeightedPool(
-<<<<<<< HEAD
-            factory.create("Balancer 80/20 Pool", "Pool8020", tokens, DEFAULT_SWAP_FEE, salt)
-=======
-            factory.create("Balancer 80/20 Pool", "Pool8020", tokens[0], tokens[1], salt)
->>>>>>> c15d9ec0
+            factory.create("Balancer 80/20 Pool", "Pool8020", tokens[0], tokens[1], DEFAULT_SWAP_FEE, salt)
         );
 
         // Same sender and salt, should still be different because of the chainId.
