// SPDX-License-Identifier: GPL-3.0-or-later

pragma solidity ^0.8.24;

import { SafeCast } from "@openzeppelin/contracts/utils/math/SafeCast.sol";
import { IERC20 } from "@openzeppelin/contracts/token/ERC20/IERC20.sol";
import { Ownable } from "@openzeppelin/contracts/access/Ownable.sol";

import { ILBPMigrationRouter } from "@balancer-labs/v3-interfaces/contracts/pool-weighted/ILBPMigrationRouter.sol";
import { ILBPool, LBPoolImmutableData } from "@balancer-labs/v3-interfaces/contracts/pool-weighted/ILBPool.sol";
import { IWeightedPool } from "@balancer-labs/v3-interfaces/contracts/pool-weighted/IWeightedPool.sol";
import {
    TokenConfig,
    RemoveLiquidityParams,
    RemoveLiquidityKind
} from "@balancer-labs/v3-interfaces/contracts/vault/VaultTypes.sol";

import {
    ReentrancyGuardTransient
} from "@balancer-labs/v3-solidity-utils/contracts/openzeppelin/ReentrancyGuardTransient.sol";
import { FixedPoint } from "@balancer-labs/v3-solidity-utils/contracts/math/FixedPoint.sol";
import { Version } from "@balancer-labs/v3-solidity-utils/contracts/helpers/Version.sol";
import {
    BalancerContractRegistry,
    ContractType
} from "@balancer-labs/v3-standalone-utils/contracts/BalancerContractRegistry.sol";
import { VaultGuard } from "@balancer-labs/v3-vault/contracts/VaultGuard.sol";

import { WeightedPoolFactory } from "../WeightedPoolFactory.sol";
<<<<<<< HEAD
import { LBPool } from "./LBPool.sol";
import { BPTTimeLocker } from "./BPTTimeLocker.sol";
=======
import { Timelocker } from "./Timelocker.sol";
import { LBPool } from "./LBPool.sol";
>>>>>>> 819424b2

contract LBPMigrationRouter is ILBPMigrationRouter, ReentrancyGuardTransient, Version, VaultGuard, BPTTimeLocker {
    using FixedPoint for uint256;
    using SafeCast for uint256;

    // LBPs are constrained to two tokens: project and reserve.
    uint256 private constant _TWO_TOKENS = 2;
    WeightedPoolFactory internal immutable _weightedPoolFactory;

    modifier onlyLBPOwner(ILBPool lbp) {
        {
            address lbpOwner = Ownable(address(lbp)).owner();
            if (msg.sender != lbpOwner) {
                revert SenderIsNotLBPOwner();
            }
        }

        _;
    }

    constructor(
        BalancerContractRegistry contractRegistry,
        string memory version
    ) Version(version) VaultGuard(contractRegistry.getVault()) {
        (address weightedPoolFactoryAddress, bool isActive) = contractRegistry.getBalancerContract(
            ContractType.POOL_FACTORY,
            "WeightedPool"
        );
        if (isActive == false) {
            revert NoRegisteredWeightedPoolFactory();
        }

        _weightedPoolFactory = WeightedPoolFactory(weightedPoolFactoryAddress);
    }

    /// @inheritdoc ILBPMigrationRouter
    function migrateLiquidity(
        ILBPool lbp,
        address excessReceiver,
        WeightedPoolParams memory params
    ) external onlyLBPOwner(lbp) nonReentrant returns (IWeightedPool, uint256) {
        return _migrateLiquidity(lbp, msg.sender, excessReceiver, params, false);
    }

    /// @inheritdoc ILBPMigrationRouter
    function queryMigrateLiquidity(
        ILBPool lbp,
        address sender,
        address excessReceiver,
        WeightedPoolParams memory params
    ) external returns (uint256 bptAmountOut) {
        (, bptAmountOut) = _migrateLiquidity(lbp, sender, excessReceiver, params, true);
    }

    function migrateLiquidityHook(MigrationHookParams memory params) external onlyVault returns (uint256 bptAmountOut) {
        (, uint256[] memory removeAmountsOut, ) = _vault.removeLiquidity(
            RemoveLiquidityParams({
                pool: address(params.lbp),
                from: params.sender,
                maxBptAmountIn: IERC20(address(params.lbp)).balanceOf(params.sender),
                minAmountsOut: new uint256[](_TWO_TOKENS),
                kind: RemoveLiquidityKind.PROPORTIONAL,
                userData: bytes("")
            })
        );

        uint256[] memory exactAmountsIn = _computeExactAmountsIn(
            params.lbp,
            params.bptPercentageToMigrate,
            params.migrationWeightProjectToken,
            params.migrationWeightReserveToken,
            removeAmountsOut
        );

        for (uint256 i = 0; i < _TWO_TOKENS; i++) {
            uint256 remainingBalance = removeAmountsOut[i] - exactAmountsIn[i];
            if (remainingBalance > 0) {
                _vault.sendTo(params.tokens[i], params.excessReceiver, remainingBalance);
            }
        }

        bptAmountOut = _vault.initialize(
            address(params.weightedPool),
            address(this),
            params.tokens,
            exactAmountsIn,
            0,
            bytes("")
        );
        _lockAmount(IERC20(address(params.weightedPool)), params.sender, bptAmountOut, params.lockDuration);

        emit PoolMigrated(params.lbp, params.weightedPool, bptAmountOut);
    }

    function _migrateLiquidity(
        ILBPool lbp,
        address sender,
        address excessReceiver,
        WeightedPoolParams memory params,
        bool isQuery
    ) internal returns (IWeightedPool weightedPool, uint256 bptAmountOut) {
        LBPoolImmutableData memory lbpImmutableData = lbp.getLBPoolImmutableData();

        (
            address migrationRouter,
            uint256 lockDuration,
            uint256 bptPercentageToMigrate,
            uint256 migrationWeightProjectToken,
            uint256 migrationWeightReserveToken
        ) = LBPool(address(lbp)).getMigrationParams();

        if (migrationRouter != address(this)) {
            revert IncorrectMigrationRouter(migrationRouter);
        }

<<<<<<< HEAD
=======
        // solhint-disable-next-line not-rely-on-time
        if (block.timestamp <= lbpImmutableData.endTime) {
            revert RemovingLiquidityNotAllowed(lbp);
        }

>>>>>>> 819424b2
        uint256[] memory normalizedWeights = new uint256[](_TWO_TOKENS);
        normalizedWeights[lbpImmutableData.projectTokenIndex] = migrationWeightProjectToken;
        normalizedWeights[lbpImmutableData.reserveTokenIndex] = migrationWeightReserveToken;

        TokenConfig[] memory tokensConfig = new TokenConfig[](_TWO_TOKENS);
        for (uint256 i = 0; i < _TWO_TOKENS; i++) {
            tokensConfig[i].token = lbpImmutableData.tokens[i];
        }

        {
            // Stack too deep issue workaround
            WeightedPoolParams memory _params = params;
            weightedPool = IWeightedPool(
                _weightedPoolFactory.create(
                    _params.name,
                    _params.symbol,
                    tokensConfig,
                    normalizedWeights,
                    _params.roleAccounts,
                    _params.swapFeePercentage,
                    _params.poolHooksContract,
                    _params.enableDonation,
                    _params.disableUnbalancedLiquidity,
                    _params.salt
                )
            );
        }

        // via-IR Stack too deep issue workaround
        MigrationHookParams memory migrateHookParams;
        migrateHookParams.lbp = lbp;
        migrateHookParams.weightedPool = weightedPool;
        migrateHookParams.tokens = lbpImmutableData.tokens;
        migrateHookParams.sender = sender;
        migrateHookParams.excessReceiver = excessReceiver;
        migrateHookParams.lockDuration = lockDuration;
        migrateHookParams.bptPercentageToMigrate = bptPercentageToMigrate;
        migrateHookParams.migrationWeightProjectToken = migrationWeightProjectToken;
        migrateHookParams.migrationWeightReserveToken = migrationWeightReserveToken;

        if (isQuery) {
            bptAmountOut = abi.decode(
                _vault.quote(abi.encodeCall(LBPMigrationRouter.migrateLiquidityHook, migrateHookParams)),
                (uint256)
            );
        } else {
            bptAmountOut = abi.decode(
                _vault.unlock(abi.encodeCall(LBPMigrationRouter.migrateLiquidityHook, migrateHookParams)),
                (uint256)
            );
        }
    }

    function _computeExactAmountsIn(
        ILBPool lbp,
        uint256 bptPercentageToMigrate,
        uint256 migrationWeightProjectToken,
        uint256 migrationWeightReserveToken,
        uint256[] memory removeAmountsOut
    ) internal view returns (uint256[] memory exactAmountsIn) {
        exactAmountsIn = new uint256[](_TWO_TOKENS);

        uint256[] memory currentWeights = lbp.getLBPoolDynamicData().normalizedWeights;
        LBPoolImmutableData memory data = lbp.getLBPoolImmutableData();

        // Compute the spot price (reserve tokens per project token) based on the current weights and the amounts out
        // from the LBP.
        uint256 price = (removeAmountsOut[data.projectTokenIndex] * currentWeights[data.reserveTokenIndex]).divDown(
            removeAmountsOut[data.reserveTokenIndex] * currentWeights[data.projectTokenIndex]
        );

        // Calculate reserve based on the price and the new weights.
        // We start from the project balance because we treat it as the maximum.
        // If that's not the case, then b1 will end up being greater than project token amountOut.
        uint256 reserveAmountOut = (removeAmountsOut[data.projectTokenIndex] * migrationWeightReserveToken).divDown(
            price * migrationWeightProjectToken
        );
        uint256 projectAmountOut = removeAmountsOut[data.projectTokenIndex];

        // If the reserveAmountOut is greater than the amount of reserve tokens removed, we need to calculate
        // projectAmountOut based on the price and the new weights.
        if (reserveAmountOut > removeAmountsOut[data.reserveTokenIndex]) {
            reserveAmountOut = removeAmountsOut[data.reserveTokenIndex];
            projectAmountOut = price.mulDown(reserveAmountOut).mulDown(migrationWeightProjectToken).divDown(
                migrationWeightReserveToken
            );
        }

        // Calculate the exact amounts in based on the share to migrate.
        exactAmountsIn[data.projectTokenIndex] = projectAmountOut.mulDown(bptPercentageToMigrate);
        exactAmountsIn[data.reserveTokenIndex] = reserveAmountOut.mulDown(bptPercentageToMigrate);
    }
}<|MERGE_RESOLUTION|>--- conflicted
+++ resolved
@@ -27,13 +27,8 @@
 import { VaultGuard } from "@balancer-labs/v3-vault/contracts/VaultGuard.sol";
 
 import { WeightedPoolFactory } from "../WeightedPoolFactory.sol";
-<<<<<<< HEAD
+import { BPTTimeLocker } from "./BPTTimeLocker.sol";
 import { LBPool } from "./LBPool.sol";
-import { BPTTimeLocker } from "./BPTTimeLocker.sol";
-=======
-import { Timelocker } from "./Timelocker.sol";
-import { LBPool } from "./LBPool.sol";
->>>>>>> 819424b2
 
 contract LBPMigrationRouter is ILBPMigrationRouter, ReentrancyGuardTransient, Version, VaultGuard, BPTTimeLocker {
     using FixedPoint for uint256;
@@ -149,14 +144,6 @@
             revert IncorrectMigrationRouter(migrationRouter);
         }
 
-<<<<<<< HEAD
-=======
-        // solhint-disable-next-line not-rely-on-time
-        if (block.timestamp <= lbpImmutableData.endTime) {
-            revert RemovingLiquidityNotAllowed(lbp);
-        }
-
->>>>>>> 819424b2
         uint256[] memory normalizedWeights = new uint256[](_TWO_TOKENS);
         normalizedWeights[lbpImmutableData.projectTokenIndex] = migrationWeightProjectToken;
         normalizedWeights[lbpImmutableData.reserveTokenIndex] = migrationWeightReserveToken;
