--- conflicted
+++ resolved
@@ -90,7 +90,7 @@
         bytes memory
     ) external view onlyVault returns (uint256) {
         uint256[] memory normalizedWeights = _getNormalizedWeights();
-        uint256 invariantAfterJoin = WeightedMath.calculateInvariant(normalizedWeights, exactAmountsInScaled18);
+        uint256 invariantAfterJoin = WeightedMath.computeInvariant(normalizedWeights, exactAmountsInScaled18);
 
         // Set the initial pool tokens amount to the value of the invariant times the number of tokens.
         // This makes pool token supply more consistent in Pools with similar compositions
@@ -100,16 +100,6 @@
         return bptAmountOut;
     }
 
-<<<<<<< HEAD
-    /// @inheritdoc IBasePool
-    function getInvariant(uint256[] memory balancesLiveScaled18) public view returns (uint256) {
-        return WeightedMath.calculateInvariant(_getNormalizedWeights(), balancesLiveScaled18);
-    }
-
-    /// @inheritdoc IBasePool
-    function calcBalance(
-        uint256[] memory balancesLiveScaled18,
-=======
     /**
      * @dev Get the current invariant.
      * @return The current value of the invariant
@@ -120,22 +110,17 @@
 
     function computeBalance(
         uint256[] memory balances,
->>>>>>> 6f7c3796
         uint256 tokenInIndex,
         uint256 invariantRatio
-    ) external view returns (uint256) {
+    ) external view returns (uint256 newBalance) {
         return
-<<<<<<< HEAD
-            WeightedMath.calculateBalanceOutGivenInvariant(
-                balancesLiveScaled18[tokenInIndex],
-=======
             WeightedMath.computeBalanceOutGivenInvariant(
                 balances[tokenInIndex],
->>>>>>> 6f7c3796
                 _getNormalizedWeights()[tokenInIndex],
                 invariantRatio
             );
     }
+
 
     /**
      * @dev Get the normalized weights.
@@ -145,33 +130,6 @@
         return _getNormalizedWeights();
     }
 
-<<<<<<< HEAD
-=======
-    /***************************************************************************
-                               Pool Initialization
-    ***************************************************************************/
-
-    /// @inheritdoc IBasePool
-    function onInitialize(
-        uint256[] memory exactAmountsInScaled18,
-        bytes memory
-    ) external view onlyVault returns (uint256) {
-        uint256[] memory normalizedWeights = _getNormalizedWeights();
-        uint256 invariantAfterJoin = WeightedMath.computeInvariant(normalizedWeights, exactAmountsInScaled18);
-
-        // Set the initial pool tokens amount to the value of the invariant times the number of tokens.
-        // This makes pool token supply more consistent in Pools with similar compositions
-        // but different number of tokens.
-        uint256 bptAmountOut = invariantAfterJoin * exactAmountsInScaled18.length;
-
-        return bptAmountOut;
-    }
-
-    /***************************************************************************
-                                       Swaps
-    ***************************************************************************/
-
->>>>>>> 6f7c3796
     /// @inheritdoc IBasePool
     function onSwap(IBasePool.SwapParams memory request) public view onlyVault returns (uint256) {
         uint256 balanceTokenInScaled18 = request.balancesScaled18[request.indexIn];
