--- conflicted
+++ resolved
@@ -87,9 +87,9 @@
             msg.sender,
             params.tokens,
             PoolCallbacks({
+                shouldCallAfterSwap: false,
                 shouldCallAfterAddLiquidity: false,
-                shouldCallAfterRemoveLiquidity: false,
-                shouldCallAfterSwap: false
+                shouldCallAfterRemoveLiquidity: false
             })
         );
     }
@@ -124,55 +124,6 @@
     }
 
     /**
-<<<<<<< HEAD
-=======
-     * @dev Returns the scaling factor for one of the Pool's tokens. Reverts if `token` is not a token registered by the
-     * Pool.
-     */
-    function _scalingFactor(IERC20 token) internal view virtual override returns (uint256) {
-        // prettier-ignore
-        if (token == _token0) { return _getScalingFactor0(); }
-        else if (token == _token1) { return _getScalingFactor1(); }
-        else if (token == _token2) { return _getScalingFactor2(); }
-        else if (token == _token3) { return _getScalingFactor3(); }
-        else {
-            revert IVault.InvalidToken();
-        }
-    }
-
-    function _scalingFactors() internal view virtual override returns (uint256[] memory) {
-        uint256 totalTokens = _getTotalTokens();
-        uint256[] memory scalingFactors = new uint256[](totalTokens);
-
-        // prettier-ignore
-        {
-            scalingFactors[0] = _getScalingFactor0();
-            scalingFactors[1] = _getScalingFactor1();
-            if (totalTokens > 2) { scalingFactors[2] = _getScalingFactor2(); } else { return scalingFactors; }
-            if (totalTokens > 3) { scalingFactors[3] = _getScalingFactor3(); } else { return scalingFactors; }
-        }
-
-        return scalingFactors;
-    }
-
-    function _getScalingFactor0() internal view returns (uint256) {
-        return _scalingFactor0;
-    }
-
-    function _getScalingFactor1() internal view returns (uint256) {
-        return _scalingFactor1;
-    }
-
-    function _getScalingFactor2() internal view returns (uint256) {
-        return _scalingFactor2;
-    }
-
-    function _getScalingFactor3() internal view returns (uint256) {
-        return _scalingFactor3;
-    }
-
-    /**
->>>>>>> 1311056d
      * @dev Get the current invariant.
      * @return The current value of the invariant
      */
