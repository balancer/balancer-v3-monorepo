// SPDX-License-Identifier: GPL-3.0-or-later

pragma solidity ^0.8.24;

import {
    IWeightedPool,
    WeightedPoolDynamicData,
    WeightedPoolImmutableData
} from "@balancer-labs/v3-interfaces/contracts/pool-weighted/IWeightedPool.sol";
import { ISwapFeePercentageBounds } from "@balancer-labs/v3-interfaces/contracts/vault/ISwapFeePercentageBounds.sol";
import { IVault } from "@balancer-labs/v3-interfaces/contracts/vault/IVault.sol";
import { IVaultErrors } from "@balancer-labs/v3-interfaces/contracts/vault/IVaultErrors.sol";
import { SwapKind, PoolSwapParams } from "@balancer-labs/v3-interfaces/contracts/vault/VaultTypes.sol";
import { IBasePool } from "@balancer-labs/v3-interfaces/contracts/vault/IBasePool.sol";

import { BalancerPoolToken } from "@balancer-labs/v3-vault/contracts/BalancerPoolToken.sol";
import { PoolInfo } from "@balancer-labs/v3-pool-utils/contracts/PoolInfo.sol";
import { FixedPoint } from "@balancer-labs/v3-solidity-utils/contracts/math/FixedPoint.sol";
import { WeightedMath } from "@balancer-labs/v3-solidity-utils/contracts/math/WeightedMath.sol";
import { InputHelpers } from "@balancer-labs/v3-solidity-utils/contracts/helpers/InputHelpers.sol";
import { Version } from "@balancer-labs/v3-solidity-utils/contracts/helpers/Version.sol";

/**
 * @notice Standard Balancer Weighted Pool, with fixed weights.
 * @dev Weighted Pools are designed for uncorrelated assets, and use `WeightedMath` (from Balancer v1 and v2)
 * to compute the price curve.
 *
 * There can be up to 8 tokens in a weighted pool (same as v2), and the normalized weights (expressed as 18-decimal
 * floating point numbers), must sum to FixedPoint.ONE. Weights cannot be changed after deployment.
 *
 * The swap fee percentage is bounded by minimum and maximum values (same as were used in v2).
 */
contract WeightedPool is IWeightedPool, BalancerPoolToken, PoolInfo, Version {
    // Fees are 18-decimal, floating point values, which will be stored in the Vault using 24 bits.
    // This means they have 0.00001% resolution (i.e., any non-zero bits < 1e11 will cause precision loss).
    // Minimum values help make the math well-behaved (i.e., the swap fee should overwhelm any rounding error).
    // Maximum values protect users by preventing permissioned actors from setting excessively high swap fees.
    uint256 private constant _MIN_SWAP_FEE_PERCENTAGE = 1e12; // 0.0001%
    uint256 private constant _MAX_SWAP_FEE_PERCENTAGE = 10e16; // 10%
<<<<<<< HEAD

    // A minimum normalized weight imposes a maximum weight ratio. We need this due to limitations in the
    // implementation of the power function, as these ratios are often exponents.
    uint256 private constant _MIN_WEIGHT = 1e16; // 1%
=======
>>>>>>> d737e051

    uint256 private immutable _totalTokens;

    uint256 internal immutable _normalizedWeight0;
    uint256 internal immutable _normalizedWeight1;
    uint256 internal immutable _normalizedWeight2;
    uint256 internal immutable _normalizedWeight3;
    uint256 internal immutable _normalizedWeight4;
    uint256 internal immutable _normalizedWeight5;
    uint256 internal immutable _normalizedWeight6;
    uint256 internal immutable _normalizedWeight7;

    struct NewPoolParams {
        string name;
        string symbol;
        uint256 numTokens;
        uint256[] normalizedWeights;
        string version;
    }

    /// @dev Indicates that one of the pool tokens' weight is below the minimum allowed.
    error MinWeight();

    /// @dev Indicates that the sum of the pool tokens' weights is not FP 1.
    error NormalizedWeightInvariant();

    constructor(
        NewPoolParams memory params,
        IVault vault
    ) BalancerPoolToken(vault, params.name, params.symbol) PoolInfo(vault) Version(params.version) {
        _totalTokens = params.numTokens;
        InputHelpers.ensureInputLengthMatch(_totalTokens, params.normalizedWeights.length);

        // Ensure each normalized weight is above the minimum
        uint256 normalizedSum = 0;
        for (uint8 i = 0; i < _totalTokens; ++i) {
            uint256 normalizedWeight = params.normalizedWeights[i];

            if (normalizedWeight < _MIN_WEIGHT) {
                revert MinWeight();
            }
            normalizedSum = normalizedSum + normalizedWeight;

            // prettier-ignore
            if (i == 0) { _normalizedWeight0 = normalizedWeight; }
            else if (i == 1) { _normalizedWeight1 = normalizedWeight; }
            else if (i == 2) { _normalizedWeight2 = normalizedWeight; }
            else if (i == 3) { _normalizedWeight3 = normalizedWeight; }
            else if (i == 4) { _normalizedWeight4 = normalizedWeight; }
            else if (i == 5) { _normalizedWeight5 = normalizedWeight; }
            else if (i == 6) { _normalizedWeight6 = normalizedWeight; }
            else if (i == 7) { _normalizedWeight7 = normalizedWeight; }
        }

        // Ensure that the normalized weights sum to ONE
        if (normalizedSum != FixedPoint.ONE) {
            revert NormalizedWeightInvariant();
        }
    }

    /// @inheritdoc IBasePool
    function computeInvariant(uint256[] memory balancesLiveScaled18) public view returns (uint256) {
        return WeightedMath.computeInvariant(_getNormalizedWeights(), balancesLiveScaled18);
    }

    /// @inheritdoc IBasePool
    function computeBalance(
        uint256[] memory balancesLiveScaled18,
        uint256 tokenInIndex,
        uint256 invariantRatio
    ) external view returns (uint256 newBalance) {
        return
            WeightedMath.computeBalanceOutGivenInvariant(
                balancesLiveScaled18[tokenInIndex],
                _getNormalizedWeight(tokenInIndex),
                invariantRatio
            );
    }

    /// @inheritdoc IWeightedPool
    function getNormalizedWeights() external view returns (uint256[] memory) {
        return _getNormalizedWeights();
    }

    /// @inheritdoc IBasePool
    function onSwap(PoolSwapParams memory request) public view onlyVault returns (uint256) {
        uint256 balanceTokenInScaled18 = request.balancesScaled18[request.indexIn];
        uint256 balanceTokenOutScaled18 = request.balancesScaled18[request.indexOut];

        if (request.kind == SwapKind.EXACT_IN) {
            uint256 amountOutScaled18 = WeightedMath.computeOutGivenExactIn(
                balanceTokenInScaled18,
                _getNormalizedWeight(request.indexIn),
                balanceTokenOutScaled18,
                _getNormalizedWeight(request.indexOut),
                request.amountGivenScaled18
            );

            return amountOutScaled18;
        } else {
            uint256 amountInScaled18 = WeightedMath.computeInGivenExactOut(
                balanceTokenInScaled18,
                _getNormalizedWeight(request.indexIn),
                balanceTokenOutScaled18,
                _getNormalizedWeight(request.indexOut),
                request.amountGivenScaled18
            );

            // Fees are added after scaling happens, to reduce the complexity of the rounding direction analysis.
            return amountInScaled18;
        }
    }

    function _getNormalizedWeight(uint256 tokenIndex) internal view virtual returns (uint256) {
        // prettier-ignore
        if (tokenIndex == 0) { return _normalizedWeight0; }
        else if (tokenIndex == 1) { return _normalizedWeight1; }
        else if (tokenIndex == 2) { return _normalizedWeight2; }
        else if (tokenIndex == 3) { return _normalizedWeight3; }
        else if (tokenIndex == 4) { return _normalizedWeight4; }
        else if (tokenIndex == 5) { return _normalizedWeight5; }
        else if (tokenIndex == 6) { return _normalizedWeight6; }
        else if (tokenIndex == 7) { return _normalizedWeight7; }
        else {
            revert IVaultErrors.InvalidToken();
        }
    }

    function _getNormalizedWeights() internal view virtual returns (uint256[] memory) {
        uint256 totalTokens = _totalTokens;
        uint256[] memory normalizedWeights = new uint256[](totalTokens);

        // prettier-ignore
        {
            normalizedWeights[0] = _normalizedWeight0;
            normalizedWeights[1] = _normalizedWeight1;
            if (totalTokens > 2) { normalizedWeights[2] = _normalizedWeight2; } else { return normalizedWeights; }
            if (totalTokens > 3) { normalizedWeights[3] = _normalizedWeight3; } else { return normalizedWeights; }
            if (totalTokens > 4) { normalizedWeights[4] = _normalizedWeight4; } else { return normalizedWeights; }
            if (totalTokens > 5) { normalizedWeights[5] = _normalizedWeight5; } else { return normalizedWeights; }
            if (totalTokens > 6) { normalizedWeights[6] = _normalizedWeight6; } else { return normalizedWeights; }
            if (totalTokens > 7) { normalizedWeights[7] = _normalizedWeight7; }
        }

        return normalizedWeights;
    }

    /// @inheritdoc ISwapFeePercentageBounds
    function getMinimumSwapFeePercentage() external pure returns (uint256) {
        return _MIN_SWAP_FEE_PERCENTAGE;
    }

    /// @inheritdoc ISwapFeePercentageBounds
    function getMaximumSwapFeePercentage() external pure returns (uint256) {
        return _MAX_SWAP_FEE_PERCENTAGE;
    }

    /// @inheritdoc IWeightedPool
    function getWeightedPoolDynamicData() external view returns (WeightedPoolDynamicData memory data) {
        data.balancesLiveScaled18 = _vault.getCurrentLiveBalances(address(this));
        (, data.tokenRates) = _vault.getPoolTokenRates(address(this));
        data.staticSwapFeePercentage = _vault.getStaticSwapFeePercentage((address(this)));
        data.totalSupply = totalSupply();
        data.bptRate = getRate();
    }

    /// @inheritdoc IWeightedPool
    function getWeightedPoolImmutableData() external view returns (WeightedPoolImmutableData memory data) {
        data.tokens = _vault.getPoolTokens(address(this));
        (data.decimalScalingFactors, ) = _vault.getPoolTokenRates(address(this));
        data.normalizedWeights = _getNormalizedWeights();
    }
}<|MERGE_RESOLUTION|>--- conflicted
+++ resolved
@@ -37,13 +37,10 @@
     // Maximum values protect users by preventing permissioned actors from setting excessively high swap fees.
     uint256 private constant _MIN_SWAP_FEE_PERCENTAGE = 1e12; // 0.0001%
     uint256 private constant _MAX_SWAP_FEE_PERCENTAGE = 10e16; // 10%
-<<<<<<< HEAD
 
     // A minimum normalized weight imposes a maximum weight ratio. We need this due to limitations in the
-    // implementation of the power function, as these ratios are often exponents.
+    // implementation of the fixed point power function, as these ratios are often exponents.
     uint256 private constant _MIN_WEIGHT = 1e16; // 1%
-=======
->>>>>>> d737e051
 
     uint256 private immutable _totalTokens;
 
