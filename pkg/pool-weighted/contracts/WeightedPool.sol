--- conflicted
+++ resolved
@@ -122,23 +122,8 @@
      * @dev Get the current invariant.
      * @return The current value of the invariant
      */
-<<<<<<< HEAD
-    function getInvariant(uint256[] memory balancesScaled18) public view returns (uint256) {
-        return WeightedMath.calculateInvariant(_getNormalizedWeights(), balancesScaled18);
-=======
-    function getInvariant() public view returns (uint256) {
-        // Balances are retrieved raw, and then scaled up below.
-        (, uint256[] memory balancesScaled18, uint256[] memory decimalScalingFactors, ) = _vault.getPoolTokenInfo(
-            address(this)
-        );
-        uint256[] memory tokenRates = _vault.getPoolTokenRates(address(this));
-        uint256[] memory normalizedWeights = _getNormalizedWeights();
-
-        balancesScaled18.toScaled18RoundDownArray(decimalScalingFactors);
-        balancesScaled18.toScaled18RoundDownArray(tokenRates);
-
-        return WeightedMath.calculateInvariant(normalizedWeights, balancesScaled18);
->>>>>>> ba8b5b01
+    function getInvariant(uint256[] memory balancesLiveScaled18) public view returns (uint256) {
+        return WeightedMath.calculateInvariant(_getNormalizedWeights(), balancesLiveScaled18);
     }
 
     /**
