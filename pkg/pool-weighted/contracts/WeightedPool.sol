// SPDX-License-Identifier: GPL-3.0-or-later

pragma solidity ^0.8.4;

import { IERC20 } from "@openzeppelin/contracts/token/ERC20/IERC20.sol";

import { IVault, PoolCallbacks, LiquidityManagement } from "@balancer-labs/v3-interfaces/contracts/vault/IVault.sol";
import { IBasePool } from "@balancer-labs/v3-interfaces/contracts/vault/IBasePool.sol";
import { IVault, PoolCallbacks } from "@balancer-labs/v3-interfaces/contracts/vault/IVault.sol";
import { IBasePool } from "@balancer-labs/v3-interfaces/contracts/vault/IBasePool.sol";

import { BasePoolMath } from "@balancer-labs/v3-solidity-utils/contracts/math/BasePoolMath.sol";
import { BasePool } from "@balancer-labs/v3-vault/contracts/BasePool.sol";
import { FixedPoint } from "@balancer-labs/v3-solidity-utils/contracts/math/FixedPoint.sol";
import { WeightedMath } from "@balancer-labs/v3-solidity-utils/contracts/math/WeightedMath.sol";
import { InputHelpers } from "@balancer-labs/v3-solidity-utils/contracts/helpers/InputHelpers.sol";
import { ScalingHelpers } from "@balancer-labs/v3-solidity-utils/contracts/helpers/ScalingHelpers.sol";
import { PoolConfigLib } from "@balancer-labs/v3-vault/contracts/lib/PoolConfigLib.sol";

/// @notice Basic Weighted Pool with immutable weights.
contract WeightedPool is BasePool {
    using FixedPoint for uint256;
    using ScalingHelpers for *;

    uint256 private immutable _totalTokens;

    IERC20 internal immutable _token0;
    IERC20 internal immutable _token1;
    IERC20 internal immutable _token2;
    IERC20 internal immutable _token3;

    uint256 internal immutable _normalizedWeight0;
    uint256 internal immutable _normalizedWeight1;
    uint256 internal immutable _normalizedWeight2;
    uint256 internal immutable _normalizedWeight3;

    struct NewPoolParams {
        string name;
        string symbol;
        IERC20[] tokens;
        uint256[] normalizedWeights;
    }

    /// @dev Indicates that one of the pool tokens' weight is below the minimum allowed.
    error MinWeight();

    /// @dev Indicates that the sum of the pool tokens' weights is not FP 1.
    error NormalizedWeightInvariant();

    constructor(NewPoolParams memory params, IVault vault) BasePool(vault, params.name, params.symbol) {
        uint256 numTokens = params.tokens.length;
        InputHelpers.ensureInputLengthMatch(numTokens, params.normalizedWeights.length);

        _totalTokens = numTokens;

        // Ensure each normalized weight is above the minimum
        uint256 normalizedSum = 0;
        for (uint8 i = 0; i < numTokens; i++) {
            uint256 normalizedWeight = params.normalizedWeights[i];

            if (normalizedWeight < WeightedMath._MIN_WEIGHT) {
                revert MinWeight();
            }
            normalizedSum = normalizedSum + normalizedWeight;
        }
        // Ensure that the normalized weights sum to ONE
        if (normalizedSum != FixedPoint.ONE) {
            revert NormalizedWeightInvariant();
        }

        // Immutable variables cannot be initialized inside an if statement, so we must do conditional assignments
        _token0 = params.tokens[0];
        _token1 = params.tokens[1];
        _token2 = numTokens > 2 ? params.tokens[2] : IERC20(address(0));
        _token3 = numTokens > 3 ? params.tokens[3] : IERC20(address(0));

        _normalizedWeight0 = params.normalizedWeights[0];
        _normalizedWeight1 = params.normalizedWeights[1];
        _normalizedWeight2 = numTokens > 2 ? params.normalizedWeights[2] : 0;
        _normalizedWeight3 = numTokens > 3 ? params.normalizedWeights[3] : 0;
    }

    function _getNormalizedWeight(IERC20 token) internal view virtual returns (uint256) {
        // prettier-ignore
        if (token == _token0) { return _normalizedWeight0; }
        else if (token == _token1) { return _normalizedWeight1; }
        else if (token == _token2) { return _normalizedWeight2; }
        else if (token == _token3) { return _normalizedWeight3; }
        else {
            revert IVault.InvalidToken();
        }
    }

    function _getNormalizedWeights() internal view virtual returns (uint256[] memory) {
<<<<<<< HEAD
        // solhint-disable
        uint256[] memory normalizedWeights = new uint256[](_totalTokens);
=======
        uint256 totalTokens = _getTotalTokens();
        uint256[] memory normalizedWeights = new uint256[](totalTokens);
>>>>>>> 3e9b9740

        // prettier-ignore
        normalizedWeights[0] = _normalizedWeight0;
        normalizedWeights[1] = _normalizedWeight1;
        if (_totalTokens > 2) {
            normalizedWeights[2] = _normalizedWeight2;
        } else {
            return normalizedWeights;
        }
        if (_totalTokens > 3) {
            normalizedWeights[3] = _normalizedWeight3;
        } else {
            return normalizedWeights;
        }

        return normalizedWeights;
    }

    /**
     * @dev Get the current invariant.
     * @return The current value of the invariant
     */
    function getInvariant(uint256[] memory balancesLiveScaled18) public view returns (uint256) {
        return WeightedMath.calculateInvariant(_getNormalizedWeights(), balancesLiveScaled18);
    }

    function calcBalance(
        uint256[] memory balances,
        uint256 tokenInIndex,
        uint256 invariantRatio
    ) external view returns (uint256 newBalance) {
        return
            WeightedMath.calculatetBalanceOutGivenInvariant(
                balances[tokenInIndex],
                _getNormalizedWeights()[tokenInIndex],
                invariantRatio
            );
    }

    /**
     * @dev Get the normalized weights.
     * @return An array of normalized weights, corresponding to the pool tokens
     */
    function getNormalizedWeights() external view returns (uint256[] memory) {
        return _getNormalizedWeights();
    }

    /***************************************************************************
                               Pool Initialization
    ***************************************************************************/

    /// @inheritdoc IBasePool
    function onInitialize(
        uint256[] memory exactAmountsInScaled18,
        bytes memory
    ) external view onlyVault returns (uint256) {
        uint256[] memory normalizedWeights = _getNormalizedWeights();
        uint256 invariantAfterJoin = WeightedMath.calculateInvariant(normalizedWeights, exactAmountsInScaled18);

        // Set the initial pool tokens amount to the value of the invariant times the number of tokens.
        // This makes pool token supply more consistent in Pools with similar compositions
        // but different number of tokens.
        uint256 bptAmountOut = invariantAfterJoin * exactAmountsInScaled18.length;

        return bptAmountOut;
    }

    /***************************************************************************
                                       Swaps
    ***************************************************************************/

    /// @inheritdoc IBasePool
    function onSwap(IBasePool.SwapParams memory request) public view onlyVault returns (uint256) {
        uint256 balanceTokenInScaled18 = request.balancesScaled18[request.indexIn];
        uint256 balanceTokenOutScaled18 = request.balancesScaled18[request.indexOut];

        if (request.kind == IVault.SwapKind.GIVEN_IN) {
            uint256 amountOutScaled18 = WeightedMath.calcOutGivenIn(
                balanceTokenInScaled18,
                _getNormalizedWeight(request.tokenIn),
                balanceTokenOutScaled18,
                _getNormalizedWeight(request.tokenOut),
                request.amountGivenScaled18
            );

            return amountOutScaled18;
        } else {
            uint256 amountInScaled18 = WeightedMath.calcInGivenOut(
                balanceTokenInScaled18,
                _getNormalizedWeight(request.tokenIn),
                balanceTokenOutScaled18,
                _getNormalizedWeight(request.tokenOut),
                request.amountGivenScaled18
            );

            // Fees are added after scaling happens, to reduce the complexity of the rounding direction analysis.
            return amountInScaled18;
        }
    }

    /// @inheritdoc IBasePool
    function onAfterSwap(
        IBasePool.AfterSwapParams calldata params,
        uint256 amountCalculatedScaled18
    ) external pure override returns (bool success) {
        // TODO: review the need of this.
        return params.tokenIn != params.tokenOut && amountCalculatedScaled18 > 0;
    }
}<|MERGE_RESOLUTION|>--- conflicted
+++ resolved
@@ -92,13 +92,7 @@
     }
 
     function _getNormalizedWeights() internal view virtual returns (uint256[] memory) {
-<<<<<<< HEAD
-        // solhint-disable
         uint256[] memory normalizedWeights = new uint256[](_totalTokens);
-=======
-        uint256 totalTokens = _getTotalTokens();
-        uint256[] memory normalizedWeights = new uint256[](totalTokens);
->>>>>>> 3e9b9740
 
         // prettier-ignore
         normalizedWeights[0] = _normalizedWeight0;
