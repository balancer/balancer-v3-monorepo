// SPDX-License-Identifier: GPL-3.0-or-later

pragma solidity ^0.8.4;

import { IERC20 } from "@openzeppelin/contracts/token/ERC20/IERC20.sol";

import { IVault, PoolCallbacks } from "@balancer-labs/v3-interfaces/contracts/vault/IVault.sol";
import { IBasePool } from "@balancer-labs/v3-interfaces/contracts/vault/IBasePool.sol";
import { ITemporarilyPausable } from "@balancer-labs/v3-interfaces/contracts/vault/ITemporarilyPausable.sol";

import { BasePoolMath } from "@balancer-labs/v3-pool-utils/contracts/lib/BasePoolMath.sol";
import { BasePool } from "@balancer-labs/v3-vault/contracts/BasePool.sol";
import { FixedPoint } from "@balancer-labs/v3-solidity-utils/contracts/math/FixedPoint.sol";
import { WeightedMath } from "@balancer-labs/v3-solidity-utils/contracts/math/WeightedMath.sol";
import { InputHelpers } from "@balancer-labs/v3-solidity-utils/contracts/helpers/InputHelpers.sol";
import { ScalingHelpers } from "@balancer-labs/v3-solidity-utils/contracts/helpers/ScalingHelpers.sol";

import { IVault, PoolCallbacks } from "@balancer-labs/v3-interfaces/contracts/vault/IVault.sol";
import { IBasePool } from "@balancer-labs/v3-interfaces/contracts/vault/IBasePool.sol";

/// @notice Basic Weighted Pool with immutable weights.
contract WeightedPool is BasePool {
    using FixedPoint for uint256;

    uint256 private immutable _totalTokens;

    IERC20 internal immutable _token0;
    IERC20 internal immutable _token1;
    IERC20 internal immutable _token2;
    IERC20 internal immutable _token3;

    uint256 internal immutable _normalizedWeight0;
    uint256 internal immutable _normalizedWeight1;
    uint256 internal immutable _normalizedWeight2;
    uint256 internal immutable _normalizedWeight3;

    struct NewPoolParams {
        string name;
        string symbol;
        IERC20[] tokens;
        uint256[] normalizedWeights;
    }

    /// @dev Indicates that one of the pool tokens' weight is below the minimum allowed.
    error MinWeight();

    /// @dev Indicates that the sum of the pool tokens' weights is not FP 1.
    error NormalizedWeightInvariant();

    constructor(NewPoolParams memory params, IVault vault) BasePool(vault, params.name, params.symbol) {
        uint256 numTokens = params.tokens.length;
        InputHelpers.ensureInputLengthMatch(numTokens, params.normalizedWeights.length);

        _totalTokens = numTokens;

        // Ensure each normalized weight is above the minimum
        uint256 normalizedSum = 0;
        for (uint8 i = 0; i < numTokens; i++) {
            uint256 normalizedWeight = params.normalizedWeights[i];

            if (normalizedWeight < WeightedMath._MIN_WEIGHT) {
                revert MinWeight();
            }
            normalizedSum = normalizedSum + normalizedWeight;
        }
        // Ensure that the normalized weights sum to ONE
        if (normalizedSum != FixedPoint.ONE) {
            revert NormalizedWeightInvariant();
        }

        // Immutable variables cannot be initialized inside an if statement, so we must do conditional assignments
        _token0 = params.tokens[0];
        _token1 = params.tokens[1];
        _token2 = numTokens > 2 ? params.tokens[2] : IERC20(address(0));
        _token3 = numTokens > 3 ? params.tokens[3] : IERC20(address(0));

        _normalizedWeight0 = params.normalizedWeights[0];
        _normalizedWeight1 = params.normalizedWeights[1];
        _normalizedWeight2 = numTokens > 2 ? params.normalizedWeights[2] : 0;
        _normalizedWeight3 = numTokens > 3 ? params.normalizedWeights[3] : 0;
<<<<<<< HEAD
=======

        vault.registerPool(
            msg.sender,
            params.tokens,
            PoolCallbacks({
                shouldCallAfterSwap: false,
                shouldCallAfterAddLiquidity: false,
                shouldCallAfterRemoveLiquidity: false
            })
        );
>>>>>>> a81eb81d
    }

    function _getNormalizedWeight(IERC20 token) internal view virtual returns (uint256) {
        // prettier-ignore
        if (token == _token0) { return _normalizedWeight0; }
        else if (token == _token1) { return _normalizedWeight1; }
        else if (token == _token2) { return _normalizedWeight2; }
        else if (token == _token3) { return _normalizedWeight3; }
        else {
            revert IVault.InvalidToken();
        }
    }

    function _getNormalizedWeights() internal view virtual returns (uint256[] memory) {
        // solhint-disable
        uint256 totalTokens = _getTotalTokens();
        uint256[] memory normalizedWeights = new uint256[](totalTokens);

        // prettier-ignore
        normalizedWeights[0] = _normalizedWeight0;
        normalizedWeights[1] = _normalizedWeight1;
        if (totalTokens > 2) {
            normalizedWeights[2] = _normalizedWeight2;
        } else {
            return normalizedWeights;
        }
        if (totalTokens > 3) {
            normalizedWeights[3] = _normalizedWeight3;
        } else {
            return normalizedWeights;
        }

        return normalizedWeights;
    }

    function _getTotalTokens() internal view virtual override returns (uint256) {
        return _totalTokens;
    }

    /**
     * @dev Get the current invariant.
     * @return The current value of the invariant
     */
    function getInvariant() public view returns (uint256) {
        (, uint256[] memory balances) = _vault.getPoolTokens(address(this));

        uint256[] memory normalizedWeights = _getNormalizedWeights();
        return WeightedMath.calculateInvariant(normalizedWeights, balances);
    }

    /**
     * @dev Get the normalized weights.
     * @return An array of normalized weights, corresponding to the pool tokens
     */
    function getNormalizedWeights() external view returns (uint256[] memory) {
        return _getNormalizedWeights();
    }

    /***************************************************************************
                               Pool Initialization
    ***************************************************************************/

    /// @inheritdoc IBasePool
    function onInitialize(
        uint256[] memory amountsIn,
        bytes memory
    ) external view onlyVault returns (uint256[] memory, uint256) {
        uint256[] memory normalizedWeights = _getNormalizedWeights();
        uint256 invariantAfterJoin = WeightedMath.calculateInvariant(normalizedWeights, amountsIn);

        // Set the initial pool tokens amount to the value of the invariant times the number of tokens.
        // This makes pool token supply more consistent in Pools with similar compositions
        // but different number of tokens.
        uint256 bptAmountOut = invariantAfterJoin * amountsIn.length;

        return (amountsIn, bptAmountOut);
    }

    /***************************************************************************
                                   Add Liquidity
    ***************************************************************************/

    /// @inheritdoc IBasePool
    function onAddLiquidity(
        address,
        uint256[] memory balances,
        uint256[] memory amountsIn,
        uint256 minBptAmountOut,
        AddLiquidityKind kind,
        bytes memory
    ) external view onlyVault returns (uint256[] memory, uint256 bptAmountOut) {
        uint256[] memory normalizedWeights = _getNormalizedWeights();

        if (kind == AddLiquidityKind.EXACT_TOKENS_IN_FOR_BPT_OUT) {
            InputHelpers.ensureInputLengthMatch(balances.length, amountsIn.length);

            bptAmountOut = WeightedMath.calcBptOutGivenExactTokensIn(
                balances,
                normalizedWeights,
                amountsIn,
                totalSupply(),
                getSwapFeePercentage()
            );
        } else if (kind == AddLiquidityKind.TOKEN_IN_FOR_EXACT_BPT_OUT) {
            // The token in cannot be specified with these arguments without relying on `userData`.
            // This shall be implemented in the future with explicit arguments.
            revert UnhandledJoinKind();
        } else if (kind == AddLiquidityKind.ALL_TOKENS_IN_FOR_EXACT_BPT_OUT) {
            amountsIn = BasePoolMath.computeProportionalAmountsIn(balances, totalSupply(), minBptAmountOut);
            bptAmountOut = minBptAmountOut;
        } else {
            revert UnhandledJoinKind();
        }

        return (amountsIn, bptAmountOut);
    }

    /***************************************************************************
                                 Remove Liquidity
    ***************************************************************************/

    /// @inheritdoc IBasePool
    function onRemoveLiquidity(
        address,
        uint256[] memory balances,
        uint256[] memory minAmountsOut,
        uint256 maxBptAmountIn,
        RemoveLiquidityKind kind,
        bytes memory
    ) external view onlyVault returns (uint256[] memory amountsOut, uint256 bptAmountIn) {
        uint256[] memory normalizedWeights = _getNormalizedWeights();

        if (kind == RemoveLiquidityKind.EXACT_BPT_IN_FOR_ONE_TOKEN_OUT) {
            // The token in cannot be specified with these arguments without relying on `userData`.
            // This shall be implemented in the future with explicit arguments.
            revert UnhandledExitKind();
        } else if (kind == RemoveLiquidityKind.EXACT_BPT_IN_FOR_TOKENS_OUT) {
            amountsOut = BasePoolMath.computeProportionalAmountsOut(balances, totalSupply(), maxBptAmountIn);
            bptAmountIn = maxBptAmountIn;
        } else if (kind == RemoveLiquidityKind.BPT_IN_FOR_EXACT_TOKENS_OUT) {
            InputHelpers.ensureInputLengthMatch(minAmountsOut.length, balances.length);

            // This is an exceptional situation in which the fee is charged on a token out instead of a token in.
            bptAmountIn = WeightedMath.calcBptInGivenExactTokensOut(
                balances,
                normalizedWeights,
                minAmountsOut,
                totalSupply(),
                getSwapFeePercentage()
            );
        } else {
            revert UnhandledExitKind();
        }

        return (amountsOut, bptAmountIn);
    }

    /***************************************************************************
                                       Swaps
    ***************************************************************************/

    /// @inheritdoc IBasePool
    function onSwap(IBasePool.SwapParams memory request) public view onlyVault returns (uint256) {
        uint256 balanceTokenIn = request.balances[request.indexIn];
        uint256 balanceTokenOut = request.balances[request.indexOut];

        if (request.kind == IVault.SwapKind.GIVEN_IN) {
            uint256 amountOut = WeightedMath.calcOutGivenIn(
                balanceTokenIn,
                _getNormalizedWeight(request.tokenIn),
                balanceTokenOut,
                _getNormalizedWeight(request.tokenOut),
                // All token amounts are upscaled.
                request.amountGiven
            );

            return amountOut;
        } else {
            // All token amounts are upscaled.

            uint256 amountIn = WeightedMath.calcInGivenOut(
                balanceTokenIn,
                _getNormalizedWeight(request.tokenIn),
                balanceTokenOut,
                _getNormalizedWeight(request.tokenOut),
                request.amountGiven
            );

            // Fees are added after scaling happens, to reduce the complexity of the rounding direction analysis.
            return amountIn;
        }
    }

    /// @inheritdoc IBasePool
    function onAfterSwap(
        IBasePool.AfterSwapParams calldata params,
        uint256 amountCalculated
    ) external pure override returns (bool success) {
        return params.tokenIn != params.tokenOut && amountCalculated > 0;
    }
}<|MERGE_RESOLUTION|>--- conflicted
+++ resolved
@@ -78,19 +78,6 @@
         _normalizedWeight1 = params.normalizedWeights[1];
         _normalizedWeight2 = numTokens > 2 ? params.normalizedWeights[2] : 0;
         _normalizedWeight3 = numTokens > 3 ? params.normalizedWeights[3] : 0;
-<<<<<<< HEAD
-=======
-
-        vault.registerPool(
-            msg.sender,
-            params.tokens,
-            PoolCallbacks({
-                shouldCallAfterSwap: false,
-                shouldCallAfterAddLiquidity: false,
-                shouldCallAfterRemoveLiquidity: false
-            })
-        );
->>>>>>> a81eb81d
     }
 
     function _getNormalizedWeight(IERC20 token) internal view virtual returns (uint256) {
