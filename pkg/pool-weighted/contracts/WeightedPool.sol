--- conflicted
+++ resolved
@@ -4,23 +4,16 @@
 
 import { IERC20 } from "@openzeppelin/contracts/token/ERC20/IERC20.sol";
 
-import { IVault, PoolCallbacks, LiquidityManagement } from "@balancer-labs/v3-interfaces/contracts/vault/IVault.sol";
+import { IVault } from "@balancer-labs/v3-interfaces/contracts/vault/IVault.sol";
 import { IBasePool } from "@balancer-labs/v3-interfaces/contracts/vault/IBasePool.sol";
-import { IVault, PoolCallbacks } from "@balancer-labs/v3-interfaces/contracts/vault/IVault.sol";
 
-import { BasePoolMath } from "@balancer-labs/v3-solidity-utils/contracts/math/BasePoolMath.sol";
 import { BalancerPoolToken } from "@balancer-labs/v3-vault/contracts/BalancerPoolToken.sol";
 import { FixedPoint } from "@balancer-labs/v3-solidity-utils/contracts/math/FixedPoint.sol";
 import { WeightedMath } from "@balancer-labs/v3-solidity-utils/contracts/math/WeightedMath.sol";
 import { InputHelpers } from "@balancer-labs/v3-solidity-utils/contracts/helpers/InputHelpers.sol";
-import { ScalingHelpers } from "@balancer-labs/v3-solidity-utils/contracts/helpers/ScalingHelpers.sol";
-import { PoolConfigLib } from "@balancer-labs/v3-vault/contracts/lib/PoolConfigLib.sol";
 
 /// @notice Basic Weighted Pool with immutable weights.
 contract WeightedPool is IBasePool, BalancerPoolToken {
-    using FixedPoint for uint256;
-    using ScalingHelpers for *;
-
     uint256 private immutable _totalTokens;
 
     IERC20 internal immutable _token0;
@@ -156,60 +149,6 @@
         }
     }
 
-<<<<<<< HEAD
-    /// @inheritdoc IBasePool
-    function onBeforeSwap(IBasePool.SwapParams calldata params) external pure override returns (bool success) {
-        // TODO: review the need of this.
-        return params.amountGivenScaled18 > 0;
-    }
-
-    /// @inheritdoc IBasePool
-    function onAfterSwap(
-        IBasePool.AfterSwapParams calldata,
-        uint256 amountCalculatedScaled18
-    ) external pure override returns (bool success) {
-        // TODO: review the need of this.
-        return amountCalculatedScaled18 > 0;
-    }
-
-    /***************************************************************************
-                                   Add Liquidity
-    ***************************************************************************/
-
-    function onAddLiquidityUnbalanced(
-        address,
-        uint256[] memory exactAmountsInScaled18,
-        uint256[] memory balancesScaled18
-    ) external view override returns (uint256 bptAmountOut) {
-        uint256[] memory normalizedWeights = _getNormalizedWeights();
-
-        return
-            WeightedMath.calcBptOutGivenExactTokensIn(
-                balancesScaled18,
-                normalizedWeights,
-                exactAmountsInScaled18,
-                totalSupply(),
-                getSwapFeePercentage()
-            );
-    }
-
-    function onAddLiquiditySingleTokenExactOut(
-        address,
-        uint256 tokenInIndex,
-        uint256 exactBptAmountOut,
-        uint256[] memory balancesScaled18
-    ) external view override returns (uint256 amountIn) {
-        uint256[] memory normalizedWeights = _getNormalizedWeights();
-
-        return
-            WeightedMath.calcTokenInGivenExactBptOut(
-                balancesScaled18[tokenInIndex],
-                normalizedWeights[tokenInIndex],
-                exactBptAmountOut,
-                totalSupply(),
-                getSwapFeePercentage()
-            );
-=======
     function _getNormalizedWeight(IERC20 token) internal view virtual returns (uint256) {
         // prettier-ignore
         if (token == _token0) { return _normalizedWeight0; }
@@ -219,7 +158,6 @@
         else {
             revert IVault.InvalidToken();
         }
->>>>>>> 2f882098
     }
 
     function _getNormalizedWeights() internal view virtual returns (uint256[] memory) {
