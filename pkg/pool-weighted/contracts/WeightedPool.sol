// SPDX-License-Identifier: GPL-3.0-or-later

pragma solidity ^0.8.4;

import { IERC20 } from "@openzeppelin/contracts/token/ERC20/IERC20.sol";

import { IVault, PoolCallbacks, LiquidityManagement } from "@balancer-labs/v3-interfaces/contracts/vault/IVault.sol";
import { IBasePool } from "@balancer-labs/v3-interfaces/contracts/vault/IBasePool.sol";

import { BasePoolMath } from "@balancer-labs/v3-pool-utils/contracts/lib/BasePoolMath.sol";
import { BasePool } from "@balancer-labs/v3-pool-utils/contracts/BasePool.sol";
import { FixedPoint } from "@balancer-labs/v3-solidity-utils/contracts/math/FixedPoint.sol";
import { WeightedMath } from "@balancer-labs/v3-solidity-utils/contracts/math/WeightedMath.sol";
import { InputHelpers } from "@balancer-labs/v3-solidity-utils/contracts/helpers/InputHelpers.sol";
import { ScalingHelpers } from "@balancer-labs/v3-solidity-utils/contracts/helpers/ScalingHelpers.sol";

import { IVault, PoolCallbacks } from "@balancer-labs/v3-interfaces/contracts/vault/IVault.sol";
import { IBasePool } from "@balancer-labs/v3-interfaces/contracts/vault/IBasePool.sol";

/// @notice Basic Weighted Pool with immutable weights.
contract WeightedPool is BasePool {
    using FixedPoint for uint256;

    uint256 private immutable _totalTokens;

    IERC20 internal immutable _token0;
    IERC20 internal immutable _token1;
    IERC20 internal immutable _token2;
    IERC20 internal immutable _token3;

    uint256 internal immutable _normalizedWeight0;
    uint256 internal immutable _normalizedWeight1;
    uint256 internal immutable _normalizedWeight2;
    uint256 internal immutable _normalizedWeight3;

    struct NewPoolParams {
        string name;
        string symbol;
        IERC20[] tokens;
        uint256[] normalizedWeights;
    }

    /// @dev Indicates that one of the pool tokens' weight is below the minimum allowed.
    error MinWeight();

    /// @dev Indicates that the sum of the pool tokens' weights is not FP 1.
    error NormalizedWeightInvariant();

    constructor(
        NewPoolParams memory params,
        IVault vault,
        uint256 pauseWindowDuration,
        uint256 bufferPeriodDuration
    ) BasePool(vault, params.name, params.symbol, pauseWindowDuration, bufferPeriodDuration) {
        uint256 numTokens = params.tokens.length;
        InputHelpers.ensureInputLengthMatch(numTokens, params.normalizedWeights.length);

        _totalTokens = numTokens;

        // Ensure each normalized weight is above the minimum
        uint256 normalizedSum = 0;
        for (uint8 i = 0; i < numTokens; i++) {
            uint256 normalizedWeight = params.normalizedWeights[i];

            if (normalizedWeight < WeightedMath._MIN_WEIGHT) {
                revert MinWeight();
            }
            normalizedSum = normalizedSum + normalizedWeight;
        }
        // Ensure that the normalized weights sum to ONE
        if (normalizedSum != FixedPoint.ONE) {
            revert NormalizedWeightInvariant();
        }

        // Immutable variables cannot be initialized inside an if statement, so we must do conditional assignments
        _token0 = params.tokens[0];
        _token1 = params.tokens[1];
        _token2 = numTokens > 2 ? params.tokens[2] : IERC20(address(0));
        _token3 = numTokens > 3 ? params.tokens[3] : IERC20(address(0));

        _normalizedWeight0 = params.normalizedWeights[0];
        _normalizedWeight1 = params.normalizedWeights[1];
        _normalizedWeight2 = numTokens > 2 ? params.normalizedWeights[2] : 0;
        _normalizedWeight3 = numTokens > 3 ? params.normalizedWeights[3] : 0;

        vault.registerPool(
            msg.sender,
            params.tokens,
            PoolCallbacks({
                shouldCallBeforeAddLiquidity: false,
                shouldCallAfterAddLiquidity: false,
                shouldCallBeforeRemoveLiquidity: false,
                shouldCallAfterRemoveLiquidity: false,
                shouldCallAfterSwap: false
            }),
            LiquidityManagement({
                supportsAddLiquidityProportional: true,
                supportsAddLiquiditySingleTokenExactOut: true,
                supportsAddLiquidityUnbalanced: true,
                supportsAddLiquidityCustom: false,
                supportsRemoveLiquidityProportional: true,
                supportsRemoveLiquiditySingleTokenExactIn: true,
                supportsRemoveLiquiditySingleTokenExactOut: true,
                supportsRemoveLiquidityCustom: false
            })
        );
    }

    function _getNormalizedWeight(IERC20 token) internal view virtual returns (uint256) {
        // prettier-ignore
        if (token == _token0) { return _normalizedWeight0; }
        else if (token == _token1) { return _normalizedWeight1; }
        else if (token == _token2) { return _normalizedWeight2; }
        else if (token == _token3) { return _normalizedWeight3; }
        else {
            revert IVault.InvalidToken();
        }
    }

    function _getNormalizedWeights() internal view virtual returns (uint256[] memory) {
        // solhint-disable
        uint256 totalTokens = _getTotalTokens();
        uint256[] memory normalizedWeights = new uint256[](totalTokens);

        // prettier-ignore
        normalizedWeights[0] = _normalizedWeight0;
        normalizedWeights[1] = _normalizedWeight1;
        if (totalTokens > 2) {
            normalizedWeights[2] = _normalizedWeight2;
        } else {
            return normalizedWeights;
        }
        if (totalTokens > 3) {
            normalizedWeights[3] = _normalizedWeight3;
        } else {
            return normalizedWeights;
        }

        return normalizedWeights;
    }

    function _getTotalTokens() internal view virtual override returns (uint256) {
        return _totalTokens;
    }

    /**
     * @dev Get the current invariant.
     * @return The current value of the invariant
     */
    function getInvariant() public view returns (uint256) {
        (, uint256[] memory balances) = _vault.getPoolTokens(address(this));

        uint256[] memory normalizedWeights = _getNormalizedWeights();
        return WeightedMath.calculateInvariant(normalizedWeights, balances);
    }

    /**
     * @dev Get the normalized weights.
     * @return An array of normalized weights, corresponding to the pool tokens
     */
    function getNormalizedWeights() external view returns (uint256[] memory) {
        return _getNormalizedWeights();
    }

    /***************************************************************************
                               Pool Initialization
    ***************************************************************************/

    /// @inheritdoc IBasePool
    function onInitialize(
        uint256[] memory exactAmountsIn,
        bytes memory
    ) external view onlyVault returns (uint256) {
        uint256[] memory normalizedWeights = _getNormalizedWeights();
        uint256 invariantAfterJoin = WeightedMath.calculateInvariant(normalizedWeights, exactAmountsIn);

        // Set the initial pool tokens amount to the value of the invariant times the number of tokens.
        // This makes pool token supply more consistent in Pools with similar compositions
        // but different number of tokens.
        uint256 bptAmountOut = invariantAfterJoin * exactAmountsIn.length;

        return bptAmountOut;
    }

    /***************************************************************************
                                       Swaps
    ***************************************************************************/

    /// @inheritdoc IBasePool
    function onSwap(IBasePool.SwapParams memory request) public view onlyVault returns (uint256) {
        uint256 scaled18BalanceTokenIn = request.scaled18Balances[request.indexIn];
        uint256 scaled18BalanceTokenOut = request.scaled18Balances[request.indexOut];

        if (request.kind == IVault.SwapKind.GIVEN_IN) {
            uint256 scaled18AmountOut = WeightedMath.calcOutGivenIn(
                scaled18BalanceTokenIn,
                _getNormalizedWeight(request.tokenIn),
                scaled18BalanceTokenOut,
                _getNormalizedWeight(request.tokenOut),
                request.scaled18AmountGiven
            );

            return scaled18AmountOut;
        } else {
            uint256 scaled18AmountIn = WeightedMath.calcInGivenOut(
                scaled18BalanceTokenIn,
                _getNormalizedWeight(request.tokenIn),
                scaled18BalanceTokenOut,
                _getNormalizedWeight(request.tokenOut),
                request.scaled18AmountGiven
            );

            // Fees are added after scaling happens, to reduce the complexity of the rounding direction analysis.
            return scaled18AmountIn;
        }
    }

    /// @inheritdoc IBasePool
    function onAfterSwap(
        IBasePool.AfterSwapParams calldata params,
        uint256 scaled18AmountCalculated
    ) external pure override returns (bool success) {
<<<<<<< HEAD
        return params.tokenIn != params.tokenOut && scaled18AmountCalculated > 0;
=======
        // TODO: review the need of this.
        return params.tokenIn != params.tokenOut && amountCalculated > 0;
>>>>>>> f9ba9d71
    }

    /***************************************************************************
                                   Add Liquidity
    ***************************************************************************/

    function onAddLiquidityUnbalanced(
        address,
        uint256[] memory exactAmountsIn,
        uint256[] memory currentBalances
    ) external view override returns (uint256 bptAmountOut) {
        uint256[] memory normalizedWeights = _getNormalizedWeights();

        return WeightedMath.calcBptOutGivenExactTokensIn(
            currentBalances,
            normalizedWeights,
            exactAmountsIn,
            totalSupply(),
            getSwapFeePercentage()
        );
    }

    function onAddLiquiditySingleTokenExactOut(
        address,
        uint256 tokenInIndex,
        uint256 exactBptAmountOut,
        uint256[] memory currentBalances
    ) external view override returns (uint256 amountIn) {
        uint256[] memory normalizedWeights = _getNormalizedWeights();

        return WeightedMath.calcTokenInGivenExactBptOut(
            currentBalances[tokenInIndex],
            normalizedWeights[tokenInIndex],
            exactBptAmountOut,
            totalSupply(),
            getSwapFeePercentage()
        );
    }

    /***************************************************************************
                                 Remove Liquidity
    ***************************************************************************/

    function onRemoveLiquiditySingleTokenExactIn(
        address,
        uint256 tokenOutIndex,
        uint256 exactBptAmountIn,
        uint256[] memory currentBalances
    ) external view override returns (uint256 amountOut) {
        uint256[] memory normalizedWeights = _getNormalizedWeights();

        return WeightedMath.calcTokenOutGivenExactBptIn(
            currentBalances[tokenOutIndex],
            normalizedWeights[tokenOutIndex],
            exactBptAmountIn,
            totalSupply(),
            getSwapFeePercentage()
        );
    }

    function onRemoveLiquiditySingleTokenExactOut(
        address,
        uint256 tokenOutIndex,
        uint256 exactAmountOut,
        uint256[] memory currentBalances
    ) external view override returns (uint256 bptAmountIn) {
        uint256[] memory normalizedWeights = _getNormalizedWeights();

        return WeightedMath.calcBptInGivenExactTokenOut(
            currentBalances[tokenOutIndex],
            normalizedWeights[tokenOutIndex],
            exactAmountOut,
            totalSupply(),
            getSwapFeePercentage()
        );
    }
}<|MERGE_RESOLUTION|>--- conflicted
+++ resolved
@@ -167,10 +167,7 @@
     ***************************************************************************/
 
     /// @inheritdoc IBasePool
-    function onInitialize(
-        uint256[] memory exactAmountsIn,
-        bytes memory
-    ) external view onlyVault returns (uint256) {
+    function onInitialize(uint256[] memory exactAmountsIn, bytes memory) external view onlyVault returns (uint256) {
         uint256[] memory normalizedWeights = _getNormalizedWeights();
         uint256 invariantAfterJoin = WeightedMath.calculateInvariant(normalizedWeights, exactAmountsIn);
 
@@ -220,12 +217,8 @@
         IBasePool.AfterSwapParams calldata params,
         uint256 scaled18AmountCalculated
     ) external pure override returns (bool success) {
-<<<<<<< HEAD
+        // TODO: review the need of this.
         return params.tokenIn != params.tokenOut && scaled18AmountCalculated > 0;
-=======
-        // TODO: review the need of this.
-        return params.tokenIn != params.tokenOut && amountCalculated > 0;
->>>>>>> f9ba9d71
     }
 
     /***************************************************************************
@@ -239,13 +232,14 @@
     ) external view override returns (uint256 bptAmountOut) {
         uint256[] memory normalizedWeights = _getNormalizedWeights();
 
-        return WeightedMath.calcBptOutGivenExactTokensIn(
-            currentBalances,
-            normalizedWeights,
-            exactAmountsIn,
-            totalSupply(),
-            getSwapFeePercentage()
-        );
+        return
+            WeightedMath.calcBptOutGivenExactTokensIn(
+                currentBalances,
+                normalizedWeights,
+                exactAmountsIn,
+                totalSupply(),
+                getSwapFeePercentage()
+            );
     }
 
     function onAddLiquiditySingleTokenExactOut(
@@ -256,13 +250,14 @@
     ) external view override returns (uint256 amountIn) {
         uint256[] memory normalizedWeights = _getNormalizedWeights();
 
-        return WeightedMath.calcTokenInGivenExactBptOut(
-            currentBalances[tokenInIndex],
-            normalizedWeights[tokenInIndex],
-            exactBptAmountOut,
-            totalSupply(),
-            getSwapFeePercentage()
-        );
+        return
+            WeightedMath.calcTokenInGivenExactBptOut(
+                currentBalances[tokenInIndex],
+                normalizedWeights[tokenInIndex],
+                exactBptAmountOut,
+                totalSupply(),
+                getSwapFeePercentage()
+            );
     }
 
     /***************************************************************************
@@ -277,13 +272,14 @@
     ) external view override returns (uint256 amountOut) {
         uint256[] memory normalizedWeights = _getNormalizedWeights();
 
-        return WeightedMath.calcTokenOutGivenExactBptIn(
-            currentBalances[tokenOutIndex],
-            normalizedWeights[tokenOutIndex],
-            exactBptAmountIn,
-            totalSupply(),
-            getSwapFeePercentage()
-        );
+        return
+            WeightedMath.calcTokenOutGivenExactBptIn(
+                currentBalances[tokenOutIndex],
+                normalizedWeights[tokenOutIndex],
+                exactBptAmountIn,
+                totalSupply(),
+                getSwapFeePercentage()
+            );
     }
 
     function onRemoveLiquiditySingleTokenExactOut(
@@ -294,12 +290,13 @@
     ) external view override returns (uint256 bptAmountIn) {
         uint256[] memory normalizedWeights = _getNormalizedWeights();
 
-        return WeightedMath.calcBptInGivenExactTokenOut(
-            currentBalances[tokenOutIndex],
-            normalizedWeights[tokenOutIndex],
-            exactAmountOut,
-            totalSupply(),
-            getSwapFeePercentage()
-        );
+        return
+            WeightedMath.calcBptInGivenExactTokenOut(
+                currentBalances[tokenOutIndex],
+                normalizedWeights[tokenOutIndex],
+                exactAmountOut,
+                totalSupply(),
+                getSwapFeePercentage()
+            );
     }
 }