--- conflicted
+++ resolved
@@ -62,12 +62,7 @@
             tokens,
             swapFeePercentage,
             getNewPoolPauseWindowEndTime(),
-<<<<<<< HEAD
-            PoolRoleAccounts({ pauseManager: address(0), swapFeeManager: address(0) }),
-=======
-            address(0), // no pause manager,
-            address(0), // no pool creator
->>>>>>> 171482fd
+            PoolRoleAccounts({ pauseManager: address(0), swapFeeManager: address(0), poolCreator: address(0) }),
             PoolHooks({
                 shouldCallBeforeInitialize: false,
                 shouldCallAfterInitialize: false,
