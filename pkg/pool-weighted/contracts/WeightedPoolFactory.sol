// SPDX-License-Identifier: GPL-3.0-or-later

pragma solidity ^0.8.24;

import { IERC20 } from "@openzeppelin/contracts/token/ERC20/IERC20.sol";

import { IVault } from "@balancer-labs/v3-interfaces/contracts/vault/IVault.sol";
import { IRateProvider } from "@balancer-labs/v3-interfaces/contracts/vault/IRateProvider.sol";
import "@balancer-labs/v3-interfaces/contracts/vault/VaultTypes.sol";

import { BasePoolFactory } from "@balancer-labs/v3-vault/contracts/factories/BasePoolFactory.sol";

import { WeightedPool } from "./WeightedPool.sol";

/**
 * @notice General Weighted Pool factory
 * @dev This is the most general factory, which allows up to four tokens and arbitrary weights.
 */
contract WeightedPoolFactory is BasePoolFactory {
    // solhint-disable not-rely-on-time

    constructor(
        IVault vault,
        uint256 pauseWindowDuration
    ) BasePoolFactory(vault, pauseWindowDuration, type(WeightedPool).creationCode) {
        // solhint-disable-previous-line no-empty-blocks
    }

    /**
     * @notice Deploys a new `WeightedPool`.
     * @dev Tokens must be sorted for pool registration.
     * @param name The name of the pool
     * @param symbol The symbol of the pool
     * @param tokens An array of descriptors for the tokens the pool will manage
     * @param normalizedWeights The pool weights (must add to FixedPoint.ONE)
<<<<<<< HEAD
     * @param pauseManager An account with permission to pause the pool (or zero to default to governance)
=======
     * @param swapFeePercentage Initial swap fee percentage
>>>>>>> 098c7c30
     * @param salt The salt value that will be passed to create3 deployment
     */
    function create(
        string memory name,
        string memory symbol,
        TokenConfig[] memory tokens,
        uint256[] memory normalizedWeights,
<<<<<<< HEAD
        address pauseManager,
=======
        uint256 swapFeePercentage,
>>>>>>> 098c7c30
        bytes32 salt
    ) external returns (address pool) {
        pool = _create(
            abi.encode(
                WeightedPool.NewPoolParams({
                    name: name,
                    symbol: symbol,
                    numTokens: tokens.length,
                    normalizedWeights: normalizedWeights
                }),
                getVault()
            ),
            salt
        );

<<<<<<< HEAD
        _registerPoolWithVault(pool, tokens, pauseManager, getDefaultPoolHooks(), getDefaultLiquidityManagement());
=======
        getVault().registerPool(
            pool,
            tokens,
            swapFeePercentage,
            getNewPoolPauseWindowEndTime(),
            address(0), // no pause manager
            PoolHooks({
                shouldCallBeforeInitialize: false,
                shouldCallAfterInitialize: false,
                shouldCallBeforeAddLiquidity: false,
                shouldCallAfterAddLiquidity: false,
                shouldCallBeforeRemoveLiquidity: false,
                shouldCallAfterRemoveLiquidity: false,
                shouldCallBeforeSwap: false,
                shouldCallAfterSwap: false
            }),
            LiquidityManagement({
                disableUnbalancedLiquidity: false,
                enableAddLiquidityCustom: false,
                enableRemoveLiquidityCustom: false
            })
        );

        _registerPoolWithFactory(pool);
>>>>>>> 098c7c30
    }
}<|MERGE_RESOLUTION|>--- conflicted
+++ resolved
@@ -33,11 +33,8 @@
      * @param symbol The symbol of the pool
      * @param tokens An array of descriptors for the tokens the pool will manage
      * @param normalizedWeights The pool weights (must add to FixedPoint.ONE)
-<<<<<<< HEAD
      * @param pauseManager An account with permission to pause the pool (or zero to default to governance)
-=======
      * @param swapFeePercentage Initial swap fee percentage
->>>>>>> 098c7c30
      * @param salt The salt value that will be passed to create3 deployment
      */
     function create(
@@ -45,11 +42,8 @@
         string memory symbol,
         TokenConfig[] memory tokens,
         uint256[] memory normalizedWeights,
-<<<<<<< HEAD
         address pauseManager,
-=======
         uint256 swapFeePercentage,
->>>>>>> 098c7c30
         bytes32 salt
     ) external returns (address pool) {
         pool = _create(
@@ -65,33 +59,13 @@
             salt
         );
 
-<<<<<<< HEAD
-        _registerPoolWithVault(pool, tokens, pauseManager, getDefaultPoolHooks(), getDefaultLiquidityManagement());
-=======
-        getVault().registerPool(
+        _registerPoolWithVault(
             pool,
             tokens,
             swapFeePercentage,
-            getNewPoolPauseWindowEndTime(),
-            address(0), // no pause manager
-            PoolHooks({
-                shouldCallBeforeInitialize: false,
-                shouldCallAfterInitialize: false,
-                shouldCallBeforeAddLiquidity: false,
-                shouldCallAfterAddLiquidity: false,
-                shouldCallBeforeRemoveLiquidity: false,
-                shouldCallAfterRemoveLiquidity: false,
-                shouldCallBeforeSwap: false,
-                shouldCallAfterSwap: false
-            }),
-            LiquidityManagement({
-                disableUnbalancedLiquidity: false,
-                enableAddLiquidityCustom: false,
-                enableRemoveLiquidityCustom: false
-            })
+            pauseManager,
+            getDefaultPoolHooks(),
+            getDefaultLiquidityManagement()
         );
-
-        _registerPoolWithFactory(pool);
->>>>>>> 098c7c30
     }
 }