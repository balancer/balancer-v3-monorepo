// SPDX-License-Identifier: GPL-3.0-or-later

pragma solidity ^0.8.24;

import { IERC20 } from "@openzeppelin/contracts/token/ERC20/IERC20.sol";

import { IVault } from "@balancer-labs/v3-interfaces/contracts/vault/IVault.sol";
import { IRateProvider } from "@balancer-labs/v3-interfaces/contracts/vault/IRateProvider.sol";
import "@balancer-labs/v3-interfaces/contracts/vault/VaultTypes.sol";

import { BasePoolFactory } from "@balancer-labs/v3-vault/contracts/factories/BasePoolFactory.sol";

import { WeightedPool } from "./WeightedPool.sol";

/**
 * @notice General Weighted Pool factory
 * @dev This is the most general factory, which allows up to four tokens and arbitrary weights.
 */
contract WeightedPoolFactory is BasePoolFactory {
    // solhint-disable not-rely-on-time

    constructor(
        IVault vault,
        uint256 pauseWindowDuration
    ) BasePoolFactory(vault, pauseWindowDuration, type(WeightedPool).creationCode) {
        // solhint-disable-previous-line no-empty-blocks
    }

    /**
     * @notice Deploys a new `WeightedPool`.
     * @dev Tokens must be sorted for pool registration.
     * @param name The name of the pool
     * @param symbol The symbol of the pool
     * @param tokens An array of descriptors for the tokens the pool will manage
     * @param normalizedWeights The pool weights (must add to FixedPoint.ONE)
     * @param pauseManager An account with permission to pause the pool (or zero to default to governance)
     * @param poolCreator An account with permission to set the pool creator fee
     * @param swapFeePercentage Initial swap fee percentage
     * @param salt The salt value that will be passed to create3 deployment
     */
    function create(
        string memory name,
        string memory symbol,
        TokenConfig[] memory tokens,
        uint256[] memory normalizedWeights,
        address pauseManager,
        address poolCreator,
        uint256 swapFeePercentage,
        bytes32 salt
    ) external returns (address pool) {
        pool = _create(
            abi.encode(
                WeightedPool.NewPoolParams({
                    name: name,
                    symbol: symbol,
                    numTokens: tokens.length,
                    normalizedWeights: normalizedWeights
                }),
                getVault()
            ),
            salt
        );

        _registerPoolWithVault(
            pool,
            tokens,
            swapFeePercentage,
<<<<<<< HEAD
            getNewPoolPauseWindowEndTime(),
            PoolRoleAccounts({ pauseManager: address(0), swapFeeManager: address(0), poolCreator: address(0) }),
            PoolHooks({
                shouldCallBeforeInitialize: false,
                shouldCallAfterInitialize: false,
                shouldCallBeforeAddLiquidity: false,
                shouldCallAfterAddLiquidity: false,
                shouldCallBeforeRemoveLiquidity: false,
                shouldCallAfterRemoveLiquidity: false,
                shouldCallBeforeSwap: false,
                shouldCallAfterSwap: false
            }),
            LiquidityManagement({
                disableUnbalancedLiquidity: false,
                enableAddLiquidityCustom: false,
                enableRemoveLiquidityCustom: false
            })
=======
            pauseManager,
            poolCreator,
            getDefaultPoolHooks(),
            getDefaultLiquidityManagement()
>>>>>>> 6a557c3f
        );
    }
}<|MERGE_RESOLUTION|>--- conflicted
+++ resolved
@@ -33,8 +33,7 @@
      * @param symbol The symbol of the pool
      * @param tokens An array of descriptors for the tokens the pool will manage
      * @param normalizedWeights The pool weights (must add to FixedPoint.ONE)
-     * @param pauseManager An account with permission to pause the pool (or zero to default to governance)
-     * @param poolCreator An account with permission to set the pool creator fee
+     * @param roleAccounts Addresses the Vault will allow to change certain pool settings
      * @param swapFeePercentage Initial swap fee percentage
      * @param salt The salt value that will be passed to create3 deployment
      */
@@ -43,8 +42,7 @@
         string memory symbol,
         TokenConfig[] memory tokens,
         uint256[] memory normalizedWeights,
-        address pauseManager,
-        address poolCreator,
+        PoolRoleAccounts memory roleAccounts,
         uint256 swapFeePercentage,
         bytes32 salt
     ) external returns (address pool) {
@@ -65,30 +63,9 @@
             pool,
             tokens,
             swapFeePercentage,
-<<<<<<< HEAD
-            getNewPoolPauseWindowEndTime(),
-            PoolRoleAccounts({ pauseManager: address(0), swapFeeManager: address(0), poolCreator: address(0) }),
-            PoolHooks({
-                shouldCallBeforeInitialize: false,
-                shouldCallAfterInitialize: false,
-                shouldCallBeforeAddLiquidity: false,
-                shouldCallAfterAddLiquidity: false,
-                shouldCallBeforeRemoveLiquidity: false,
-                shouldCallAfterRemoveLiquidity: false,
-                shouldCallBeforeSwap: false,
-                shouldCallAfterSwap: false
-            }),
-            LiquidityManagement({
-                disableUnbalancedLiquidity: false,
-                enableAddLiquidityCustom: false,
-                enableRemoveLiquidityCustom: false
-            })
-=======
-            pauseManager,
-            poolCreator,
+            roleAccounts,
             getDefaultPoolHooks(),
             getDefaultLiquidityManagement()
->>>>>>> 6a557c3f
         );
     }
 }