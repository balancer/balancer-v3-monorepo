// SPDX-License-Identifier: GPL-3.0-or-later

pragma solidity ^0.8.24;

import { IERC20Metadata } from "@openzeppelin/contracts/token/ERC20/extensions/IERC20Metadata.sol";

import { IVault } from "@balancer-labs/v3-interfaces/contracts/vault/IVault.sol";
import "@balancer-labs/v3-interfaces/contracts/vault/VaultTypes.sol";

import { BasePoolFactory } from "@balancer-labs/v3-vault/contracts/factories/BasePoolFactory.sol";

import { WeightedPool } from "./WeightedPool.sol";

/**
 * @notice Weighted Pool factory for 80/20 pools.
 */
contract WeightedPool8020Factory is BasePoolFactory {
    uint256 private constant _EIGHTY = 8e17; // 80%
    uint256 private constant _TWENTY = 2e17; // 20%

    constructor(
        IVault vault,
        uint256 pauseWindowDuration
    ) BasePoolFactory(vault, pauseWindowDuration, type(WeightedPool).creationCode) {
        // solhint-disable-previous-line no-empty-blocks
    }

    /**
     * @notice Deploys a new `WeightedPool`.
     * @dev Since tokens must be sorted, pass in explicit 80/20 token config structs.
     * @param highWeightTokenConfig The token configuration of the high weight token
     * @param lowWeightTokenConfig The token configuration of the low weight token
<<<<<<< HEAD
     * @param pauseManager An account with permission to pause the pool (or zero to default to governance)
=======
     * @param swapFeePercentage Initial swap fee percentage
>>>>>>> 098c7c30
     */
    function create(
        TokenConfig memory highWeightTokenConfig,
        TokenConfig memory lowWeightTokenConfig,
<<<<<<< HEAD
        address pauseManager
=======
        uint256 swapFeePercentage
>>>>>>> 098c7c30
    ) external returns (address pool) {
        IERC20 highWeightToken = highWeightTokenConfig.token;
        IERC20 lowWeightToken = lowWeightTokenConfig.token;

        // Tokens must be sorted.
        (uint256 highWeightTokenIdx, uint256 lowWeightTokenIdx) = highWeightToken > lowWeightToken ? (1, 0) : (0, 1);

        TokenConfig[] memory tokenConfig = new TokenConfig[](2);
        uint256[] memory weights = new uint256[](2);

        weights[highWeightTokenIdx] = _EIGHTY;
        weights[lowWeightTokenIdx] = _TWENTY;

        tokenConfig[highWeightTokenIdx] = highWeightTokenConfig;
        tokenConfig[lowWeightTokenIdx] = lowWeightTokenConfig;

        string memory highWeightTokenSymbol = IERC20Metadata(address(highWeightToken)).symbol();
        string memory lowWeightTokenSymbol = IERC20Metadata(address(lowWeightToken)).symbol();

        pool = _create(
            abi.encode(
                WeightedPool.NewPoolParams({
                    name: string.concat("Balancer 80 ", highWeightTokenSymbol, " 20 ", lowWeightTokenSymbol),
                    symbol: string.concat("B-80", highWeightTokenSymbol, "-20", lowWeightTokenSymbol),
                    numTokens: tokenConfig.length,
                    normalizedWeights: weights
                }),
                getVault()
            ),
<<<<<<< HEAD
            _calculateSalt(highWeightToken, lowWeightToken)
=======
            salt
        );

        getVault().registerPool(
            pool,
            tokenConfig,
            swapFeePercentage,
            getNewPoolPauseWindowEndTime(),
            address(0), // no pause manager
            PoolHooks({
                shouldCallBeforeInitialize: false,
                shouldCallAfterInitialize: false,
                shouldCallBeforeAddLiquidity: false,
                shouldCallAfterAddLiquidity: false,
                shouldCallBeforeRemoveLiquidity: false,
                shouldCallAfterRemoveLiquidity: false,
                shouldCallBeforeSwap: false,
                shouldCallAfterSwap: false
            }),
            LiquidityManagement({
                disableUnbalancedLiquidity: false,
                enableAddLiquidityCustom: false,
                enableRemoveLiquidityCustom: false
            })
>>>>>>> 098c7c30
        );

        _registerPoolWithVault(pool, tokenConfig, pauseManager, getDefaultPoolHooks(), getDefaultLiquidityManagement());
    }

    /**
     * @notice Gets the address of the pool with the respective tokens and weights.
     * @param highWeightToken The token with 80% weight in the pool.
     * @param lowWeightToken The token with 20% weight in the pool.
     */
    function getPool(IERC20 highWeightToken, IERC20 lowWeightToken) external view returns (address pool) {
        bytes32 salt = _calculateSalt(highWeightToken, lowWeightToken);
        pool = getDeploymentAddress(salt);
    }

    function _calculateSalt(IERC20 highWeightToken, IERC20 lowWeightToken) internal view returns (bytes32 salt) {
        salt = keccak256(abi.encode(block.chainid, highWeightToken, lowWeightToken));
    }

    /**
     * @dev By default, the BasePoolFactory adds the sender and chainId to compute a final salt.
     * Override this to make it use the canonical address salt directly.
     */
    function _computeFinalSalt(bytes32 salt) internal pure override returns (bytes32) {
        return salt;
    }
}<|MERGE_RESOLUTION|>--- conflicted
+++ resolved
@@ -30,20 +30,14 @@
      * @dev Since tokens must be sorted, pass in explicit 80/20 token config structs.
      * @param highWeightTokenConfig The token configuration of the high weight token
      * @param lowWeightTokenConfig The token configuration of the low weight token
-<<<<<<< HEAD
      * @param pauseManager An account with permission to pause the pool (or zero to default to governance)
-=======
      * @param swapFeePercentage Initial swap fee percentage
->>>>>>> 098c7c30
      */
     function create(
         TokenConfig memory highWeightTokenConfig,
         TokenConfig memory lowWeightTokenConfig,
-<<<<<<< HEAD
-        address pauseManager
-=======
+        address pauseManager,
         uint256 swapFeePercentage
->>>>>>> 098c7c30
     ) external returns (address pool) {
         IERC20 highWeightToken = highWeightTokenConfig.token;
         IERC20 lowWeightToken = lowWeightTokenConfig.token;
@@ -73,37 +67,17 @@
                 }),
                 getVault()
             ),
-<<<<<<< HEAD
             _calculateSalt(highWeightToken, lowWeightToken)
-=======
-            salt
         );
 
-        getVault().registerPool(
+        _registerPoolWithVault(
             pool,
             tokenConfig,
             swapFeePercentage,
-            getNewPoolPauseWindowEndTime(),
-            address(0), // no pause manager
-            PoolHooks({
-                shouldCallBeforeInitialize: false,
-                shouldCallAfterInitialize: false,
-                shouldCallBeforeAddLiquidity: false,
-                shouldCallAfterAddLiquidity: false,
-                shouldCallBeforeRemoveLiquidity: false,
-                shouldCallAfterRemoveLiquidity: false,
-                shouldCallBeforeSwap: false,
-                shouldCallAfterSwap: false
-            }),
-            LiquidityManagement({
-                disableUnbalancedLiquidity: false,
-                enableAddLiquidityCustom: false,
-                enableRemoveLiquidityCustom: false
-            })
->>>>>>> 098c7c30
+            pauseManager,
+            getDefaultPoolHooks(),
+            getDefaultLiquidityManagement()
         );
-
-        _registerPoolWithVault(pool, tokenConfig, pauseManager, getDefaultPoolHooks(), getDefaultLiquidityManagement());
     }
 
     /**
