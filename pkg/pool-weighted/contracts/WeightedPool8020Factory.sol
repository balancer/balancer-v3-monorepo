// SPDX-License-Identifier: GPL-3.0-or-later

pragma solidity ^0.8.4;

import { IERC20 } from "@openzeppelin/contracts/token/ERC20/IERC20.sol";

import {
    IVault,
<<<<<<< HEAD
    TokenConfig,
    TokenType,
=======
    TokenType,
    TokenConfig,
>>>>>>> 4ae7a4c1
    LiquidityManagement,
    PoolCallbacks
} from "@balancer-labs/v3-interfaces/contracts/vault/IVault.sol";
import { IRateProvider } from "@balancer-labs/v3-interfaces/contracts/vault/IRateProvider.sol";

import { BasePoolFactory } from "@balancer-labs/v3-vault/contracts/factories/BasePoolFactory.sol";

import { WeightedPool } from "./WeightedPool.sol";

/**
 * @notice Weighted Pool factory for 80/20 pools.
 */
contract WeightedPool8020Factory is BasePoolFactory {
    uint256 private constant _EIGHTY = 8e17; // 80%
    uint256 private constant _TWENTY = 2e17; // 20%

    constructor(
        IVault vault,
        uint256 pauseWindowDuration
    ) BasePoolFactory(vault, pauseWindowDuration, type(WeightedPool).creationCode) {
        // solhint-disable-previous-line no-empty-blocks
    }

    /**
     * @notice Deploys a new `WeightedPool`.
     * @param name Name of the pool
     * @param symbol Symbol of the pool
     * @param highWeightToken The 80% token
     * @param lowWeightToken The 20% token
     * @param highWeightTokenType The 80% token's type
     * @param lowWeightTokenType The 20% token's type
     * @param highWeightRateProvider The 80% token's rate provider
     * @param lowWeightRateProvider The 20% token's rate provider
     * @param salt Value passed to create3, used to create the address
     */
    function create(
        string memory name,
        string memory symbol,
        IERC20 highWeightToken,
        IERC20 lowWeightToken,
        TokenType highWeightTokenType,
        TokenType lowWeightTokenType,
        IRateProvider highWeightRateProvider,
        IRateProvider lowWeightRateProvider,
        bytes32 salt
    ) external returns (address pool) {
        TokenConfig[] memory tokens = new TokenConfig[](2);
        tokens[0].token = highWeightToken;
        tokens[0].tokenType = highWeightTokenType;
        tokens[0].rateProvider = highWeightRateProvider;
        tokens[1].token = lowWeightToken;
        tokens[1].tokenType = lowWeightTokenType;
        tokens[1].rateProvider = lowWeightRateProvider;

        uint256[] memory weights = new uint256[](2);
        weights[0] = _EIGHTY;
        weights[1] = _TWENTY;

        pool = _create(
            abi.encode(
                WeightedPool.NewPoolParams({
                    name: name,
                    symbol: symbol,
                    tokens: _extractTokensFromTokenConfig(tokens),
                    normalizedWeights: weights
                }),
                getVault()
            ),
            salt
        );

        getVault().registerPool(
            pool,
            tokens,
            getNewPoolPauseWindowEndTime(),
            address(0), // no pause manager
            PoolCallbacks({
                shouldCallBeforeAddLiquidity: false,
                shouldCallAfterAddLiquidity: false,
                shouldCallBeforeRemoveLiquidity: false,
                shouldCallAfterRemoveLiquidity: false,
                shouldCallBeforeSwap: false,
                shouldCallAfterSwap: false
            }),
            LiquidityManagement({ supportsAddLiquidityCustom: false, supportsRemoveLiquidityCustom: false })
        );

        _registerPoolWithFactory(pool);
    }
}<|MERGE_RESOLUTION|>--- conflicted
+++ resolved
@@ -6,13 +6,8 @@
 
 import {
     IVault,
-<<<<<<< HEAD
-    TokenConfig,
-    TokenType,
-=======
     TokenType,
     TokenConfig,
->>>>>>> 4ae7a4c1
     LiquidityManagement,
     PoolCallbacks
 } from "@balancer-labs/v3-interfaces/contracts/vault/IVault.sol";
